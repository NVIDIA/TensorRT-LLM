--- conflicted
+++ resolved
@@ -160,13 +160,7 @@
 
 ## Compile from source
 
-<<<<<<< HEAD
 - [ ] TODO
-=======
-TODO
-
-add scripts & troubleshooting
->>>>>>> 92e8451e
 
 ## Download
 
