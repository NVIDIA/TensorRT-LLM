--- conflicted
+++ resolved
@@ -46,11 +46,7 @@
         worker_cls: type = GenerationExecutorWorker,
         postproc_worker_config: Optional[PostprocWorkerConfig] = None,
         is_llm_executor: Optional[bool] = None,
-<<<<<<< HEAD
-        garbage_collection_gen0_threshold: Optional[int] = None,
         kv_connector_config: Optional[KvCacheConnectorConfig] = None,
-=======
->>>>>>> 2d0c9b38
     ) -> None:
         postproc_worker_config = postproc_worker_config or PostprocWorkerConfig(
         )
@@ -99,14 +95,7 @@
         worker_kwargs = dict(**worker_kwargs,
                              worker_queues=self._setup_queues(),
                              postproc_worker_config=postproc_worker_config,
-<<<<<<< HEAD
-                             is_llm_executor=False,
-                             garbage_collection_gen0_threshold=self.
-                             garbage_collection_gen0_threshold,
                              kv_connector_config=kv_connector_config)
-=======
-                             is_llm_executor=False)
->>>>>>> 2d0c9b38
 
         if "log_level" not in worker_kwargs:
             worker_kwargs["log_level"] = logger.level
