--- conflicted
+++ resolved
@@ -148,22 +148,16 @@
 
         self.setup_lazily()
         with nvtx_range_debug("send", color="blue", category="IPC"):
-<<<<<<< HEAD
+
             data = self._prepare_data(obj)
-            self._send_data(data, flags=zmq.NOBLOCK)
-=======
-            data = pickle.dumps(obj)  # nosec B301
-            if self.use_hmac_encryption:
-                data = self._sign_data(data)
             try:
-                self.socket.send(data, flags=zmq.NOBLOCK)
+                self._send_data(data, flags=zmq.NOBLOCK)
             except zmq.Again:
                 if retry > 0:
                     time.sleep(wait_time)
                     self.put_noblock(obj, retry=retry - 1, wait_time=wait_time)
                 else:
                     logger.error(f"Failed to send object: {obj}")
->>>>>>> 758c22f8
 
     async def put_async(self, obj: Any):
         self.setup_lazily()
