import io
# pickle is not secure, but but this whole file is a wrapper to make it
# possible to mitigate the primary risk of code injection via pickle.
import pickle  # nosec B403

# This is an example class (white list) to showcase how to guard serialization with approved classes.
# If a class is needed routinely it should be added into the whitelist. If it is only needed in a single instance
# the class can be added at runtime using register_approved_class.
BASE_EXAMPLE_CLASSES = {
    "builtins": [
        "Exception", "ValueError", "NotImplementedError", "AttributeError",
        "AssertionError"
    ],  # each Exception Error class needs to be added explicitly
    "collections": ["OrderedDict"],
<<<<<<< HEAD
    "datetime": ["timedelta"],
    "pathlib": ["PosixPath"],
    "llmapi.run_llm_with_postproc": ["perform_faked_oai_postprocess"
                                     ],  # only used in tests
    ### starting import of torch models classes. They are used in test_llm_multi_gpu.py.
    "tensorrt_llm._torch.model_config": ["MoeLoadBalancerConfig"],
    "tensorrt_llm._torch.models.modeling_bert":
    ["BertForSequenceClassification"],
    "tensorrt_llm._torch.models.modeling_clip": ["CLIPVisionModel"],
    "tensorrt_llm._torch.models.modeling_deepseekv3": ["DeepseekV3ForCausalLM"],
    "tensorrt_llm._torch.models.modeling_gemma3": ["Gemma3ForCausalLM"],
    "tensorrt_llm._torch.models.modeling_hyperclovax": ["HCXVisionForCausalLM"],
    "tensorrt_llm._torch.models.modeling_llama": [
        "Eagle3LlamaForCausalLM",
        "LlamaForCausalLM",
        "Llama4ForCausalLM",
        "Llama4ForConditionalGeneration",
    ],
    "tensorrt_llm._torch.models.modeling_llava_next": ["LlavaNextModel"],
    "tensorrt_llm._torch.models.modeling_mistral": ["MistralForCausalLM"],
    "tensorrt_llm._torch.models.modeling_mixtral": ["MixtralForCausalLM"],
    "tensorrt_llm._torch.models.modeling_mllama":
    ["MllamaForConditionalGeneration"],
    "tensorrt_llm._torch.models.modeling_nemotron": ["NemotronForCausalLM"],
    "tensorrt_llm._torch.models.modeling_nemotron_h": ["NemotronHForCausalLM"],
    "tensorrt_llm._torch.models.modeling_nemotron_nas":
    ["NemotronNASForCausalLM"],
    "tensorrt_llm._torch.models.modeling_qwen":
    ["Qwen2ForCausalLM", "Qwen2ForProcessRewardModel", "Qwen2ForRewardModel"],
    "tensorrt_llm._torch.models.modeling_qwen2vl":
    ["Qwen2VLModel", "Qwen2_5_VLModel"],
    "tensorrt_llm._torch.models.modeling_qwen3": ["Qwen3ForCausalLM"],
    "tensorrt_llm._torch.models.modeling_qwen3_moe": ["Qwen3MoeForCausalLM"],
    "tensorrt_llm._torch.models.modeling_qwen_moe": ["Qwen2MoeForCausalLM"],
    "tensorrt_llm._torch.models.modeling_siglip": ["SiglipVisionModel"],
    "tensorrt_llm._torch.models.modeling_vila": ["VilaModel"],
    ### ending import of torch models classes
    "tensorrt_llm._torch.pyexecutor.config": ["PyTorchConfig", "LoadFormat"],
    "tensorrt_llm._torch.pyexecutor.llm_request":
    ["LogitsStorage", "PyResult", "LlmResult", "LlmResponse", "LogProbStorage"],
    "tensorrt_llm._torch.speculative.mtp": ["MTPConfig"],
    "tensorrt_llm._torch.speculative.interface": ["SpeculativeDecodingMode"],
    "tensorrt_llm._torch.pyexecutor.config": ["PyTorchConfig", "LoadFormat"],
    "tensorrt_llm.auto_parallel.config": ["AutoParallelConfig", "CostModel"],
    "tensorrt_llm.auto_parallel.cluster_info":
    ["ClusterInfo", "MathThroughput"],
    "tensorrt_llm._torch.pyexecutor.config": ["PyTorchConfig", "LoadFormat"],
    "tensorrt_llm.bindings.executor": [
        "BatchingType", "CacheTransceiverConfig", "CapacitySchedulerPolicy",
        "ContextPhaseParams", "ContextChunkingPolicy", "DynamicBatchConfig",
        "ExecutorConfig", "ExtendedRuntimePerfKnobConfig", "Response", "Result",
        "FinishReason", "KvCacheConfig", "KvCacheTransferMode",
        "KvCacheRetentionConfig",
        "KvCacheRetentionConfig.TokenRangeRetentionConfig", "PeftCacheConfig",
        "SchedulerConfig"
    ],
    "tensorrt_llm._torch.pyexecutor.config": ["PyTorchConfig"],
    "tensorrt_llm._torch.model_config": ["MoeLoadBalancerConfig"],
    "tensorrt_llm.builder": ["BuildConfig"],
    "tensorrt_llm.disaggregated_params": ["DisaggregatedParams"],
    "tensorrt_llm.inputs.multimodal": ["MultimodalInput"],
    "tensorrt_llm.executor.postproc_worker": [
        "PostprocArgs", "PostprocParams", "PostprocWorkerConfig",
        "PostprocWorker.Input", "PostprocWorker.Output"
    ],
    "tensorrt_llm.executor.request": [
        "CancellingRequest", "GenerationRequest", "LoRARequest",
        "PromptAdapterRequest"
    ],
    "tensorrt_llm.executor.result": [
        "CompletionOutput", "DetokenizedGenerationResultBase",
        "GenerationResult", "GenerationResultBase", "IterationResult",
        "Logprob", "LogProbsResult", "ResponseWrapper"
    ],
    "tensorrt_llm.executor.utils": ["ErrorResponse", "WorkerCommIpcAddrs"],
    "tensorrt_llm.executor.worker": [
        "GenerationExecutorWorker", "worker_main", "PackedResponses",
        "ResponseList", "PyResultsList", "ResponseList.deserialize",
        "PostprocInputsPyParams", "PackedPostprocInputs"
    ],
    "tensorrt_llm.llmapi.llm_args": [
        "_ModelFormatKind", "_ParallelConfig", "CalibConfig",
        "CapacitySchedulerPolicy", "KvCacheConfig", "LookaheadDecodingConfig",
        "TrtLlmArgs", "SchedulerConfig", "LoadFormat", "DynamicBatchConfig"
    ],
    "tensorrt_llm.llmapi.mpi_session": ["RemoteTask"],
    "tensorrt_llm.llmapi.llm_utils":
    ["CachedModelLoader._node_build_task", "LlmBuildStats"],
    "tensorrt_llm.llmapi.tokenizer": ["TransformersTokenizer"],
    "tensorrt_llm.lora_manager": ["LoraConfig"],
    "tensorrt_llm.mapping": ["Mapping"],
    "tensorrt_llm.models.modeling_utils":
    ["QuantConfig", "SpeculativeDecodingMode"],
    "tensorrt_llm.plugin.plugin": ["PluginConfig"],
    "tensorrt_llm.sampling_params":
    ["SamplingParams", "GuidedDecodingParams", "GreedyDecodingParams"],
    "tensorrt_llm.serve.postprocess_handlers": [
        "chat_response_post_processor", "chat_stream_post_processor",
        "completion_stream_post_processor",
        "completion_response_post_processor", "CompletionPostprocArgs",
        "ChatPostprocArgs"
    ],
    "torch._utils": ["_rebuild_tensor_v2"],
    "torch.storage": ["_load_from_bytes"],
    "transformers.tokenization_utils_fast": ["PreTrainedTokenizerFast"],
    "transformers.models.llama.tokenization_llama_fast": ["LlamaTokenizerFast"],
    "tokenizers": ["Tokenizer", "AddedToken"],
    "tokenizers.models": ["Model"],
=======
    "torch._utils": ["_rebuild_tensor_v2"],
    "torch.storage": ["_load_from_bytes"],
>>>>>>> dc52b674
}


def _register_class(dict, obj):
    name = getattr(obj, '__qualname__', None)
    if name is None:
        name = obj.__name__
    module = pickle.whichmodule(obj, name)
    if module not in dict.keys():
        dict[module] = []
    dict[module].append(name)


def register_approved_class(obj):
    _register_class(BASE_EXAMPLE_CLASSES, obj)


class Unpickler(pickle.Unpickler):

    def __init__(self, *args, approved_imports={}, **kwargs):
        super().__init__(*args, **kwargs)
        self.approved_imports = approved_imports

    # only import approved classes, this is the security boundary.
    def find_class(self, module, name):
        if name not in self.approved_imports.get(module, []):
            # If this is triggered when it shouldn't be, then the module
            # and class should be added to the approved_imports. If the class
            # is being used as part of a routine scenario, then it should be added
            # to the appropriate base classes above.
            raise ValueError(f"Import {module} | {name} is not allowed")
        return super().find_class(module, name)


# these are taken from the pickle module to allow for this to be a drop in replacement
# source: https://github.com/python/cpython/blob/3.13/Lib/pickle.py
# dump and dumps are just aliases because the serucity controls are on the deserialization
# side. However they are included here so that in the future if a more secure serialization
# soliton is identified, it can be added with less impact to the rest of the application.
dump = pickle.dump  # nosec B301
dumps = pickle.dumps  # nosec B301


def load(file,
         *,
         fix_imports=True,
         encoding="ASCII",
         errors="strict",
         buffers=None,
         approved_imports={}):
    return Unpickler(file,
                     fix_imports=fix_imports,
                     buffers=buffers,
                     encoding=encoding,
                     errors=errors,
                     approved_imports=approved_imports).load()


def loads(s,
          /,
          *,
          fix_imports=True,
          encoding="ASCII",
          errors="strict",
          buffers=None,
          approved_imports={}):
    if isinstance(s, str):
        raise TypeError("Can't load pickle from unicode string")
    file = io.BytesIO(s)
    return Unpickler(file,
                     fix_imports=fix_imports,
                     buffers=buffers,
                     encoding=encoding,
                     errors=errors,
                     approved_imports=approved_imports).load()<|MERGE_RESOLUTION|>--- conflicted
+++ resolved
@@ -12,119 +12,8 @@
         "AssertionError"
     ],  # each Exception Error class needs to be added explicitly
     "collections": ["OrderedDict"],
-<<<<<<< HEAD
-    "datetime": ["timedelta"],
-    "pathlib": ["PosixPath"],
-    "llmapi.run_llm_with_postproc": ["perform_faked_oai_postprocess"
-                                     ],  # only used in tests
-    ### starting import of torch models classes. They are used in test_llm_multi_gpu.py.
-    "tensorrt_llm._torch.model_config": ["MoeLoadBalancerConfig"],
-    "tensorrt_llm._torch.models.modeling_bert":
-    ["BertForSequenceClassification"],
-    "tensorrt_llm._torch.models.modeling_clip": ["CLIPVisionModel"],
-    "tensorrt_llm._torch.models.modeling_deepseekv3": ["DeepseekV3ForCausalLM"],
-    "tensorrt_llm._torch.models.modeling_gemma3": ["Gemma3ForCausalLM"],
-    "tensorrt_llm._torch.models.modeling_hyperclovax": ["HCXVisionForCausalLM"],
-    "tensorrt_llm._torch.models.modeling_llama": [
-        "Eagle3LlamaForCausalLM",
-        "LlamaForCausalLM",
-        "Llama4ForCausalLM",
-        "Llama4ForConditionalGeneration",
-    ],
-    "tensorrt_llm._torch.models.modeling_llava_next": ["LlavaNextModel"],
-    "tensorrt_llm._torch.models.modeling_mistral": ["MistralForCausalLM"],
-    "tensorrt_llm._torch.models.modeling_mixtral": ["MixtralForCausalLM"],
-    "tensorrt_llm._torch.models.modeling_mllama":
-    ["MllamaForConditionalGeneration"],
-    "tensorrt_llm._torch.models.modeling_nemotron": ["NemotronForCausalLM"],
-    "tensorrt_llm._torch.models.modeling_nemotron_h": ["NemotronHForCausalLM"],
-    "tensorrt_llm._torch.models.modeling_nemotron_nas":
-    ["NemotronNASForCausalLM"],
-    "tensorrt_llm._torch.models.modeling_qwen":
-    ["Qwen2ForCausalLM", "Qwen2ForProcessRewardModel", "Qwen2ForRewardModel"],
-    "tensorrt_llm._torch.models.modeling_qwen2vl":
-    ["Qwen2VLModel", "Qwen2_5_VLModel"],
-    "tensorrt_llm._torch.models.modeling_qwen3": ["Qwen3ForCausalLM"],
-    "tensorrt_llm._torch.models.modeling_qwen3_moe": ["Qwen3MoeForCausalLM"],
-    "tensorrt_llm._torch.models.modeling_qwen_moe": ["Qwen2MoeForCausalLM"],
-    "tensorrt_llm._torch.models.modeling_siglip": ["SiglipVisionModel"],
-    "tensorrt_llm._torch.models.modeling_vila": ["VilaModel"],
-    ### ending import of torch models classes
-    "tensorrt_llm._torch.pyexecutor.config": ["PyTorchConfig", "LoadFormat"],
-    "tensorrt_llm._torch.pyexecutor.llm_request":
-    ["LogitsStorage", "PyResult", "LlmResult", "LlmResponse", "LogProbStorage"],
-    "tensorrt_llm._torch.speculative.mtp": ["MTPConfig"],
-    "tensorrt_llm._torch.speculative.interface": ["SpeculativeDecodingMode"],
-    "tensorrt_llm._torch.pyexecutor.config": ["PyTorchConfig", "LoadFormat"],
-    "tensorrt_llm.auto_parallel.config": ["AutoParallelConfig", "CostModel"],
-    "tensorrt_llm.auto_parallel.cluster_info":
-    ["ClusterInfo", "MathThroughput"],
-    "tensorrt_llm._torch.pyexecutor.config": ["PyTorchConfig", "LoadFormat"],
-    "tensorrt_llm.bindings.executor": [
-        "BatchingType", "CacheTransceiverConfig", "CapacitySchedulerPolicy",
-        "ContextPhaseParams", "ContextChunkingPolicy", "DynamicBatchConfig",
-        "ExecutorConfig", "ExtendedRuntimePerfKnobConfig", "Response", "Result",
-        "FinishReason", "KvCacheConfig", "KvCacheTransferMode",
-        "KvCacheRetentionConfig",
-        "KvCacheRetentionConfig.TokenRangeRetentionConfig", "PeftCacheConfig",
-        "SchedulerConfig"
-    ],
-    "tensorrt_llm._torch.pyexecutor.config": ["PyTorchConfig"],
-    "tensorrt_llm._torch.model_config": ["MoeLoadBalancerConfig"],
-    "tensorrt_llm.builder": ["BuildConfig"],
-    "tensorrt_llm.disaggregated_params": ["DisaggregatedParams"],
-    "tensorrt_llm.inputs.multimodal": ["MultimodalInput"],
-    "tensorrt_llm.executor.postproc_worker": [
-        "PostprocArgs", "PostprocParams", "PostprocWorkerConfig",
-        "PostprocWorker.Input", "PostprocWorker.Output"
-    ],
-    "tensorrt_llm.executor.request": [
-        "CancellingRequest", "GenerationRequest", "LoRARequest",
-        "PromptAdapterRequest"
-    ],
-    "tensorrt_llm.executor.result": [
-        "CompletionOutput", "DetokenizedGenerationResultBase",
-        "GenerationResult", "GenerationResultBase", "IterationResult",
-        "Logprob", "LogProbsResult", "ResponseWrapper"
-    ],
-    "tensorrt_llm.executor.utils": ["ErrorResponse", "WorkerCommIpcAddrs"],
-    "tensorrt_llm.executor.worker": [
-        "GenerationExecutorWorker", "worker_main", "PackedResponses",
-        "ResponseList", "PyResultsList", "ResponseList.deserialize",
-        "PostprocInputsPyParams", "PackedPostprocInputs"
-    ],
-    "tensorrt_llm.llmapi.llm_args": [
-        "_ModelFormatKind", "_ParallelConfig", "CalibConfig",
-        "CapacitySchedulerPolicy", "KvCacheConfig", "LookaheadDecodingConfig",
-        "TrtLlmArgs", "SchedulerConfig", "LoadFormat", "DynamicBatchConfig"
-    ],
-    "tensorrt_llm.llmapi.mpi_session": ["RemoteTask"],
-    "tensorrt_llm.llmapi.llm_utils":
-    ["CachedModelLoader._node_build_task", "LlmBuildStats"],
-    "tensorrt_llm.llmapi.tokenizer": ["TransformersTokenizer"],
-    "tensorrt_llm.lora_manager": ["LoraConfig"],
-    "tensorrt_llm.mapping": ["Mapping"],
-    "tensorrt_llm.models.modeling_utils":
-    ["QuantConfig", "SpeculativeDecodingMode"],
-    "tensorrt_llm.plugin.plugin": ["PluginConfig"],
-    "tensorrt_llm.sampling_params":
-    ["SamplingParams", "GuidedDecodingParams", "GreedyDecodingParams"],
-    "tensorrt_llm.serve.postprocess_handlers": [
-        "chat_response_post_processor", "chat_stream_post_processor",
-        "completion_stream_post_processor",
-        "completion_response_post_processor", "CompletionPostprocArgs",
-        "ChatPostprocArgs"
-    ],
     "torch._utils": ["_rebuild_tensor_v2"],
     "torch.storage": ["_load_from_bytes"],
-    "transformers.tokenization_utils_fast": ["PreTrainedTokenizerFast"],
-    "transformers.models.llama.tokenization_llama_fast": ["LlamaTokenizerFast"],
-    "tokenizers": ["Tokenizer", "AddedToken"],
-    "tokenizers.models": ["Model"],
-=======
-    "torch._utils": ["_rebuild_tensor_v2"],
-    "torch.storage": ["_load_from_bytes"],
->>>>>>> dc52b674
 }
 
 
