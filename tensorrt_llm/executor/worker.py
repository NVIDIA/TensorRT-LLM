--- conflicted
+++ resolved
@@ -24,13 +24,9 @@
 from ..llmapi.utils import (AsyncQueue, ManagedThread, _SyncQueue,
                             clear_sched_affinity, print_colored_debug,
                             print_traceback_on_error)
-<<<<<<< HEAD
 from ..lora_helper import LoraConfig
 from ..lora_manager import LoraManager
-=======
-from ..lora_manager import LoraConfig, LoraManager
 from ..metrics import RequestEventTiming
->>>>>>> bcf5ec0c
 from ..prompt_adapter_manager import PromptAdapterManager
 from ..runtime import ModelConfig
 from ..runtime.model_runner import _engine_config_to_model_config
