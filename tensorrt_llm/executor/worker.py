--- conflicted
+++ resolved
@@ -455,271 +455,4 @@
                 notify_proxy_threads_to_quit()
             logger.error(traceback.format_exc())
             # This will be captured by mpi4py and handled by future.done_callback
-<<<<<<< HEAD
-            raise e
-
-
-class AwaitResponseHelper:
-    ''' Multiple-implementations for await_response for performance. '''
-
-    class HandlerKind(enum.Enum):
-        unknown = 0
-        single_process_worker = 1
-        ipc_batched = 2
-
-    def __init__(self, worker: "GenerationExecutorWorker"):
-        # TODO: make worker weakref
-        self.worker = worker
-        self.handler_kind: AwaitResponseHelper.HandlerKind = AwaitResponseHelper.HandlerKind.unknown
-        self.enable_postprocprocess_parallel = self.worker.enable_postprocess_parallel
-        # The error responses when submit request failed will be put here
-        self.temp_error_responses = Queue()
-
-    def responses_handler(self, responses: List[tllm.Response]):
-        HandlerKind = AwaitResponseHelper.HandlerKind
-
-        if self.handler_kind is HandlerKind.unknown:
-            if not (self.worker.result_queue is not None
-                    or self.worker.postproc_queues is not None):
-                print_colored_debug(
-                    f"creating await_response helper for Worker\n",
-                    color="yellow")
-                # When ExecutorBindingWorker is used in the main process
-                # aka the single process mode
-                self.handler_kind = HandlerKind.single_process_worker
-            elif self.worker.result_queue is not None or self.worker.postproc_queues is not None:
-                # The ExecutorBindingProxy is used
-                print_colored_debug(f"creating await_response helper for IPC\n",
-                                    color="yellow")
-                self.handler_kind = HandlerKind.ipc_batched
-            else:
-                raise NotImplementedError
-
-        match self.handler_kind:
-            case HandlerKind.single_process_worker:
-                return self.handle_for_worker(responses)
-            case HandlerKind.ipc_batched:
-                return self.handle_for_ipc_batched(responses)
-            case _:
-                raise NotImplementedError
-
-    def __call__(self) -> bool:
-        ''' This method should be called by a ManagedThread. '''
-        responses = self.worker.engine.await_responses(
-            timeout=datetime.timedelta(milliseconds=100))
-        # filter since The _engine_response_callback may return None
-        responses = list(
-            filter(
-                lambda _: _,
-                [self.worker._engine_response_callback(r) for r in responses]))
-
-        # append the error responses to the temp_error_responses
-        while not self.temp_error_responses.empty():
-            responses.append(self.temp_error_responses.get())
-
-        with nvtx_range_debug(f"await_response-{len(responses)}",
-                              color="red",
-                              category="Worker"):
-            self.responses_handler(responses)
-        return True
-
-    def handle_for_worker(self, responses: List[tllm.Response]) -> None:
-        ''' Return the responses to asyncio.event_loop. '''
-        event_loop = None
-        async_queues = []
-        for response in responses:
-            assert response is not None
-            queue = self.worker.return_queue(response.client_id)
-
-            if not response.has_error():
-                response = _maybe_wrap_response(self.worker, response,
-                                                self.worker._is_pytorch_backend)
-
-            # For AsyncQueue.sync_q, we will batch the events to avoid too many
-            # event notifications, thus put without wait here.
-            if isinstance(queue, _SyncQueue):
-                global_tracer().log_instant("worker-rsp.put")
-                queue.put_nowait(response)
-                async_queues.append(queue)
-                # all the loops are identical
-                event_loop = event_loop or queue.loop
-            else:
-                queue.put(response)
-
-            if response.has_error() or response.result.is_final:
-                self.worker._pop_result(response.client_id)
-
-        # Notify the events in bulk for performance.
-        if async_queues:
-            _SyncQueue.notify_many(event_loop, async_queues)
-
-    def handle_for_ipc_batched(self, responses: List[tllm.Response]) -> None:
-        ''' Perform the IPC in batch explicitly. '''
-        postproc_batches = [
-            []
-            for _ in range(self.worker.postproc_config.num_postprocess_workers)
-        ] if self.enable_postprocprocess_parallel else None
-        rsp_batch = [] if not self.enable_postprocprocess_parallel else None
-
-        for response in responses:
-
-            if isinstance(response, ErrorResponse):
-                pass  # send ErrorResponse directly
-            elif self.worker._has_background_error():
-                response = self.worker._create_error_response(response)
-            elif response.has_error():
-                # Convert to ErrorResponse, because tllm.Response cannot be
-                # serialized when it has error.
-                response = ErrorResponse(response.client_id, response.error_msg,
-                                         response.request_id)
-            else:
-                response = _maybe_wrap_response(self.worker, response,
-                                                self.worker._is_pytorch_backend)
-
-            _send_rsp(self.worker,
-                      response,
-                      postproc_batches=postproc_batches,
-                      rsp_batch=rsp_batch)
-
-        if postproc_batches:
-            for wid, batch in enumerate(postproc_batches):
-                if batch:
-                    self.worker.postproc_queues[wid].put(batch)
-
-        if rsp_batch:
-            self.worker.result_queue.put(rsp_batch)
-
-
-def _get_params_for_first_rsp(
-        worker,
-        client_id) -> Tuple[Optional[SamplingParams], Optional[PostprocParams]]:
-    res = worker._results.get(client_id, None)
-    assert res is not None
-    if not res._params_transmitted:
-        res._params_transmitted = True
-        return res.sampling_params, res.postproc_params
-    return None, None
-
-
-def _get_logprobs(worker,
-                  response: tllm.Response,
-                  is_pytorch_backend=False) -> Optional[LogProbsResult]:
-    """Compute logprob and prompt logprob and clear out logits if applicable.
-    """
-    if is_pytorch_backend:
-        # _get_logprobs() is a WAR for the TRT backend, where top-k logprobs are computed post runtime.
-        # In the PyTorch backend, logprobs are already computed during runtime if requested.
-        return None
-
-    logprobs_result = None
-    generation_result = worker._results.get(response.client_id, None)
-
-    if not generation_result:
-        return
-
-    logprob_params = getattr(generation_result, "_logprob_params", None)
-    if logprob_params:
-        logprobs_result = compute_logprobs(logprob_params.prompt_logprobs,
-                                           logprob_params.logprobs,
-                                           response.result.context_logits,
-                                           response.result.generation_logits,
-                                           response.result.output_token_ids[0])
-
-        if logprob_params.drop_context_logits:
-            response.clear_context_logits()
-
-        if logprob_params.drop_generation_logits:
-            response.clear_generation_logits()
-
-    if response.result.is_final:
-        generation_result.clear_logprob_params()
-
-    return logprobs_result
-
-
-def _send_rsp(
-        worker,
-        response: Union[tllm.Response, ResponseWrapper, ErrorResponse],
-        postproc_batches: Optional[List[List["PostprocWorker.Input"]]] = None,
-        rsp_batch: Optional[List[tllm.Response]] = None):
-    # if postproc_batches is set, append to batch instead of putting to IpcQueue
-
-    if worker.result_queue is not None:
-        if rsp_batch is not None:
-            rsp_batch.append(response)
-        else:
-            worker.result_queue.put(response)
-    else:
-        sampling_params, postproc_params = _get_params_for_first_rsp(
-            worker, response.client_id)
-        inp = PostprocWorker.Input(
-            response,
-            # sampling_params is necessary for creating fake GenerationResult
-            # instances in the postproc processes. They are for incremental
-            # detokenize. They should be transmitted only once for each
-            # Request.
-            sampling_params=sampling_params,
-            postproc_params=postproc_params,
-            streaming=worker._results.get(response.client_id, None)._streaming)
-
-        pid = response.client_id % worker.postproc_config.num_postprocess_workers
-
-        if not postproc_batches:
-            # Group the responses into buckets for the postprocessing steps.
-            # Bucketing is used instead of random dispatching because the
-            # incremental detokenization during postprocessing relies on the
-            # prior CompletionOutput of a given request.
-            worker.postproc_queues[pid].put(inp)
-        else:
-            postproc_batches[pid].append(inp)
-
-    # Eliminate the finished GenerationRequest instances timely, which may
-    # take considerable memory.
-    if is_llm_response(response):
-        if response.has_error() or response.result.is_final:
-            worker._pop_result(response.client_id)
-    elif isinstance(response, ErrorResponse):
-        worker._pop_result(response.client_id)
-    else:
-        raise ValueError(f"Unknown response type: {response}")
-
-
-def _get_metrics_dict(
-        response: tllm.Response) -> dict[RequestEventTiming, float]:
-    req_perf_metrics, metrics_dict = None, {}
-    res = response.result
-    if res:
-        if hasattr(res, '_result'):
-            if result := res.get_result():
-                req_perf_metrics = result.request_perf_metrics
-        else:
-            req_perf_metrics = res.request_perf_metrics
-        if req_perf_metrics and req_perf_metrics.timing_metrics:
-            metrics_dict = {
-                RequestEventTiming.ARRIVAL_TIME:
-                req_perf_metrics.timing_metrics.arrival_time.total_seconds(),
-                RequestEventTiming.FIRST_TOKEN_TIME:
-                req_perf_metrics.timing_metrics.first_token_time.total_seconds(
-                ),
-                RequestEventTiming.FIRST_SCHEDULED_TIME:
-                req_perf_metrics.timing_metrics.first_scheduled_time.
-                total_seconds(),
-                RequestEventTiming.LAST_TOKEN_TIME:
-                req_perf_metrics.timing_metrics.last_token_time.total_seconds()
-            }
-    return metrics_dict
-
-
-def _maybe_wrap_response(
-        worker,
-        response: tllm.Response,
-        is_pytorch_backend=False) -> Union[tllm.Response, ResponseWrapper]:
-
-    logprobs_result = _get_logprobs(worker, response, is_pytorch_backend)
-    req_perf_metrics = _get_metrics_dict(response)
-    if logprobs_result or req_perf_metrics:
-        response = ResponseWrapper(response, logprobs_result, req_perf_metrics)
-    return response
-=======
-            raise e
->>>>>>> 822cb011
+            raise e