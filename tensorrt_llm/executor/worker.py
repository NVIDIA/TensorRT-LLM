--- conflicted
+++ resolved
@@ -18,11 +18,8 @@
                       mpi_comm, mpi_rank, nvtx_range_debug)
 from ..bindings import executor as tllm
 from ..builder import ConfigEncoder, Engine, EngineConfig
-<<<<<<< HEAD
 from ..llmapi.llm_args import KvCacheConnectorConfig, PybindMirror
-=======
 from ..llmapi.llm_args import PybindMirror, TorchLlmArgs
->>>>>>> 2d0c9b38
 from ..llmapi.mpi_session import set_mpi_session_cpp
 from ..llmapi.tokenizer import TokenizerBase
 from ..llmapi.tracer import VizTracer, global_tracer, set_global_tracer
@@ -65,14 +62,10 @@
         postproc_worker_config: Optional[PostprocWorkerConfig] = None,
         is_llm_executor: Optional[bool] = None,
         lora_config: Optional[LoraConfig] = None,
-<<<<<<< HEAD
-        garbage_collection_gen0_threshold: Optional[int] = None,
         kv_connector_config: Optional[KvCacheConnectorConfig] = None,
-=======
         hf_model_dir: Optional[Path] = None,
         tokenizer: Optional[TokenizerBase] = None,
         llm_args: Optional[TorchLlmArgs] = None,
->>>>>>> 2d0c9b38
     ) -> None:
         postproc_config = postproc_worker_config or PostprocWorkerConfig()
         super().__init__(
@@ -139,12 +132,8 @@
                 create_executor = create_py_executor
                 args["lora_config"] = lora_config
                 args[
-<<<<<<< HEAD
-                    "garbage_collection_gen0_threshold"] = garbage_collection_gen0_threshold
+                    "garbage_collection_gen0_threshold"] = llm_args.garbage_collection_gen0_threshold
                 args["kv_connector_config"] = kv_connector_config
-=======
-                    "garbage_collection_gen0_threshold"] = llm_args.garbage_collection_gen0_threshold
->>>>>>> 2d0c9b38
             elif executor_config.backend == "_autodeploy":
                 from tensorrt_llm._torch.auto_deploy.shim.ad_executor import \
                     create_autodeploy_executor
@@ -171,9 +160,29 @@
                                      executor_config=executor_config,
                                      managed_weights=engine.managed_weights)
 
-            assert not hasattr(executor_config, "backend")
-            return tllm.Executor(engine, tllm.ModelType.DECODER_ONLY,
-                                 executor_config)
+            if not hasattr(executor_config, "backend"):
+                return tllm.Executor(engine, tllm.ModelType.DECODER_ONLY,
+                                     executor_config)
+            args = {
+                "executor_config": executor_config,
+                "checkpoint_dir": executor_config.hf_model_dir,
+            }
+            if executor_config.backend == "pytorch":
+                from tensorrt_llm._torch.pyexecutor.py_executor_creator import \
+                    create_py_executor
+                create_executor = create_py_executor
+                args["lora_config"] = lora_config
+                args[
+                    "garbage_collection_gen0_threshold"] = llm_args.garbage_collection_gen0_threshold
+                args["kv_connector_config"] = kv_connector_config
+            elif executor_config.backend == "_autodeploy":
+                from tensorrt_llm._torch.auto_deploy.shim.ad_executor import \
+                    create_autodeploy_executor
+                create_executor = create_autodeploy_executor
+            else:
+                raise ValueError(
+                    f"Unsupported backend config: {executor_config.backend}")
+            return create_executor(**args)
 
         self.engine = _create_py_executor(
             executor_config) if llm_args is not None else _create_engine(
@@ -682,14 +691,10 @@
     is_llm_executor: Optional[
         bool] = True,  # whether it's the main executor instance
     lora_config: Optional[LoraConfig] = None,
-<<<<<<< HEAD
-    garbage_collection_gen0_threshold: Optional[int] = None,
     kv_connector_config: Optional[KvCacheConnectorConfig] = None,
-=======
     hf_model_dir: Optional[Path] = None,
     tokenizer: Optional[TokenizerBase] = None,
     llm_args: Optional[TorchLlmArgs] = None,
->>>>>>> 2d0c9b38
 ) -> None:
     mpi_comm().barrier()
     print_colored_debug(f"Worker {mpi_rank()} entering worker_main...\n",
@@ -816,14 +821,10 @@
             postproc_worker_config=postproc_worker_config,
             is_llm_executor=is_llm_executor,
             lora_config=lora_config,
-<<<<<<< HEAD
-            garbage_collection_gen0_threshold=garbage_collection_gen0_threshold,
-            kv_connector_config=kv_connector_config)
-=======
+            kv_connector_config=kv_connector_config,
             hf_model_dir=hf_model_dir,
             tokenizer=tokenizer,
             llm_args=llm_args)
->>>>>>> 2d0c9b38
     except Exception as e:
         logger.error(f"Failed to initialize executor on rank {mpi_rank()}: {e}")
         logger.error(traceback.format_exc())
