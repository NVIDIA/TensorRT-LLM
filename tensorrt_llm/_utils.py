# SPDX-FileCopyrightText: Copyright (c) 2022-2024 NVIDIA CORPORATION & AFFILIATES. All rights reserved.
# SPDX-License-Identifier: Apache-2.0
#
# Licensed under the Apache License, Version 2.0 (the "License");
# you may not use this file except in compliance with the License.
# You may obtain a copy of the License at
#
# http://www.apache.org/licenses/LICENSE-2.0
#
# Unless required by applicable law or agreed to in writing, software
# distributed under the License is distributed on an "AS IS" BASIS,
# WITHOUT WARRANTIES OR CONDITIONS OF ANY KIND, either express or implied.
# See the License for the specific language governing permissions and
# limitations under the License.
import copy
import gc
import inspect
import json
import linecache
import math
import os
import socket
import struct
import tempfile
import trace
import weakref
from contextlib import contextmanager
from dataclasses import asdict
from enum import EnumMeta
from functools import lru_cache, partial, wraps
from pathlib import Path
from typing import Any, Callable, Dict, List, Optional, Sequence, Union

import numpy as np
import nvtx
from mpi4py import MPI
from mpi4py.util import pkl5
from packaging import version
from typing_extensions import ParamSpec

# isort: off
import torch
import tensorrt as trt
# isort: on

from tensorrt_llm.bindings import DataType, GptJsonConfig
from tensorrt_llm.bindings.BuildInfo import ENABLE_MULTI_DEVICE
from tensorrt_llm.logger import logger

# numpy doesn't know bfloat16, define abstract binary type instead
np_bfloat16 = np.dtype('V2', metadata={"dtype": "bfloat16"})
np_float8 = np.dtype('V1', metadata={"dtype": "float8"})


def torch_to_numpy(x: torch.Tensor):
    assert isinstance(x, torch.Tensor), \
        f'x must be a torch.Tensor object, but got {type(x)}.'
    if x.dtype == torch.bfloat16:
        return x.view(torch.int16).detach().cpu().numpy().view(np_bfloat16)
    elif x.dtype == torch.float8_e4m3fn:
        return x.view(torch.int8).detach().cpu().numpy().view(np_float8)
    else:
        return x.detach().cpu().numpy()


def numpy_to_torch(x):
    if x.dtype == np_bfloat16:
        return torch.from_numpy(x.view(np.int16)).view(torch.bfloat16)
    elif x.dtype == np_float8:
        return torch.from_numpy(x.view(np.int8)).view(torch.float8_e4m3fn)
    else:
        return torch.from_numpy(x)


def numpy_to_dtype(x, dtype: str):
    if str_dtype_to_np(dtype) == x.dtype:
        return x
    if x.dtype not in [np_bfloat16, np_float8
                       ] and dtype not in ['bfloat16', 'fp8']:
        return x.astype(str_dtype_to_np(dtype))
    else:
        return torch_to_numpy(numpy_to_torch(x).to(str_dtype_to_torch(dtype)))


fp32_array = partial(np.array, dtype=np.float32)
fp16_array = partial(np.array, dtype=np.float16)
int32_array = partial(np.array, dtype=np.int32)
int64_array = partial(np.array, dtype=np.int64)
bool_array = partial(np.array, dtype=np.bool_)


def dims_array(x):
    is_int64_dims = True
    try:
        trt.Dims([np.iinfo(np.int64).max])
    except TypeError:
        is_int64_dims = False
    return int64_array(x) if is_int64_dims else int32_array(x)


def bf16_array(x):
    x = torch.tensor(x, dtype=torch.bfloat16)
    x = torch_to_numpy(x)
    return x


def numpy_array(data, trt_dtype):
    # convenient wrapper due to numpy not support bf16 yet
    if trt_dtype == trt.bfloat16:
        return bf16_array(data)
    return np.array(data, trt_dtype_to_np(trt_dtype))


def copy_torch_to_numpy(x: torch.Tensor, ndarray: np.array):
    if x.dtype == torch.bfloat16:
        torch.from_numpy(ndarray.view(np.int16)).copy_(x.view(torch.int16))
    elif x.dtype == torch.float8_e4m3fn:
        torch.from_numpy(ndarray.view(np.int8)).copy_(x.view(torch.int8))
    else:
        torch.from_numpy(ndarray).copy_(x)
    return ndarray


def trt_version():
    return trt.__version__


def trt_gte(major: int, minor: int = 0):
    """
    Check if TRT version is greater than or equal to major.minor
    """
    trt_ver = version.parse(trt_version())
    return trt_ver.major >= major and trt_ver.minor >= minor


def torch_version():
    return torch.__version__


_str_to_np_dict = dict(
    float16=np.float16,
    float32=np.float32,
    int64=np.int64,
    int32=np.int32,
    int8=np.int8,
    bool=np.bool_,
    bfloat16=np_bfloat16,
    fp8=np_float8,
)


def str_dtype_to_np(dtype):
    ret = _str_to_np_dict.get(dtype)
    assert ret is not None, f'Unsupported dtype: {dtype}'
    return ret


_str_to_torch_dtype_dict = dict(
    bfloat16=torch.bfloat16,
    float16=torch.float16,
    float32=torch.float32,
    int64=torch.int64,
    int32=torch.int32,
    int8=torch.int8,
    bool=torch.bool,
    fp8=torch.float8_e4m3fn,
)


def str_dtype_to_torch(dtype):
    ret = _str_to_torch_dtype_dict.get(dtype)
    assert ret is not None, f'Unsupported dtype: {dtype}'
    return ret


_str_to_binding_dtype_dict = dict(
    bfloat16=DataType.BF16,
    float16=DataType.HALF,
    float32=DataType.FLOAT,
    int64=DataType.INT64,
    int32=DataType.INT32,
    int8=DataType.INT8,
    bool=DataType.BOOL,
    fp8=DataType.FP8,
)
_binding_to_str_dtype = {v: k for k, v in _str_to_binding_dtype_dict.items()}

_binding_dtype_bits = {
    DataType.INT64: 64,
    DataType.FLOAT: 32,
    DataType.INT32: 32,
    DataType.BF16: 16,
    DataType.HALF: 16,
    DataType.BOOL: 8,
    DataType.FP8: 8,
    DataType.INT8: 8,
    DataType.UINT8: 8,
    DataType.NVFP4: 4,
}


def binding_to_str_dtype(binding_dtype) -> str:
    ret = _binding_to_str_dtype.get(binding_dtype)
    assert ret is not None, f'Unsupported binding dtype: {binding_dtype}'
    return ret


def binding_dtype_size(dtype: DataType):
    return _binding_dtype_size[dtype]


def get_size_in_bytes(num_elements: int, dtype: DataType):
    total_num_bits = _binding_dtype_bits[dtype] * num_elements
    assert total_num_bits % 8 == 0, f"Total number of bits {total_num_bits} must be divisible by 8"
    return total_num_bits // 8


def str_dtype_to_binding(dtype):
    ret = _str_to_binding_dtype_dict.get(dtype)
    assert ret is not None, f'Unsupported dtype: {dtype}'
    return ret


_torch_dtype_to_str_dict = {v: k for k, v in _str_to_torch_dtype_dict.items()}


def torch_dtype_to_str(dtype):
    return _torch_dtype_to_str_dict[dtype]


_str_to_trt_dtype_dict = dict(float16=trt.float16,
                              float32=trt.float32,
                              int64=trt.int64,
                              int32=trt.int32,
                              int8=trt.int8,
                              bool=trt.bool,
                              bfloat16=trt.bfloat16,
                              fp8=trt.fp8,
                              nvfp4=trt.fp4)


def str_dtype_to_trt(dtype):
    if dtype == "fp4":
        # Special handling for FP4 since CI's trt version is not recent enough.
        if not hasattr(trt, 'fp4'):
            raise ValueError(
                "fp4 unsupported, trt version needs to be upgraded.")
        return trt.fp4

    ret = _str_to_trt_dtype_dict.get(dtype)
    assert ret is not None, f'Unsupported dtype: {dtype}'
    return ret


_trt_to_str_dtype_dict = {v: k for k, v in _str_to_trt_dtype_dict.items()}


def trt_dtype_to_str(dtype: trt.DataType) -> str:
    assert isinstance(dtype, trt.DataType)
    return _trt_to_str_dtype_dict[dtype]


_np_to_trt_dtype_dict = {
    np.int8: trt.int8,
    np.int32: trt.int32,
    np.int64: trt.int64,
    np.float16: trt.float16,
    np.float32: trt.float32,
    np.bool_: trt.bool,

    # hash of np.dtype('int32') != np.int32
    np.dtype('int8'): trt.int8,
    np.dtype('int32'): trt.int32,
    np.dtype('int64'): trt.int64,
    np.dtype('float16'): trt.float16,
    np.dtype('float32'): trt.float32,
    np.dtype('bool'): trt.bool,
    np_bfloat16: trt.bfloat16,
    np_float8: trt.fp8,
}


def np_dtype_to_trt(dtype):
    ret = _np_to_trt_dtype_dict.get(dtype)
    assert ret is not None, f'Unsupported dtype: {dtype}'
    return ret


_trt_to_np_dtype_dict = {
    trt.int8: np.int8,
    trt.int32: np.int32,
    trt.int64: np.int64,
    trt.float16: np.float16,
    trt.float32: np.float32,
    trt.bool: np.bool_,
    trt.bfloat16: np_bfloat16,
    trt.fp8: np_float8,
}


def trt_dtype_to_np(dtype):
    ret = _trt_to_np_dtype_dict.get(dtype)
    assert ret is not None, f'Unsupported dtype: {dtype}'
    return ret


_torch_to_np_dtype_dict = {
    torch.bool: np.bool_,
    torch.uint8: np.uint8,
    torch.int8: np.int8,
    torch.int16: np.int16,
    torch.int32: np.int32,
    torch.int64: np.int64,
    torch.float16: np.float16,
    torch.bfloat16: np_bfloat16,
    torch.float8_e4m3fn: np_float8,
    torch.float32: np.float32,
    torch.float64: np.float64,
    torch.complex64: np.complex64,
    torch.complex128: np.complex128,
}


def torch_dtype_to_np(dtype):
    ret = _torch_to_np_dtype_dict.get(dtype)
    assert ret is not None, f'Unsupported dtype: {dtype}'
    return ret


_np_to_torch_dtype_dict = {
    np.bool_: torch.bool,
    np.uint8: torch.uint8,
    np.int8: torch.int8,
    np.int16: torch.int16,
    np.int32: torch.int32,
    np.int64: torch.int64,
    np.float16: torch.float16,
    np_bfloat16: torch.bfloat16,
    np_float8: torch.float8_e4m3fn,
    np.float32: torch.float32,
    np.float64: torch.float64,
    np.complex64: torch.complex64,
    np.complex128: torch.complex128,
}


def np_dtype_to_torch(dtype):
    ret = _np_to_torch_dtype_dict.get(dtype)
    assert ret is not None, f'Unsupported dtype: {dtype}'
    return ret


_trt_to_torch_dtype_dict = {
    trt.float16: torch.float16,
    trt.float32: torch.float32,
    trt.int64: torch.int64,
    trt.int32: torch.int32,
    trt.int8: torch.int8,
    trt.bool: torch.bool,
    trt.bfloat16: torch.bfloat16,
    trt.fp8: torch.float8_e4m3fn,
}


def trt_dtype_to_torch(dtype):
    ret = _trt_to_torch_dtype_dict.get(dtype)
    assert ret is not None, f'Unsupported dtype: {dtype}'
    return ret


def is_same_dtype(type_a: Union[str, trt.DataType],
                  type_b: Union[str, trt.DataType]) -> bool:
    if isinstance(type_a, str):
        type_a = str_dtype_to_trt(type_a)

    if isinstance(type_b, str):
        type_b = str_dtype_to_trt(type_b)

    return type_a == type_b


_torch_to_trt_dtype_dict = {
    torch.float16: trt.float16,
    torch.float32: trt.float32,
    torch.int64: trt.int64,
    torch.int32: trt.int32,
    torch.int8: trt.int8,
    torch.float8_e4m3fn: trt.fp8,
    torch.qint8: trt.int8,
    torch.bool: trt.bool,
    torch.bfloat16: trt.bfloat16
}


def torch_dtype_to_trt(dtype):
    ret = _torch_to_trt_dtype_dict.get(dtype)
    assert ret is not None, f'Unsupported dtype: {dtype}'
    return ret


_torch_to_binding_dtype_dict = {
    torch.float16: DataType.HALF,
    torch.float32: DataType.FLOAT,
    torch.int64: DataType.INT64,
    torch.int32: DataType.INT32,
    torch.int8: DataType.INT8,
    torch.float8_e4m3fn: DataType.FP8,
    torch.qint8: DataType.INT8,
    torch.bool: DataType.BOOL,
    torch.bfloat16: DataType.BF16
}


def torch_dtype_to_binding(dtype):
    ret = _torch_to_binding_dtype_dict.get(dtype)
    assert ret is not None, f'Unsupported dtype: {dtype}'
    return ret


_torch_dtype_to_np_typestr_dict = {
    torch.float16: "<f2",
    torch.float32: "<f4",
    torch.int64: "<i8",
    torch.int32: "<i4",
    torch.int8: "|i1",
    torch.float8_e4m3fn: "|i1",
    torch.qint8: "|u1",
    torch.bool: "|b1",
    torch.bfloat16: "<f2",
}


def torch_dtype_to_np_typestr(dtype):
    ret = _torch_dtype_to_np_typestr_dict.get(dtype)
    assert ret is not None, f'Unsupported dtype: {dtype}'
    return ret


def dim_to_trt_axes(dim):
    """Converts torch dim, or tuple of dims to a tensorrt axes bitmask"""
    if not isinstance(dim, tuple):
        dim = (dim, )

    # create axes bitmask for reduce layer
    axes = 0
    for d in dim:
        axes |= 1 << d

    return axes


def trt_axes_to_dim(axes: int) -> List[int]:
    """Converts tensorrt axes bitmask to dims"""
    dim = []
    for i in range(32):
        if axes & (1 << i):
            dim.append(i)

    return dim


def dim_resolve_negative(dim, ndim):
    if not isinstance(dim, tuple):
        dim = (dim, )
    pos = []
    for d in dim:
        if d < 0:
            d = ndim + d
        pos.append(d)
    return tuple(pos)


def get_free_port():
    with socket.socket() as sock:
        sock.bind(("", 0))
        return sock.getsockname()[1]


# mpi4py only exports MPI_COMM_TYPE_SHARED, so we define OMPI_COMM_TYPE_HOST here
OMPI_COMM_TYPE_HOST = 9

comm = pkl5.Intracomm(MPI.COMM_WORLD)


def set_mpi_comm(new_comm):
    global comm
    comm = new_comm


def mpi_comm():
    return comm


local_comm = mpi_comm().Split_type(split_type=OMPI_COMM_TYPE_HOST)


def local_mpi_comm():
    return local_comm


# Global TorchDist instance for Ray orchestrator
_torch_comm = None


def set_torch_comm(torch_comm_instance):
    """Set global TorchDist instance"""
    global _torch_comm
    _torch_comm = torch_comm_instance


def torch_comm():
    """Get global TorchDist instance"""
    if _torch_comm is None:
        raise RuntimeError(
            "TorchDist not initialized. Call set_torch_comm() first.")
    return _torch_comm


def mpi_disabled() -> bool:
    """True if TLLM_DISABLE_MPI is set to "1", False otherwise."""
    return os.environ.get("TLLM_DISABLE_MPI") == "1"


def mpi_rank():
    if mpi_disabled():
        try:
            return torch.distributed.get_rank()
        except ValueError:
            # Fallback: return 0 when MPI is absent (Ray / Slurm PMIx)
            return 0
    return mpi_comm().Get_rank() if ENABLE_MULTI_DEVICE else 0


def global_mpi_rank():
    if mpi_disabled():
        # Fallback: return 0 when MPI is absent (Ray / Slurm PMIx)
        return 0

    return MPI.COMM_WORLD.Get_rank() if ENABLE_MULTI_DEVICE else 0


def global_mpi_size():
    return MPI.COMM_WORLD.Get_size() if ENABLE_MULTI_DEVICE else 1


def mpi_world_size():
    return mpi_comm().Get_size() if ENABLE_MULTI_DEVICE else 1


def local_mpi_rank():
    return local_comm.Get_rank() if ENABLE_MULTI_DEVICE else 0


def local_mpi_size():
    return local_comm.Get_size() if ENABLE_MULTI_DEVICE else 1


def default_gpus_per_node():
    num_gpus = torch.cuda.device_count()
    num_ranks = local_mpi_size()
    assert num_gpus > 0, "No GPU found on the node"
    if num_ranks > num_gpus:
        logger.warning(f"{num_ranks} MPI ranks will share {num_gpus} GPUs.")
    return min(num_ranks, num_gpus)


def mpi_barrier():
    if ENABLE_MULTI_DEVICE:
        mpi_comm().Barrier()


def local_mpi_barrier():
    if ENABLE_MULTI_DEVICE:
        local_comm.Barrier()


def mpi_broadcast(obj, root=0):
    return mpi_comm().bcast(obj, root) if is_multi_device_enable() else obj


def mpi_allgather(obj):
    return mpi_comm().allgather(obj) if ENABLE_MULTI_DEVICE else obj


def mpi_isend(buf, dest, tag=0):
    # isend in buf-like objects (e.g. numpy array)
    # return request handle if ENABLE_MULTI_DEVICE
    if ENABLE_MULTI_DEVICE:
        return mpi_comm().Isend(buf, dest, tag=tag)
    return None


def mpi_send(buf, dest, tag=0):
    # send in buf-like objects (e.g. numpy array)
    # return request handle if ENABLE_MULTI_DEVICE
    if ENABLE_MULTI_DEVICE:
        mpi_comm().Send(buf, dest, tag=tag)
    return None


def mpi_recv(buf, source, tag):
    # recv in buf-like object (e.g. numpy array)
    if ENABLE_MULTI_DEVICE:
        return mpi_comm().Recv(buf, source, tag=tag)
    return None


def mpi_send_object(obj, dest, tag=0):
    if ENABLE_MULTI_DEVICE:
        mpi_comm().send(obj, dest=dest, tag=tag)


def mpi_isend_object(obj, dest, tag=0):
    if ENABLE_MULTI_DEVICE:
        return mpi_comm().isend(obj, dest=dest, tag=tag)
    return None


def mpi_recv_object(source, tag):
    if ENABLE_MULTI_DEVICE:
        return mpi_comm().recv(source=source, tag=tag)
    return None


def pad_vocab_size(vocab_size, tp_size):
    return int(math.ceil(vocab_size / tp_size) * tp_size)


def to_dict(obj):
    return copy.deepcopy(obj.__dict__)


def to_json_string(obj):
    if not isinstance(obj, dict):
        obj = to_dict(obj)
    return json.dumps(obj, indent=2, sort_keys=True) + "\n"


def to_json_file(obj, json_file_path):
    with open(json_file_path, "w", encoding="utf-8") as writer:
        writer.write(to_json_string(obj))


def numpy_fp32_to_bf16(src):
    # Numpy doesn't support bfloat16 type
    # Convert float32 to bfloat16 manually and assign with bf16 abstract type
    original_shape = src.shape
    src = src.flatten()
    src = np.ascontiguousarray(src)

    assert src.dtype == np.float32
    dst = np.empty_like(src, dtype=np.uint16)
    for i in range(len(dst)):
        bytes = struct.pack('<f', src[i])
        dst[i] = struct.unpack('<H', struct.pack('BB', bytes[2], bytes[3]))[0]
    return dst.reshape(original_shape).view(np_bfloat16)


_extra_attrs_by_object: Dict[int, Dict[str, Any]] = {}


def get_extra_attr(obj, attr_name):
    if id(obj) not in _extra_attrs_by_object:
        return None
    extra_attrs = _extra_attrs_by_object[id(obj)]
    return extra_attrs.get(attr_name)


def _clean_extra_attrs(obj_id):
    if obj_id in _extra_attrs_by_object:
        del _extra_attrs_by_object[obj_id]


def set_extra_attr(obj, attr_name, value):
    if id(obj) not in _extra_attrs_by_object:
        _extra_attrs_by_object[id(obj)] = {}
        weakref.finalize(obj, _clean_extra_attrs, id(obj))
    _extra_attrs_by_object[id(obj)][attr_name] = value


def has_extra_attr(obj, attr_name):
    if id(obj) not in _extra_attrs_by_object:
        return False
    return attr_name in _extra_attrs_by_object[id(obj)]


def set_obj_attrs(
    obj: torch.Tensor,
    ojb_attrs: Optional[Dict[str, Any]],
):
    """Set attributes on a object.

    This method is used to set attributes on a object. This method
    will not overwrite existing attributes.
    """
    if ojb_attrs is None:
        return
    for key, value in ojb_attrs.items():
        assert not hasattr(
            obj, key), (f"Overwriting existing tensor attribute: {key}")
        setattr(obj, key, value)


def get_init_params(obj, cls=None):
    """
    Get all parameters in object's __init__.
    Use cls's __init__ as filter if cls provided.
    """
    names = None
    if cls is not None:
        names = set(list(inspect.signature(cls.__init__).parameters)[1:])
    return {
        name: getattr(obj, name)
        for name in list(inspect.signature(obj.__class__.__init__).parameters)
        [1:] if names is None or name in names
    }


def release_gc():
    ''' Release memory allocated by PyTorch and Python garbage collector explicitly and immediately.
    This could be used when some states might be kept in memory even after the variables are deleted.
    '''
    gc.collect()
    if torch.cuda.is_available():
        torch.cuda.empty_cache()
        torch.cuda.ipc_collect()


@lru_cache(maxsize=1)
def get_sm_version():
    prop = torch.cuda.get_device_properties(0)
    return prop.major * 10 + prop.minor


@lru_cache(maxsize=1)
def is_sm_100f(sm_version=None):
    if sm_version is None:
        sm_version = get_sm_version()
    return sm_version == 100 or sm_version == 103


def is_trace_enabled(env_var: str):
    value = os.environ.get(env_var, "-1")
    if value == "ALL":
        return True
    if value == "-1":
        # early return w/o calling global_mpi_rank() for Ray path
        return False
    try:
        return int(value) == global_mpi_rank()
    except ValueError:
        return False


def trace_func(func):

    @wraps(func)
    def wrapper(*args, **kwargs):

        def globaltrace(frame, why, arg):
            if why == "call":
                code = frame.f_code
                filename = frame.f_globals.get('__file__', None)
                if filename:
                    modulename = trace._modname(filename)
                    if modulename is not None:
                        ignore_it = tracer.ignore.names(filename, modulename)
                        if not ignore_it:
                            print(
                                f"[rank{rank}] --- path: {filename} , funcname: {code.co_name}"
                            )
                            return localtrace
                else:
                    return None

        def localtrace(frame, why, arg):
            if why == "line":
                filename = frame.f_code.co_filename
                lineno = frame.f_lineno
                bname = os.path.basename(filename)
                print(
                    f"[rank{rank}] {bname}:{lineno}: {linecache.getline(filename, lineno)}",
                    end="")
            return localtrace

        ignoredirs = [
            os.path.dirname(package.__file__) for package in [os, torch, trace]
        ]
        tracer = trace.Trace(trace=1, count=0, ignoredirs=ignoredirs)
        rank = global_mpi_rank()
        tracer.globaltrace = globaltrace
        tracer.localtrace = localtrace
        result = tracer.runfunc(func, *args, **kwargs)
        return result

    return wrapper


class DictConversion:

    @classmethod
    def from_dict(cls, config: Dict[str, Any]):
        obj = cls()
        fields = obj.__dataclass_fields__
        for key, value in config.items():
            assert hasattr(obj, key), f"cannot find {key} in {obj}"
            field_cls = fields[key].type
            if (isinstance(field_cls, type)
                    and issubclass(field_cls, DictConversion)
                    and isinstance(value, dict)):
                value = field_cls.from_dict(value)
            setattr(obj, key, value)
        return obj

    def to_dict(self):
        return asdict(self)

    @classmethod
    def from_json_file(cls, file):
        with open(file) as f:
            return cls.from_dict(json.load(f))

    def set_defaults(self, **kwargs):
        for key, default in kwargs.items():
            value = getattr(self, key)
            if (value is None
                    or (isinstance(value, (list, dict)) and len(value) == 0)):
                setattr(self, key, default)


class BaseEnumMeta(EnumMeta):

    def __contains__(cls, item):
        try:
            cls(item)
        except ValueError:
            return False
        return True


def supports_inflight_batching(engine_dir):
    config_path = Path(engine_dir) / "config.json"
    json_config = GptJsonConfig.parse_file(config_path)
    model_config = json_config.model_config
    return model_config.supports_inflight_batching


class QuantModeWrapper:

    def __init__(self, objs):
        self.objs = objs

    def __getattr__(self, name):

        def method_wrapper(*args, **kwargs):
            result = False
            for obj in self.objs:
                attr = getattr(obj, name)
                if callable(attr):
                    result = result | attr(*args, **kwargs)
            return result

        return method_wrapper

    def __repr__(self):
        return f"QuantModeWrapper: ({self.objs})"

    def __str__(self):
        obj_strs = [str(obj) for obj in self.objs]
        return f"[{', '.join(obj_strs)}]"

    def __getitem__(self, index):
        return self.objs[index]


PYTHON_DEFAULT_GC_THRESHOLDS = gc.get_threshold()


@contextmanager
def customized_gc_thresholds(gen0_threshold: Optional[int] = None):
    try:
        if gen0_threshold:
            gc.set_threshold(gen0_threshold)
            logger.debug(
                f'Set Python GC threshold to customized value: {gen0_threshold}'
            )
        yield
    finally:
        if gen0_threshold:
            gc.set_threshold(*PYTHON_DEFAULT_GC_THRESHOLDS)
            logger.debug(
                f'Reset Python GC thresholds to default value: {PYTHON_DEFAULT_GC_THRESHOLDS}'
            )


@contextmanager
def _null_context_manager():
    yield


def nvtx_range(msg: str,
               color: str = "grey",
               domain: str = "TensorRT-LLM",
               category: Optional[str] = None):
    """
    Creates an NVTX range annotation for profiling.

    This function returns a context manager that marks the beginning and end of a
    range in NVIDIA Tools Extension (NVTX) profiling tools like Nsight Systems.

    Args:
        msg (str): The message/name for the NVTX range.
        color (str, optional): The color to use for the range in the profiler. Defaults to "grey".
        domain (str, optional): The domain name for the range. Defaults to "TensorRT-LLM".
        category (str, optional): The category for the range. Defaults to None.

    Returns:
        contextmanager: A context manager that marks the NVTX range.
    """
    return nvtx.annotate(msg, color=color, domain=domain, category=category)


def nvtx_range_debug(msg: str,
                     color: str = "grey",
                     domain: str = "TensorRT-LLM",
                     category: Optional[str] = None):
    """
    Creates an NVTX range annotation for debugging purposes.

    Similar to nvtx_range, but only creates the range if specific environment
    variables are set, making it suitable for debug profiling.

    Args:
        msg (str): The message/name for the NVTX range.
        color (str, optional): The color to use for the range in the profiler. Defaults to "grey".
        domain (str, optional): The domain name for the range. Defaults to "TensorRT-LLM".
        category (str, optional): The category for the range. Defaults to None.

    Returns:
        contextmanager: A context manager that either marks the NVTX range if enabled,
                        or a null context manager that does nothing if disabled.
    """
    if os.getenv("TLLM_LLMAPI_ENABLE_NVTX", "0") == "1" or \
            os.getenv("TLLM_NVTX_DEBUG", "0") == "1":
        return nvtx_range(msg, color=color, domain=domain, category=category)
    else:
        return _null_context_manager()


def nvtx_mark(msg: str,
              color: str = "grey",
              domain: str = "TensorRT-LLM",
              category: Optional[str] = None):
    """
    Creates an NVTX marker for profiling.

    This function places a single marker point in NVIDIA Tools Extension (NVTX)
    profiling tools like Nsight Systems, useful for marking specific events.

    Args:
        msg (str): The message/name for the NVTX marker.
        color (str, optional): The color to use for the marker in the profiler. Defaults to "grey".
        domain (str, optional): The domain name for the marker. Defaults to "TensorRT-LLM".
        category (str, optional): The category for the marker. Defaults to None.
    """
    nvtx.mark(msg, color=color, category=category, domain=domain)


def volume(d: Sequence[int]):
    return np.prod(d)


class TensorWrapper:
    """
    A wrapper wraps raw data pointer to a tensor-like object. Could be compatibale with openai triton kernel and be converted to `torch.Tensor` with zero-copy overhead.
    """

    def __init__(
        self,
        data_ptr: int,
        dtype: Union[torch.dtype, str, np.dtype, trt.DataType],
        shape: Sequence[int],
        strides: Optional[Sequence[int]] = None,
    ):
        assert isinstance(data_ptr, int)
        self._data_ptr = data_ptr
        self.dtype = dtype
        self.shape = shape
        self.strides = strides

    def data_ptr(self):
        return self._data_ptr

    @property
    def dtype(self):
        return self._dtype

    @property
    def shape(self):
        return getattr(self, "_shape", None)

    @dtype.setter
    def dtype(self, dtype: Union[torch.dtype, str, np.dtype, trt.DataType]):
        if isinstance(dtype, torch.dtype):
            self._dtype = dtype
        elif isinstance(dtype, str):
            self._dtype = str_dtype_to_torch(dtype)
        elif isinstance(dtype, np.dtype):
            self._dtype = np_dtype_to_torch(dtype)
        elif isinstance(dtype, trt.DataType):
            self._dtype = trt_dtype_to_torch(dtype)
        else:
            raise TypeError(f"Unsupported dtype: {dtype}")

    @shape.setter
    def shape(self, shape: Sequence[int]):
        self._shape = tuple(int(i) for i in shape)

    def numel(self):
        return volume(self.shape)

    @property
    def __cuda_array_interface__(self):
        return {
            "shape":
            self.shape,
            "typestr":
            torch_dtype_to_np_typestr(self.dtype),
            "data": (self.data_ptr() if self.numel() > 0 else 0, False),
            "strides": [
                i * torch.tensor([], dtype=self.dtype).element_size()
                for i in self.strides
            ] if self.strides is not None else None,
            "version":
            3,
        }

    @staticmethod
    def from_trt_desc(desc: trt.PluginTensorDesc, pointer: int):
        return TensorWrapper(pointer, trt_dtype_to_torch(desc.type), desc.dims)


def convert_to_torch_tensor(
        tensor: Union[TensorWrapper, torch.Tensor]) -> torch.Tensor:
    """
    This function is to convert the `TensorWrapper` to torch.Tensor.
    """
    if isinstance(tensor, torch.Tensor):
        return tensor

    old_ptr = tensor.data_ptr()
    new_tensor = torch.as_tensor(tensor).view(tensor.dtype)
    new_ptr = new_tensor.data_ptr()
    if old_ptr != new_ptr:
        raise RuntimeError(
            "Data pointer mismatch after converting to torch.Tensor")
    return new_tensor


class KVCacheEventSerializer:

    @classmethod
    def get_event_serialize_func(cls, event_type):
        return {
            "KVCacheCreatedData": cls._created_to_json,
            "KVCacheStoredData": cls._stored_to_json,
            "KVCacheStoredBlockData": cls._stored_block_to_json,
            "KVCacheRemovedData": cls._removed_to_json,
            "KVCacheUpdatedData": cls._updated_to_json,
        }.get(event_type, None)

    @classmethod
    def serialize(cls, events):
        if events is None:
            return None

        if not isinstance(events, list):
            return cls.to_json_str(events)

        return [cls.to_json_str(event) for event in events]

    @classmethod
    def to_json_str(cls, event):
        if event is None:
            return {}

        event_type = type(event.data).__name__
        event_serialize_func = cls.get_event_serialize_func(event_type)
        if event_serialize_func is None:
            raise ValueError(f"Unknown KVCache event data type: {event_type}")

        json_str = {
            "event_id": event.event_id,
            "data": event_serialize_func(event.data),
            "window_size": event.window_size,
        }
        if event.attention_dp_rank is not None:
            json_str["attention_dp_rank"] = event.attention_dp_rank

        return json_str

    @staticmethod
    def _created_to_json(data):
        return {
            "type": "created",
            "num_blocks_per_cache_level": data.num_blocks_per_cache_level
        }

    @staticmethod
    def _stored_to_json(data):
        return {
            "type":
            "stored",
            "parent_hash":
            data.parent_hash,
            "blocks": [
                KVCacheEventSerializer._stored_block_to_json(block)
                for block in data.blocks
            ]
        }

    @staticmethod
    def _stored_block_to_json(data):
        return {
            "type":
            "stored_block",
            "block_hash":
            data.block_hash,
            "tokens": [
                KVCacheEventSerializer._unique_tokens_to_json(token)
                for token in data.tokens
            ],
            # "lora_id": data.lora_id, # TODO (shreyasm): enable serialization of lora_id
            "cache_level":
            data.cache_level,
            "priority":
            data.priority
        }

    @staticmethod
    def _removed_to_json(data):
        return {"type": "removed", "block_hashes": data.block_hashes}

    @staticmethod
    def _updated_to_json(data):
        return {
            "type":
            "updated",
            "block_hash":
            data.block_hash,
            "cache_level":
            KVCacheEventSerializer._event_diff_to_json(data.cache_level),
            "priority":
            KVCacheEventSerializer._event_diff_to_json(data.priority)
        }

    @staticmethod
    def _event_diff_to_json(data):
        return {
            "type": "event_diff",
            "new_value": data.new_value,
            "old_value": data.old_value
        }

    @staticmethod
    def _unique_tokens_to_json(data):
        return {
            "type": "unique_token",
            "token_id": data.token_id,
            "token_extra_id": data.token_extra_id
        }


def is_multi_device_enable():
    """
    This method evaluates if we are running on multiple GPUs and the flag ENABLE_MULTI_DEVICE is set.
    So we can avoid broadcast calls on single GPU.
    Issue: https://github.com/NVIDIA/TensorRT-LLM/issues/5927
    ENABLE_MULTI_DEVICE is true by default when building TensorRT LLM so we need to also check
    the number of devices
    """
    return local_mpi_size() > 1


def set_prometheus_multiproc_dir() -> object:
    # Adapted from: https://github.com/sgl-project/sglang/blob/v0.4.10/python/sglang/srt/utils.py#L1266
    global prometheus_multiproc_dir
    if "PROMETHEUS_MULTIPROC_DIR" in os.environ:
        logger.info("User set PROMETHEUS_MULTIPROC_DIR detected.")
        prometheus_multiproc_dir = tempfile.TemporaryDirectory(
            dir=os.environ["PROMETHEUS_MULTIPROC_DIR"])
    else:
        prometheus_multiproc_dir = tempfile.TemporaryDirectory()
        os.environ["PROMETHEUS_MULTIPROC_DIR"] = prometheus_multiproc_dir.name
    logger.info(
        f"PROMETHEUS_MULTIPROC_DIR: {os.environ['PROMETHEUS_MULTIPROC_DIR']}")


<<<<<<< HEAD
P = ParamSpec("P")


# From: https://stackoverflow.com/a/4104188/2749989
def run_once(f: Callable[P, None]) -> Callable[P, None]:

    def wrapper(*args: P.args, **kwargs: P.kwargs) -> None:
        if not wrapper.has_run:  # type: ignore[attr-defined]
            wrapper.has_run = True  # type: ignore[attr-defined]
            return f(*args, **kwargs)

    wrapper.has_run = False  # type: ignore[attr-defined]
    return wrapper
=======
TORCH_PYBIND11_ABI = None


def torch_pybind11_abi() -> str:
    global TORCH_PYBIND11_ABI
    if TORCH_PYBIND11_ABI is None:
        TORCH_PYBIND11_ABI = f"{torch._C._PYBIND11_COMPILER_TYPE}{torch._C._PYBIND11_STDLIB}{torch._C._PYBIND11_BUILD_ABI}"
    return TORCH_PYBIND11_ABI
>>>>>>> 76a47c7b
<|MERGE_RESOLUTION|>--- conflicted
+++ resolved
@@ -1196,7 +1196,6 @@
         f"PROMETHEUS_MULTIPROC_DIR: {os.environ['PROMETHEUS_MULTIPROC_DIR']}")
 
 
-<<<<<<< HEAD
 P = ParamSpec("P")
 
 
@@ -1210,7 +1209,8 @@
 
     wrapper.has_run = False  # type: ignore[attr-defined]
     return wrapper
-=======
+
+
 TORCH_PYBIND11_ABI = None
 
 
@@ -1218,5 +1218,4 @@
     global TORCH_PYBIND11_ABI
     if TORCH_PYBIND11_ABI is None:
         TORCH_PYBIND11_ABI = f"{torch._C._PYBIND11_COMPILER_TYPE}{torch._C._PYBIND11_STDLIB}{torch._C._PYBIND11_BUILD_ABI}"
-    return TORCH_PYBIND11_ABI
->>>>>>> 76a47c7b
+    return TORCH_PYBIND11_ABI