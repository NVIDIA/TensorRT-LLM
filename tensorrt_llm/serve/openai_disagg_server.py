--- conflicted
+++ resolved
@@ -59,7 +59,6 @@
         self.gen_router = create_router(
             config.gen_router_config, self.gen_servers, metadata_server_cfg, self.metadata_server)
         self.conditional_disagg_config = config.conditional_disagg_config
-<<<<<<< HEAD
         self.otlp_cfg = config.otlp_config
 
         try:
@@ -71,8 +70,6 @@
         except Exception as e:
             logger.error(f"Failed to initialize OTLP tracer: {e}")
 
-=======
->>>>>>> 6cf1c3fb
         self.perf_metrics_max_requests = config.perf_metrics_max_requests
         if self.perf_metrics_max_requests > 0:
             # record corresponding keys of context and generation servers for perf metrics
