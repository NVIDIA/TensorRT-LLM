# SPDX-License-Identifier: Apache-2.0
# SPDX-FileCopyrightText: Copyright contributors to the vLLM project

import asyncio
import json
import os
import time
import uuid
# yapf: disable
from abc import ABC, abstractmethod
from collections.abc import AsyncGenerator
from copy import copy
<<<<<<< HEAD
from typing import Any, Literal, Optional, OrderedDict, Union
=======
from typing import Any, Literal, Optional, OrderedDict, Tuple, Union
>>>>>>> e3114220

from openai.types.responses import (ResponseCompletedEvent,
                                    ResponseContentPartAddedEvent,
                                    ResponseContentPartDoneEvent,
                                    ResponseCreatedEvent,
                                    ResponseFunctionToolCall,
                                    ResponseInProgressEvent, ResponseOutputItem,
                                    ResponseOutputItemAddedEvent,
                                    ResponseOutputItemDoneEvent,
                                    ResponseOutputMessage, ResponseOutputText,
                                    ResponseReasoningItem,
                                    ResponseReasoningTextDeltaEvent,
                                    ResponseReasoningTextDoneEvent,
                                    ResponseTextDeltaEvent,
                                    ResponseTextDoneEvent)
<<<<<<< HEAD
=======
from openai.types.responses.response_content_part_added_event import \
    PartReasoningText
from openai.types.responses.response_content_part_done_event import \
    Part as ResponseContentPart
>>>>>>> e3114220
from openai.types.responses.response_function_web_search import (
    ActionFind, ActionOpenPage, ActionSearch, ResponseFunctionWebSearch)
from openai.types.responses.response_reasoning_item import Content
from openai.types.responses.tool import FunctionTool, Tool
from openai_harmony import (Author, Conversation, DeveloperContent,
                            HarmonyEncodingName, Message, ReasoningEffort, Role,
                            StreamState, SystemContent, TextContent,
                            ToolDescription, load_harmony_encoding)
from transformers import AutoProcessor, PretrainedConfig

from tensorrt_llm.bindings import steady_clock_now
from tensorrt_llm.inputs.utils import apply_chat_template
from tensorrt_llm.llmapi import SamplingParams
from tensorrt_llm.llmapi.llm import RequestOutput
from tensorrt_llm.llmapi.reasoning_parser import (BaseReasoningParser,
                                                  ReasoningParserFactory)
from tensorrt_llm.llmapi.tokenizer import TokenizerBase, TransformersTokenizer
from tensorrt_llm.logger import logger
from tensorrt_llm.serve.chat_utils import parse_chat_messages_coroutines
from tensorrt_llm.serve.openai_protocol import (ChatCompletionMessageParam,
                                                ChatCompletionToolsParam,
                                                FunctionDefinition,
                                                OpenAIBaseModel,
                                                ReasoningAssistantMessage,
                                                ResponseInputOutputItem,
                                                ResponsesRequest,
                                                ResponsesResponse,
<<<<<<< HEAD
                                                UCompletionRequest,
                                                UCompletionResponse)
=======
                                                StreamingResponsesResponse)
from tensorrt_llm.serve.tool_parser.base_tool_parser import BaseToolParser
from tensorrt_llm.serve.tool_parser.core_types import ToolCallItem
from tensorrt_llm.serve.tool_parser.tool_parser_factory import ToolParserFactory

from .harmony_adapter import HarmonyAdapter, get_harmony_adapter
>>>>>>> e3114220

# yapf: enable

# yapf: enable

REASONING_EFFORT = {
    "high": ReasoningEffort.HIGH,
    "medium": ReasoningEffort.MEDIUM,
    "low": ReasoningEffort.LOW,
}

ENABLE_RESPONSES_DEBUG_MSG = False


def _responses_debug_log(msg):
    if ENABLE_RESPONSES_DEBUG_MSG:
        logger.info(msg)


_harmony_encoding = None


def _random_uuid():
    return str(uuid.uuid4().hex)


def _get_encoding():
    global _harmony_encoding
    if _harmony_encoding is None:
        _harmony_encoding = load_harmony_encoding(
            HarmonyEncodingName.HARMONY_GPT_OSS)
    return _harmony_encoding


def _decode_tokens(
    tokens: list[int],
    tokenizer: Optional[Union[TransformersTokenizer,
                              TokenizerBase]] = None) -> str:
    if tokenizer is not None:
        return tokenizer.decode(tokens)
    return _get_encoding().decode(tokens)


def get_steady_clock_now_in_seconds() -> float:
    return steady_clock_now().total_seconds()


def _parse_response_input(
    input_msg: ResponseInputOutputItem,
    prev_responses: list[Union[ResponseOutputItem, ResponseReasoningItem]]
) -> Message:
    if not isinstance(input_msg, dict):
        input_msg = input_msg.model_dump()

    _responses_debug_log(f"------- Parsing input -----------")
    _responses_debug_log(input_msg)
    _responses_debug_log("")

    if "type" not in input_msg or input_msg["type"] == "message":
        role = input_msg["role"]
        content = input_msg["content"]
        if role == "system":
            # User is trying to set a system message. Change it to:
            # <|start|>developer<|message|># Instructions
            # {instructions}<|end|>
            role = "developer"
            text_prefix = "Instructions:\n"
        else:
            text_prefix = ""
        if isinstance(content, str):
            msg = Message.from_role_and_content(role, text_prefix + content)
        elif isinstance(content, list):
            contents = [
                TextContent(text=text_prefix + c["text"]) for c in content
            ]
            msg = Message.from_role_and_contents(role, contents)
        else:
            logger.warning("Responses API: Invalid input message type")
            msg = None
    elif input_msg["type"] == "function_call_output":
        call_id = input_msg["call_id"]
        call_response: Optional[ResponseFunctionToolCall] = None
        for prev_response in reversed(prev_responses):
            if isinstance(prev_response, ResponseFunctionToolCall
                          ) and prev_response.call_id == call_id:
                call_response = prev_response
                break
        if call_response is None:
            raise ValueError(f"No call message found for {call_id}")
        msg = Message.from_author_and_content(
            Author.new(Role.TOOL, f"functions.{call_response.name}"),
            input_msg["output"])
    elif input_msg["type"] == "reasoning":
        content = input_msg["content"]
        assert len(content) == 1
        msg = Message.from_role_and_content(Role.ASSISTANT, content[0]["text"])
    elif input_msg["type"] == "function_call":
        msg = Message.from_role_and_content(Role.ASSISTANT,
                                            input_msg["arguments"])
        msg = msg.with_channel("commentary")
        msg = msg.with_recipient(f"functions.{input_msg['name']}")
        msg = msg.with_content_type("json")
    else:
        raise ValueError(f"Unknown input type: {input_msg['type']}")
    return msg


class ConversationHistoryStore:

    def __init__(self, resp_capacity: int = 16, max_conversations=32):
        # How many responses can be stored.
        self.response_capacity = resp_capacity
        # How many messages can be stored in a conversation.
        self.conversation_capacity = resp_capacity * 4
        # How many conversations can be stored.
        self.max_conversations = max_conversations

        self.responses_lock = asyncio.Lock()
        # Responses store, responses stored more than response_capacity will be removed in LRU policy.
        self.responses: OrderedDict[str, ResponsesResponse] = OrderedDict()

        self.conversations_lock = asyncio.Lock()
        # Conversations store, conversations stored more than conversation_capacity will be removed in LRU policy.
        self.conversations: OrderedDict[str, Union[
            list[Message], list[ChatCompletionMessageParam]]] = OrderedDict()

        # Map from response id to conversation id. 1 to 1 mapping.
        self.response_to_conversation: dict[str, str] = {}

        # Map from conversation id to response id, which is the latest response in the conversation.
        self.conversation_to_response: dict[str, str] = {}

    async def load_response(self, resp_id: str) -> ResponsesResponse:
        _responses_debug_log(
            f"ConversationHistoryStore loading resp: {resp_id}")
        async with self.responses_lock:
            self.responses.move_to_end(resp_id)
            return self.responses.get(resp_id)

    async def store_response(self,
                             resp: ResponsesResponse,
                             resp_msgs: Optional[
                                 Union[list[Message],
                                       list[ChatCompletionMessageParam]]] = [],
                             prev_resp_id: Optional[str] = None) -> None:
        """
        Store the response and its messages(model output messages) in the conversation store. If the previous response id is provided,
        the messages will be appended to the conversation. Otherwise, a new conversation will be created.

        Args:
            resp: ResponsesResponse
            resp_msgs: Optional[Union[list[Message], list[ChatCompletionMessageParam]]]
            prev_resp_id: Optional[str]

        Returns:
            None
        """
        resp_id = resp.id
        _responses_debug_log(
            f"ConversationHistoryStore storing resp: {resp_id}")
        if ENABLE_RESPONSES_DEBUG_MSG:
            _responses_debug_log(f" -> resp_msgs:")
            for msg in resp_msgs:
                _responses_debug_log(f" -> {msg}")

        async with self.responses_lock:
            self.responses[resp_id] = resp
            if len(self.responses) > self.response_capacity:
                self._pop_response()

        async with self.conversations_lock:
            conversation_id: str
            if resp_id in self.response_to_conversation:
                conversation_id = self.response_to_conversation[resp_id]
                self.conversations[conversation_id].extend(resp_msgs)
            elif prev_resp_id is not None:
                if prev_resp_id not in self.response_to_conversation:
                    logger.warning(
                        f"Previous response id {prev_resp_id} not found in conversation store"
                    )

                conversation_id = self.response_to_conversation[prev_resp_id]
                self.conversations[conversation_id].extend(resp_msgs)
                while len(self.conversations[conversation_id]
                          ) > self.conversation_capacity:
                    self._pop_conversation(resp_id)
            else:
                conversation_id = _random_uuid()
                self.conversations[conversation_id] = resp_msgs

            _responses_debug_log(
                f" * storing at conversation id: {conversation_id}")

            self.response_to_conversation[resp_id] = conversation_id
            self.conversation_to_response[conversation_id] = resp_id
            self._update_visited_conversation(conversation_id)

    async def store_messages(self, resp_id: str,
                             msgs: Union[list[Message],
                                         list[ChatCompletionMessageParam]],
                             prev_resp_id: Optional[str]) -> None:
        """
        Store the messages in the conversation store.

        `msgs` should always contains the whole conversation messages, including the previous messages and the new messages.

        Args:
            resp_id: str
            msgs: Union[list[Message], list[ChatCompletionMessageParam]]: The messages to store.
            prev_resp_id: Optional[str]: The previous response id. If not provided, a new conversation will be created.

        Returns:
            None
        """
        _responses_debug_log(f"ConversationHistoryStore storing msg:")
        if ENABLE_RESPONSES_DEBUG_MSG:
            for msg in msgs:
                _responses_debug_log(f" -> {msg}")

        async with self.conversations_lock:
            conversation_id: str
            if prev_resp_id is not None and prev_resp_id in self.response_to_conversation:
                conversation_id = self.response_to_conversation[prev_resp_id]
            else:
                conversation_id = _random_uuid()

            _responses_debug_log(
                f" * storing at conversation: {conversation_id}")
            self.conversations[conversation_id] = msgs
            if len(self.conversations[conversation_id]
                   ) > self.conversation_capacity:
                self._pop_conversation(resp_id)

            self.response_to_conversation[resp_id] = conversation_id
            self.conversation_to_response[conversation_id] = resp_id
            self._update_visited_conversation(conversation_id)

    async def get_conversation_history(
            self, resp_id: str
    ) -> Union[list[Message], list[ChatCompletionMessageParam]]:
        _responses_debug_log(f"ConversationHistoryStore getting prev_msgs:")
        _responses_debug_log(f" -> prev_resp_id: {resp_id}")
        async with self.conversations_lock:
            if resp_id in self.response_to_conversation:
                conversation_id = self.response_to_conversation[resp_id]
                _responses_debug_log(
                    f" -> getting conversation_id: {conversation_id}")
                self._update_visited_conversation(conversation_id)
                return self.conversations.get(conversation_id, [])

            return []

    def _update_visited_conversation(self, conversation_id) -> None:
        """
        Update the visited conversation to the front of the conversation store.
        This function is used to keep the conversation store sorted by the visited time.
        And also remove the least recently visited conversation if the number of conversations exceeds the limit.

        Args:
            conversation_id: str, the id of the conversation to update.

        Returns:
            None
        """
        if conversation_id not in self.conversations:
            return

        self.conversations.move_to_end(conversation_id)
        if len(self.conversations) > self.max_conversations:
            removed_id, _ = self.conversations.popitem(last=False)
            _responses_debug_log(
                f"ConversationHistoryStore Removing conversation {removed_id}")
            removed_resp_id = self.conversation_to_response[removed_id]
            # The responses may have been removed due to response capacity
            if removed_resp_id in self.response_to_conversation:
                self.response_to_conversation.pop(removed_resp_id)
            self.conversation_to_response.pop(removed_id)

    def _pop_conversation(self, resp_id) -> None:
        """
        Pop the oldest conversation messages from a conversation.
        The conversation is starting by a user message and ending by an assistant message.
        This function is used to keep the number of messages in a conversation within the limit.

        Args:
            resp_id: str, the response id of the conversation to pop.

        Returns:
            None
        """
        conversation_id = self.response_to_conversation.get(resp_id, None)
        if conversation_id is None:
            return

        conversation = self.conversations[conversation_id]
        if len(conversation) == 0:
            return

        is_harmony_conversation = isinstance(conversation[0], Message)

        def get_first_conversation_range_harmony():
            start_index = 0
            end_index = 0
            for i, msg in enumerate(conversation):
                if msg.author.role == Role.USER:
                    start_index = i
                elif msg.channel == "final":
                    end_index = i
                    break

            return start_index, end_index

        def get_first_conversation_range():
            start_index = 0
            end_index = 0
            for i, msg in enumerate(conversation):
                if msg.get("role", "") == "user":
                    start_index = i
                elif msg.get("role", "") == "assistant":
                    end_index = i
                    break

            return start_index, end_index

        start_index, end_index = 0, 0
        if is_harmony_conversation:
            start_index, end_index = get_first_conversation_range_harmony()
        else:
            start_index, end_index = get_first_conversation_range()

        del conversation[start_index:end_index + 1]

    def _pop_response(self) -> None:
        _responses_debug_log(f"responses type: {type(self.responses)}")
        resp_id, _ = self.responses.popitem(last=False)
        if resp_id in self.response_to_conversation:
            self.response_to_conversation.pop(resp_id)


def _get_system_message(
    model_identity: Optional[str] = None,
    reasoning_effort: Optional[Literal["high", "medium", "low"]] = None,
    start_date: Optional[str] = None,
    browser_description: Optional[str] = None,
    python_description: Optional[str] = None,
) -> Message:
    sys_msg_content = SystemContent.new()
    if model_identity is not None:
        sys_msg_content = sys_msg_content.with_model_identity(model_identity)
    if reasoning_effort is not None:
        sys_msg_content = sys_msg_content.with_reasoning_effort(
            REASONING_EFFORT[reasoning_effort])
    if start_date:
        sys_msg_content = sys_msg_content.with_conversation_start_date(
            start_date)
    if browser_description is not None:
        sys_msg_content = sys_msg_content.with_tools(browser_description)
    if python_description is not None:
        sys_msg_content = sys_msg_content.with_tools(python_description)
    sys_msg = Message.from_role_and_content(Role.SYSTEM, sys_msg_content)
    return sys_msg


def _get_developer_message(instructions: Optional[str] = None,
                           tools: Optional[list[Tool]] = None) -> Message:
    dev_msg_content = DeveloperContent.new()
    if instructions is not None:
        dev_msg_content = dev_msg_content.with_instructions(instructions)
    if tools is not None:
        function_tools = []
        for tool in tools:
            if tool.type in ("web_search_preview", "code_interpreter"):
                # These are built-in tools that are added to the system message.
                pass
            elif tool.type == "function":
                function_tools.append(tool)
            else:
                raise ValueError(f"tool type {tool.type} not supported")
        if function_tools:
            function_tool_descriptions = [
                ToolDescription.new(
                    name=tool.name,
                    description=tool.description,
                    parameters=tool.parameters,
                ) for tool in function_tools
            ]
            dev_msg_content = dev_msg_content.with_function_tools(
                function_tool_descriptions)
    dev_msg = Message.from_role_and_content(Role.DEVELOPER, dev_msg_content)
    return dev_msg


def _get_user_message(content: str) -> Message:
    return Message.from_role_and_content(Role.USER, content)


def _construct_harmony_messages(
    request: ResponsesRequest,
    prev_response: Optional[ResponsesResponse],
    prev_msgs: list[Message] = [],
) -> list[Message]:
    """Construct messages from request input, includes conversation history messages if exists."""
    messages: list[Message] = []
    if prev_response is None:
        # New conversation.
        reasoning_effort = (request.reasoning.effort
                            if request.reasoning else None)
        sys_msg = _get_system_message(reasoning_effort=reasoning_effort, )
        messages.append(sys_msg)
        dev_msg = _get_developer_message(request.instructions, request.tools)
        messages.append(dev_msg)
    else:
        messages.extend(prev_msgs)
    # Append the new input.
    # Responses API supports simple text inputs without chat format.
    if isinstance(request.input, str):
        messages.append(_get_user_message(request.input))
    else:
        if prev_response is not None:
            prev_outputs = copy(prev_response.output)
        else:
            prev_outputs = []
        for input_msg in request.input:
            msg = _parse_response_input(input_msg, prev_outputs)
            if msg is not None:
                messages.append(msg)
            # User passes in a a tool call request and its output. We need
            # to add the tool call request to prev_outputs so that the
            # parse_response_input can find the tool call request when
            # parsing the tool call output.
            if isinstance(input_msg, ResponseFunctionToolCall):
                prev_outputs.append(input_msg)
    return messages


def _render_for_completion(messages: list[Message]) -> list[int]:
    conversation = Conversation.from_messages(messages)
    _responses_debug_log("Rendering conversation:")
    _responses_debug_log(conversation.to_json())
    token_ids = _get_encoding().render_conversation_for_completion(
        conversation, Role.ASSISTANT)
    return token_ids


def _parse_output_tokens(tokens: list[int]) -> list[Message]:
    return _get_encoding().parse_messages_from_completion_tokens(
        tokens, role=Role.ASSISTANT)


def _parse_output_message_harmony(message: Message) -> list[ResponseOutputItem]:
    """
    Parse a Harmony message into a list of output response items.
    """
    if message.author.role != "assistant":
        # This is a message from a tool to the assistant (e.g., search result).
        # Don't include it in the final output for now. This aligns with
        # OpenAI's behavior on models like o4-mini.
        return []

    output_items: list[ResponseOutputItem] = []
    recipient = message.recipient
    if recipient is not None and recipient.startswith("browser."):
        if len(message.content) != 1:
            raise ValueError("Invalid number of contents in browser message")
        content = message.content[0]
        browser_call = json.loads(content.text)
        # TODO: translate to url properly!
        if recipient == "browser.search":
            action = ActionSearch(
                query=f"cursor:{browser_call.get('query', '')}", type="search")
        elif recipient == "browser.open":
            action = ActionOpenPage(url=f"cursor:{browser_call.get('url', '')}",
                                    type="open_page")
        elif recipient == "browser.find":
            action = ActionFind(pattern=browser_call["pattern"],
                                url=f"cursor:{browser_call.get('url', '')}",
                                type="find")
        else:
            raise ValueError(f"Unknown browser action: {recipient}")
        web_search_item = ResponseFunctionWebSearch(
            id=f"ws_{_random_uuid()}",
            action=action,
            status="completed",
            type="web_search_call",
        )
        output_items.append(web_search_item)
    elif message.channel == "analysis":
        for content in message.content:
            reasoning_item = ResponseReasoningItem(
                id=f"rs_{_random_uuid()}",
                summary=[],
                type="reasoning",
                content=[Content(text=content.text, type="reasoning_text")],
                status=None,
            )
            output_items.append(reasoning_item)
    elif message.channel == "commentary":
        if message.recipient is None:
            pass
        elif message.recipient.startswith("functions."):
            function_name = message.recipient.split(".")[-1]
            for content in message.content:
                response_item = ResponseFunctionToolCall(
                    arguments=content.text,
                    call_id=f"call_{_random_uuid()}",
                    type="function_call",
                    name=function_name,
                    id=f"fc_{_random_uuid()}",
                )
                output_items.append(response_item)
        elif message.recipient.startswith(
                "python") or message.recipient.startswith("browser"):
            for content in message.content:
                reasoning_item = ResponseReasoningItem(
                    id=f"rs_{_random_uuid()}",
                    summary=[],
                    type="reasoning",
                    content=[Content(text=content.text, type="reasoning_text")],
                    status=None,
                )
                output_items.append(reasoning_item)
        else:
            raise ValueError(f"Unknown recipient: {message.recipient}")
    elif message.channel == "final":
        contents = []
        for content in message.content:
            output_text = ResponseOutputText(
                text=content.text,
                annotations=[],  # TODO
                type="output_text",
                logprobs=None,  # TODO
            )
            contents.append(output_text)
        text_item = ResponseOutputMessage(
            id=f"msg_{_random_uuid()}",
            content=contents,
            role=message.author.role,
            status="completed",
            type="message",
        )
        output_items.append(text_item)
    else:
        raise ValueError(f"Unknown channel: {message.channel}")
    return output_items


def finish_reason_mapping(finish_reason: str) -> str:
    match finish_reason:
        case 'stop':
            return 'completed'
        case 'length':
            return 'incomplete'
        case 'timeout':
            return 'failed'
        case 'cancelled':
            return 'cancelled'

    raise RuntimeError("Should never reach here!")


def _response_output_item_to_chat_completion_message(
        item: Union[dict,
                    ResponseInputOutputItem]) -> ChatCompletionMessageParam:
    if not isinstance(item, dict):
        item = item.model_dump()

    item_type = item.get("type", "")

    match item_type:
        case "":
            if "role" in item:
                return item
            else:
                raise ValueError(f"Invalid input message item: {item}")
        case "message":
            return {
                "role": "assistant",
                "content": item["content"][0]["text"],
            }
        case "reasoning":
            return {
                "role": "assistant",
                "reasoning": item["content"][0]["text"],
            }
        case "function_call":
            return {
                "role": "function",
                "content": item["arguments"],
            }
        case "function_call_output":
            return {
                "role": "tool",
                "content": item["output"],
                "tool_call_id": item["call_id"],
            }
        case _:
            raise ValueError(
                f"Unsupported input item type: {item_type}, item: {item}")


async def _create_input_messages(
    request: ResponsesRequest,
    prev_msgs: list[ChatCompletionMessageParam],
) -> list[ChatCompletionMessageParam]:
    messages: list[ChatCompletionMessageParam] = []
    if request.instructions:
        messages.append({
            "role": "system",
            "content": request.instructions,
        })

    # Prepend the conversation history.
    # Skip the reasoning output.
    for msg in prev_msgs:
        if "reasoning" not in msg:
            messages.append(msg)

    # Append the new input.
    # Responses API supports simple text inputs without chat format.
    if isinstance(request.input, str):
        messages.append({"role": "user", "content": request.input})
    else:
        for inp in request.input:
            messages.append(
                _response_output_item_to_chat_completion_message(inp))

    return messages


def _create_output_messages(
        output_contents: dict[str, Any]) -> list[ChatCompletionMessageParam]:
    """
    Convert output contents to chat completion messages for conversation store.

    Reasoning content is not included in the output messages to reduce the token usage.

    Input:
        output_contents: dict[str, str]
        - text_content: Optional[str]
        - reasoning_content: Optional[str]
        - tool_calls: Optional[list[ToolCall]]

    Returns:
        list[ChatCompletionMessageParam]: Chat completion messages for conversation store.
    """
    messages: list[ChatCompletionMessageParam] = []

    text_content = output_contents.get("text_content", None)
    if text_content:
        messages.append({
            "role": "assistant",
            "content": text_content,
        })

    reasoning_content = output_contents.get("reasoning_content", None)
    if reasoning_content:
        reasoning_msg = ReasoningAssistantMessage(
            role="assistant",
            reasoning=reasoning_content,
        )

        tool_calls = output_contents.get("tool_calls", [])
        tool_call_msgs = [{
            "id": call.call_id,
            "function": {
                "arguments": call.arguments,
                "name": call.name,
            },
            "type": "function",
        } for call in tool_calls]

        _responses_debug_log(f"tool_call_msgs: {tool_call_msgs}")
        reasoning_msg["tool_calls"] = tool_call_msgs

        messages.append(reasoning_msg)

    return messages


def _get_chat_completion_function_tools(
        tools: Optional[list[Tool]]) -> list[ChatCompletionToolsParam]:
    function_tools: list[ChatCompletionToolsParam] = []
    if tools is None:
        return function_tools

    for tool in tools:
        if isinstance(tool, FunctionTool):
            function_tools.append(
                ChatCompletionToolsParam(
                    type="function",
                    function=FunctionDefinition(
                        name=tool.name,
                        description=tool.description,
                        parameters=tool.parameters,
                    ),
                ))
        else:
            logger.warning(
                f"Unsupported tool type: {type(tool)} for non-gpt-oss models, skipping."
            )

    return function_tools


async def _create_input_tokens(
    request: ResponsesRequest,
    prev_response: Optional[ResponsesResponse],
    prev_msgs: list[ChatCompletionMessageParam],
    conversation_store: ConversationHistoryStore,
    enable_store: bool,
    tokenizer: Union[TransformersTokenizer, TokenizerBase],
    model_config: PretrainedConfig,
    processor: AutoProcessor,
) -> Tuple[list[int], Optional[dict[str, list[Any]]]]:
    """
    Create input tokens for the model. Also return the mm data if the model is multimodal.

    Returns:
        Tuple[list[int], Optional[dict[str, list[Any]]]]: Input tokens and mm data.

    """
    messages = await _create_input_messages(
        request=request,
        prev_msgs=prev_msgs,
    )

    if enable_store and request.store:
        await conversation_store.store_messages(request.request_id, messages,
                                                request.previous_response_id)

    conversation, mm_coroutines, mm_placeholder_counts = parse_chat_messages_coroutines(
        messages, model_config)
    mm_data = await mm_coroutines

    tools_dict = [
        tool.model_dump()
        for tool in _get_chat_completion_function_tools(request.tools)
    ]
    token_ids = apply_chat_template(
        model_type=model_config.model_type,
        tokenizer=tokenizer,
        processor=processor,
        conversation=conversation,
        add_generation_prompt=True,
        tools=tools_dict,
        mm_placeholder_counts=mm_placeholder_counts,
        enable_tokenize=True,
    )

    return token_ids, mm_data


async def _create_input_tokens_harmony(
    request: ResponsesRequest,
    prev_response: Optional[ResponsesResponse],
    prev_msgs: list[Message],
    conversation_store: ConversationHistoryStore,
    enable_store: bool,
) -> list[int]:
    messages = _construct_harmony_messages(request,
                                           prev_response,
                                           prev_msgs=prev_msgs)

    if enable_store and request.store:
        # Remove reasoning messages to save token usage during multi-turn conversation
        msgs_to_store = [msg for msg in messages if msg.channel != "analysis"]
        await conversation_store.store_messages(request.request_id,
                                                msgs_to_store,
                                                request.previous_response_id)

    return _render_for_completion(messages)


async def request_preprocess(
    request: ResponsesRequest,
    prev_response: Optional[ResponsesResponse],
    conversation_store: ConversationHistoryStore,
    enable_store: bool,
    use_harmony: bool,
    tokenizer: Optional[Union[TransformersTokenizer, TokenizerBase]] = None,
    model_config: Optional[PretrainedConfig] = None,
    processor: Optional[AutoProcessor] = None,
) -> tuple[list[int], SamplingParams]:

    sampling_params = request.to_sampling_params(
        default_sampling_params={
            "stop_token_ids":
            get_harmony_adapter().get_stop_tokens() if use_harmony else []
        })

    prev_response_id = request.previous_response_id

    # TODO: better way to enable metrics
    if len(os.getenv("TRTLLM_KVCACHE_TIME_OUTPUT_PATH", "")) > 0:
        sampling_params.return_perf_metrics = True

    prev_msgs = []
    if enable_store and prev_response_id is not None:
        prev_msgs = await conversation_store.get_conversation_history(
            prev_response_id)

        _responses_debug_log(f"Prev msgs:")
        for msg in prev_msgs:
            _responses_debug_log(f" -> {msg}")

    if use_harmony:
        input_tokens = await _create_input_tokens_harmony(
            request=request,
            prev_response=prev_response,
            prev_msgs=prev_msgs,
            conversation_store=conversation_store,
            enable_store=enable_store,
        )

    else:
        input_tokens, _ = await _create_input_tokens(
            request=request,
            prev_response=prev_response,
            prev_msgs=prev_msgs,
            conversation_store=conversation_store,
            enable_store=enable_store,
            tokenizer=tokenizer,
            model_config=model_config,
            processor=processor,
        )

    _responses_debug_log("======= Complete Inputs to model =======")
    _responses_debug_log(_decode_tokens(input_tokens, tokenizer))
    _responses_debug_log("========================================")
    return input_tokens, sampling_params


# TODO(JunyiXu-nv): move to use the same function in postprocess_handlers after multiple post processors are supported
def _apply_reasoning_parser(
    reasoning_parser_id: Optional[str],
    output_index: int,
    text: str,
    streaming: bool,
    reasoning_parser_dict: Optional[dict[int, BaseReasoningParser]] = None,
) -> Tuple[str, str]:
    reasoning_parser: Optional[BaseReasoningParser] = None
    if reasoning_parser_id is not None:
        if reasoning_parser_dict is not None:
            if output_index not in reasoning_parser_dict:
                reasoning_parser_dict[
                    output_index] = ReasoningParserFactory.create_reasoning_parser(
                        reasoning_parser_id)

            reasoning_parser = reasoning_parser_dict[output_index]
        else:
            reasoning_parser = ReasoningParserFactory.create_reasoning_parser(
                reasoning_parser_id)

    if reasoning_parser is not None:
        if not streaming:
            result = reasoning_parser.parse(text)
        else:
            result = reasoning_parser.parse_delta(text)
        content, reasoning_content = result.content, result.reasoning_content
    else:
        content, reasoning_content = text, ""

    return content, reasoning_content


def _apply_tool_parser(
    tool_parser_id: Optional[str],
    tools: Optional[list[Tool]],
    output_index: int,
    text: str,
    streaming: bool,
    tool_parser_dict: Optional[dict[int, BaseToolParser]] = None,
) -> Tuple[str, list[ToolCallItem]]:
    tool_parser: Optional[BaseToolParser] = None
    if tool_parser_id is not None and tools is not None:
        if tool_parser_dict is not None:
            if output_index not in tool_parser_dict:
                tool_parser_dict[
                    output_index] = ToolParserFactory.create_tool_parser(
                        tool_parser_id)

            tool_parser = tool_parser_dict[output_index]
        else:
            tool_parser = ToolParserFactory.create_tool_parser(tool_parser_id)

    if tool_parser is not None and tools is not None:
        if not streaming:
            result = tool_parser.detect_and_parse(text, tools)
        else:
            result = tool_parser.parse_streaming_increment(text, tools)
        normal_text, calls = result.normal_text, result.calls
    else:
        normal_text, calls = text, []

    return normal_text, calls


async def _create_output_content(
    final_res: RequestOutput,
    reasoning_parser: Optional[str] = None,
    tool_parser: Optional[str] = None,
    tools: Optional[list[Tool]] = None,
) -> Tuple[list[ResponseOutputItem], list[ChatCompletionMessageParam]]:
    output_items: list[ResponseOutputItem] = []
    output_messages: list[ChatCompletionMessageParam] = []
    available_tools = _get_chat_completion_function_tools(tools)

    for output in final_res.outputs:
        text, reasoning_text = _apply_reasoning_parser(reasoning_parser,
                                                       output.index,
                                                       output.text, False)

        if text:
            text, calls = _apply_tool_parser(tool_parser, available_tools,
                                             output.index, text, False)

        text_item = None
        reasoning_item = None
        tool_calls_item = []
        # Check again after tool parsing to avoid empty text
        if text:
            output_text = ResponseOutputText(
                text=text.strip(),
                annotations=[],
                type="output_text",
                logprobs=None,
            )

            text_item = ResponseOutputMessage(
                id=f"msg_{_random_uuid()}",
                content=[output_text],
                role="assistant",
                status="completed",
                type="message",
            )

            output_items.append(text_item)

        if reasoning_text:
            reasoning_item = ResponseReasoningItem(
                id=f"rs_{_random_uuid()}",
                summary=[],
                type="reasoning",
                content=[
                    Content(text=reasoning_text.strip(), type="reasoning_text")
                ],
                status=None,
            )
            output_items.append(reasoning_item)

        if calls:
            tool_calls_item = [
                ResponseFunctionToolCall(
                    arguments=call.parameters,
                    call_id=f"call_{_random_uuid()}",
                    name=call.name,
                    type="function_call",
                    id=f"fc_{_random_uuid()}",
                ) for call in calls
            ]
            output_items.extend(tool_calls_item)

        output_messages.extend(
            _create_output_messages({
                "text_content":
                text_item.content[0].text if text_item else None,
                "reasoning_content":
                reasoning_item.content[0].text if reasoning_item else None,
                "tool_calls":
                tool_calls_item,
            }))

    return output_items, output_messages


async def _create_output_content_harmony(
        final_res: RequestOutput
) -> Tuple[list[ResponseOutputItem], list[Message]]:
    output_messages = _parse_output_tokens(final_res.outputs[0].token_ids)
    output_content = []

    if ENABLE_RESPONSES_DEBUG_MSG:
        _responses_debug_log(f"output messages: {len(output_messages)}")
        for msg in output_messages:
            _responses_debug_log(f" -> {msg.to_json()}")

    for msg in output_messages:
        output_content.extend(_parse_output_message_harmony(msg))

    return output_content, output_messages


async def create_response(
    generator,
    request: ResponsesRequest,
    sampling_params: SamplingParams,
    model_name: str,
    conversation_store: ConversationHistoryStore,
    generation_result: Optional[RequestOutput] = None,
    enable_store: bool = False,
    use_harmony: bool = True,
    create_time: int = None,
    reasoning_parser: Optional[str] = None,
    tool_parser: Optional[str] = None,
) -> ResponsesResponse:

    final_res: Optional[RequestOutput] = None
    response_creation_time = create_time if create_time is not None else int(
        time.time())
    prev_response_id = request.previous_response_id

    if generation_result is not None:
        final_res = generation_result
    else:
        final_res = await generator

    if final_res is None:
        raise RuntimeError("No output generated or provided")

    _responses_debug_log("================================================")
    _responses_debug_log("RAW MODEL OUTPUT:")
    _responses_debug_log(final_res.outputs)
    _responses_debug_log("================================================")

    # prepare responses output
    output_content = []
    if use_harmony:
        output_content, output_messages = await _create_output_content_harmony(
            final_res)
    else:
        output_content, output_messages = await _create_output_content(
            final_res, reasoning_parser, tool_parser, request.tools)

    response = ResponsesResponse.from_request(
        request=request,
        sampling_params=sampling_params,
        model_name=model_name,
        created_time=response_creation_time,
        output=output_content,
        status=finish_reason_mapping(final_res.outputs[0].finish_reason),
    )

    if enable_store and request.store:
        await conversation_store.store_response(resp=response,
                                                resp_msgs=output_messages,
                                                prev_resp_id=prev_response_id)

    _responses_debug_log("========== Response ===========")
    _responses_debug_log(response)
    _responses_debug_log("===============================")
    return response


class ResponsesStreamingStateTracker:
    current_content_index: int = 0
    current_output_index: int = 0
    current_item_id: str = ""
    sent_output_item_added: bool = False

    # Only for non-harmony streaming
    text_sent: bool = False
    reasoning_sent: bool = False


class ResponsesStreamingEventsHelper:

    def __init__(self):
        self.state_tracker = ResponsesStreamingStateTracker()

    def content_index_increment(self):
        self.state_tracker.current_content_index += 1

    def output_index_increment(self):
        self.state_tracker.current_output_index += 1

    @property
    def item_id(self) -> str:
        return self.state_tracker.current_item_id

    @item_id.setter
    def item_id(self, item_id: str):
        self.state_tracker.current_item_id = item_id

    @property
    def is_output_item_added_sent(self) -> bool:
        return self.state_tracker.sent_output_item_added

    @is_output_item_added_sent.setter
    def is_output_item_added_sent(self, is_sent: bool):
        self.state_tracker.sent_output_item_added = is_sent

    @property
    def is_text_sent(self) -> bool:
        return self.state_tracker.text_sent

    @is_text_sent.setter
    def is_text_sent(self, is_sent: bool):
        self.state_tracker.text_sent = is_sent

    @property
    def is_reasoning_sent(self) -> bool:
        return self.state_tracker.reasoning_sent

    @is_reasoning_sent.setter
    def is_reasoning_sent(self, is_sent: bool):
        self.state_tracker.reasoning_sent = is_sent

    def get_response_created_event(
            self, response: ResponsesResponse) -> ResponseCreatedEvent:
        return ResponseCreatedEvent(
            type="response.created",
            sequence_number=-1,  # will set by _send_event function
            response=response,
        )

    def get_response_in_progress_event(
            self, response: ResponsesResponse) -> ResponseInProgressEvent:
        return ResponseInProgressEvent(
            type="response.in_progress",
            sequence_number=-1,
            response=response,
        )

    def get_reasoning_text_done_event(
            self, text: str) -> ResponseReasoningTextDoneEvent:
        return ResponseReasoningTextDoneEvent(
            type="response.reasoning_text.done",
            item_id=self.state_tracker.current_item_id,
            sequence_number=-1,
            output_index=self.state_tracker.current_output_index,
            content_index=self.state_tracker.current_content_index,
            text=text,
        )

    def get_text_done_event(self, text: str,
                            logprobs: list[float]) -> ResponseTextDoneEvent:
        return ResponseTextDoneEvent(
            type="response.output_text.done",
            sequence_number=-1,
            output_index=self.state_tracker.current_output_index,
            content_index=self.state_tracker.current_content_index,
            text=text,
            logprobs=logprobs,
            item_id=self.state_tracker.current_item_id,
        )

    def get_content_part_done_event(
            self, part: ResponseContentPart) -> ResponseContentPartDoneEvent:
        return ResponseContentPartDoneEvent(
            type="response.content_part.done",
            sequence_number=-1,
            item_id=self.state_tracker.current_item_id,
            output_index=self.state_tracker.current_output_index,
            content_index=self.state_tracker.current_content_index,
            part=part,
        )

    def get_output_item_done_event(
            self, item: ResponseOutputItem) -> ResponseOutputItemDoneEvent:
        return ResponseOutputItemDoneEvent(
            type="response.output_item.done",
            sequence_number=-1,
            output_index=self.state_tracker.current_output_index,
            item=item,
        )

    def get_output_item_added_event(
            self, item: ResponseOutputItem) -> ResponseOutputItemAddedEvent:
        return ResponseOutputItemAddedEvent(
            type="response.output_item.added",
            sequence_number=-1,
            output_index=self.state_tracker.current_output_index,
            item=item,
        )

    def get_content_part_added_event(
            self, part: ResponseContentPart) -> ResponseContentPartAddedEvent:
        return ResponseContentPartAddedEvent(
            type="response.content_part.added",
            sequence_number=-1,
            output_index=self.state_tracker.current_output_index,
            item_id=self.state_tracker.current_item_id,
            content_index=self.state_tracker.current_content_index,
            part=part,
        )

    def get_text_delta_event(self, delta: str,
                             logprobs: list[float]) -> ResponseTextDeltaEvent:
        return ResponseTextDeltaEvent(
            type="response.output_text.delta",
            sequence_number=-1,
            content_index=self.state_tracker.current_content_index,
            output_index=self.state_tracker.current_output_index,
            item_id=self.state_tracker.current_item_id,
            delta=delta,
            logprobs=logprobs,
        )

    def get_reasoning_text_delta_event(
            self, delta: str) -> ResponseReasoningTextDeltaEvent:
        return ResponseReasoningTextDeltaEvent(
            type="response.reasoning_text.delta",
            item_id=self.state_tracker.current_item_id,
            output_index=self.state_tracker.current_output_index,
            content_index=self.state_tracker.current_content_index,
            delta=delta,
            sequence_number=-1,
        )

    def _get_output_added_events(
        self, output_item: ResponseOutputMessage | ResponseReasoningItem
    ) -> list[StreamingResponsesResponse]:
        """
        Get item added event and content part added event for a message item which is starting
        to be generated.

        Returns:
            list[StreamingResponsesResponse]: A list of streaming responses responses
        """
        if not self.is_output_item_added_sent:
            self.is_output_item_added_sent = True

            if output_item.type == "message":
                content_part = ResponseOutputText(
                    type="output_text",
                    text="",
                    annotations=[],
                    logprobs=[],
                )
            elif output_item.type == "reasoning":
                content_part = PartReasoningText(
                    type="reasoning_text",
                    text="",
                )
            else:
                raise ValueError(
                    f"Unknown content part type: {output_item.type}")

            yield self.get_output_item_added_event(output_item)
            yield self.get_content_part_added_event(content_part)

    def get_message_output_added_events(
            self) -> list[StreamingResponsesResponse]:
        return self._get_output_added_events(output_item=ResponseOutputMessage(
            id=self.item_id,
            type="message",
            role="assistant",
            content=[],
            status="in_progress",
        ))

    def get_reasoning_output_added_events(
            self) -> list[StreamingResponsesResponse]:
        return self._get_output_added_events(output_item=ResponseReasoningItem(
            id=self.item_id,
            type="reasoning",
            summary=[],
            status="in_progress",
        ))


def _should_send_done_events(
    output: RequestOutput,
    output_index: int,
    reasoning_parser_id: Optional[str] = None,
    tool_parser_id: Optional[str] = None,
    tools: Optional[list[Tool]] = None,
    reasoning_parser_dict: Optional[dict[int, BaseReasoningParser]] = None,
    tool_parser_dict: Optional[dict[int, BaseToolParser]] = None,
    streaming_events_helper: Optional[ResponsesStreamingEventsHelper] = None,
    finished_generation: bool = False,
) -> Tuple[bool, bool, Optional[str], Optional[str]]:
    """
    Determine if done events should be sent for text or reasoning items.

    Analyzes the complete output text to detect when reasoning or text sections
    have been completed and should receive done events.

    Args:
        output: RequestOutput containing full generated text in output.text
        output_index: Index of the output being processed
        reasoning_parser_id: Parser ID for extracting reasoning content
        tool_parser_id: Parser ID for extracting tool calls
        tools: Available tools for tool parsing
        reasoning_parser_dict: Dictionary of reasoning parsers
        tool_parser_dict: Dictionary of tool parsers
        streaming_events_helper: Helper tracking current streaming state

    Returns:
        Tuple of (should_send_reasoning_done, should_send_text_done,
                  reasoning_content, text_content)
    """
    should_send_reasoning_done = False
    should_send_text_done = False
    reasoning_content = ""
    text_content = ""

    # TODO(JunyiXu-nv): find a more efficient way to decide if we need to send done events
    # Parse complete output using non-streaming mode to get full content
    full_text, full_reasoning = _apply_reasoning_parser(
        reasoning_parser_id=reasoning_parser_id,
        output_index=output_index,
        text=output.text,
        streaming=False,
        reasoning_parser_dict=reasoning_parser_dict,
    )

    # Apply tool parsing to get tool calls
    tool_calls = []
    if full_text:
        full_text, tool_calls = _apply_tool_parser(
            tool_parser_id=tool_parser_id,
            tools=tools,
            output_index=output_index,
            text=full_text,
            streaming=False,
            tool_parser_dict=tool_parser_dict,
        )

    # Detect reasoning -> text transition
    # Reasoning is done when we have sent reasoning content and now have text content
    if full_reasoning and full_text:
        if streaming_events_helper and streaming_events_helper.is_reasoning_sent and not streaming_events_helper.is_text_sent:
            should_send_reasoning_done = True
            reasoning_content = full_reasoning

    # Detect text -> tool call transition
    # Text is done when we have sent text content and now have tool calls
    if full_text and tool_calls:
        if streaming_events_helper and streaming_events_helper.is_text_sent:
            should_send_text_done = True
            text_content = full_text

    # Also check if text is done because generation finished (no tool calls case)
    # Text is done when generation completes and we've sent text
    if full_text and not tool_calls and finished_generation:
        if streaming_events_helper and streaming_events_helper.is_text_sent:
            should_send_text_done = True
            text_content = full_text

    # Similarly, reasoning is done if generation finished with only reasoning (no text case)
    if full_reasoning and not full_text and finished_generation:
        if streaming_events_helper and streaming_events_helper.is_reasoning_sent:
            should_send_reasoning_done = True
            reasoning_content = full_reasoning

    return should_send_reasoning_done, should_send_text_done, reasoning_content, text_content


def _generate_streaming_event(
    output: RequestOutput,
    request: ResponsesRequest,
    finished_generation: bool,
    streaming_events_helper: ResponsesStreamingEventsHelper,
    reasoning_parser_id: Optional[str] = None,
    tool_parser_id: Optional[str] = None,
    reasoning_parser_dict: Optional[dict[int, BaseReasoningParser]] = None,
    tool_parser_dict: Optional[dict[int, BaseToolParser]] = None,
):
    available_tools = _get_chat_completion_function_tools(request.tools)
    output_idx = output.index
    delta_text = output.text_diff
    calls = []

    def check_parser(parser_id: Optional[str],
                     parser_dict: Optional[dict[int, BaseReasoningParser]]):
        if parser_id is not None:
            if parser_dict is None:
                raise RuntimeError(
                    f"Parser({parser_id}) dictionary is not provided for streaming"
                )

    check_parser(reasoning_parser_id, reasoning_parser_dict)
    check_parser(tool_parser_id, tool_parser_dict)

    delta_text, reasoning_delta_text = _apply_reasoning_parser(
        reasoning_parser_id=reasoning_parser_id,
        output_index=output_idx,
        text=delta_text,
        streaming=True,
        reasoning_parser_dict=reasoning_parser_dict,
    )

    if delta_text:
        # TODO(JunyiXu-nv): handle tool calls in streaming mode
        delta_text, calls = _apply_tool_parser(
            tool_parser_id=tool_parser_id,
            tools=available_tools,
            output_index=output_idx,
            text=delta_text,
            streaming=True,
            tool_parser_dict=tool_parser_dict,
        )

    _responses_debug_log(
        repr(
            f" ---------> delta text: {delta_text}, reasoning delta text: {reasoning_delta_text}, calls: {calls}"
        ))

    # Check if we need to send done events for completed sections
    should_send_reasoning_done, should_send_text_done, reasoning_full_content, text_full_content = _should_send_done_events(
        output=output,
        output_index=output_idx,
        reasoning_parser_id=reasoning_parser_id,
        tool_parser_id=tool_parser_id,
        tools=available_tools,
        reasoning_parser_dict=reasoning_parser_dict,
        tool_parser_dict=tool_parser_dict,
        streaming_events_helper=streaming_events_helper,
        finished_generation=finished_generation,
    )

    # Send done events if needed
    if should_send_reasoning_done and reasoning_full_content:
        reasoning_item = ResponseReasoningItem(
            id=streaming_events_helper.item_id,
            summary=[],
            type="reasoning",
            content=[
                Content(text=reasoning_full_content, type="reasoning_text")
            ],
            status="completed",
        )
        yield streaming_events_helper.get_reasoning_text_done_event(
            reasoning_full_content)
        yield streaming_events_helper.get_output_item_done_event(reasoning_item)
        streaming_events_helper.output_index_increment()
        streaming_events_helper.is_output_item_added_sent = False
        streaming_events_helper.is_reasoning_sent = False

    if should_send_text_done and text_full_content:
        text_content = ResponseOutputText(
            text=text_full_content,
            annotations=[],
            type="output_text",
            logprobs=None,
        )
        text_item = ResponseOutputMessage(
            id=streaming_events_helper.item_id,
            content=[text_content],
            role="assistant",
            status="completed",
            type="message",
        )
        yield streaming_events_helper.get_text_done_event(text_full_content, [])
        yield streaming_events_helper.get_content_part_done_event(text_content)
        yield streaming_events_helper.get_output_item_done_event(text_item)
        streaming_events_helper.output_index_increment()
        streaming_events_helper.is_output_item_added_sent = False
        streaming_events_helper.is_text_sent = False

    # Send delta events for ongoing content
    if delta_text:
        if delta_text.strip():
            if not streaming_events_helper.is_text_sent:
                streaming_events_helper.is_text_sent = True
            yield from streaming_events_helper.get_message_output_added_events()
        yield streaming_events_helper.get_text_delta_event(delta_text, [])
    elif reasoning_delta_text:
        if reasoning_delta_text.strip():
            if not streaming_events_helper.is_reasoning_sent:
                streaming_events_helper.is_reasoning_sent = True
            yield from streaming_events_helper.get_reasoning_output_added_events(
            )
        yield streaming_events_helper.get_reasoning_text_delta_event(
            reasoning_delta_text)


def _generate_streaming_event_harmony(
    harmony_adapter: HarmonyAdapter,
    stream_request_id: str,
    output: RequestOutput,
    request: ResponsesRequest,
    streaming_events_helper: ResponsesStreamingEventsHelper,
):
    tools = [tool.model_dump() for tool in request.tools]
    messages = harmony_adapter.stateful_stream_harmony_tokens_to_openai_messages(
        stream_request_id, output.token_ids_diff, tools, request.tool_choice)
    stream_state = harmony_adapter.get_stream_state(stream_request_id)
    assert stream_state is not None
    parser = stream_state.get_parser()
    if parser.state == StreamState.EXPECT_START:
        streaming_events_helper.output_index_increment()
        streaming_events_helper.is_output_item_added_sent = False

        if len(messages) > 0:
            previous_item = messages[-1]
            if previous_item.recipient is not None:
                # Deal with tool call here
                pass
            elif previous_item.channel == "analysis":
                reasoning_item = ResponseReasoningItem(
                    type="reasoning",
                    content=[
                        Content(
                            text=previous_item.content[0].text,
                            type="reasoning_text",
                        ),
                    ],
                    status="completed",
                    id=streaming_events_helper.item_id,
                    summary=[],
                )
                yield streaming_events_helper.get_reasoning_text_done_event(
                    previous_item.content[0].text)
                yield streaming_events_helper.get_output_item_done_event(
                    reasoning_item)

            elif previous_item.channel == "final":
                text_content = ResponseOutputText(
                    type="output_text",
                    text=previous_item.content[0].text,
                    annotations=[],
                )

                text_item = ResponseOutputMessage(
                    id=streaming_events_helper.item_id,
                    type="message",
                    role="assistant",
                    content=[text_content],
                    status="completed",
                )

                yield streaming_events_helper.get_text_done_event(
                    previous_item.content[0].text, [])
                yield streaming_events_helper.get_content_part_done_event(
                    text_content)
                yield streaming_events_helper.get_output_item_done_event(
                    text_item)

    if parser.last_content_delta:
        if (parser.current_channel == "final"
                and parser.current_recipient is None):
            if not streaming_events_helper.is_output_item_added_sent:
                streaming_events_helper.is_output_item_added_sent = True

                output_item = ResponseOutputMessage(
                    id=streaming_events_helper.item_id,
                    type="message",
                    role="assistant",
                    content=[],
                    status="in_progress",
                )

                content_part = ResponseOutputText(
                    type="output_text",
                    text="",
                    annotations=[],
                    logprobs=[],
                )
                yield streaming_events_helper.get_output_item_added_event(
                    output_item)
                yield streaming_events_helper.get_content_part_added_event(
                    content_part)

            yield streaming_events_helper.get_text_delta_event(
                parser.last_content_delta, [])

        elif (parser.current_channel == "analysis"
              and parser.current_recipient is None):
            if not streaming_events_helper.is_output_item_added_sent:
                streaming_events_helper.is_output_item_added_sent = True

                reasoning_item = ResponseReasoningItem(
                    id=streaming_events_helper.item_id,
                    type="reasoning",
                    summary=[],
                    status="in_progress",
                )

                reasoning_content = PartReasoningText(
                    type="reasoning_text",
                    text="",
                )

                yield streaming_events_helper.get_output_item_added_event(
                    reasoning_item)
                yield streaming_events_helper.get_content_part_added_event(
                    reasoning_content)

            yield streaming_events_helper.get_reasoning_text_delta_event(
                parser.last_content_delta)


async def process_streaming_events(
    generator,
    request: ResponsesRequest,
    sampling_params: SamplingParams,
    model_name: str,
    conversation_store: ConversationHistoryStore,
    enable_store: bool = False,
    use_harmony: bool = True,
    create_time: Optional[int] = None,
    reasoning_parser: Optional[str] = None,
    tool_parser: Optional[str] = None,
) -> AsyncGenerator[str, None]:
    sequence_number = 0
    response_creation_time = create_time if create_time is not None else int(
        time.time())
    final_res: Optional[RequestOutput] = None
    reasoning_parser_dict: dict[int, BaseReasoningParser] = {}
    tool_parser_dict: dict[int, BaseToolParser] = {}

    def _send_event(event: OpenAIBaseModel):
        nonlocal sequence_number
        # Set sequence_number if the event has this attribute
        if hasattr(event, 'sequence_number'):
            event.sequence_number = sequence_number
        sequence_number += 1
        # Get event type from the event's type field if it exists
        event_type = getattr(event, 'type', 'unknown')
        return (f"event: {event_type}\n"
                f"data: {event.model_dump_json(indent=None)}\n\n")

    streaming_events_helper = ResponsesStreamingEventsHelper()

    initial_response = ResponsesResponse.from_request(
        request,
        sampling_params,
        model_name=model_name,
        created_time=response_creation_time,
        output=[],
        status="in_progress",
        usage=None,
    ).model_dump()

    yield _send_event(
        streaming_events_helper.get_response_created_event(initial_response))
    yield _send_event(
        streaming_events_helper.get_response_in_progress_event(
            initial_response))

    stream_request_id = f"responses-api-{request.request_id}"
    harmony_adapter = get_harmony_adapter()
    async for res in generator:
        final_res = res
        # TODO(JunyiXu-nv): handle multiple outputs
        output = res.outputs[0]

        event_generator = None
        if use_harmony:
            event_generator = _generate_streaming_event_harmony(
                harmony_adapter=harmony_adapter,
                stream_request_id=stream_request_id,
                output=output,
                request=request,
                streaming_events_helper=streaming_events_helper,
            )

        else:
            event_generator = _generate_streaming_event(
                output=output,
                request=request,
                finished_generation=res.finished,
                streaming_events_helper=streaming_events_helper,
                reasoning_parser_id=reasoning_parser,
                tool_parser_id=tool_parser,
                reasoning_parser_dict=reasoning_parser_dict,
                tool_parser_dict=tool_parser_dict,
            )

        if event_generator is None:
            raise RuntimeError("Failed to generate streaming events")

        for event in event_generator:
            yield _send_event(event)

    final_response = await create_response(
        generator=generator,
        request=request,
        sampling_params=sampling_params,
        model_name=model_name,
        conversation_store=conversation_store,
        generation_result=final_res,
        enable_store=enable_store,
        use_harmony=use_harmony,
        create_time=response_creation_time,
        reasoning_parser=reasoning_parser,
        tool_parser=tool_parser,
    )

    yield _send_event(
        ResponseCompletedEvent(
            type="response.completed",
            sequence_number=-1,
            response=final_response.model_dump(),
        ))


class ServerArrivalTimeMiddleware:
    """
    Custom ASGI middleware to track server arrival time.

    We implement this as a pure ASGI middleware instead of using FastAPI's
    @app.middleware("http") decorator because the decorator internally uses
    BaseHTTPMiddleware, which wraps the ASGI `receive` callable. This wrapping
    breaks Request.is_disconnected() functionality - the wrapped receive doesn't
    properly forward http.disconnect events while the middleware is waiting in
    call_next(), preventing detection of client disconnections during long-running
    non-streaming requests.

    By implementing pure ASGI middleware, we pass through the original receive/send
    callables unchanged, preserving the ability to detect client disconnections.

    See: https://github.com/encode/starlette/discussions/2094
    """

    def __init__(self, app):
        self.app = app

    async def __call__(self, scope, receive, send):
        if scope["type"] == "http":
            # Add arrival time to scope
            scope["state"] = {}
            scope["state"][
                "server_arrival_time"] = get_steady_clock_now_in_seconds()

        # Pass through the original receive/send - no wrapping!
        await self.app(scope, receive, send)


class ResponseHooks(ABC):
    """
    Hooks for response processing and (disagg) service perf observability.
    """

    @abstractmethod
    def on_req_begin(self, request: UCompletionRequest):
        pass

    @abstractmethod
    def on_ctx_resp(self, ctx_server: str, response: UCompletionResponse):
        pass

    @abstractmethod
    def on_first_token(self,
                       gen_server: str,
                       request: UCompletionRequest,
                       response: UCompletionResponse = None):
        pass

    @abstractmethod
    def on_resp_done(self,
                     gen_server: str,
                     request: UCompletionRequest,
                     response: UCompletionResponse = None):
        pass


async def done_generator() -> AsyncGenerator[bytes, None]:
    yield "data: [DONE]\n\n".encode('utf-8')


UCompletionResponseOrGenerator = Union[UCompletionResponse,
                                       AsyncGenerator[Any, None]]<|MERGE_RESOLUTION|>--- conflicted
+++ resolved
@@ -10,11 +10,7 @@
 from abc import ABC, abstractmethod
 from collections.abc import AsyncGenerator
 from copy import copy
-<<<<<<< HEAD
-from typing import Any, Literal, Optional, OrderedDict, Union
-=======
 from typing import Any, Literal, Optional, OrderedDict, Tuple, Union
->>>>>>> e3114220
 
 from openai.types.responses import (ResponseCompletedEvent,
                                     ResponseContentPartAddedEvent,
@@ -30,13 +26,10 @@
                                     ResponseReasoningTextDoneEvent,
                                     ResponseTextDeltaEvent,
                                     ResponseTextDoneEvent)
-<<<<<<< HEAD
-=======
 from openai.types.responses.response_content_part_added_event import \
     PartReasoningText
 from openai.types.responses.response_content_part_done_event import \
     Part as ResponseContentPart
->>>>>>> e3114220
 from openai.types.responses.response_function_web_search import (
     ActionFind, ActionOpenPage, ActionSearch, ResponseFunctionWebSearch)
 from openai.types.responses.response_reasoning_item import Content
@@ -64,17 +57,14 @@
                                                 ResponseInputOutputItem,
                                                 ResponsesRequest,
                                                 ResponsesResponse,
-<<<<<<< HEAD
+                                                StreamingResponsesResponse,
                                                 UCompletionRequest,
                                                 UCompletionResponse)
-=======
-                                                StreamingResponsesResponse)
 from tensorrt_llm.serve.tool_parser.base_tool_parser import BaseToolParser
 from tensorrt_llm.serve.tool_parser.core_types import ToolCallItem
 from tensorrt_llm.serve.tool_parser.tool_parser_factory import ToolParserFactory
 
 from .harmony_adapter import HarmonyAdapter, get_harmony_adapter
->>>>>>> e3114220
 
 # yapf: enable
 
