--- conflicted
+++ resolved
@@ -424,16 +424,9 @@
             # Pass the tokenizer vocabulary size so ``logit_bias`` can be
             # expanded into an embedding bias tensor in the sampler.
             sampling_params = request.to_sampling_params(
-<<<<<<< HEAD
-                vocab_size=self.tokenizer.tokenizer.vocab_size)
-=======
                 vocab_size=self.tokenizer.tokenizer.vocab_size,
                 gather_generation_logits=self.llm.args.gather_generation_logits,
                 backend=self.llm.args.backend)
-            # TODO: better way to enable metrics
-            if len(os.getenv("TRTLLM_KVCACHE_TIME_OUTPUT_PATH", "")) > 0:
-                sampling_params.return_perf_metrics = True
->>>>>>> 1b29c2e7
             postproc_args = ChatPostprocArgs.from_request(request)
             disaggregated_params = to_llm_disaggregated_params(request.disaggregated_params)
 
