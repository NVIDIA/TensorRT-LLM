--- conflicted
+++ resolved
@@ -681,9 +681,7 @@
                     if request.stream else completion_response_post_processor,
                     postproc_args=postproc_args,
                 )
-<<<<<<< HEAD
                 trace_headers = (None if raw_request is None else tracing.extract_trace_headers(raw_request.headers))
-=======
 
                 prompt = prompt_inputs(prompt)
                 if prompt.get("prompt") is not None:
@@ -692,7 +690,6 @@
                 else:
                     tokens_prompt = prompt
 
->>>>>>> bb606717
                 promise = self.llm.generate_async(
                     inputs=tokens_prompt,
                     sampling_params=sampling_params,
