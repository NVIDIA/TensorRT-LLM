#!/usr/bin/env python
import asyncio
import signal
import traceback
from contextlib import asynccontextmanager
from datetime import datetime
from http import HTTPStatus
from pathlib import Path
from typing import AsyncGenerator, AsyncIterator, List, Optional, Tuple

import uvicorn
from fastapi import FastAPI, Request
from fastapi.exceptions import RequestValidationError
from fastapi.responses import JSONResponse, Response, StreamingResponse
from transformers import AutoConfig, AutoProcessor

# yapf: disable
from tensorrt_llm.executor import CppExecutorError
from tensorrt_llm.executor.postproc_worker import PostprocParams
from tensorrt_llm.inputs import prompt_inputs
from tensorrt_llm.inputs.utils import ConversationMessage, apply_chat_template
from tensorrt_llm.llmapi import LLM
from tensorrt_llm.llmapi.disagg_utils import MetadataServerConfig, ServerRole
from tensorrt_llm.llmapi.llm import RequestOutput
from tensorrt_llm.logger import logger
from tensorrt_llm.serve.chat_utils import (check_multiple_response,
                                           parse_chat_messages_coroutines)
from tensorrt_llm.serve.metadata_server import create_metadata_server
from tensorrt_llm.serve.openai_protocol import (ChatCompletionRequest,
                                                ChatCompletionResponse,
                                                CompletionRequest,
                                                CompletionResponse,
                                                CompletionResponseChoice,
                                                ErrorResponse, ModelCard,
                                                ModelList, UsageInfo,
                                                to_llm_disaggregated_params)
from tensorrt_llm.serve.postprocess_handlers import (
    ChatPostprocArgs, CompletionPostprocArgs, chat_response_post_processor,
    chat_stream_post_processor, completion_response_post_processor,
    completion_stream_post_processor)
from tensorrt_llm.version import __version__ as VERSION

from .._utils import nvtx_mark

# yapf: enale
TIMEOUT_KEEP_ALIVE = 5  # seconds.


class OpenAIServer:

    def __init__(self,
                 llm: LLM,
                 model: str,
                 server_role: Optional[ServerRole],
                 metadata_server_cfg: MetadataServerConfig):
        self.llm = llm
        self.tokenizer = llm.tokenizer
<<<<<<< HEAD
        hf_tokenizer_path = llm._hf_model_dir or self.tokenizer.tokenizer.name_or_path
=======
        self.metadata_server = create_metadata_server(metadata_server_cfg)
        self.server_role = server_role
        self.binding_addr = None  # Will be set in __call__
>>>>>>> 19786a79
        try:
            self.processor = AutoProcessor.from_pretrained(hf_tokenizer_path)
        except Exception:
            logger.debug("Failed to load AutoProcessor or AutoConfig for %s", hf_tokenizer_path)
            self.processor = None
        try:
            self.model_config = AutoConfig.from_pretrained(hf_tokenizer_path)
        except Exception:
            logger.debug("Failed to load AutoConfig for %s", hf_tokenizer_path)
            self.model_config = None

        model_dir = Path(model)
        if model_dir.exists() and model_dir.is_dir():
            self.model = model_dir.name
        else:
            self.model = model

        @asynccontextmanager
        async def lifespan(app: FastAPI):
            if self.metadata_server is not None:
                metadata = {
                    "model": self.model,
                    "version": VERSION,
                    "timestamp": datetime.now().isoformat(),
                    "server_role": server_role.name,
                    "url": self.binding_addr
                }
                # TODO: add more metadata
                # Register with ETCD using the existing key format
                self.metadata_server.put(f"trtllm/{self.llm.llm_id}", metadata)
                logger.info(f"trtllm/{self.llm.llm_id} is registered")

            # terminate rank0 worker
            yield

            if self.metadata_server is not None:
                self.metadata_server.remove(f"trtllm/{self.llm.llm_id}")
                logger.info(f"trtllm/{self.llm.llm_id} is unregistered")
            self.llm.shutdown()

        self.app = FastAPI(lifespan=lifespan)

        @self.app.exception_handler(RequestValidationError)
        async def validation_exception_handler(_, exc):
            return self.create_error_response(message=str(exc))

        self.register_routes()

    async def await_disconnected(self, raw_request: Request, promise):
        if raw_request is None:
            return
        while not await raw_request.is_disconnected():
            await asyncio.sleep(1)
        if not promise.finished:
            promise.abort()
            logger.info(
                f"{raw_request.client} is disconnected, abort {promise.request_id}")

    @property
    def postproc_worker_enabled(self) -> bool:
        return True if self.llm.args.num_postprocess_workers > 0 else False

    @staticmethod
    def create_error_response(
            message: str,
            err_type: str = "BadRequestError",
            status_code: HTTPStatus = HTTPStatus.BAD_REQUEST) -> ErrorResponse:
        error_response = ErrorResponse(message=message,
                                       type=err_type,
                                       code=status_code.value)
        return JSONResponse(content=error_response.model_dump(),
                            status_code=error_response.code)


    def register_routes(self):
        self.app.add_api_route("/health", self.health, methods=["GET"])
        self.app.add_api_route("/health_generate", self.health_generate, methods=["GET"])
        self.app.add_api_route("/version", self.version, methods=["GET"])
        self.app.add_api_route("/v1/models", self.get_model, methods=["GET"])
        # TODO: the metrics endpoint only reports iteration stats, not the runtime stats for now
        self.app.add_api_route("/metrics", self.get_iteration_stats, methods=["GET"])
        # TODO: workaround before ETCD support
        self.app.add_api_route("/kv_cache_events", self.get_kv_cache_events, methods=["POST"])
        self.app.add_api_route("/v1/completions",
                               self.openai_completion,
                               methods=["POST"])
        self.app.add_api_route("/v1/chat/completions",
                               self.openai_chat,
                               methods=["POST"])

    async def health(self) -> Response:
        return Response(status_code=200)

    async def health_generate(self) -> Response:
        """Health check that performs a minimal generation."""
        try:
            # Create a minimal chat request
            health_request = ChatCompletionRequest(
                messages=[{"role": "user", "content": "hi"}], # Minimal prompt (often > 1 token after tokenization)
                model=self.model,
                max_completion_tokens=1, # Request only 1 token out
                stream=False,
                temperature=0.0 # Deterministic output
            )

            mock_request = None

            # Call the chat completion logic
            response = await self.openai_chat(health_request, mock_request)

            # Check if the response indicates success (status code 200)
            if response.status_code == 200:
                return Response(status_code=200, content="Generation health check OK")
            else:
                logger.error(f"Health generate check failed with status code: {response.status_code}")
                try:
                    # Attempt to get body for more details if possible
                    body = response.body if hasattr(response, 'body') else await response.body()
                    logger.error(f"Health generate check response body: {body}")
                except Exception:
                    pass # Ignore errors trying to get body details
                return Response(status_code=500, content="Generation health check failed")

        except Exception as e:
            logger.error(f"Health generate check encountered exception: {e}", exc_info=True)
            return Response(status_code=500, content=f"Generation health check failed: {str(e)}")

    async def version(self) -> JSONResponse:
        ver = {"version": VERSION}
        return JSONResponse(content=ver)

    async def get_model(self) -> JSONResponse:
        model_list = ModelList(data=[ModelCard(id=self.model)])
        return JSONResponse(content=model_list.model_dump())

    async def get_iteration_stats(self) -> JSONResponse:
        stats = []
        async for stat in self.llm.get_stats_async(2):
            stats.append(stat)
        return JSONResponse(content=stats)

    async def get_kv_cache_events(self) -> JSONResponse:
        events = []
        try:
            async for event in self.llm.get_kv_cache_events_async(2):
                events.append(event)
        except IndexError:
            # queue is empty, no more events
            pass
        return JSONResponse(content=events)

    async def openai_chat(self, request: ChatCompletionRequest, raw_request: Request) -> Response:

        def get_role() -> str:
            if request.add_generation_prompt:
                role = "assistant"
            else:
                role = request.messages[-1]["role"]
            return role

        async def chat_stream_generator(
                promise: RequestOutput, postproc_params: PostprocParams) -> AsyncGenerator[str, None]:
            if not self.postproc_worker_enabled:
                post_processor, args = postproc_params.post_processor, postproc_params.postproc_args
            async for res in promise:
                pp_results = res.outputs[0]._postprocess_result if self.postproc_worker_enabled else post_processor(res, args)
                for pp_res in pp_results:
                    yield pp_res
            yield "data: [DONE]\n\n"
            nvtx_mark("generation ends")

        async def create_chat_response(
                promise: RequestOutput, postproc_params: PostprocParams) -> ChatCompletionResponse:
            await promise.aresult()
            if self.postproc_worker_enabled:
                chat_response =promise.outputs[0]._postprocess_result
            else:
                post_processor, args = postproc_params.post_processor, postproc_params.postproc_args
                chat_response = post_processor(promise, args)

            # Add prompt_tokens_ids to the response
            chat_response.prompt_token_ids = promise.prompt_token_ids
            return chat_response

        try:
            check_multiple_response(request.n, self.llm.args.backend)
            conversation: List[ConversationMessage] = []
            tool_dicts = None if request.tools is None else [
                tool.model_dump() for tool in request.tools
            ]
            sampling_params = request.to_sampling_params()
            postproc_args = ChatPostprocArgs.from_request(request)
            disaggregated_params = to_llm_disaggregated_params(request.disaggregated_params)

            conversation, mm_coroutines, mm_placeholder_counts = parse_chat_messages_coroutines(request.messages, self.model_config)

            if request.prompt_token_ids is not None:
                prompt = request.prompt_token_ids
            else:
                prompt: str = apply_chat_template(
                    model_type=self.model_config.model_type,
                    tokenizer=self.tokenizer,
                    processor=self.processor,
                    conversation=conversation,
                    add_generation_prompt=request.add_generation_prompt,
                    mm_placeholder_counts=mm_placeholder_counts,
                    tools=tool_dicts,
                    documents=request.documents,
                    chat_template=request.chat_template,
                    chat_template_kwargs=request.chat_template_kwargs or {},
                )
            prompt = prompt_inputs(prompt)

            mm_data = await mm_coroutines
            if mm_data is not None:
                prompt["multi_modal_data"] = mm_data

            postproc_args.reasoning_parser = self.llm.args.reasoning_parser
            if conversation and conversation[-1].get(
                    "content") and conversation[-1].get("role") == get_role():
                postproc_args.last_message_content = conversation[-1]["content"]
            postproc_params = PostprocParams(
                post_processor=chat_stream_post_processor
                if request.stream else chat_response_post_processor,
                postproc_args=postproc_args,
            )

            promise = self.llm.generate_async(
                inputs=prompt,
                sampling_params=sampling_params,
                _postproc_params=postproc_params if self.postproc_worker_enabled else None,
                streaming=request.stream,
                disaggregated_params=disaggregated_params
            )
            asyncio.create_task(self.await_disconnected(raw_request, promise))
            if not self.postproc_worker_enabled:
                postproc_args.tokenizer = self.tokenizer
                postproc_args.num_prompt_tokens = len(promise.prompt_token_ids)

            if request.stream:
                response_generator = chat_stream_generator(promise, postproc_params)
                return StreamingResponse(content=response_generator,
                                         media_type="text/event-stream")
            else:
                response = await create_chat_response(promise, postproc_params)
                return JSONResponse(content=response.model_dump())
        except CppExecutorError:
            # If internal executor error is raised, shutdown the server
            signal.raise_signal(signal.SIGINT)
        except Exception as e:
            return self.create_error_response(str(e))

    async def openai_completion(self, request: CompletionRequest, raw_request: Request) -> Response:

        def merge_promises(
            promises: List[RequestOutput],
            postproc_params_collections: List[Optional[PostprocParams]]
        ) -> AsyncIterator[Tuple[RequestOutput, Optional[PostprocParams]]]:
            outputs = asyncio.Queue()
            finished = [False] * len(promises)

            async def producer(i: int, promise: RequestOutput, postproc_params: Optional[PostprocParams]):
                async for output in promise:
                    await outputs.put((output, postproc_params))
                finished[i] = True

            _tasks = [
                asyncio.create_task(producer(i, promise, postproc_params))
                for i, (promise, postproc_params) in enumerate(zip(promises, postproc_params_collections))
            ]

            async def consumer():
                while not all(finished) or not outputs.empty():
                    item = await outputs.get()
                    yield item
                await asyncio.gather(*_tasks)

            return consumer()

        async def create_completion_generator(
                generator: AsyncIterator[Tuple[RequestOutput, Optional[PostprocParams]]]):
            async for request_output, postproc_params in generator:
                if not self.postproc_worker_enabled:
                    post_processor, args = postproc_params.post_processor, postproc_params.postproc_args
                    pp_result = post_processor(request_output, args)
                else:
                    pp_result = request_output.outputs[0]._postprocess_result
                for pp_res in pp_result:
                    yield pp_res
            yield "data: [DONE]\n\n"

        async def create_completion_response(
                generator: AsyncIterator[Tuple[RequestOutput, Optional[PostprocParams]]]) -> CompletionResponse:
            all_choices: List[CompletionResponseChoice] = []
            all_prompt_token_ids: List[List[int]] = []
            num_prompt_tokens = num_gen_tokens = 0
            async for request_output, postproc_params in generator:
                pp_result: CompletionResponse
                if not self.postproc_worker_enabled:
                    post_processor, args = postproc_params.post_processor, postproc_params.postproc_args
                    pp_result = post_processor(request_output, args)
                else:
                    pp_result = request_output.outputs[0]._postprocess_result

                choices, usage = pp_result.choices, pp_result.usage
                all_choices.extend(choices)
                num_prompt_tokens += usage.prompt_tokens
                num_gen_tokens += usage.completion_tokens
                all_prompt_token_ids.append(request_output.prompt_token_ids)

            usage_info = UsageInfo(
                prompt_tokens=num_prompt_tokens,
                completion_tokens=num_gen_tokens,
                total_tokens=num_gen_tokens + num_prompt_tokens,
            )
            response = CompletionResponse(
                model=self.model,
                choices=all_choices,
                usage=usage_info,
                prompt_token_ids=all_prompt_token_ids,
            )
            return response

        try:
            check_multiple_response(request.n, self.llm.args.backend)
            if isinstance(request.prompt, str) or \
                (isinstance(request.prompt, list) and isinstance(request.prompt[0], int)):
                prompts = [request.prompt]
            else:
                prompts = request.prompt

            promises: List[RequestOutput] = []
            postproc_params_collection: List[Optional[PostprocParams]] = []
            sampling_params = request.to_sampling_params()
            disaggregated_params = to_llm_disaggregated_params(request.disaggregated_params)
            for idx, prompt in enumerate(prompts):
                postproc_args = CompletionPostprocArgs.from_request(request)
                postproc_args.prompt_idx = idx
                if request.echo:
                    postproc_args.prompt = prompt
                postproc_params = PostprocParams(
                    post_processor=completion_stream_post_processor
                    if request.stream else completion_response_post_processor,
                    postproc_args=postproc_args,
                )
                promise = self.llm.generate_async(
                    inputs=prompt,
                    sampling_params=sampling_params,
                    _postproc_params=postproc_params,
                    streaming=request.stream,
                    disaggregated_params=disaggregated_params
                )
                asyncio.create_task(self.await_disconnected(raw_request, promise))
                if not self.postproc_worker_enabled:
                    postproc_args.tokenizer = self.tokenizer
                    postproc_args.num_prompt_tokens = len(promise.prompt_token_ids)
                promises.append(promise)
                postproc_params_collection.append(None if self.postproc_worker_enabled else postproc_params)

            generator = merge_promises(promises, postproc_params_collection)
            if request.stream:
                response_generator = create_completion_generator(
                    generator)
                return StreamingResponse(content=response_generator,
                                            media_type="text/event-stream")
            else:
                response = await create_completion_response(
                    generator)
                return JSONResponse(content=response.model_dump())
        except CppExecutorError:
            # If internal executor error is raised, shutdown the server
            signal.raise_signal(signal.SIGINT)
        except Exception as e:
            traceback.print_exc()
            return self.create_error_response(str(e))

    async def __call__(self, host, port):
        # Store the binding address for server registration
        self.binding_addr = f"http://{host}:{port}"
        config = uvicorn.Config(self.app,
                                host=host,
                                port=port,
                                log_level="info",
                                timeout_keep_alive=TIMEOUT_KEEP_ALIVE)
        await uvicorn.Server(config).serve()<|MERGE_RESOLUTION|>--- conflicted
+++ resolved
@@ -55,13 +55,10 @@
                  metadata_server_cfg: MetadataServerConfig):
         self.llm = llm
         self.tokenizer = llm.tokenizer
-<<<<<<< HEAD
-        hf_tokenizer_path = llm._hf_model_dir or self.tokenizer.tokenizer.name_or_path
-=======
         self.metadata_server = create_metadata_server(metadata_server_cfg)
         self.server_role = server_role
         self.binding_addr = None  # Will be set in __call__
->>>>>>> 19786a79
+        hf_tokenizer_path = llm._hf_model_dir or self.tokenizer.tokenizer.name_or_path
         try:
             self.processor = AutoProcessor.from_pretrained(hf_tokenizer_path)
         except Exception:
