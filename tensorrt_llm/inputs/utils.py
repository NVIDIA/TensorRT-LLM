import asyncio
import base64
import math
import tempfile
from collections import defaultdict
from dataclasses import dataclass
from io import BytesIO
from pathlib import Path
from typing import Any, Coroutine, Dict, List, Optional, Tuple, TypedDict, Union
from urllib.parse import urlparse

import aiohttp
import numpy as np
import requests
import soundfile
import torch
from PIL import Image
from torchvision.transforms import ToTensor
from transformers import AutoProcessor, ProcessorMixin
from transformers.utils import logging

from tensorrt_llm.inputs.multimodal import (MultimodalServerConfig,
                                            default_hasher)
from tensorrt_llm.inputs.registry import (MULTIMODAL_PLACEHOLDER_REGISTRY,
                                          MultimodalPlaceholderPlacement)
from tensorrt_llm.llmapi.llm_utils import ModelLoader
from tensorrt_llm.llmapi.tokenizer import TokenizerBase, TransformersTokenizer

logger = logging.get_logger(__name__)


@dataclass
class BaseModalityData:
    """Base class for modality-specific data.

    This class serves as the foundation for all modality data types (image, video, audio, etc.),
    providing a common interface for modality-specific data structures.

    Subclasses should define their own attributes based on the specific needs of each modality.
    """


@dataclass
class VideoData(BaseModalityData):
    """Data class for video loading results.

    Attributes:
        frames: List of video frames, either as PIL Images or PyTorch tensors.
        metadata: Dictionary containing video metadata including:
            - total_num_frames: Total number of frames in the video
            - fps: Original frames per second of the video
            - duration: Duration of the video in seconds
            - frames_indices: List of indices of the sampled frames
    """
    frames: Union[List[Image.Image], List[torch.Tensor]]
    """The loaded video frames, either as PIL Images or PyTorch tensors."""

    metadata: Dict[str, Any]
    """Metadata associated with the video (e.g., fps, duration, frame indices)."""

    def __post_init__(self):
        """Validate that frames list is not empty."""
        if not self.frames:
            raise ValueError("frames list cannot be empty")
        if not isinstance(self.metadata, dict):
            raise TypeError("metadata must be a dictionary")


def rgba_to_rgb(
    image: Image.Image,
    background_color: Union[tuple[int, int, int], list[int]] = (255, 255, 255)
) -> Image.Image:
    """Convert an RGBA image to RGB with filled background color.

    Uses white (255, 255, 255) as the default background color because:
    1. It's the most neutral and commonly expected background for images
    2. Maintains backward compatibility with existing code
    """
    if image.mode != "RGBA":
        raise ValueError(
            f"Expected image mode to be 'RGBA', but got '{image.mode}'")
    converted = Image.new("RGB", image.size, background_color)
    converted.paste(image, mask=image.split()[3])  # 3 is the alpha channel
    return converted


def convert_image_mode(image: Image.Image, to_mode: str) -> Image.Image:
    """Convert image to specified mode with proper handling of RGBA to RGB conversion."""
    if image.mode == to_mode:
        return image
    elif image.mode == "RGBA" and to_mode == "RGB":
        return rgba_to_rgb(image)
    else:
        return image.convert(to_mode)


def _load_and_convert_image(image):
    image = Image.open(image)
    image.load()
    return convert_image_mode(image, "RGB")


def load_base64_image(parsed_url: str) -> Image.Image:
    data_spec, data = parsed_url.path.split(",", 1)
    media_type, data_type = data_spec.split(";", 1)

    if data_type != "base64":
        msg = "Only base64 data URLs are supported for now."
        raise NotImplementedError(msg)

    content = base64.b64decode(data)
    image = _load_and_convert_image(BytesIO(content))
    return image


def load_image(image: Union[str, Image.Image],
               format: str = "pt",
               device: str = "cpu") -> Union[Image.Image, torch.Tensor]:
    assert format in ["pt", "pil"], "format must be either Pytorch or PIL"

    if isinstance(image, Image.Image):
        return image.convert('RGB')

    parsed_url = urlparse(image)

    if parsed_url.scheme in ["http", "https"]:
        image = requests.get(image, stream=True, timeout=10).raw
        image = _load_and_convert_image(image)
    elif parsed_url.scheme == "data":
        image = load_base64_image(parsed_url)
    else:
        image = _load_and_convert_image(image)

    if format == "pt":
        return ToTensor()(image).to(device=device)
    else:
        return image


async def async_load_image(
        image: Union[str, Image.Image],
        format: str = "pt",
        device: str = "cpu") -> Union[Image.Image, torch.Tensor]:
    assert format in ["pt", "pil"], "format must be either Pytorch or PIL"

    if isinstance(image, Image.Image):
        return image.convert('RGB')

    parsed_url = urlparse(image)

    if parsed_url.scheme in ["http", "https"]:
        async with aiohttp.ClientSession() as session:
            async with session.get(image) as response:
                content = await response.read()
                image = _load_and_convert_image(BytesIO(content))
    elif parsed_url.scheme == "data":
        image = load_base64_image(parsed_url)
    else:
        image = _load_and_convert_image(Path(parsed_url.path))

    if format == "pt":
        return ToTensor()(image).to(device=device)
    else:
        return image


<<<<<<< HEAD
def _load_video_by_cv2(
        video: str,
        num_frames: int = 10,
        format: str = "pt",
        device: str = "cpu") -> Union[List[Image.Image], List[torch.Tensor]]:

=======
def _load_video_by_cv2(video: str,
                       num_frames: int = 10,
                       fps: int = 30,
                       format: str = "pt",
                       device: str = "cpu") -> VideoData:
>>>>>>> 2d86d6be
    # Keep this import local to avoid importing cv2 if not needed
    import cv2

    assert format in ["pt", "pil"], "format must be either Pytorch or PIL"

    # Load video frames from a video file
    vidcap = cv2.VideoCapture(video)

    if not vidcap.isOpened():
        raise ValueError(
            f"Video '{video}' could not be opened. Make sure opencv is installed with video support."
        )

    # Find the last frame as frame count might not be accurate
    frame_count = int(vidcap.get(cv2.CAP_PROP_FRAME_COUNT))
    original_fps = vidcap.get(cv2.CAP_PROP_FPS)

    while frame_count > 0:
        vidcap.set(cv2.CAP_PROP_POS_FRAMES, frame_count - 1)
        if vidcap.grab():
            break
        frame_count -= 1
    else:
        raise ValueError(f"Video '{video}' has no frames.")

    duration = frame_count / original_fps if original_fps > 0 else 0
    num_frames_to_sample = frame_count
    if num_frames > 0:
        num_frames_to_sample = min(num_frames, frame_count)
    if fps > 0:
        num_frames_to_sample = min(num_frames_to_sample,
                                   math.floor(duration * fps))
    num_frames_to_sample = max(1, num_frames_to_sample)  # at least one sample

    if num_frames_to_sample == frame_count:
        indices = list(range(0, num_frames_to_sample))
    else:
        uniform_sampled_frames = np.linspace(0,
                                             frame_count - 1,
                                             num_frames_to_sample,
                                             dtype=int)
        indices = uniform_sampled_frames.tolist()

    frames = {}
    for index in indices:
        vidcap.set(cv2.CAP_PROP_POS_FRAMES, index)
        success, frame = vidcap.read()
        if not success:
            continue
        frame = cv2.cvtColor(frame, cv2.COLOR_BGR2RGB)
        frames[index] = Image.fromarray(frame)

    assert len(
        frames
    ) == num_frames_to_sample, f"Expected {num_frames_to_sample} frames, got {len(frames)}"

    loaded_frames = [
        ToTensor()(frames[index]).to(
            device=device) if format == "pt" else frames[index]
        for index in indices if index in frames
    ]

    metadata = {
        "total_num_frames": frame_count,
        "fps": original_fps,
        "duration": duration,
        "frames_indices": list(indices),
    }

<<<<<<< HEAD
=======
    return VideoData(frames=loaded_frames, metadata=metadata)


>>>>>>> 2d86d6be
def load_base64_video(video: str) -> BytesIO:
    parsed_url = urlparse(video)
    data_spec, data = parsed_url.path.split(",", 1)
    media_type, data_type = data_spec.split(";", 1)

    if data_type != "base64":
        msg = "Only base64 data URLs are supported for now."
        raise NotImplementedError(msg)

    content = base64.b64decode(data)
    return content


<<<<<<< HEAD
def load_video(
        video: str,
        num_frames: int = 10,
        format: str = "pt",
        device: str = "cpu") -> Union[List[Image.Image], List[torch.Tensor]]:
    parsed_url = urlparse(video)
    results = None
    if parsed_url.scheme in ["http", "https", ""]:
        results = _load_video_by_cv2(video, num_frames, format, device)
=======
def load_video(video: str,
               num_frames: int = 10,
               fps: int = 30,
               format: str = "pt",
               device: str = "cpu") -> VideoData:
    parsed_url = urlparse(video)
    results = None
    if parsed_url.scheme in ["http", "https", ""]:
        results = _load_video_by_cv2(video, num_frames, fps, format, device)
>>>>>>> 2d86d6be
    elif parsed_url.scheme == "data":
        decoded_video = load_base64_video(video)
        # TODO: any ways to read videos from memory, instead of writing to a tempfile?
        with tempfile.NamedTemporaryFile(delete=True,
                                         suffix='.mp4') as tmp_file:
            tmp_file.write(decoded_video)
            tmp_file.flush()
<<<<<<< HEAD
            results = _load_video_by_cv2(tmp_file.name, num_frames, format,
=======
            results = _load_video_by_cv2(tmp_file.name, num_frames, fps, format,
>>>>>>> 2d86d6be
                                         device)
    else:
        raise ValueError(f"Unsupported video scheme: {parsed_url.scheme}")

    return results


<<<<<<< HEAD
async def async_load_video(
        video: str,
        num_frames: int = 10,
        format: str = "pt",
        device: str = "cpu") -> Union[List[Image.Image], List[torch.Tensor]]:
=======
async def async_load_video(video: str,
                           num_frames: int = 10,
                           fps: int = 30,
                           format: str = "pt",
                           device: str = "cpu") -> VideoData:
>>>>>>> 2d86d6be
    assert format in ["pt", "pil"], "format must be either Pytorch or PIL"

    parsed_url = urlparse(video)

    if parsed_url.scheme in ["http", "https"]:
        async with aiohttp.ClientSession() as session:
            async with session.get(video) as response:
                with tempfile.NamedTemporaryFile(delete=True,
                                                 suffix='.mp4') as tmp:
                    tmp.write(await response.content.read())
                    tmp.flush()
<<<<<<< HEAD
                    results = _load_video_by_cv2(tmp.name, num_frames, format,
                                                 device)
=======
                    results = _load_video_by_cv2(tmp.name, num_frames, fps,
                                                 format, device)
>>>>>>> 2d86d6be
    elif parsed_url.scheme == "data":
        decoded_video = load_base64_video(video)
        # TODO: any ways to read videos from memory, instead of writing to a tempfile?
        with tempfile.NamedTemporaryFile(delete=True,
                                         suffix='.mp4') as tmp_file:
            tmp_file.write(decoded_video)
            tmp_file.flush()
<<<<<<< HEAD
            results = _load_video_by_cv2(tmp_file.name, num_frames, format,
                                         device)
    else:
        results = _load_video_by_cv2(video, num_frames, format, device)
=======
            results = _load_video_by_cv2(tmp_file.name, num_frames, fps, format,
                                         device)
    else:
        results = _load_video_by_cv2(video, num_frames, fps, format, device)
>>>>>>> 2d86d6be
    return results


def load_audio(
    audio: str,
    format: str = "pt",
    device: str = "cuda",
) -> Tuple[np.ndarray, int]:
    parsed_url = urlparse(audio)
    if parsed_url.scheme in ["http", "https"]:
        audio = requests.get(audio, stream=True, timeout=10)
        audio = BytesIO(audio.content)

    audio = soundfile.read(audio)
    return audio


async def async_load_audio(
    audio: str,
    format: str = "pt",
    device: str = "cuda",
) -> Tuple[np.ndarray, int]:
    parsed_url = urlparse(audio)
    if parsed_url.scheme in ["http", "https"]:
        async with aiohttp.ClientSession() as session:
            async with session.get(audio) as response:
                audio = BytesIO(await response.content.read())

    audio = soundfile.read(audio)
    return audio


def encode_base64_content_from_url(content_url: str) -> str:
    """Encode a content retrieved from a remote url to base64 format."""

    with requests.get(content_url, timeout=10) as response:
        response.raise_for_status()
        result = base64.b64encode(response.content).decode('utf-8')

    return result


def encode_base64_image(
    media: Image.Image,
    *,
    image_format: str = "JPEG",
) -> str:
    image = media

    with BytesIO() as buffer:
        image = convert_image_mode(image, "RGB")
        image.save(buffer, image_format)
        data = buffer.getvalue()

    return base64.b64encode(data).decode("utf-8")


"""
VLM input preparation.

NOTE:
    When a new multimodal model is added, the following list(s) need
    to be updated with the new model type and the appropriate
    placeholder for the model needs to be added in retrieve_multimodal_placeholder().
"""

HF_CHAT_TEMPLATE_EXCEPTIONS = ["llava_llama"]
PLACEHOLDER_EXCEPTIONS = ["llava_next"]


# Helpers to always get the latest supported multimodal model types from the registry
def ALL_SUPPORTED_MULTIMODAL_MODELS():
    return MULTIMODAL_PLACEHOLDER_REGISTRY.get_registered_model_types()


def ALL_SUPPORTED_IMAGE_MODELS():
    return MULTIMODAL_PLACEHOLDER_REGISTRY.get_registered_image_model_types()


def ALL_SUPPORTED_VIDEO_MODELS():
    return MULTIMODAL_PLACEHOLDER_REGISTRY.get_registered_video_model_types()


def ALL_SUPPORTED_AUDIO_MODELS():
    return MULTIMODAL_PLACEHOLDER_REGISTRY.get_registered_audio_model_types()


def retrieve_multimodal_placeholder(model_type: str, modality: str,
                                    current_count: int) -> Optional[str]:
    """
        Get the appropriate placeholder for a given modality and model type.

        Args:
            model_type: The type of the multimodal model.
            modality: The modality of the data.
            current_count: The number of multimodal data already added.

    """
    if MULTIMODAL_PLACEHOLDER_REGISTRY.is_valid(model_type, modality):
        """
        The placeholder is a string with a single placeholder for the current count.
            - For example, if the placeholder is "<|image_{0}|>", and the current count is 1,
              the placeholder will be "<|image_1|>".
            - However, if the placeholder is "<|image|>", the current count would be ignored.
              In this case, the placeholder would be "<|image|>".
        """
        return MULTIMODAL_PLACEHOLDER_REGISTRY.get_placeholder(
            model_type, modality).format(current_count)
    raise TypeError(f"Unknown modality: {modality}")


class MultimodalData(TypedDict):
    """Type definition for multimodal data structure."""
    modality: str
    data: Any


class ConversationMessage(TypedDict):
    """Type definition for conversation message structure."""
    role: str
    content: List[dict[str, Any]]
    media: List[MultimodalData] | List[torch.Tensor] | List[Dict[str, Any]]

    # @classmethod
    # def fromSample(cls, sample: dict[str, str]) -> "ConversationMessage":
    #     return cls(role="user", content=[{"type": "text", "text": prompt}])


class MultimodalDataTracker:
    """Tracks and manages multimodal data for both sync and async processing."""

    def __init__(
            self,
            model_type: str,
            multimodal_server_config: Optional[MultimodalServerConfig] = None):
        self._model_type = model_type
        self._data = defaultdict[str](list)
        self._placeholder_counts = defaultdict[str](int)
        self._multimodal_server_config = multimodal_server_config if multimodal_server_config is not None else MultimodalServerConfig(
        )

    async def retrieve_all_async(self) -> Optional[Dict[str, List[Any]]]:
        """Retrieve all collected multimodal data."""
        if not self._data:
            return None

        return {
            modality: await asyncio.gather(*items)
            for modality, items in self._data.items()
        }

    def retrieve_all_sync(self) -> Optional[Dict[str, List[Any]]]:
        """Retrieve all collected multimodal data."""
        if not self._data:
            return None

        return {modality: items for modality, items in self._data.items()}

    def add_data(self, media_type: str, data: Union[Coroutine, Any]):
        current_count = len(self._data[media_type]) + 1
        placeholder = retrieve_multimodal_placeholder(self._model_type,
                                                      media_type, current_count)
        self._data[media_type].append(data)
        if placeholder:
            self._placeholder_counts[placeholder] += 1

    def placeholder_counts(self) -> Dict[str, int]:
        """Get the count of multimodal placeholders."""
        return dict(self._placeholder_counts)


def add_multimodal_placeholders(model_type: str, text_prompt: str,
                                mm_placeholder_counts: dict[str, int]) -> str:
    """Add multimodal placeholders to the text prompt."""
    if model_type in PLACEHOLDER_EXCEPTIONS:
        # no need to add placeholders, it is handled differently
        return text_prompt
    placeholders = []
    for placeholder in mm_placeholder_counts:
        placeholders.extend([placeholder] * mm_placeholder_counts[placeholder])
    parts = []
    match MULTIMODAL_PLACEHOLDER_REGISTRY.get_placeholder_placement(model_type):
        case MultimodalPlaceholderPlacement.BEFORE_TEXT:
            parts.extend(placeholders)
            parts.append(text_prompt)
        case MultimodalPlaceholderPlacement.AFTER_TEXT:
            parts.append(text_prompt)
            parts.extend(placeholders)
    return MULTIMODAL_PLACEHOLDER_REGISTRY.get_placeholders_separator(
        model_type).join(parts)


def resolve_hf_chat_template(
    tokenizer: TokenizerBase,
    processor: ProcessorMixin,
    chat_template: Optional[str],
    tools: Optional[list[dict[str, Any]]],
) -> Optional[str]:
    """Resolve the appropriate chat template to use."""

    # 1. If chat_template is not None, return it
    if chat_template is not None:
        return chat_template

    # 2. If tool is not provided, use the processor's default chat template
    if not tools and processor and hasattr(processor, 'chat_template'):
        return processor.chat_template

    # 3. If tool is provided, use the tool
    try:
        return tokenizer.get_chat_template(chat_template, tools=tools)
    except Exception:
        logger.warning("Failed to load AutoTokenizer chat template for %s",
                       tokenizer.name_or_path)
    return None


def handle_placeholder_exceptions(model_type: str,
                                  conversation: list[ConversationMessage],
                                  mm_placeholder_counts: list[dict[str, int]]):
    if model_type == "llava_next":
        # we need to convert the flattened content back to conversation format
        for conv, mm_placeholder_count in zip(conversation,
                                              mm_placeholder_counts):
            conv["content"] = [{"type": "text", "text": conv["content"]}, \
                *[{"type": "image"} for _ in range(mm_placeholder_count['<image>'])]]
    else:
        raise ValueError(f"This path should not be reached for: {model_type}")
    return conversation


def apply_chat_template(
    *,
    model_type: str,
    tokenizer: Union[TransformersTokenizer, TokenizerBase],
    processor: ProcessorMixin,
    conversation: list[ConversationMessage],
    add_generation_prompt: bool,
    mm_placeholder_counts: dict[str, int],
    tools: Optional[list[dict[str, Any]]] = None,
    documents: Optional[list[dict[str, str]]] = None,
    chat_template: Optional[str] = None,
    chat_template_kwargs: Optional[dict[str, Any]] = None,
) -> (str | List[str]):
    """Apply chat template to the conversation."""

    if model_type in HF_CHAT_TEMPLATE_EXCEPTIONS:
        # special path for models like llava-llama
        return "".join([conv["content"] for conv in conversation])
    if isinstance(tokenizer, TransformersTokenizer):
        tokenizer = tokenizer.tokenizer  # we need the TokenizerBase for apply_chat_template

    hf_chat_template = resolve_hf_chat_template(tokenizer, processor,
                                                chat_template, tools)
    if hf_chat_template is None:
        raise ValueError(
            "No chat template found for the given tokenizer and tools.")
    if model_type in PLACEHOLDER_EXCEPTIONS:
        # flattened content do not work for these models, so go back to other formats as needed
        conversation = handle_placeholder_exceptions(model_type, conversation,
                                                     [mm_placeholder_counts])

    return tokenizer.apply_chat_template(
        conversation=conversation,
        tokenize=False,
        add_generation_prompt=add_generation_prompt,
        tools=tools,
        documents=documents,
        chat_template=hf_chat_template,
        **(chat_template_kwargs or {}),
    )


def default_multimodal_input_loader(
        *,
        tokenizer: Optional[Union[TransformersTokenizer, TokenizerBase]],
        model_dir: str,
        model_type: str,
        modality: str,
        prompts: List[str],
        media: Optional[Union[List[str], List[List[str]]]] = None,
        image_data_format: str = "pt",
        num_frames: int = 8,
        mm_embeddings: Optional[Union[List[torch.Tensor],
                                      List[List[torch.Tensor]]]] = None,
        device: str = "cpu") -> List[dict[str, Union[str, torch.Tensor]]]:

    def convert_to_conversation_message(
        prompt: str,
        media: Union[Any, List[Any]],
        modality: str,
        is_embedding: bool = False,
    ) -> ConversationMessage:
        if isinstance(media, str):
            media = [media]
        if modality in ["image", "multiple_image"]:
            if is_embedding:
                # each mm_embedding corresponds to each image placeholder
                if not isinstance(media, list):
                    media = [media]

                mm_data = [{
                    'modality': modality,
                    'mm_embedding_info': mm
                } for mm in media]
            else:
                mm_data = [
                    MultimodalData(modality=modality,
                                   data=load_image(i,
                                                   format=image_data_format,
                                                   device=device))
                    for i in media
                ]
        elif modality == "video":
            if is_embedding:
                raise ValueError(
                    "External embedding is not supported for video modality yet."
                )
            mm_data = [
                MultimodalData(modality=modality,
                               data=load_video(i,
                                               num_frames,
                                               format=image_data_format,
                                               device=device)) for i in media
            ]
        elif modality == "audio":
            if is_embedding:
                raise ValueError(
                    "External embedding is not supported for audio modality yet."
                )
            mm_data = [
                MultimodalData(modality=modality,
                               data=load_audio(i, device=device)) for i in media
            ]
        elif modality == "image_audio":
            if is_embedding:
                raise ValueError(
                    "External embedding is not supported for image_audio modality yet."
                )
            # Use different load_xxx functions to match the modality.
            mm_data = []
            for m in media:
                data = None
                _modal = None
                if _modal is None:
                    try:
                        data = load_image(m,
                                          format=image_data_format,
                                          device=device)
                        _modal = "image"
                    except Exception:
                        pass
                if _modal is None:
                    try:
                        data = load_audio(m, device=device)
                        _modal = "audio"
                    except Exception:
                        pass
                if _modal is None:
                    raise ValueError(f"Unknown matching modality: {modality}")
                mm_data.append(MultimodalData(modality=_modal, data=data))
        elif modality == "mixture_text_image":
            mm_data = []
            for m in media:
                if m:
                    mm_data.append(
                        MultimodalData(modality="image",
                                       data=load_image(m,
                                                       format=image_data_format,
                                                       device=device)))
        else:
            raise ValueError(f"Unknown modality: {modality}")
        return ConversationMessage(role="user", content=prompt, media=mm_data)

    assert media is not None or mm_embeddings is not None, "Either media or mm_embeddings must be provided."
    assert media is None or mm_embeddings is None, "Either media or mm_embeddings must be provided, not both."
    media_or_embeddings = media if media is not None else mm_embeddings
    is_embedding = mm_embeddings is not None

    if len(media_or_embeddings) > len(prompts) and len(prompts) == 1:
        # 1 prompt + N media
        assert not isinstance(
            media_or_embeddings[0],
            list)  # media cannot be a list of lists in this case
        media_or_embeddings = [media_or_embeddings]
    assert len(media_or_embeddings) == len(prompts)

    if tokenizer is None and model_type not in HF_CHAT_TEMPLATE_EXCEPTIONS:
        tokenizer = ModelLoader.load_hf_tokenizer(model_dir, use_fast=True)

    processor = None
    if model_type not in HF_CHAT_TEMPLATE_EXCEPTIONS:
        processor = AutoProcessor.from_pretrained(model_dir,
                                                  use_fast=True,
                                                  trust_remote_code=True)

    inputs = []
    for prompt_idx, (prompt,
                     media) in enumerate(zip(prompts, media_or_embeddings)):
        conv = convert_to_conversation_message(prompt, media, modality,
                                               is_embedding)
        mm_data_tracker = MultimodalDataTracker(model_type)
        for mdata in conv["media"]:
            # Check if mdata is a MultimodalData
            if isinstance(mdata,
                          dict) and "modality" in mdata and "data" in mdata:
                mdata_modality = mdata["modality"]
                if modality == "multiple_image":
                    mdata_modality = "image"
                mm_data_tracker.add_data(mdata_modality, mdata["data"])
            else:
                # Add embeddings to the tracker for placeholder handling
                mm_data_tracker.add_data(mdata["modality"],
                                         mdata["mm_embedding_info"])
        mm_placeholder_counts = mm_data_tracker.placeholder_counts()
        prompt = conv["content"]
        if mm_placeholder_counts:
            conv["content"] = add_multimodal_placeholders(
                model_type, conv["content"], mm_placeholder_counts)
        prompt = apply_chat_template(
            model_type=model_type,
            tokenizer=tokenizer,
            processor=processor,
            conversation=[conv],
            add_generation_prompt=True,
            mm_placeholder_counts=mm_placeholder_counts)
        input = {"prompt": prompt}
        if mm_placeholder_counts:
            if mm_embeddings is not None:
                input[
                    "multi_modal_embeddings"] = mm_data_tracker.retrieve_all_sync(
                    )
            else:
                input["multi_modal_data"] = mm_data_tracker.retrieve_all_sync()
        inputs.append(input)

    return inputs


def get_cache_salt_id(cache_salt: str) -> int:
    b = cache_salt.encode("utf-8")
    h = default_hasher(b).digest(length=8)
    cache_salt_id = int.from_bytes(h, "little", signed=False)
    if cache_salt_id < 0 or cache_salt_id >= (1 << 64):
        raise ValueError(
            f"cache_salt_id must be in [0, 2**64 - 1], got {cache_salt_id}.")

    return cache_salt_id<|MERGE_RESOLUTION|>--- conflicted
+++ resolved
@@ -164,20 +164,11 @@
         return image
 
 
-<<<<<<< HEAD
-def _load_video_by_cv2(
-        video: str,
-        num_frames: int = 10,
-        format: str = "pt",
-        device: str = "cpu") -> Union[List[Image.Image], List[torch.Tensor]]:
-
-=======
 def _load_video_by_cv2(video: str,
                        num_frames: int = 10,
                        fps: int = 30,
                        format: str = "pt",
                        device: str = "cpu") -> VideoData:
->>>>>>> 2d86d6be
     # Keep this import local to avoid importing cv2 if not needed
     import cv2
 
@@ -247,12 +238,9 @@
         "frames_indices": list(indices),
     }
 
-<<<<<<< HEAD
-=======
     return VideoData(frames=loaded_frames, metadata=metadata)
 
 
->>>>>>> 2d86d6be
 def load_base64_video(video: str) -> BytesIO:
     parsed_url = urlparse(video)
     data_spec, data = parsed_url.path.split(",", 1)
@@ -266,17 +254,6 @@
     return content
 
 
-<<<<<<< HEAD
-def load_video(
-        video: str,
-        num_frames: int = 10,
-        format: str = "pt",
-        device: str = "cpu") -> Union[List[Image.Image], List[torch.Tensor]]:
-    parsed_url = urlparse(video)
-    results = None
-    if parsed_url.scheme in ["http", "https", ""]:
-        results = _load_video_by_cv2(video, num_frames, format, device)
-=======
 def load_video(video: str,
                num_frames: int = 10,
                fps: int = 30,
@@ -286,7 +263,6 @@
     results = None
     if parsed_url.scheme in ["http", "https", ""]:
         results = _load_video_by_cv2(video, num_frames, fps, format, device)
->>>>>>> 2d86d6be
     elif parsed_url.scheme == "data":
         decoded_video = load_base64_video(video)
         # TODO: any ways to read videos from memory, instead of writing to a tempfile?
@@ -294,11 +270,7 @@
                                          suffix='.mp4') as tmp_file:
             tmp_file.write(decoded_video)
             tmp_file.flush()
-<<<<<<< HEAD
-            results = _load_video_by_cv2(tmp_file.name, num_frames, format,
-=======
             results = _load_video_by_cv2(tmp_file.name, num_frames, fps, format,
->>>>>>> 2d86d6be
                                          device)
     else:
         raise ValueError(f"Unsupported video scheme: {parsed_url.scheme}")
@@ -306,19 +278,11 @@
     return results
 
 
-<<<<<<< HEAD
-async def async_load_video(
-        video: str,
-        num_frames: int = 10,
-        format: str = "pt",
-        device: str = "cpu") -> Union[List[Image.Image], List[torch.Tensor]]:
-=======
 async def async_load_video(video: str,
                            num_frames: int = 10,
                            fps: int = 30,
                            format: str = "pt",
                            device: str = "cpu") -> VideoData:
->>>>>>> 2d86d6be
     assert format in ["pt", "pil"], "format must be either Pytorch or PIL"
 
     parsed_url = urlparse(video)
@@ -330,13 +294,8 @@
                                                  suffix='.mp4') as tmp:
                     tmp.write(await response.content.read())
                     tmp.flush()
-<<<<<<< HEAD
-                    results = _load_video_by_cv2(tmp.name, num_frames, format,
-                                                 device)
-=======
                     results = _load_video_by_cv2(tmp.name, num_frames, fps,
                                                  format, device)
->>>>>>> 2d86d6be
     elif parsed_url.scheme == "data":
         decoded_video = load_base64_video(video)
         # TODO: any ways to read videos from memory, instead of writing to a tempfile?
@@ -344,17 +303,10 @@
                                          suffix='.mp4') as tmp_file:
             tmp_file.write(decoded_video)
             tmp_file.flush()
-<<<<<<< HEAD
-            results = _load_video_by_cv2(tmp_file.name, num_frames, format,
-                                         device)
-    else:
-        results = _load_video_by_cv2(video, num_frames, format, device)
-=======
             results = _load_video_by_cv2(tmp_file.name, num_frames, fps, format,
                                          device)
     else:
         results = _load_video_by_cv2(video, num_frames, fps, format, device)
->>>>>>> 2d86d6be
     return results
 
 
