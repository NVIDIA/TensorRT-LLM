--- conflicted
+++ resolved
@@ -763,7 +763,6 @@
                 x_sf = reswizzle_sf(x_sf, x_row, x_col,
                                     self.scaling_vector_size)
 
-<<<<<<< HEAD
             # llama4 token final scales are already multiplied with input x
             if not self.apply_router_weight_on_input:
                 token_final_scales = token_final_scales.flatten(0,
@@ -771,10 +770,7 @@
             token_selected_experts = token_selected_experts.flatten(
                 0, 1).contiguous()
 
-        if self.smart_router and not min_latency_mode:
-=======
         if self.smart_router and not cutlass_min_latency_mode:
->>>>>>> 26a26792
             ep_size = self.cluster_size
             ep_rank = self.cluster_rank
             expert_start = ep_rank * self.num_experts // ep_size
