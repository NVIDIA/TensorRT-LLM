# SPDX-FileCopyrightText: Copyright (c) 2022-2024 NVIDIA CORPORATION & AFFILIATES. All rights reserved.
# SPDX-License-Identifier: Apache-2.0
#
# Licensed under the Apache License, Version 2.0 (the "License");
# you may not use this file except in compliance with the License.
# You may obtain a copy of the License at
#
# http://www.apache.org/licenses/LICENSE-2.0
#
# Unless required by applicable law or agreed to in writing, software
# distributed under the License is distributed on an "AS IS" BASIS,
# WITHOUT WARRANTIES OR CONDITIONS OF ANY KIND, either express or implied.
# See the License for the specific language governing permissions and
# limitations under the License.

from typing import Optional

import torch
from einops import rearrange, repeat
from torch import nn

from tensorrt_llm._torch.modules.mamba.mamba2_metadata import Mamba2Metadata
<<<<<<< HEAD
from tensorrt_llm._utils import nvtx_range
=======
>>>>>>> dc3861b4

from ...attention_backend import AttentionMetadata
from ...model_config import ModelConfig
from ..linear import Linear, TensorParallelMode
from .causal_conv1d import causal_conv1d_fn, causal_conv1d_update
from .layernorm_gated import RMSNorm as RMSNormGated
from .selective_state_update import selective_state_update
from .ssd_combined import mamba_chunk_scan_combined


class Mamba2Mixer(nn.Module):

    def __init__(
        self,
        *,
        d_model: int,
        d_state: int,
        d_conv: int,
        expand: int,
        n_groups: int,
        head_dim: int,
        chunk_size: int,
        layer_idx: int,
        bias: bool = False,
        conv_bias: bool = True,
        delta_rank: int = 0,
        delta_softplus: bool = True,
        remove_padding: bool = True,
        apply_silu: bool = True,
        rms_norm_eps: float = 1e-5,
        dtype: Optional[torch.dtype] = None,
        config: Optional[ModelConfig] = None,
    ):
        super().__init__()

        config = config or ModelConfig()
        self.mapping = config.mapping
        tp_rank = config.mapping.tp_rank
        tp_size = config.mapping.tp_size

        d_inner = d_model * expand
        nheads = d_inner // head_dim
        d_in_proj = 2 * d_inner + 2 * n_groups * d_state + nheads
        conv_dim = d_inner + 2 * n_groups * d_state

        # TP
        self.tp_conv_dim = conv_dim // tp_size
        self.tp_d_inner = d_inner // tp_size
        self.tp_nheads = nheads // tp_size
        self.tp_ngroups = n_groups // tp_size

        self.layer_idx = layer_idx
        self.d_conv = d_conv
        self.d_state = d_state
        self.head_dim = head_dim
        self.chunk_size = chunk_size
        self.delta_rank = delta_rank
        self.delta_softplus = delta_softplus
        self.remove_padding = remove_padding
        self.apply_silu = apply_silu

        # tp
        self.tp_size = tp_size
        self.tp_rank = tp_rank

        # paged state parameters
        self.slot_mapping = None
        self.is_paged_state = False

        # in_proj
        self.in_proj = Linear(d_model,
                              d_in_proj,
                              bias=bias,
                              dtype=dtype,
                              mapping=self.mapping,
                              tensor_parallel_mode=TensorParallelMode.COLUMN,
                              quant_config=config.get_quant_config(),
                              allreduce_strategy=config.allreduce_strategy)

        # conv1d, reuse Linear to store weights since it has support for TP > 1 already
        self.conv1d = Linear(
            d_conv,
            conv_dim,
            bias=conv_bias,
            dtype=dtype,
            mapping=self.mapping,
            tensor_parallel_mode=TensorParallelMode.COLUMN,
            quant_config=config.get_quant_config(),
            skip_create_weights_in_init=config.skip_create_weights_in_init,
            allreduce_strategy=config.allreduce_strategy)

        # A
        self.A = nn.Parameter(
            torch.empty(self.tp_nheads,
                        dtype=torch.float32,
                        requires_grad=False))

        # D
        self.D = nn.Parameter(
            torch.empty(self.tp_nheads,
                        dtype=torch.float32,
                        requires_grad=False))

        # dt_bias
        self.dt_bias = nn.Parameter(
            torch.empty(self.tp_nheads,
                        dtype=torch.float32,
                        requires_grad=False))

        # norm
        self.norm = RMSNormGated(
            self.tp_d_inner,
            eps=rms_norm_eps,
            norm_before_gate=False,
            group_size=self.tp_d_inner // self.tp_ngroups,
            dtype=dtype,
        )

        # out_proj
        self.out_proj = Linear(d_inner,
                               d_model,
                               bias=bias,
                               dtype=dtype,
                               mapping=self.mapping,
                               tensor_parallel_mode=TensorParallelMode.ROW,
                               quant_config=config.get_quant_config(),
                               allreduce_strategy=config.allreduce_strategy)

    @nvtx_range("Mamba2Mixer.forward", color="red")
    def forward(
        self,
        hidden_states: torch.Tensor,
        attn_metadata: AttentionMetadata,
        mamba_metadata: Mamba2Metadata,
    ) -> torch.Tensor:

        # calculate split size
        num_prefills = attn_metadata.num_contexts
        num_decodes = attn_metadata.seq_lens.shape[0] - num_prefills
        num_prefill_tokens = attn_metadata.num_ctx_tokens
        num_decode_tokens = attn_metadata.num_tokens - num_prefill_tokens
        seqlen_split_size = [num_prefill_tokens, num_decode_tokens]
        batch_split_size = [num_prefills, num_decodes]

<<<<<<< HEAD
        state_indices = attn_metadata.kv_cache_manager.get_state_indices(
        )[:num_prefills + num_decodes]
        state_indices_p, state_indices_d = torch.split(state_indices,
                                                       batch_split_size)

=======
        state_indices = attn_metadata.kv_cache_manager.get_state_indices()

        # warm up does not prepare resources, so no relevant state indices
        is_warmup = state_indices.numel() == 0
        if is_warmup:
            # in this case, assume batch takes first indices in mamba cache
            state_indices = torch.arange(num_prefills + num_decodes,
                                         device=state_indices.device,
                                         dtype=state_indices.dtype)

        state_indices_p, state_indices_d = torch.split(state_indices,
                                                       batch_split_size)
>>>>>>> dc3861b4
        conv_states = attn_metadata.kv_cache_manager.get_conv_states(
            self.layer_idx)
        ssm_states = attn_metadata.kv_cache_manager.get_ssm_states(
            self.layer_idx)

        # in_proj
        zxbcdt = self.in_proj(hidden_states)
        z, xbc, dt = torch.split(
            zxbcdt,
            [self.tp_d_inner, self.tp_conv_dim, self.tp_nheads],
            dim=-1,
        )
        z_p, z_d = torch.split(z, seqlen_split_size, dim=0)
        xbc_p, xbc_d = torch.split(xbc, seqlen_split_size, dim=0)
        dt_p, dt_d = torch.split(dt, seqlen_split_size, dim=0)

        out = []

        if num_prefills > 0:

            cu_seqlens = mamba_metadata.cu_seqlens[:num_prefills + 1]
            seq_idx = mamba_metadata.seq_idx

            xbc_p = causal_conv1d_fn(xbc_p.transpose(0, 1),
                                     self.conv1d.weight,
                                     self.conv1d.bias,
                                     activation="silu",
                                     conv_states=conv_states,
                                     query_start_loc=cu_seqlens,
                                     cache_indices=state_indices_p).transpose(
                                         0, 1)

            x_p, B_p, C_p = torch.split(xbc_p.unsqueeze(0), [
                self.tp_d_inner,
                self.tp_ngroups * self.d_state,
                self.tp_ngroups * self.d_state,
            ],
                                        dim=-1)

            x_p = rearrange(x_p, "b l (h p) -> b l h p", h=self.tp_nheads)
            dt_p = dt_p.unsqueeze(0)
            B_p = rearrange(B_p, "b l (g n) -> b l g n", g=self.tp_ngroups)
            C_p = rearrange(C_p, "b l (g n) -> b l g n", g=self.tp_ngroups)
            z_p = rearrange(z_p.unsqueeze(0),
                            "b l (h p) -> b l h p",
                            h=self.tp_nheads)

            y, current_ssm_states = mamba_chunk_scan_combined(
                x_p,
                dt_p,
                self.A,
                B_p,
                C_p,
                chunk_size=self.chunk_size,
                D=self.D,
                z=z_p,
                dt_bias=self.dt_bias,
                initial_states=None,
                dt_softplus=self.delta_softplus,
                cu_seqlens=cu_seqlens,
                seq_idx=seq_idx,
                return_varlen_states=True,
                return_final_states=False,
            )
            out.append(rearrange(y, "b l h p -> (b l) (h p)"))

            # copy new ssm state
            ssm_states[state_indices_p] = current_ssm_states

        if num_decodes > 0:
            xbc_d = causal_conv1d_update(xbc_d,
                                         conv_states,
                                         self.conv1d.weight,
                                         self.conv1d.bias,
                                         activation="silu",
                                         conv_state_indices=state_indices_d)

            x_d, B_d, C_d = torch.split(
                xbc_d,
                [
                    self.tp_d_inner,
                    self.tp_ngroups * self.d_state,
                    self.tp_ngroups * self.d_state,
                ],
                dim=-1,
            )

            x_d = rearrange(x_d, "b (h p) -> b h p", p=self.head_dim)
            dt_d = repeat(dt_d, "b h -> b h p", p=self.head_dim)
            B_d = rearrange(B_d, "b (g n) -> b g n", g=self.tp_ngroups)
            C_d = rearrange(C_d, "b (g n) -> b g n", g=self.tp_ngroups)
            z_d = rearrange(z_d, "b (h p) -> b h p", p=self.head_dim)

            A = repeat(self.A, "h -> h p n", p=self.head_dim,
                       n=self.d_state).to(dtype=torch.float32)
            dt_bias = repeat(self.dt_bias, "h -> h p", p=self.head_dim)
            D = repeat(self.D, "h -> h p", p=self.head_dim)

            y = selective_state_update(
                ssm_states,
                x_d,
                dt_d,
                A,
                B_d,
                C_d,
                D,
                z=z_d,
                dt_bias=dt_bias,
                dt_softplus=self.delta_softplus,
                state_batch_indices=state_indices_d,
            )

            out.append(rearrange(y, "b h p -> b (h p)"))

        out = torch.cat(out, dim=0)

        # norm
        out = self.norm(out)

        # out_proj
        out = self.out_proj(out)

        return out<|MERGE_RESOLUTION|>--- conflicted
+++ resolved
@@ -20,10 +20,6 @@
 from torch import nn
 
 from tensorrt_llm._torch.modules.mamba.mamba2_metadata import Mamba2Metadata
-<<<<<<< HEAD
-from tensorrt_llm._utils import nvtx_range
-=======
->>>>>>> dc3861b4
 
 from ...attention_backend import AttentionMetadata
 from ...model_config import ModelConfig
@@ -152,7 +148,6 @@
                                quant_config=config.get_quant_config(),
                                allreduce_strategy=config.allreduce_strategy)
 
-    @nvtx_range("Mamba2Mixer.forward", color="red")
     def forward(
         self,
         hidden_states: torch.Tensor,
@@ -168,26 +163,11 @@
         seqlen_split_size = [num_prefill_tokens, num_decode_tokens]
         batch_split_size = [num_prefills, num_decodes]
 
-<<<<<<< HEAD
         state_indices = attn_metadata.kv_cache_manager.get_state_indices(
         )[:num_prefills + num_decodes]
+
         state_indices_p, state_indices_d = torch.split(state_indices,
                                                        batch_split_size)
-
-=======
-        state_indices = attn_metadata.kv_cache_manager.get_state_indices()
-
-        # warm up does not prepare resources, so no relevant state indices
-        is_warmup = state_indices.numel() == 0
-        if is_warmup:
-            # in this case, assume batch takes first indices in mamba cache
-            state_indices = torch.arange(num_prefills + num_decodes,
-                                         device=state_indices.device,
-                                         dtype=state_indices.dtype)
-
-        state_indices_p, state_indices_d = torch.split(state_indices,
-                                                       batch_split_size)
->>>>>>> dc3861b4
         conv_states = attn_metadata.kv_cache_manager.get_conv_states(
             self.layer_idx)
         ssm_states = attn_metadata.kv_cache_manager.get_ssm_states(
