--- conflicted
+++ resolved
@@ -1,21 +1,3 @@
-<<<<<<< HEAD
-# SPDX-FileCopyrightText: Copyright (c) 2022-2024 NVIDIA CORPORATION & AFFILIATES. All rights reserved.
-# SPDX-License-Identifier: Apache-2.0
-#
-# Licensed under the Apache License, Version 2.0 (the "License");
-# you may not use this file except in compliance with the License.
-# You may obtain a copy of the License at
-#
-# http://www.apache.org/licenses/LICENSE-2.0
-#
-# Unless required by applicable law or agreed to in writing, software
-# distributed under the License is distributed on an "AS IS" BASIS,
-# WITHOUT WARRANTIES OR CONDITIONS OF ANY KIND, either express or implied.
-# See the License for the specific language governing permissions and
-# limitations under the License.
-
-# Adapted from https://github.com/state-spaces/mamba/blob/v2.2.4/mamba_ssm/ops/triton/ssd_chunk_scan.py
-=======
 # Adapted from https://github.com/state-spaces/mamba/blob/v2.2.4/mamba_ssm/ops/triton/ssd_chunk_scan.py
 # Copyright (c) 2024, Tri Dao, Albert Gu.
 #
@@ -33,7 +15,6 @@
 # WITHOUT WARRANTIES OR CONDITIONS OF ANY KIND, either express or implied.
 # See the License for the specific language governing permissions and
 # limitations under the License.
->>>>>>> bf9cd11f
 
 import torch
 import triton
@@ -271,7 +252,6 @@
         if HAS_INITSTATES:
             # if there are init states, we only need seq_idx_m to point
             # what is the current seq_idx
-<<<<<<< HEAD
 
             # get current seq idx
             if (pid_m * BLOCK_SIZE_M + c_off) < chunk_size_limit:
@@ -279,15 +259,6 @@
                     seq_idx_ptr +
                     (pid_m * BLOCK_SIZE_M + c_off) * stride_seq_idx_seqlen, )
 
-=======
-
-            # get current seq idx
-            if (pid_m * BLOCK_SIZE_M + c_off) < chunk_size_limit:
-                seq_idx_m = tl.load(
-                    seq_idx_ptr +
-                    (pid_m * BLOCK_SIZE_M + c_off) * stride_seq_idx_seqlen, )
-
->>>>>>> bf9cd11f
                 # - recall that in ssd_state_passing, for the case c_off == 0
                 # i.e., the very first sequence, we made states_ptr hold its initial state
                 # so this edge case is taken care of
