# Adapted from https://github.com/state-spaces/mamba/blob/v2.2.4/mamba_ssm/ops/triton/ssd_combined.py
# Copyright (c) 2024, Tri Dao, Albert Gu.
#
# SPDX-FileCopyrightText: Copyright (c) 2022-2024 NVIDIA CORPORATION & AFFILIATES. All rights reserved.
# SPDX-License-Identifier: Apache-2.0
#
# Licensed under the Apache License, Version 2.0 (the "License");
# you may not use this file except in compliance with the License.
# You may obtain a copy of the License at
#
# http://www.apache.org/licenses/LICENSE-2.0
#
# Unless required by applicable law or agreed to in writing, software
# distributed under the License is distributed on an "AS IS" BASIS,
# WITHOUT WARRANTIES OR CONDITIONS OF ANY KIND, either express or implied.
# See the License for the specific language governing permissions and
# limitations under the License.

from typing import Optional

import torch
from einops import rearrange

from .ssd_bmm import _bmm_chunk_fwd
from .ssd_chunk_scan import _chunk_scan_fwd
from .ssd_chunk_state import (_chunk_cumsum_fwd, _chunk_state_fwd,
                              chunk_state_varlen)
from .ssd_state_passing import _state_passing_fwd


def _mamba_chunk_scan_combined_fwd(
        x,
        dt,
        A,
        B,
        C,
        chunk_size,
        D=None,
        z=None,
        dt_bias=None,
        initial_states=None,
        seq_idx=None,
        chunk_indices=None,
        chunk_offsets=None,
        cu_seqlens=None,
        dt_softplus=False,
        dt_limit=(0.0, float("inf")),
        mamba_ssm_cache_dtype=None,
):
    batch, seqlen, nheads, headdim = x.shape
    _, _, ngroups, dstate = B.shape
    assert nheads % ngroups == 0
    assert B.shape == (batch, seqlen, ngroups, dstate)
    assert x.shape == (batch, seqlen, nheads, headdim)
    assert dt.shape == (batch, seqlen, nheads)
    assert A.shape == (nheads, )
    assert C.shape == B.shape
    if z is not None:
        assert z.shape == x.shape
    if D is not None:
        assert D.shape == (nheads, headdim) or D.shape == (nheads, )
    if seq_idx is not None:
        assert seq_idx.shape == (batch, seqlen)
    if B.stride(-1) != 1:
        B = B.contiguous()
    if C.stride(-1) != 1:
        C = C.contiguous()
    if (x.stride(-1) != 1 and x.stride(1)
            != 1):  # Either M or K dimension should be contiguous
        x = x.contiguous()
    if (z is not None and z.stride(-1) != 1 and z.stride(1)
            != 1):  # Either M or K dimension should be contiguous
        z = z.contiguous()
    if D is not None and D.stride(-1) != 1:
        D = D.contiguous()
    if initial_states is not None:
        if cu_seqlens is None:
            assert initial_states.shape == (batch, nheads, headdim, dstate)
        else:
            assert initial_states.shape == (len(cu_seqlens) - 1, nheads,
                                            headdim, dstate)

    # This function executes 5 sub-functions for computing mamba
    # - a good resource is the blog https://goombalab.github.io/blog/2024/mamba2-part3-algorithm/
    #   which has a minimal implementation to understand the below operations
    # - as explained by the blog, mamba is a special case of causal attention
    # - the idea is to chunk the attention matrix and compute each
    #   submatrix separately using different optimizations.
    # - see the blog and paper for a visualization of the submatrices
    #   which we refer to in the comments below

    # 1. Compute chunked cumsum of A * dt
    # - here dt may go through a softplus activation
    dA_cumsum, dt = _chunk_cumsum_fwd(dt,
                                      A,
                                      chunk_size,
                                      dt_bias=dt_bias,
                                      dt_softplus=dt_softplus,
                                      dt_limit=dt_limit)

    # 2. Compute the state for each intra-chunk
    # (right term of low-rank factorization of off-diagonal blocks; B terms)
    states = _chunk_state_fwd(B,
                              x,
                              dt,
                              dA_cumsum,
                              seq_idx=seq_idx,
                              states_in_fp32=True)

    # 3. Compute the inter-chunk SSM recurrence; produces correct SSM states at chunk boundaries
    # (middle term of factorization of off-diag blocks; A terms)
    # - for handling chunked prefill, this requires i) initial_states
    #   ii) seq_idx iii) is_cont_batched and (iv) chunk_offsets to be all specified.
    # - When a new seq_idx is detected, we will stop passing the prev_state
    #   and switch accordingly to the init_state corresponding to the new seq_idx.
    # - We will also make sure that the dA_cumsum is taken only from the start of the
    #   sequence (hence we need the full dA_cumsum tensor and not just the values at chunk boundaries)
    # - this will ensure that states will be updated with the rightmost flushed seq_idx
    #   of the previous chunk. This implies that the first chunk of states is either 0
    #   or equal to init_states of the first example.
    states, final_states = _state_passing_fwd(
        rearrange(states, "... p n -> ... (p n)"),
        dA_cumsum,
        initial_states=(rearrange(initial_states, "... p n -> ... (p n)")
                        if initial_states is not None else None),
        seq_idx=seq_idx,
        chunk_size=chunk_size,
<<<<<<< HEAD
        out_dtype=C.dtype,
        is_cont_batched=cu_seqlens is not None,
        chunk_offsets=chunk_offsets)
=======
        out_dtype=mamba_ssm_cache_dtype or C.dtype,
        is_cont_batched=cu_seqlens is not None)
>>>>>>> 55f4f2d8
    states, final_states = [
        rearrange(t, "... (p n) -> ... p n", n=dstate)
        for t in [states, final_states]
    ]

    # 4. Compute batched matrix multiply for C_j^T B_i terms
    CB = _bmm_chunk_fwd(C,
                        B,
                        chunk_size,
                        seq_idx=seq_idx,
                        output_dtype=torch.float32)

    # 5. Scan and compute the diagonal blocks, taking into
    #    account past causal states.
    # - if initial states are provided, then states information will be
    #   augmented with initial_states.
    # - to do this properly, we need to account for example changes in
    #   the continuous batch, therefore we introduce pseudo chunks, which is
    #   a chunk that is split up each time an example changes.
    # - in each (pseudo) chunk, we detect if the previous (pseudo) chunk had
    #   a seq_idx change, in which case we take states information from
    #   init_states.
    out, out_x = _chunk_scan_fwd(CB,
                                 x,
                                 dt,
                                 dA_cumsum,
                                 C,
                                 states,
                                 D=D,
                                 z=z,
                                 seq_idx=seq_idx,
                                 chunk_indices=chunk_indices,
                                 chunk_offsets=chunk_offsets,
                                 initial_states=initial_states)
    if cu_seqlens is None:
        return out, out_x, dt, dA_cumsum, states, final_states
    else:
        assert (
            batch == 1
        ), "passing cu_seqlens to get the varlen states is only supported if batch dimension is 1"
        varlen_states = chunk_state_varlen(
            B.squeeze(0),
            x.squeeze(0),
            dt.squeeze(0),
            dA_cumsum.squeeze(0),
            cu_seqlens,
            states.squeeze(0),
            initial_states=initial_states,
        )
        return out, out_x, dt, dA_cumsum, states, final_states, varlen_states


def mamba_chunk_scan_combined(
        x,
        dt,
        A,
        B,
        C,
        chunk_size,
        D=None,
        z=None,
        dt_bias=None,
        initial_states=None,
        seq_idx=None,
        chunk_indices=None,
        chunk_offsets=None,
        cu_seqlens=None,
        dt_softplus=False,
        dt_limit=(0.0, float("inf")),
        return_final_states=False,
        return_varlen_states=False,
        mamba_ssm_cache_dtype: Optional[torch.dtype] = None):
    """
    Argument:
        x: (batch, seqlen, nheads, headdim)
        dt: (batch, seqlen, nheads)
        A: (nheads)
        B: (batch, seqlen, ngroups, dstate)
        C: (batch, seqlen, ngroups, dstate)
        chunk_size: int
        D: (nheads, headdim) or (nheads,)
        z: (batch, seqlen, nheads, headdim)
        dt_bias: (nheads,)
        initial_states: (batch, nheads, headdim, dstate)
        seq_idx: (batch, seqlen)
        cu_seqlens: (num_sequences + 1) or None, only used if return_varlen_states is True
        dt_softplus: Whether to apply softplus to dt
        mamba_ssm_cache_dtype: torch.dtype, default to None
    Return:
        out: (batch, seqlen, nheads, headdim)
    """

    if not return_varlen_states:
        cu_seqlens = None
    else:
        assert cu_seqlens is not None, "cu_seqlens must be provided if return_varlen_states is True"
    out, out_x, dt_out, dA_cumsum, states, final_states, *rest = _mamba_chunk_scan_combined_fwd(
        x,
        dt,
        A,
        B,
        C,
        chunk_size,
        D=D,
        z=z,
        dt_bias=dt_bias,
        initial_states=initial_states,
        seq_idx=seq_idx,
        chunk_indices=chunk_indices,
        chunk_offsets=chunk_offsets,
        cu_seqlens=cu_seqlens,
        dt_softplus=dt_softplus,
        dt_limit=dt_limit,
        mamba_ssm_cache_dtype=mamba_ssm_cache_dtype)
    if not return_varlen_states:
        return out if not return_final_states else (out, final_states)
    else:
        varlen_states = rest[0]
        return (out,
                varlen_states) if not return_final_states else (out,
                                                                final_states,
                                                                varlen_states)<|MERGE_RESOLUTION|>--- conflicted
+++ resolved
@@ -125,14 +125,9 @@
                         if initial_states is not None else None),
         seq_idx=seq_idx,
         chunk_size=chunk_size,
-<<<<<<< HEAD
-        out_dtype=C.dtype,
+        out_dtype=mamba_ssm_cache_dtype or C.dtype,
         is_cont_batched=cu_seqlens is not None,
         chunk_offsets=chunk_offsets)
-=======
-        out_dtype=mamba_ssm_cache_dtype or C.dtype,
-        is_cont_batched=cu_seqlens is not None)
->>>>>>> 55f4f2d8
     states, final_states = [
         rearrange(t, "... (p n) -> ... p n", n=dstate)
         for t in [states, final_states]
