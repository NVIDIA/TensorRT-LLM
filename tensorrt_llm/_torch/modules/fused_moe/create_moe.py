--- conflicted
+++ resolved
@@ -68,12 +68,7 @@
 
     moe_load_balancer = get_moe_load_balancer()
     if moe_load_balancer is not None:
-<<<<<<< HEAD
-        assert (moe_cls == CutlassFusedMoE
-                ), "MoE Load Balance is only supported in CutlassFusedMoE now."
-=======
         assert moe_cls == WideEPMoE, "MoE Load Balance is only supported in WideEPMoE now."
->>>>>>> 58a8a8fd
 
     if moe_cls == TRTLLMGenFusedMoE:
         assert (
