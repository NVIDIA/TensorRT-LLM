from .create_moe import create_moe, get_moe_cls
from .fused_moe_cutlass import CutlassFusedMoE
from .fused_moe_trtllm_gen import TRTLLMGenFusedMoE
from .fused_moe_vanilla import VanillaMoE
<<<<<<< HEAD
from .fused_moe_cute_dsl import CuteDslFusedMoE
=======
from .fused_moe_wide_ep import WideEPMoE
>>>>>>> 1e35be58
from .interface import MoE, MoEWeightLoadingMode
from .moe_load_balancer import MoeLoadBalancer
from .quantization import FusedMoEQuantScalesFP8
from .routing import (BaseMoeRoutingMethod, DeepSeekV3MoeRoutingMethod,
                      DefaultMoeRoutingMethod,
                      Llama4RenormalizeMoeRoutingMethod,
                      LoadBalancedMoeRoutingMethod, RenormalizeMoeRoutingMethod,
                      RenormalizeNaiveMoeRoutingMethod, RoutingMethodType,
                      SparseMixerMoeRoutingMethod, StaticMoeRoutingMethod)

__all__ = [
<<<<<<< HEAD
    "VanillaMoE",
    "CutlassFusedMoE",
    "CuteDslFusedMoE",
    "TRTLLMGenFusedMoE",
=======
>>>>>>> 1e35be58
    "BaseMoeRoutingMethod",
    "create_moe",
    "CutlassFusedMoE",
    "DeepSeekV3MoeRoutingMethod",
    "DefaultMoeRoutingMethod",
    "FusedMoEQuantScalesFP8",
    "get_moe_cls",
    "Llama4RenormalizeMoeRoutingMethod",
    "LoadBalancedMoeRoutingMethod",
    "MoE",
    "MoeLoadBalancer",
    "MoEWeightLoadingMode",
    "RenormalizeMoeRoutingMethod",
    "RenormalizeNaiveMoeRoutingMethod",
    "RoutingMethodType",
    "SparseMixerMoeRoutingMethod",
    "StaticMoeRoutingMethod",
    "TRTLLMGenFusedMoE",
    "VanillaMoE",
    "WideEPMoE",
]<|MERGE_RESOLUTION|>--- conflicted
+++ resolved
@@ -2,11 +2,8 @@
 from .fused_moe_cutlass import CutlassFusedMoE
 from .fused_moe_trtllm_gen import TRTLLMGenFusedMoE
 from .fused_moe_vanilla import VanillaMoE
-<<<<<<< HEAD
 from .fused_moe_cute_dsl import CuteDslFusedMoE
-=======
 from .fused_moe_wide_ep import WideEPMoE
->>>>>>> 1e35be58
 from .interface import MoE, MoEWeightLoadingMode
 from .moe_load_balancer import MoeLoadBalancer
 from .quantization import FusedMoEQuantScalesFP8
@@ -18,13 +15,10 @@
                       SparseMixerMoeRoutingMethod, StaticMoeRoutingMethod)
 
 __all__ = [
-<<<<<<< HEAD
     "VanillaMoE",
     "CutlassFusedMoE",
     "CuteDslFusedMoE",
     "TRTLLMGenFusedMoE",
-=======
->>>>>>> 1e35be58
     "BaseMoeRoutingMethod",
     "create_moe",
     "CutlassFusedMoE",
