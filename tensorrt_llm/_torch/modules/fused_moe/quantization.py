--- conflicted
+++ resolved
@@ -430,7 +430,7 @@
         module.fc31_input_dequant.data.copy_(max_fc31_input_scale)
 
 
-class DeepSeekFP8BlockScalesFusedMoEMethodCuteDsl(FusedMoEMethodBase):
+class DeepSeekFP8BlockScalesFusedMoEMethod(FusedMoEMethodBase):
 
     def create_weights(self, module: torch.nn.Module):
         weight_dtype = torch.float8_e4m3fn
@@ -468,10 +468,6 @@
 
     def load_weights(self, module: torch.nn.Module, weights: List[Dict],
                      weight_loading_mode: MoEWeightLoadingMode):
-<<<<<<< HEAD
-        print(f"DeepSeekFP8BlockScalesFusedMoEMethodCuteDsl load_weights")
-=======
->>>>>>> 0a74c996
         super().load_weights(module, weights, weight_loading_mode)
 
     def setup_quant_scales(self, module: torch.nn.Module):
@@ -557,20 +553,11 @@
             })
 
 
-<<<<<<< HEAD
-class DeepSeekFP8BlockScalesFusedMoEMethod(
-        DeepSeekFP8BlockScalesFusedMoEMethodCuteDsl):
+class DeepSeekFP8BlockScalesFusedMoEMethodDeepGemm(
+        DeepSeekFP8BlockScalesFusedMoEMethod):
 
     def load_weights(self, module: torch.nn.Module, weights: List[Dict],
                      weight_loading_mode: MoEWeightLoadingMode):
-        print(f"DeepSeekFP8BlockScalesFusedMoEMethod load_weights")
-=======
-class DeepSeekFP8BlockScalesFusedMoEMethodDeepGemm(
-        DeepSeekFP8BlockScalesFusedMoEMethod):
-
-    def load_weights(self, module: torch.nn.Module, weights: List[Dict],
-                     weight_loading_mode: MoEWeightLoadingMode):
->>>>>>> 0a74c996
         if get_sm_version() == 100:
             expert_ids = set(module.initial_local_expert_ids)
             if self.need_load_shared_weights(module):
