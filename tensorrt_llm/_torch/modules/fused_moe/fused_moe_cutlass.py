import os
from enum import IntEnum
from typing import Dict, List, Optional, Tuple, Union

import torch

from tensorrt_llm._mnnvl_utils import MnnvlMemory, MnnvlMoe, MoEAlltoallInfo
from tensorrt_llm._utils import logger
from tensorrt_llm.mapping import Mapping

from ...distributed import allgather, reducescatter
from ...expert_statistic import ExpertStatistic
from ...model_config import ModelConfig
from ...utils import (EventType, Fp4QuantizedTensor, disable_fp4_allgather,
                      reswizzle_sf, swizzle_sf, unswizzle_sf)
from .deep_ep_utils import buffer_pool, deep_ep_installed
from .interface import MoE
from .moe_load_balancer import get_moe_load_balancer
from .quantization import (DeepSeekFP8BlockScalesFusedMoEMethod,
                           FP8QDQFusedMoEMethod, MoEWeightLoadingMode,
                           NVFP4CutlassFusedMoEMethod,
                           UnquantizedFusedMoEMethod, WInt4AFP8FusedMoEMethod)
from .routing import BaseMoeRoutingMethod

from ..gated_mlp import swiglu_fused_moe
# from tensorrt_llm._torch.custom_ops.cute_dsl_ops import cute_dsl_fp8_group_blockwise_gemm_ref

import math


# USE_OPTIMIZED_PERMUTE_AND_FINALIZE_SCALE = os.environ.get("USE_OPTIMIZED_PERMUTE_AND_FINALIZE_SCALE", "0") == "1"
# PRINT_TENSOR = os.environ.get("PRINT_TENSOR", "0") == "1"
# print(f"limin: fused_moe_cutlass.py: USE_OPTIMIZED_PERMUTE_AND_FINALIZE_SCALE = {USE_OPTIMIZED_PERMUTE_AND_FINALIZE_SCALE}, PRINT_TENSOR = {PRINT_TENSOR}")

# if USE_OPTIMIZED_PERMUTE_AND_FINALIZE_SCALE:
#     output_dir = "_opt"
# else:
#     output_dir = ""

# FUSED_MOE_PRINT_TENSOR=False

# def save_tensor_to_file(tensor, dir_name, filename, dtype="float"):
#     # 确保tensor在CPU上并转换为numpy数组
#     if tensor.is_cuda:
#         tensor_cpu = tensor.cpu()
#     else:
#         tensor_cpu = tensor
#     if dtype == "float":
#         numpy_array = tensor_cpu.detach().float().numpy()
#     elif dtype == "int":
#         numpy_array = tensor_cpu.detach().numpy()
#     else:
#         raise ValueError(f"Invalid dtype: {dtype}")

#     # 创建目录(如果不存在)
#     import os
#     os.makedirs(dir_name, exist_ok=True)
    
#     # 保存为npy格式
#     import numpy as np
#     np.save(f"{dir_name}/{filename}.npy", numpy_array)
    
#     # 同时保存一些基本信息到文本文件
#     with open(f"{dir_name}/{filename}.txt", "w") as f:
#         f.write(f"Tensor shape: {tensor.shape}\n")
#         f.write(f"Tensor dtype: {tensor.dtype}\n")
#         f.write(f"Tensor device: {tensor.device}\n")
#         f.write(f"Tensor mean: {tensor.float().mean().item()}\n")
#         f.write(f"Tensor std: {tensor.float().std().item()}\n")
#         f.write(f"Tensor min: {tensor.float().min().item()}\n") 
#         f.write(f"Tensor max: {tensor.float().max().item()}\n")


def cute_dsl_fp8_group_blockwise_gemm_ref(a: torch.Tensor, b: torch.Tensor, a_sf: torch.Tensor, b_sf: torch.Tensor, group_m_list: torch.Tensor, use_offset_array: bool = False) -> torch.Tensor:
    m, k = a.shape[0], a.shape[1]
    l, n, k = b.shape[0], b.shape[1], b.shape[2]
    num_group, w_n, w_k = b_sf.shape[0], b_sf.shape[1], b_sf.shape[2]
    # print(f"limin: m = {m}, k = {k}, l = {l}, n = {n}, num_group = {num_group}, w_n = {w_n}, w_k = {w_k}")
    # c = torch.empty(*(m, n), dtype=torch.bfloat16, device="cuda")

    # TODO: view(int8) will cause error.
    a_tmp = a.as_strided((m, k, 1), (k, 1, m * k))
    b_tmp = b.permute(1, 2, 0)
    # c_tmp = c.as_strided((m, n, 1), (n, 1, m * n))
    # print(f"limin: a_tmp.shape = {a_tmp.shape}, a_tmp.stride = {a_tmp.stride()}")
    # print(f"limin: b_tmp.shape = {b_tmp.shape}, b_tmp.stride = {b_tmp.stride()}")
    # print(f"limin: c_tmp.shape = {c_tmp.shape}, c_tmp.stride = {c_tmp.stride()}")

    m_padded = (m + 3) // 4 * 4
    input_scale_tmp = a_sf[0:m_padded * w_k]
    # print(f"limin: 0, input_scale_tmp.shape = {input_scale_tmp.shape}, input_scale_tmp.stride = {input_scale_tmp.stride()}")
    input_scale_tmp = input_scale_tmp.reshape(-1, m_padded)
    # print(f"limin: 1, input_scale_tmp.shape = {input_scale_tmp.shape}, input_scale_tmp.stride = {input_scale_tmp.stride()}")
    input_scale_tmp = input_scale_tmp[:w_k, :m].contiguous().permute(1, 0)
    # print(f"limin: 2, input_scale_tmp.shape = {input_scale_tmp.shape}, input_scale_tmp.stride = {input_scale_tmp.stride()}")
    input_scale_tmp = input_scale_tmp.as_strided((m, w_k, 1), (1, m, m * w_k))
    # print(f"limin: input_scale_tmp.shape = {input_scale_tmp.shape}, input_scale_tmp.stride = {input_scale_tmp.stride()}")

    # TOOD: contiguous
    weight_scale_tmp = b_sf.permute(1, 2, 0)
    # print(f"limin: weight_scale_tmp.shape = {weight_scale_tmp.shape}, weight_scale_tmp.stride = {weight_scale_tmp.stride()}")

    # print("limin: input = ", a_tmp)
    # print("limin: weight = ", b_tmp)
    # print("limin: input_scale = ", input_scale_tmp)
    # print("limin: weight_scale = ", weight_scale_tmp)

    # print("limin: input negative_numbers = ",  torch.sum(a_tmp < 0).item())
    # print("limin: weight negative_numbers = ",  torch.sum(b_tmp < 0).item())
    # print("limin: input_scale negative_numbers = ",  torch.sum(input_scale_tmp < 0).item())
    # print("limin: weight_scale negative_numbers = ",  torch.sum(weight_scale_tmp < 0).item())
    # update
    def pad_and_multiply(scale, tensor):
        cm, ck, _ = scale.shape
        m, k, _ = tensor.shape
        IsGroupWise = False
        IsBlockWise = False
        if ck == math.ceil(k / 128):
            IsGroupWise = True
        if cm == math.ceil(m / 128):
            IsBlockWise = True
        if not IsBlockWise and not IsGroupWise:
            raise ValueError("Only support granularity = 128")

        k_idx = torch.arange(k, device=scale.device)
        if IsGroupWise:
            k_idx = k_idx // 128
        m_idx = torch.arange(m, device=scale.device)
        if IsBlockWise:
            m_idx = m_idx // 128
        expanded_scale = scale[m_idx[:, None], k_idx, :]

        result = expanded_scale * tensor

        return result

    updated_a = pad_and_multiply(input_scale_tmp, a_tmp.to(torch.float32))
    updated_b = pad_and_multiply(weight_scale_tmp, b_tmp.to(torch.float32))

    # print(f"limin: updated_a = {updated_a}")
    # print(f"limin: updated_b = {updated_b}")

    ref = torch.zeros((m, n), device="cuda", dtype=torch.float32)
    if not use_offset_array:
        start = 0
        for i, group_m in enumerate(group_m_list):
            end = start + group_m
            ref[start:end, :] = torch.einsum(
                "mk,nk->mn", updated_a[start:end, :, 0], updated_b[:, :, i]
            )
            start = end
    else:
        # print(f"limin: group_m_list = {group_m_list}")
        # [0, 2, 5, 6]
        len_group_m_list = group_m_list.shape[0]
        for i in range(len_group_m_list - 1):
            start = group_m_list[i]
            end = group_m_list[i+1]
            # assert start <= end, f"Invalid group boundaries: start={start} > end={end}"
            ref[start:end, :] = torch.einsum(
                "mk,nk->mn", updated_a[start:end, :, 0], updated_b[:, :, i]
            )

    ref = ref.to(torch.bfloat16)
    # print(f"limin: ref.shape = {ref.shape}, ref.stride = {ref.stride()}, ref = {ref}")
    return ref


# The type of alltoall method
class AlltoallMethodType(IntEnum):
    # Not available
    NotEnabled = 0
    # MNNVL
    MNNVL = 1
    # DeepEP intranode or internode: no CUDA Graphs support, IBGDA is required by internode
    DeepEP = 2
    # DeepEP low latency: CUDA Graphs are supported, IBGDA is required
    DeepEPLowLatency = 3


class CutlassFusedMoE(MoE):
    """
    Fused Mixture of Experts (MoE) Layer with performance tuning.

    Args:
        num_experts (int): Number of experts in the MoE layer.
        top_k (int): Number of top experts to select for each input token.
        hidden_size (int): Size of the hidden state.
        intermediate_size (int): Size of the intermediate state.
        aux_stream (Optional[torch.cuda.Stream]): Auxiliary CUDA stream to overlap chunks.
        dtype (Optional[torch.dtype]): Data type for the weights.
        reduce_results (bool): Whether to reduce the results across devices.
        model_config (ModelConfig): Configuration object for the model.

    MoE torch custom op:
        In min-latency mode:
        Quant:
            fp8 block scales (SM90 Hopper only):
                FusedMoE Op: dynamic quant + gemm1 + swiglu + gemm2 (return tensor list).
            fp8 qdq, nvfp4:
                FusedMoE Op: gemm1 + swiglu + gemm2 (return tensor list).

        In max-throughput mode:
        Quant:
            fp8 block scales (SM90 Hopper only):
                FusedMoE Op: dynamic quant + scatter + gemm1 + swiglu + gemm2 + finalizeMoeRoute (return one tensor)
            p8 qdq, nvfp4:
                FusedMoE Op: scatter + gemm1 + swiglu + gemm2 + finalizeMoeRoute (return one tensor)

    FusedMoE module:
        min-latency mode:
            routing(topK, etc.) + FusedMoE Op
            equals to: routing(topK, etc.) [+ dynamic quant fp8 qdq | optional dynamic quant nvfp4] + gemm1 + swiglu + gemm2

        max-throughput mode:
            routing(topK, etc.) [+ dynamic quant for fp8 qdq and nvfp4 ] [+ fp4_allgather] + FusedMoe Op[no allreduce] + reducescatter, with AttentionDP on
            equals to: dynamic quant + routing(topK, etc.) [+ fp4_allgather] + scatter + gemm1 + swiglu + gemm2 + finalizeMoeRoute [no allreduce] + reducescatter

    In min-latency mode, setting `reduce_results=False` disables the AllReduce in the FusedMoE module, so any necessary AllReduce operations must be added explicitly in the model definition.
    AttentionDP should be turned off for min-latency mode.

    Large-scale EP:
    When we have redundant expert, we have more weight slots than `num_experts`, in that case, we separate the concepts of expert and slot.
    Expert is the concept from model's perspective while slot is the concept from model engine's perspective.
    There should be at least `num_experts` slots in the model engine. More than that is OK, in that case, some experts may have multiple replicas.
    """

    def __init__(
        self,
        *,
        routing_method: BaseMoeRoutingMethod,
        num_experts: int,
        hidden_size: int,
        intermediate_size: int,
        dtype: Optional[torch.dtype] = None,
        reduce_results: bool = False,
        model_config: ModelConfig = ModelConfig(),
        aux_stream: Optional[torch.cuda.Stream] = None,
        weight_loading_mode: MoEWeightLoadingMode = MoEWeightLoadingMode.
        VANILLA,
        apply_router_weight_on_input: bool = False,
        layer_idx: Optional[int] = None,
        use_optimized_permute_and_finalize_scale: bool = False,
    ):

        super().__init__(
            routing_method=routing_method,
            num_experts=num_experts,
            hidden_size=hidden_size,
            intermediate_size=intermediate_size,
            dtype=dtype,
            reduce_results=reduce_results,
            model_config=model_config,
            weight_loading_mode=weight_loading_mode,
        )

        self.layer_idx = layer_idx

        moe_load_balancer = get_moe_load_balancer()
        self.layer_load_balancer = None

        moe_load_balancer_config = model_config.moe_load_balancer
        init_expert_size_per_partition = moe_load_balancer_config.num_local_slots if moe_load_balancer_config else self.num_experts // self.ep_size
        self.initial_global_assignments = [
            (ep_rank * self.num_experts // self.ep_size + local_slot_id) %
            self.num_experts for ep_rank in range(self.ep_size)
            for local_slot_id in range(init_expert_size_per_partition)
        ]

        if moe_load_balancer:
            assert moe_load_balancer_config is not None
            top_k = self.routing_method.experts_per_token
            self.expert_size_per_partition = moe_load_balancer_config.num_local_slots
            self.layer_load_balancer = moe_load_balancer.add_layer(
                self.num_experts, top_k, self.expert_size_per_partition)
            loaded_initial_global_assignments = moe_load_balancer_config.get_layer_initial_global_assignments(
                self.layer_idx)
            self.num_slots = moe_load_balancer_config.num_slots
            if loaded_initial_global_assignments is not None:
                assert isinstance(loaded_initial_global_assignments, list)
                assert len(loaded_initial_global_assignments) == self.num_slots
                assert self.num_slots >= self.num_experts
                assert set(loaded_initial_global_assignments) == set(
                    range(self.num_experts))
                self.initial_global_assignments = loaded_initial_global_assignments
            self.layer_load_balancer.set_initial_weight_assignments(
                self.initial_global_assignments)
            logger.info(
                f"MoE load balancer enabled. num_experts = {num_experts}, num_slots = {self.num_slots}, ep_size = {self.ep_size}"
            )
            logger.info(
                f"initial_global_assignments (layer {self.layer_idx}) = {self.initial_global_assignments}"
            )
        else:
            assert num_experts % self.ep_size == 0
            self.expert_size_per_partition = num_experts // self.ep_size
            self.num_slots = num_experts

        if self.smart_router:
            assert self.num_slots == self.num_experts, "Smart router should not have redundant slots"

        self.slot_start = self.ep_rank * self.expert_size_per_partition
        self.slot_end = self.slot_start + self.expert_size_per_partition
        self.initial_local_expert_ids = self.initial_global_assignments[
            self.slot_start:self.slot_end]
        assert len(
            self.initial_local_expert_ids) == self.expert_size_per_partition

        max_num_tokens = model_config.max_num_tokens
        # The maximum number of tokens in MoE are multiplied by DP size when attention DP is enabled
        if self.use_dp:
            max_num_tokens *= model_config.mapping.world_size
        self.moe_max_num_tokens = model_config.moe_max_num_tokens if model_config.moe_max_num_tokens is not None else max_num_tokens
        # The auxiliary CUDA stream and CUDA events are only used when MoE chunking is applied
        if self.moe_max_num_tokens < max_num_tokens:
            self.aux_stream = aux_stream if aux_stream is not None else torch.cuda.Stream(
            )
            self.event_dict = {
                key: torch.cuda.Event()
                for key in [EventType.Main, EventType.MoeChunkingOverlap]
            }
        else:
            self.aux_stream = None
            self.event_dict = None

        # The profiler converges on the same best tactic when the number of tokens is large enough.
        # To avoid long profiling time, the max number of tokens used in the profiling is capped to
        # around 16k tokens per expert, which is well into the compute bound domain.
        self.tune_max_num_tokens = min(
            self.moe_max_num_tokens,
            16384 * self.num_slots // routing_method.get_experts_per_token(),
        )
        self.has_been_profiled = False
        self.has_been_profiled_min_latency = False

        self.alltoall_method_type = self.select_alltoall_method_type(
            model_config.mapping, routing_method.experts_per_token, dtype,
            model_config.use_cuda_graph)
        logger.info_once(
            f"CutlassFusedMoE selects alltoall_method_type {self.alltoall_method_type!r}",
            key="alltoall_method_type")
        self.use_postquant_alltoall = False
        if self.enable_alltoall:
            assert self.use_dp and self.parallel_size > 1,\
                "alltoall should only enabled with attention dp and parallel_size > 1"
            qm = self.quant_config.quant_mode
            self.use_postquant_alltoall = (os.environ.get(
                "TRTLLM_MOE_POST_QUANT_ALLTOALLV", "1")
                                           == "1") and qm.has_nvfp4()
            if self.alltoall_method_type == AlltoallMethodType.MNNVL:
                MnnvlMemory.initialize()
                self.alltoall_workspace = MnnvlMoe.get_moe_workspaces(
                    model_config.mapping)
            elif self.alltoall_method_type == AlltoallMethodType.DeepEP:
                self.deep_ep_buffer = buffer_pool.get_buffer(
                    model_config.mapping)
                self.deep_ep_buffer.reserve(hidden_size, dtype)
            elif self.alltoall_method_type == AlltoallMethodType.DeepEPLowLatency:
                self.deep_ep_max_num_tokens = min(model_config.max_num_tokens,
                                                  self.moe_max_num_tokens)
                self.deep_ep_buffer = buffer_pool.get_low_latency_buffer(
                    model_config.mapping)
                self.deep_ep_buffer.reserve(self.deep_ep_max_num_tokens,
                                            hidden_size, self.num_slots)
            else:
                raise NotImplementedError(
                    f"Not available alltoall method type: {alltoall_method_type!r}"
                )

        # If True, the router weight will be multiplied on the input rather than at the end of FC2
        self.apply_router_weight_on_input = apply_router_weight_on_input

        self.use_optimized_permute_and_finalize_scale = use_optimized_permute_and_finalize_scale

        self._weights_created = False
        if not model_config.skip_create_weights_in_init:
            self.create_weights()

    def _check_configs(self):
        assert self._weights_created

        if self.enable_alltoall:
            assert self.use_dp and self.parallel_size > 1,\
                "alltoall should only enabled with attention dp and parallel_size > 1"

        if self.apply_router_weight_on_input:
            assert self.routing_method.top_k == 1, "Current walkaround only supports top-1 routing"
        if self.quant_config and self.quant_config.quant_mode.has_any_quant(
                exclude_kv_cache=True):
            if not (self.quant_config.quant_mode.has_nvfp4()
                    | self.quant_config.quant_mode.has_fp8_block_scales()
                    | self.quant_config.quant_mode.has_fp8_qdq()
                    | self.quant_config.quant_mode.
                    is_int4_weight_only_per_group()):
                raise ValueError(
                    f"unsupported quantization mode: {self.quant_config.quant_mode}"
                )

    @staticmethod
    def select_alltoall_method_type(mapping: Mapping, top_k: int,
                                    dtype: torch.dtype,
                                    use_cuda_graph: bool) -> AlltoallMethodType:
        if not mapping.enable_attention_dp:
            return AlltoallMethodType.NotEnabled

        if mapping.tp_size == 1:
            return AlltoallMethodType.NotEnabled

        if os.environ.get("TRTLLM_MOE_DISABLE_ALLTOALLV", "0") == "1":
            return AlltoallMethodType.NotEnabled

        if mapping.moe_ep_size <= top_k:
            return AlltoallMethodType.NotEnabled

        if MnnvlMemory.supports_mnnvl():
            return AlltoallMethodType.MNNVL

        if os.environ.get("TRTLLM_CAN_USE_DEEP_EP", "0") == "1":
            if deep_ep_installed and dtype == torch.bfloat16:
                if use_cuda_graph:
                    # Here we can only choose DeepEPLowLatency since only this method supports CUDA Graphs.
                    return AlltoallMethodType.DeepEPLowLatency
                else:
                    # Here we can choose DeepEP or DeepEPLowLatency if both are available. Now DeepEP is faster.
                    return AlltoallMethodType.DeepEP

        return AlltoallMethodType.NotEnabled

    @property
    def has_w4afp8(self):
        assert self._weights_created
        return self.quant_config and self.quant_config.quant_mode.is_int4_weight_only_per_group(
        )

    @property
    def enable_alltoall(self):
        """ enable_alltoall (bool): whether to enable alltoall instead of allgather/reducescatter
        """
        return self.alltoall_method_type != AlltoallMethodType.NotEnabled

    def _get_quant_method(self):
        if self.quant_config is not None and self.quant_config.layer_quant_mode.has_any_quant(
                exclude_kv_cache=True):
            if self.quant_config.layer_quant_mode.has_fp8_qdq():
                return FP8QDQFusedMoEMethod()
            elif self.quant_config.layer_quant_mode.has_fp8_block_scales():
                return DeepSeekFP8BlockScalesFusedMoEMethod()
            elif self.quant_config.layer_quant_mode.has_nvfp4():
                return NVFP4CutlassFusedMoEMethod()
            elif self.quant_config.layer_quant_mode.is_int4_weight_only_per_group(
            ):
                return WInt4AFP8FusedMoEMethod()
            else:
                raise ValueError(
                    f"Unsupported quantization mode: {self.quant_config.quant_mode}"
                )
        else:
            return UnquantizedFusedMoEMethod()

    def create_weights(self):
        if self._weights_created:
            return

        self.quant_method = self._get_quant_method()
        self.quant_method.create_weights(self)

        self._weights_created = True
        self._check_configs()

    def reducescatter_or_allreduce(
        self,
        inputs,
        all_rank_num_tokens: Optional[List[int]] = None,
        use_dp_padding: Optional[bool] = None,
    ):
        outputs = inputs
        if self.parallel_size > 1 and not self.enable_alltoall:
            if self.use_dp:
                outputs = reducescatter(
                    inputs,
                    self.mapping,
                    dim=0,
                    sizes=None if use_dp_padding else all_rank_num_tokens)
            elif self.reduce_results:
                outputs = self.all_reduce(inputs)
        return outputs

    def forward_chunk(
            self,
            x: Union[torch.Tensor, Fp4QuantizedTensor],
            router_logits: torch.Tensor,
            cutlass_min_latency_mode: bool = False,
            output_dtype: Optional[torch.dtype] = None,
            all_rank_num_tokens: Optional[List[int]] = None,
            use_dp_padding: Optional[bool] = None,
            repeating_info: Tuple = (True, True),
            # : Optional[int] = None,
    ) -> torch.Tensor:
        if isinstance(x, Fp4QuantizedTensor):
            assert output_dtype is not None
            output_dtype = output_dtype
        else:
            output_dtype = x.dtype

        is_first_call, is_last_call = repeating_info

        if self.layer_load_balancer and not self.layer_load_balancer.is_static_routing(
        ) and is_first_call:
            self.layer_load_balancer.wait_for_gpu_stage()

        use_deepseek_fp8_block_scale = False
        use_w4a8_group_scaling = False
        weight_dtype = self.w3_w1_weight.dtype

        token_selected_experts, token_final_scales = self.routing_method.apply(
            router_logits)

        assert token_selected_experts.shape[
            1] == self.routing_method.experts_per_token
        assert token_selected_experts.shape == token_final_scales.shape
        assert token_selected_experts.shape[0] == router_logits.shape[0]
        assert token_final_scales.dtype == torch.float32
        assert token_selected_experts.dtype == torch.int32

        if self.apply_router_weight_on_input:
            assert self.routing_method.top_k == 1, "Current workaround only supports top-1 routing"
            assert x.dtype != torch.float8_e4m3fn, "Current workaround for apply_router_weight_on_input does not support fp8 input"
            x = x * token_final_scales.to(x.dtype)
            # TODO: remove this once we have correct fusedmoe kernel ready
            token_final_scales = None

        if self.layer_load_balancer and not self.layer_load_balancer.is_static_routing(
        ) and is_first_call:
            self.layer_load_balancer.maybe_cudagraph_done_wait()

        need_statistic = False
        if self.layer_load_balancer is None:
            token_selected_slots = token_selected_experts
        else:
            token_selected_slots = self.layer_load_balancer.route(
                token_selected_experts, self.use_dp)
            if not self.layer_load_balancer.is_static_routing():
                need_statistic = True

        # If load balancer is disabled, the statistics are collected from expert IDs.
        # If load balancer is enabled, the statistics are collected from expert slot IDs.
        ExpertStatistic.set_layer(self.layer_idx)
        ExpertStatistic.maybe_add_info(self.num_slots, token_selected_slots)

        token_selected_experts_for_statistic = token_selected_experts if need_statistic else None

        if self.enable_alltoall:
            if self.alltoall_method_type == AlltoallMethodType.MNNVL:
                token_count = x.shape[0]
                alltoall_info = None
                x, token_selected_slots, token_final_scales, token_selected_experts_for_statistic, alltoall_info = \
                    self.alltoall_prepare_maybe_dispatch(all_rank_num_tokens,
                                                         x,
                                                         token_selected_slots,
                                                         token_final_scales,
                                                         token_selected_experts_for_statistic)
            elif self.alltoall_method_type == AlltoallMethodType.DeepEP:
                if not self.use_postquant_alltoall:
                    x, recv_topk_idx, token_final_scales, num_recv_tokens_per_expert_list, deep_ep_handle = \
                        self.deep_ep_buffer.dispatch(x, token_selected_slots.to(torch.int64), token_final_scales, self.num_slots)
            elif self.alltoall_method_type == AlltoallMethodType.DeepEPLowLatency:
                if not self.use_postquant_alltoall:
                    deep_ep_topk_idx = token_selected_slots.to(torch.int64)
                    deep_ep_topk_weights = token_final_scales
                    x, recv_expert_count, deep_ep_handle = \
                        self.deep_ep_buffer.low_latency_dispatch(x, deep_ep_topk_idx, self.deep_ep_max_num_tokens, self.num_slots)
                    # x shape: [#local experts, #max recv tokens, hidden_size]
                    # recv_expert_count shape: [#local experts]

                    # Adapter between `torch.ops.trtllm.fused_moe` and DeepEP
                    # TODO: remove the adapter by changing `torch.ops.trtllm.fused_moe` API
                    mask = torch.arange(
                        x.shape[1], dtype=torch.int32, device=x.device).expand(
                            x.shape[0],
                            x.shape[1]) < recv_expert_count.unsqueeze(1)
                    token_selected_slots = torch.full(
                        (x.shape[0], x.shape[1], self.routing_method.top_k),
                        self.num_slots,
                        dtype=torch.int32,
                        device=x.device)
                    token_selected_slots[:, :, 0] = torch.where(
                        mask,
                        torch.arange(
                            x.shape[0] * self.mapping.moe_ep_rank,
                            x.shape[0] * (self.mapping.moe_ep_rank + 1),
                            dtype=torch.int32,
                            device=x.device).unsqueeze(1), self.num_slots)
                    x = x.view(x.shape[0] * x.shape[1], x.shape[2])
                    token_selected_slots = token_selected_slots.view(
                        x.shape[0], self.routing_method.top_k)
                    token_final_scales = torch.ones_like(
                        token_selected_slots, dtype=token_final_scales.dtype)
            else:
                raise NotImplementedError(
                    f"Not available alltoall method type: {alltoall_method_type!r}"
                )

        x_sf = None
        if self.has_any_quant:
            if self.has_fp8_qdq:
                x, _ = torch.ops.tensorrt_llm.static_quantize_e4m3_per_tensor(
                    x, self.fc31_input_dequant)
            elif self.has_nvfp4:
                if not disable_fp4_allgather() or self.use_postquant_alltoall:
                    if isinstance(x, Fp4QuantizedTensor):
                        x, x_sf = x.fp4_tensor, x.scaling_factor
                        x_row = x.shape[0]
                        # note: we use uint8 to store 2 fp4 values
                        x_col = x.shape[1] * 2
                    else:
                        x_row = x.shape[0]
                        x_col = x.shape[1]
                        x, x_sf = torch.ops.trtllm.fp4_quantize(
                            x, self.fc31_input_scale, self.scaling_vector_size,
                            False)

            elif self.has_deepseek_fp8_block_scales:
                use_deepseek_fp8_block_scale = True
            elif self.has_w4afp8:
                use_w4a8_group_scaling = True
                weight_dtype = torch.quint4x2
            else:
                raise ValueError(
                    f"unsupported quantization mode: {self.quant_config.quant_mode}"
                )

        if self.use_dp and self.parallel_size > 1 and not disable_fp4_allgather(
        ) and not self.enable_alltoall:
            x, x_sf, token_selected_slots, token_final_scales, token_selected_experts_for_statistic = allgather(
                [
                    x, x_sf, token_selected_slots, token_final_scales,
                    token_selected_experts_for_statistic
                ],
                self.mapping,
                dim=0,
                sizes=None if use_dp_padding else all_rank_num_tokens)
            # Fp4 gemm has extra scaling factor
            if x_sf is not None:
                x_sf = reswizzle_sf(x_sf, x_row, x_col,
                                    self.scaling_vector_size)

        if self.layer_load_balancer and not self.layer_load_balancer.is_static_routing(
        ):
            self.layer_load_balancer.statistic(
                token_selected_experts_for_statistic, is_first_call,
                is_last_call)

        if self.smart_router and not cutlass_min_latency_mode:
            ep_size = self.cluster_size
            ep_rank = self.cluster_rank
            expert_start = ep_rank * self.num_experts // ep_size
            expert_end = min(self.num_experts,
                             (ep_rank + 1) * self.num_experts // ep_size)
            w3_w1_weight = self.w3_w1_weight.narrow(0, expert_start,
                                                    expert_end - expert_start)
            w2_weight = self.w2_weight.narrow(0, expert_start,
                                              expert_end - expert_start)
            cluster_size = self.ep_size
            cluster_rank = self.ep_rank
            quant_scales = self.get_quant_scales(expert_start, expert_end)
        else:
            ep_size = self.ep_size
            ep_rank = self.ep_rank
            w3_w1_weight = self.w3_w1_weight
            w2_weight = self.w2_weight
            cluster_size = self.cluster_size
            cluster_rank = self.cluster_rank
            quant_scales = self.quant_scales

        if self.use_postquant_alltoall:
            if self.alltoall_method_type == AlltoallMethodType.MNNVL:
                x, x_sf = self.alltoall_postquant_dispatch(
                    x, x_sf, x_row, x_col, alltoall_info)
            elif self.alltoall_method_type == AlltoallMethodType.DeepEP:
                if x_sf is not None:
                    if self.has_nvfp4:
                        x_sf = unswizzle_sf(x_sf, x_row, x_col,
                                            self.scaling_vector_size)
                    # Adapter between `x_sf` and DeepEP
                    # TODO: remove the adapter by adding dtype support to DeepEP
                    x_sf_dtype = x_sf.dtype
                    x_sf = x_sf.view(torch.float32)
                (x, x_sf), recv_topk_idx, token_final_scales, num_recv_tokens_per_expert_list, deep_ep_handle = \
                    self.deep_ep_buffer.dispatch((x, x_sf), token_selected_slots.to(torch.int64), token_final_scales, self.num_slots)
                if x_sf is not None:
                    x_sf = x_sf.view(x_sf_dtype)
                    if self.has_nvfp4:
                        x_sf = swizzle_sf(x_sf, x.shape[0], x.shape[1] * 2,
                                          self.scaling_vector_size)
            elif self.alltoall_method_type == AlltoallMethodType.DeepEPLowLatency:
                raise NotImplementedError(
                    "Not implemented postquant for DeepEPLowLatency, please set TRTLLM_MOE_POST_QUANT_ALLTOALLV=0"
                )
            else:
                raise NotImplementedError(
                    f"Not available alltoall method type: {alltoall_method_type!r}"
                )

        if self.enable_alltoall:
            # Adapter between `torch.ops.trtllm.fused_moe` and DeepEP
            # TODO: remove the adapter by changing APIs
            if self.alltoall_method_type == AlltoallMethodType.DeepEP:
                token_selected_slots = recv_topk_idx.to(torch.int32)
                mask = token_selected_slots == -1
                token_selected_slots += self.expert_size_per_partition * self.mapping.moe_ep_rank
                token_selected_slots[mask] = self.num_slots
                num_recv_token_is_zero = x.shape[0] == 0
                if x.shape[0] == 0:
                    x = torch.zeros((1, x.shape[1]),
                                    dtype=x.dtype,
                                    device=x.device)
                    token_selected_slots = torch.full(
                        (1, token_selected_slots.shape[1]),
                        self.num_slots,
                        dtype=token_selected_slots.dtype,
                        device=token_selected_slots.device)
                    token_final_scales = torch.ones(
                        (1, token_final_scales.shape[1]),
                        dtype=token_final_scales.dtype,
                        device=token_final_scales.device)
        
        # if output_id == 4 and PRINT_TENSOR:
        #     save_tensor_to_file(x, "forward_chunk_moe_input" + output_dir, "forward_chunk_moe_input" + str(output_id) + "_" + str(self.layer_idx))
        #     save_tensor_to_file(token_selected_slots, "forward_chunk_moe_selected_slots" + output_dir, "forward_chunk_moe_selected_slots" + str(output_id) + "_" + str(self.layer_idx), dtype="int")
        #     save_tensor_to_file(token_final_scales, "forward_chunk_moe_final_scales" + output_dir, "forward_chunk_moe_final_scales" + str(output_id) + "_" + str(self.layer_idx))
        #     save_tensor_to_file(w3_w1_weight, "forward_chunk_moe_w3_w1_weight" + output_dir, "forward_chunk_moe_w3_w1_weight" + str(output_id) + "_" + str(self.layer_idx))
        #     save_tensor_to_file(w2_weight, "forward_chunk_moe_w2_weight" + output_dir, "forward_chunk_moe_w2_weight" + str(output_id) + "_" + str(self.layer_idx))
        #     save_tensor_to_file(quant_scales[0], "forward_chunk_moe_quant_scales_0" + output_dir, "forward_chunk_moe_quant_scales_0" + str(output_id) + "_" + str(self.layer_idx))
        #     save_tensor_to_file(quant_scales[1], "forward_chunk_moe_quant_scales_1" + output_dir, "forward_chunk_moe_quant_scales_1" + str(output_id) + "_" + str(self.layer_idx))

        if self.use_optimized_permute_and_finalize_scale:
            # print(f"limin: token_selected_slots = {token_selected_slots}")
            # print(f"limin: token_final_scales = {token_final_scales}")
            # print(f"x is contiguous: {x.is_contiguous()}")
            # print(f"token_selected_slots is contiguous: {token_selected_slots.is_contiguous()}")
            # print(f"token_final_scales is contiguous: {token_final_scales.is_contiguous()}")
            # print(f"CUDA memory allocated: {torch.cuda.memory_allocated()}")
            # print(f"CUDA memory cached: {torch.cuda.memory_reserved()}")
            # torch.cuda.synchronize()
            # if FUSED_MOE_PRINT_TENSOR:
            #     save_tensor_to_file(x, "forward_chunk_moe_input_opt", "forward_chunk_moe_input")
            #     save_tensor_to_file(token_selected_slots, "forward_chunk_moe_selected_slots_opt", "forward_chunk_moe_selected_slots")
            #     save_tensor_to_file(token_final_scales, "forward_chunk_moe_final_scales_opt", "forward_chunk_moe_final_scales")
            (
                unpermuted_token_selected_experts_tensor, 
                unpermuted_source_token_ids_tensor, 
                permuted_source_token_ids_tensor, 
                permuted_token_selected_experts_tensor, 
                permuted_data_tensor, 
                expert_first_token_offset_tensor, 
                permuted_token_final_scales_tensor, 
                src_to_dest_map_tensor
            ) = torch.ops.trtllm.moe_permute_op(
                x, 
                token_selected_slots, 
                token_final_scales, 
                None, #w3_w1_weight.view(weight_dtype), 
                None, #w2_weight.view(weight_dtype),
                None, #quant_scales, 
                input_sf=x_sf, 
                num_experts_on_rank=self.expert_size_per_partition,
                tp_size=self.tp_size,
                tp_rank=self.tp_rank,
                ep_size=ep_size, 
                ep_rank=ep_rank, 
                cluster_size=cluster_size, 
                cluster_rank=cluster_rank, 
                min_latency_mode=cutlass_min_latency_mode, 
                use_fp8_block_scaling=use_deepseek_fp8_block_scale
            )
            # if FUSED_MOE_PRINT_TENSOR:
            #     save_tensor_to_file(unpermuted_token_selected_experts_tensor, "forward_chunk_moe_unpermuted_token_selected_experts_tensor_opt", "forward_chunk_moe_unpermuted_token_selected_experts_tensor")
            #     save_tensor_to_file(unpermuted_source_token_ids_tensor, "forward_chunk_moe_unpermuted_source_token_ids_tensor_opt", "forward_chunk_moe_unpermuted_source_token_ids_tensor")
            #     save_tensor_to_file(permuted_source_token_ids_tensor, "forward_chunk_moe_permuted_source_token_ids_tensor_opt", "forward_chunk_moe_permuted_source_token_ids_tensor")
            #     save_tensor_to_file(permuted_token_selected_experts_tensor, "forward_chunk_moe_permuted_token_selected_experts_tensor_opt", "forward_chunk_moe_permuted_token_selected_experts_tensor")
            #     save_tensor_to_file(permuted_data_tensor, "forward_chunk_moe_permuted_data_tensor_opt", "forward_chunk_moe_permuted_data_tensor")
            #     save_tensor_to_file(expert_first_token_offset_tensor, "forward_chunk_moe_expert_first_token_offset_tensor_opt", "forward_chunk_moe_expert_first_token_offset_tensor")
            #     save_tensor_to_file(src_to_dest_map_tensor, "forward_chunk_moe_src_to_dest_map_tensor_opt", "forward_chunk_moe_src_to_dest_map_tensor")
            #     print(f"limin: unpermuted_token_selected_experts_tensor = {unpermuted_token_selected_experts_tensor.shape}, {unpermuted_token_selected_experts_tensor}")
            #     print(f"limin: unpermuted_source_token_ids_tensor = {unpermuted_source_token_ids_tensor.shape}, {unpermuted_source_token_ids_tensor}")
            #     print(f"limin: permuted_source_token_ids_tensor = {permuted_source_token_ids_tensor.shape}, {permuted_source_token_ids_tensor}")
            #     print(f"limin: permuted_token_selected_experts_tensor = {permuted_token_selected_experts_tensor.shape}, {permuted_token_selected_experts_tensor}")
            #     print(f"limin: permuted_data_tensor = {permuted_data_tensor.shape}, {permuted_data_tensor}")
            #     print(f"limin: expert_first_token_offset_tensor = {expert_first_token_offset_tensor.shape}, {expert_first_token_offset_tensor}")
            #     print(f"limin: src_to_dest_map_tensor = {src_to_dest_map_tensor.shape}, {src_to_dest_map_tensor}")
            #     # print(f"limin: unpermuted_token_selected_experts_tensor = {unpermuted_token_selected_experts_tensor.shape}")
            #     print(f"limin: x.shape = {x.shape}, token_selected_slots.shape = {token_selected_slots.shape}, token_final_scales.shape = {token_final_scales.shape}")
            #     print(f"limin: permuted_data_tensor.shape = {permuted_data_tensor.shape}")
            # print(f"limin: token_final_scales.shape = {token_final_scales.shape}")
            # print(f"limin: permuted_source_token_ids_tensor = {permuted_source_token_ids_tensor.shape}")
            # print(f"limin: expert_first_token_offset_tensor = {expert_first_token_offset_tensor.shape}")
            # (
            #     permuted_data_tensor, 
            #     permuted_token_final_scales_tensor, 
            #     src_to_dest_map_tensor
            # ) = torch.ops.trtllm.moe_expand_op(
            #     x, 
            #     token_final_scales, 
            #     permuted_source_token_ids_tensor, 
            #     x.shape[0],
            #     expert_first_token_offset_tensor,
            #     x.shape[1],
            #     self.routing_method.top_k,
            #     self.expert_size_per_partition,
            #     self.tp_size,
            #     self.tp_rank,
            #     ep_size,
            #     ep_rank,
            #     use_fp8_block_scaling
            # )
            # # torch.cuda.synchronize()
            # print(f"limin: unpermuted_token_selected_experts_tensor = {unpermuted_token_selected_experts_tensor.shape}")
            # # print(f"limin: unpermuted_token_selected_experts_tensor = {unpermuted_token_selected_experts_tensor}")
            # print(f"limin: unpermuted_source_token_ids_tensor = {unpermuted_source_token_ids_tensor.shape}")
            # print(f"limin: permuted_source_token_ids_tensor = {permuted_source_token_ids_tensor.shape}")
            # print(f"limin: permuted_token_selected_experts_tensor = {permuted_token_selected_experts_tensor.shape}")
            # print(f"limin: permuted_token_final_scales_tensor = {permuted_token_final_scales_tensor.shape}")
            # print(f"limin: src_to_dest_map_tensor = {src_to_dest_map_tensor.shape}")
            # print(f"limin: permuted_data_tensor = {permuted_data_tensor.shape}")
            # print(f"limin: expert_first_token_offset_tensor = {expert_first_token_offset_tensor.shape}")

            act_input_fp8, act_input_sf = torch.ops.trtllm.fp8_quantize_1x128(permuted_data_tensor)
            # print(f"limin: act_input_fp8 = {act_input_fp8.shape}, {act_input_fp8}")
            # print(f"limin: act_input_sf = {act_input_sf.shape}, {act_input_sf}")
            # print(f"limin: w3_w1_weight = {w3_w1_weight.shape}, {w3_w1_weight}")
            # print(f"limin: quant_scales[0] = {quant_scales[0].shape}, {quant_scales[0]}")
            h1 = cute_dsl_fp8_group_blockwise_gemm_ref(
                a=act_input_fp8,
                b=w3_w1_weight.view(weight_dtype),
                a_sf=act_input_sf,
                b_sf=quant_scales[0],
                group_m_list=expert_first_token_offset_tensor,
                use_offset_array=True,
            )
            # input: torch.Tensor, weight: torch.Tensor, input_scale: torch.Tensor, weight_scale: torch.Tensor, group_m: torch.Tensor
            # h1 = torch.ops.trtllm.cute_dsl_fp8_group_blockwise_gemm(
            #     act_input_fp8,
            #     w3_w1_weight.view(weight_dtype),
            #     act_input_sf,
            #     quant_scales[0],
            #     expert_first_token_offset_tensor,
            #     # use_offset_array=True,
            # )
            # if FUSED_MOE_PRINT_TENSOR:
            #     save_tensor_to_file(h1, "forward_chunk_moe_group_gemm_1_opt", "forward_chunk_moe_group_gemm_1")
            #     print(f"limin: group_gemm_1, output shape = {h1.shape}, {h1}")
            # print(f"limin: group_gemm_1, output shape = {h1.shape}, {h1}")
            h2 = swiglu_fused_moe(h1)
            # if FUSED_MOE_PRINT_TENSOR:
            #     save_tensor_to_file(h2, "forward_chunk_moe_swiglu_output_opt", "forward_chunk_moe_swiglu_output")
            #     print(f"limin: swiglu, output shape = {h2.shape}, {h2}")
            # print(f"limin: swiglu, output shape = {h2.shape}, {h2}")
            act_input_fp8, act_input_sf = torch.ops.trtllm.fp8_quantize_1x128(h2)
            # print(f"limin: w2_weight = {w2_weight.shape}, {w2_weight}")
            # print(f"limin: quant_scales[1] = {quant_scales[1].shape}, {quant_scales[1]}")
            h3 = cute_dsl_fp8_group_blockwise_gemm_ref(
                a=act_input_fp8,
                b=w2_weight.view(weight_dtype),
                a_sf=act_input_sf,
                b_sf=quant_scales[1],
                group_m_list=expert_first_token_offset_tensor,
                use_offset_array=True,
            )
            # h3 = torch.ops.trtllm.cute_dsl_fp8_group_blockwise_gemm(
            #     act_input_fp8,
            #     w2_weight.view(weight_dtype),
            #     act_input_sf,
            #     quant_scales[1],
            #     expert_first_token_offset_tensor,
            #     # use_offset_array=True,
            # )
            # if FUSED_MOE_PRINT_TENSOR:
            #     save_tensor_to_file(h3, "forward_chunk_moe_group_gemm_2_output_opt", "forward_chunk_moe_group_gemm_2_output")
            #     print(f"limin: group_gemm_2, output shape = {h3.shape}, {h3}")
            # print(f"limin: group_gemm_2, output shape = {h3.shape}, {h3}")
            final_hidden_states = torch.ops.trtllm.moe_finalize_scale_op(
                h3,
                None,
                token_final_scales,
                src_to_dest_map_tensor,
                unpermuted_token_selected_experts_tensor,
                expert_first_token_offset_tensor,
                x.shape[0], # num_rows
                x.shape[1], # hidden_size
                self.routing_method.top_k,
                self.expert_size_per_partition, # num_experts_per_node
                self.tp_size,
                self.tp_rank,
                ep_size,
                ep_rank,
            )
            # if FUSED_MOE_PRINT_TENSOR:
            #     save_tensor_to_file(final_hidden_states, "forward_chunk_moe_final_hidden_states_opt", "forward_chunk_moe_final_hidden_states")
            #     print(f"limin: finalize_scale_op, output shape = {final_hidden_states.shape}, {final_hidden_states}")
            # print(f"limin: finalize_scale_op, output shape = {final_hidden_states.shape}, {final_hidden_states}")
        else:
            final_hidden_states = torch.ops.trtllm.fused_moe(
                x,
                token_selected_slots,
                token_final_scales,
                w3_w1_weight.view(weight_dtype),
                w2_weight.view(weight_dtype),
                output_dtype,
                quant_scales=quant_scales,
                input_sf=x_sf,
                tp_size=self.tp_size,
                tp_rank=self.tp_rank,
                ep_size=ep_size,
                ep_rank=ep_rank,
                cluster_size=cluster_size,
                cluster_rank=cluster_rank,
                use_deepseek_fp8_block_scale=use_deepseek_fp8_block_scale,
                use_w4a8_group_scaling=use_w4a8_group_scaling,
                min_latency_mode=cutlass_min_latency_mode,
                tune_max_num_tokens=self.tune_max_num_tokens,
            )

<<<<<<< HEAD
            if self.layer_load_balancer and not self.layer_load_balancer.is_static_routing(
            ) and is_last_call:
                self.layer_load_balancer.set_cpu_stage()
=======
        final_hidden_states = torch.ops.trtllm.fused_moe(
            x,
            token_selected_slots,
            token_final_scales,
            w3_w1_weight.view(weight_dtype),
            w2_weight.view(weight_dtype),
            output_dtype,
            quant_scales=quant_scales,
            input_sf=x_sf,
            tp_size=self.tp_size,
            tp_rank=self.tp_rank,
            ep_size=ep_size,
            ep_rank=ep_rank,
            cluster_size=cluster_size,
            cluster_rank=cluster_rank,
            enable_alltoall=self.enable_alltoall,
            use_deepseek_fp8_block_scale=use_deepseek_fp8_block_scale,
            use_w4a8_group_scaling=use_w4a8_group_scaling,
            min_latency_mode=cutlass_min_latency_mode,
            tune_max_num_tokens=self.tune_max_num_tokens,
        )

        if self.layer_load_balancer and not self.layer_load_balancer.is_static_routing(
        ) and is_last_call:
            self.layer_load_balancer.set_cpu_stage()
>>>>>>> 1753202b

            if cutlass_min_latency_mode:
                assert not self.reduce_results
                assert not self.enable_alltoall
            else:
                # Custom op requires all inputs are in the same type.
                # Only in cutlass_min_latency_mode, the output is a list of tensors.
                # Otherwise, the output should be unpacked as a single tensor.
                final_hidden_states = final_hidden_states[0]
        
        # if output_id == 4 and PRINT_TENSOR:
        #     save_tensor_to_file(final_hidden_states, "forward_chunk_output" + output_dir, "forward_chunk_output" + str(output_id) + "_" + str(self.layer_idx))

        if self.enable_alltoall:
            if self.alltoall_method_type == AlltoallMethodType.MNNVL:
                final_hidden_states = self.alltoall_combine(
                    final_hidden_states, alltoall_info, token_count)
            elif self.alltoall_method_type == AlltoallMethodType.DeepEP:
                if num_recv_token_is_zero:
                    final_hidden_states = final_hidden_states[:0]
                final_hidden_states = self.deep_ep_buffer.combine(
                    final_hidden_states, deep_ep_handle)
            elif self.alltoall_method_type == AlltoallMethodType.DeepEPLowLatency:
                final_hidden_states = self.deep_ep_buffer.low_latency_combine(
                    final_hidden_states.view(
                        self.expert_size_per_partition,
                        self.deep_ep_max_num_tokens * self.mapping.moe_ep_size,
                        final_hidden_states.shape[1]), deep_ep_topk_idx,
                    deep_ep_topk_weights, deep_ep_handle)
            else:
                raise NotImplementedError(
                    f"Not available alltoall method type: {alltoall_method_type!r}"
                )

        if self.layer_load_balancer and not self.layer_load_balancer.is_static_routing(
        ) and is_last_call:
            self.layer_load_balancer.maybe_cudagraph_done_set_cpu_stage()

        return final_hidden_states

    def forward(
        self,
        x: Union[torch.Tensor, Fp4QuantizedTensor],
        router_logits: torch.Tensor,
        do_finalize: bool = True,
        output_dtype: Optional[torch.dtype] = None,
        all_rank_num_tokens: Optional[List[int]] = None,
        use_dp_padding: Optional[bool] = None,
        # output_id: Optional[int] = None,
    ) -> torch.Tensor:
        if self.use_dp:
            assert all_rank_num_tokens is not None
            assert use_dp_padding is not None
            num_rows = sum(all_rank_num_tokens)
        else:
            num_rows = x.shape[0]

        # in case of num_rows is larger than max_chunk_size, we need to split the input into multiple chunks
        num_chunks = (num_rows + self.moe_max_num_tokens -
                      1) // self.moe_max_num_tokens
        # TODO: remove cutlass_min_latency_mode since it is not used anymore
        cutlass_min_latency_mode = not do_finalize

        if cutlass_min_latency_mode:
            assert num_chunks == 1 and (
                not self.reduce_results
            ), "cutlass_min_latency_mode must be used with a single chunk and reduce_results must be False"

        if use_dp_padding:
            all_rank_num_tokens_padded = [max(all_rank_num_tokens)
                                          ] * len(all_rank_num_tokens)
        else:
            all_rank_num_tokens_padded = all_rank_num_tokens
        if num_chunks == 1:
            outputs = self.forward_chunk(
                x,
                router_logits,
                cutlass_min_latency_mode,
                output_dtype,
                all_rank_num_tokens=all_rank_num_tokens_padded,
                use_dp_padding=use_dp_padding,
                # output_id=output_id
                )
            outputs = self.reducescatter_or_allreduce(
                outputs,
                all_rank_num_tokens=all_rank_num_tokens_padded,
                use_dp_padding=use_dp_padding)
        else:

            def split_chunk(split_token_num: int, split_num_chunks: int):
                val_div = split_token_num // split_num_chunks
                val_mod = split_token_num % split_num_chunks
                split_chunk_size_list = [val_div + 1] * val_mod + [val_div] * (
                    split_num_chunks - val_mod)
                return split_chunk_size_list

            if self.use_dp:
                all_rank_chunk_size_list = [
                    split_chunk(val, num_chunks)
                    for val in all_rank_num_tokens_padded
                ]
                all_rank_num_tokens_list = [[
                    val[idx_chunk] for val in all_rank_chunk_size_list
                ] for idx_chunk in range(num_chunks)]
                chunk_size_list = all_rank_chunk_size_list[self.rank]
                if self.enable_alltoall:
                    all_rank_num_tokens_list = [[
                        1 if val == 0 else val for val in val_list
                    ] for val_list in all_rank_num_tokens_list]
            else:
                all_rank_num_tokens_list = [None] * num_chunks
                chunk_size_list = split_chunk(x.shape[0], num_chunks)

            x_list = x.split(chunk_size_list)
            router_logits_list = router_logits.split(chunk_size_list)

            if not self.enable_alltoall:
                self.event_dict[EventType.Main].record()
                with torch.cuda.stream(self.aux_stream):
                    self.event_dict[EventType.Main].wait()

            outputs_list = []
            # Postpone reduce-scatter/all-reduce to the next iteration to achieve better overlap
            for idx_chunk, (x, router_logits) in enumerate(
                    zip(x_list, router_logits_list)):
                is_first_call = idx_chunk == 0
                is_last_call = idx_chunk == num_chunks - 1
                if not self.enable_alltoall:
                    if idx_chunk % 2 == 0:
                        with torch.cuda.stream(self.aux_stream):
                            outputs = self.forward_chunk(
                                x,
                                router_logits,
                                all_rank_num_tokens=all_rank_num_tokens_list[
                                    idx_chunk] if self.use_dp else None,
                                use_dp_padding=use_dp_padding,
                                repeating_info=(is_first_call, is_last_call),
                                # output_id=output_id
                                )
                        if idx_chunk > 0:
                            outputs_list[-1] = self.reducescatter_or_allreduce(
                                outputs_list[-1],
                                all_rank_num_tokens=all_rank_num_tokens_list[
                                    idx_chunk - 1],
                                use_dp_padding=use_dp_padding)
                    else:
                        outputs = self.forward_chunk(
                            x,
                            router_logits,
                            all_rank_num_tokens=all_rank_num_tokens_list[
                                idx_chunk] if self.use_dp else None,
                            use_dp_padding=use_dp_padding,
                            repeating_info=(is_first_call, is_last_call),
                            # output_id
                            )
                        with torch.cuda.stream(self.aux_stream):
                            outputs_list[-1] = self.reducescatter_or_allreduce(
                                outputs_list[-1],
                                all_rank_num_tokens=all_rank_num_tokens_list[
                                    idx_chunk - 1],
                                use_dp_padding=use_dp_padding)
                else:
                    outputs = self.forward_chunk(
                        x,
                        router_logits,
                        all_rank_num_tokens=all_rank_num_tokens_list[idx_chunk]
                        if self.use_dp else None,
                        repeating_info=(is_first_call, is_last_call),
                        # output_id=output_id
                        )

                outputs_list.append(outputs)
            if not self.enable_alltoall:
                if num_chunks % 2 == 0:
                    outputs_list[-1] = self.reducescatter_or_allreduce(
                        outputs_list[-1],
                        all_rank_num_tokens=all_rank_num_tokens_list[-1],
                        use_dp_padding=use_dp_padding)
                else:
                    with torch.cuda.stream(self.aux_stream):
                        outputs_list[-1] = self.reducescatter_or_allreduce(
                            outputs_list[-1],
                            all_rank_num_tokens=all_rank_num_tokens_list[-1],
                            use_dp_padding=use_dp_padding)
                with torch.cuda.stream(self.aux_stream):
                    self.event_dict[EventType.MoeChunkingOverlap].record()
                self.event_dict[EventType.MoeChunkingOverlap].wait()
            outputs = torch.cat(outputs_list)
        if self.use_dp:
            rank = self.mapping.tp_rank
            outputs = outputs[:all_rank_num_tokens[rank]]
        return outputs

    def alltoall_prepare_maybe_dispatch(
            self, all_rank_num_tokens: list, x: torch.Tensor,
            token_selected_slots: torch.Tensor,
            token_final_scales: torch.Tensor,
            token_selected_experts_for_statistic: Optional[torch.Tensor]):
        top_k = self.routing_method.experts_per_token
        # gather router info
        max_num_token = max(all_rank_num_tokens)
        token_selected_slots = torch.nn.functional.pad(
            token_selected_slots,
            (0, 0, 0, max_num_token - token_selected_slots.shape[0]),
            'constant', self.num_slots)
        token_selected_experts_for_statistic = torch.nn.functional.pad(
            token_selected_experts_for_statistic,
            (0, 0, 0,
             max_num_token - token_selected_experts_for_statistic.shape[0]),
            'constant', self.num_experts
        ) if token_selected_experts_for_statistic is not None else None
        token_final_scales = torch.nn.functional.pad(
            token_final_scales,
            (0, 0, 0, max_num_token - token_final_scales.shape[0]))
        gathered_token_selected_slots, gathered_token_final_scales, gathered_token_selected_experts_for_statistic = allgather(
            [
                token_selected_slots, token_final_scales,
                token_selected_experts_for_statistic
            ],
            self.mapping,
            dim=0)
        if gathered_token_selected_experts_for_statistic is not None:
            gathered_token_selected_experts_for_statistic = torch.flatten(
                gathered_token_selected_experts_for_statistic.contiguous(),
                start_dim=0,
                end_dim=-2)
        gathered_token_selected_slots = torch.flatten(
            gathered_token_selected_slots.contiguous(), start_dim=0, end_dim=-2)
        gathered_token_final_scales = torch.flatten(
            gathered_token_final_scales.contiguous(), start_dim=0, end_dim=-2)
        gathered_target_rank_ids = MnnvlMoe.compute_target_rank_id(
            gathered_token_selected_slots, self.num_slots, self.ep_size)
        alltoall_info, token_selected_slots, token_final_scales = MnnvlMoe.mnnvl_moe_alltoallv_prepare(
            gathered_target_rank_ids, None, gathered_token_selected_slots,
            gathered_token_final_scales, max_num_token, self.num_slots, top_k,
            self.ep_rank, self.ep_size)

        if not self.use_postquant_alltoall:
            assert not isinstance(
                x, Fp4QuantizedTensor
            ), "pre-quant alltoall doesn't support fp4 tensor"
            x = MnnvlMoe.mnnvl_moe_alltoallv(x, alltoall_info,
                                             self.alltoall_workspace,
                                             self.ep_rank, self.ep_size)

        return x, token_selected_slots, token_final_scales, gathered_token_selected_experts_for_statistic, alltoall_info

    def alltoall_postquant_dispatch(self, x: torch.Tensor, x_sf: torch.Tensor,
                                    x_row: int, x_col: int,
                                    alltoall_info: MoEAlltoallInfo):
        x = MnnvlMoe.mnnvl_moe_alltoallv(x, alltoall_info,
                                         self.alltoall_workspace, self.ep_rank,
                                         self.ep_size)

        if x_sf is not None:
            if self.has_nvfp4:
                x_sf = unswizzle_sf(x_sf, x_row, x_col,
                                    self.scaling_vector_size)

            x_sf = MnnvlMoe.mnnvl_moe_alltoallv(x_sf, alltoall_info,
                                                self.alltoall_workspace,
                                                self.ep_rank, self.ep_size)

            if self.has_nvfp4:
                x_sf = swizzle_sf(x_sf, x.shape[0], x.shape[1] * 2,
                                  self.scaling_vector_size)

        return x, x_sf

    def alltoall_combine(self, final_hidden_states: torch.Tensor,
                         alltoall_info: MoEAlltoallInfo, token_count: int):
        top_k = self.routing_method.experts_per_token
        if isinstance(final_hidden_states, list):
            final_hidden_states = final_hidden_states[0]
        final_hidden_states = MnnvlMoe.mnnvl_moe_alltoallv_combine(
            final_hidden_states,
            alltoall_info,
            self.alltoall_workspace,
            ep_rank=self.ep_rank,
            ep_size=self.ep_size,
            top_k=top_k,
            token_count=token_count)

        return final_hidden_states

    def register_parameter_weight_slot_fn(self, weight_name: str,
                                          local_slot_id: int):
        assert hasattr(
            self,
            weight_name), f"FusedMoE doesn't has weight attr: {weight_name}"
        weight_tensor = getattr(self, weight_name).data[local_slot_id]
        self.layer_load_balancer.register_weight_slot(local_slot_id,
                                                      weight_name,
                                                      weight_tensor)

    def register_to_fix_weight_fn(self, weight_name: str):
        assert hasattr(
            self,
            weight_name), f"FusedMoE doesn't has weight attr: {weight_name}"
        param = getattr(self, weight_name)
        weight_tensor = param.detach()
        assert isinstance(
            weight_tensor,
            torch.Tensor), f'weight {weight_name} should be a tensor'
        assert weight_tensor.is_contiguous(
        ), f'weight {weight_name} should be a is_contiguous, shape={weight_tensor.shape}, strides={weight_tensor.is_contiguous()}'
        assert weight_tensor.numel() * weight_tensor.element_size() == weight_tensor.untyped_storage().size(),\
            f'weight {weight_name} shape={weight_tensor.shape} storage_size = {weight_tensor.untyped_storage().size()}, numel={weight_tensor.numel()}, eltsize={weight_tensor.element_size()}, dtype={weight_tensor.dtype}'
        self.layer_load_balancer.fix_tensor(weight_tensor)
        param.data = weight_tensor

    def register_all_parameter_slot_and_to_fix_weight_fns(
            self, weight_and_tensor_dict: Dict[str, torch.Tensor]):
        """
        weight_and_tensor_dict: key is the name of the weight, value is the tensor of loaded shared tensor shard.
            E.g. if num_experts=256 and 4 GPUs per node, then each rank need to load 256 / 4 = 64 expert weights for host sharing.
            By this way, host_tensor_sharer can share the weights and each rank has access to all 256 experts.
        """
        for local_slot_id, expert_id in enumerate(
                self.initial_local_expert_ids):
            for weight_name in weight_and_tensor_dict:
                self.layer_load_balancer.add_register_weight_fn(
                    self.register_parameter_weight_slot_fn,
                    (weight_name, local_slot_id))
        for weight_name in weight_and_tensor_dict:
            self.layer_load_balancer.add_to_fix_weight_fn(
                self.register_to_fix_weight_fn, (weight_name, ))

        local_shared_load_expert_ids = self.layer_load_balancer.get_load_expert_ids(
        )
        for expert_id in range(self.num_experts):
            for weight_name, weight_tensor in weight_and_tensor_dict.items():
                if expert_id in local_shared_load_expert_ids:
                    local_slot_id = local_shared_load_expert_ids.index(
                        expert_id)
                    self.layer_load_balancer.host_tensor_sharer.share_host_tensor_with_shape(
                        expert_id, weight_name, weight_tensor[local_slot_id])
                else:
                    self.layer_load_balancer.host_tensor_sharer.pre_register_host_tensor_with_shape(
                        expert_id, weight_name, weight_tensor.dtype,
                        weight_tensor[0].shape)

    def load_weights(self, weights: List[Dict]):
        assert self._weights_created
        assert len(weights) == 1
        weights = weights[0]

        self.quant_method.load_weights(self, weights, self.weight_loading_mode)<|MERGE_RESOLUTION|>--- conflicted
+++ resolved
@@ -899,7 +899,7 @@
             #     print(f"limin: finalize_scale_op, output shape = {final_hidden_states.shape}, {final_hidden_states}")
             # print(f"limin: finalize_scale_op, output shape = {final_hidden_states.shape}, {final_hidden_states}")
         else:
-            final_hidden_states = torch.ops.trtllm.fused_moe(
+             final_hidden_states = torch.ops.trtllm.fused_moe(
                 x,
                 token_selected_slots,
                 token_final_scales,
@@ -914,43 +914,16 @@
                 ep_rank=ep_rank,
                 cluster_size=cluster_size,
                 cluster_rank=cluster_rank,
+                enable_alltoall=self.enable_alltoall,
                 use_deepseek_fp8_block_scale=use_deepseek_fp8_block_scale,
                 use_w4a8_group_scaling=use_w4a8_group_scaling,
                 min_latency_mode=cutlass_min_latency_mode,
                 tune_max_num_tokens=self.tune_max_num_tokens,
             )
 
-<<<<<<< HEAD
             if self.layer_load_balancer and not self.layer_load_balancer.is_static_routing(
             ) and is_last_call:
                 self.layer_load_balancer.set_cpu_stage()
-=======
-        final_hidden_states = torch.ops.trtllm.fused_moe(
-            x,
-            token_selected_slots,
-            token_final_scales,
-            w3_w1_weight.view(weight_dtype),
-            w2_weight.view(weight_dtype),
-            output_dtype,
-            quant_scales=quant_scales,
-            input_sf=x_sf,
-            tp_size=self.tp_size,
-            tp_rank=self.tp_rank,
-            ep_size=ep_size,
-            ep_rank=ep_rank,
-            cluster_size=cluster_size,
-            cluster_rank=cluster_rank,
-            enable_alltoall=self.enable_alltoall,
-            use_deepseek_fp8_block_scale=use_deepseek_fp8_block_scale,
-            use_w4a8_group_scaling=use_w4a8_group_scaling,
-            min_latency_mode=cutlass_min_latency_mode,
-            tune_max_num_tokens=self.tune_max_num_tokens,
-        )
-
-        if self.layer_load_balancer and not self.layer_load_balancer.is_static_routing(
-        ) and is_last_call:
-            self.layer_load_balancer.set_cpu_stage()
->>>>>>> 1753202b
 
             if cutlass_min_latency_mode:
                 assert not self.reduce_results
