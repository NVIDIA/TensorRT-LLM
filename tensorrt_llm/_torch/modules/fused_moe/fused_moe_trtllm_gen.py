import os
from functools import cached_property
from typing import Dict, List, Optional, Union

import torch
from torch import nn

from tensorrt_llm._mnnvl_utils import MnnvlMemory, MnnvlMoe
from tensorrt_llm._torch.distributed.moe_alltoall import MoeAlltoAll
from tensorrt_llm._utils import get_sm_version
from tensorrt_llm.logger import logger

from ...custom_ops.trtllm_gen_custom_ops import \
    fp4_block_scale_fake_output_without_finalize
from ...distributed import allgather
from ...expert_statistic import ExpertStatistic
from ...model_config import ModelConfig
from ...utils import AuxStreamType, Fp4QuantizedTensor
from .interface import AlltoallMethodType, MoE, MoEWeightLoadingMode

# isort: off
from .quantization import (
    DeepSeekFP8BlockScalesFusedMoEMethod, NVFP4TRTLLMGenFusedMoEMethod,
    UnquantizedFusedMoEMethod, W4A8MXFP4FP8TRTLLMGenFusedMoEMethod,
    W4A8MXFP4MXFP8TRTLLMGenFusedMoEMethod, W4A8NVFP4FP8TRTLLMGenFusedMoEMethod,
    W4A16MXFP4TRTLLMGenFusedMoEMethod)
# isort: on
from .routing import BaseMoeRoutingMethod, DeepSeekV3MoeRoutingMethod


class TRTLLMGenFusedMoE(MoE):
    """
    Fused Mixture of Experts (MoE) Layer with performance tuning.

    Args:
        num_experts (int): Number of experts in the MoE layer.
        top_k (int): Number of top experts to select for each input token.
        hidden_size (int): Size of the hidden state.
        intermediate_size (int): Size of the intermediate state.
        dtype (Optional[torch.dtype]): Data type for the weights.
        reduce_results (bool): Whether to reduce the results across devices.
        model_config (ModelConfig): Configuration object for the model.
        aux_stream_dict (Optional[Dict[AuxStreamType, torch.cuda.Stream]]): Auxiliary CUDA streams for overlapping.

    MoE torch custom op:
        Only support min-latency mode now (SM100 Blackwell only).
        Quant: fp8 block scales quant and nvfp4 quant and w4a16_mxfp4 quant
            FusedMoE Op: routing(topK, etc.) + scatter + gemm1 + swiglu + gemm2 + finalize MoeRoute

    FusedMoE module:
        min-latency mode:
            dynamic quant + FusedMoe Op
            equals to: dynamic quant + routing(topK, etc.) + scatter + gemm1 + swiglu + gemm2 + finalize MoeRoute

    In min-latency mode, setting `reduce_results=False` disables the AllReduce in the FusedMoE module, so any necessary AllReduce operations must be added explicitly in the model definition.
    AttentionDP should be turned off for min-latency mode.

    When we have redundant expert, we have more weight slots than `num_experts`, in that case, we separate the concepts of expert and slot.
    Expert is the concept from model's perspective while slot is the concept from model engine's perspective.
    There should be at lease `num_experts` slots in the model engine. More than that is OK, in that case, some experts may have multiple replicas.
    """

    def __init__(
        self,
        *,
        routing_method: BaseMoeRoutingMethod,
        num_experts: int,
        hidden_size: int,
        intermediate_size: int,
        dtype: Optional[torch.dtype] = None,
        reduce_results: bool = False,
        model_config: ModelConfig = ModelConfig(),
        aux_stream_dict: Optional[Dict[AuxStreamType,
                                       torch.cuda.Stream]] = None,
        weight_loading_mode: MoEWeightLoadingMode = MoEWeightLoadingMode.
        VANILLA,
        layer_idx: Optional[int] = None,
        bias: bool = False,
        swiglu_alpha: Optional[torch.Tensor] = None,
        swiglu_beta: Optional[torch.Tensor] = None,
        swiglu_limit: Optional[torch.Tensor] = None,
        init_load_balancer: bool = True,
        without_comm: bool = False,
    ):
        super().__init__(
            routing_method=routing_method,
            num_experts=num_experts,
            hidden_size=hidden_size,
            intermediate_size=intermediate_size,
            dtype=dtype,
            reduce_results=reduce_results,
            model_config=model_config,
            aux_stream_dict=aux_stream_dict,
            weight_loading_mode=weight_loading_mode,
            bias=bias,
            swiglu_alpha=swiglu_alpha,
            swiglu_beta=swiglu_beta,
            swiglu_limit=swiglu_limit,
            layer_idx=layer_idx,
            init_load_balancer=init_load_balancer,
        )

        sm_version = get_sm_version()
        if sm_version >= 120:
            raise NotImplementedError(
                "TRTLLMGenFusedMoE does not support SM120 and above.")

        assert not self.smart_router, "Smart router is not supported in TRTLLMGenFusedMoE."

        # Note: Load balancer initialization is handled by base class _init_load_balancer()
        # If no load balancer is available, the base class will set:
        # - self.num_slots = self.num_experts
        # - self.expert_size_per_partition = self.num_experts // self.ep_size
        # - self.initial_global_assignments, self.slot_start, self.slot_end, etc.

        # TODO: AlltoAll code is largely duplicated with WideEPMoE. Consider refactor and reuse in the future.
<<<<<<< HEAD
        self.alltoall_method_type = self.select_alltoall_method_type()
        logger.info_once(
            f"{self.__class__.__name__} selects alltoall_method_type {self.alltoall_method_type!r}",
            key="alltoall_method_type")
        self.alltoall_workspace = None
        self.alltoall_prepare_workspace = None
        self.use_low_precision_combine = False
        if self.enable_alltoall:
            self.use_low_precision_combine = model_config.use_low_precision_moe_combine

            if self.alltoall_method_type == AlltoallMethodType.NVLinkTwoSided:
                MnnvlMemory.initialize()
                self.alltoall_workspace = MnnvlMoe.get_moe_workspaces(
                    model_config.mapping)
                self.alltoall_prepare_workspace = MnnvlMoe.get_moe_prepare_workspace(
                    model_config.mapping)
            elif self.alltoall_method_type == AlltoallMethodType.NVLinkOneSided:
                # Calculate required workspace size
                ep_size = self.mapping.moe_ep_size
                max_num_tokens = model_config.max_num_tokens
                hidden_size = self.hidden_size
                dtype = self.dtype or torch.bfloat16

                workspace_size = MoeAlltoAll.calculate_required_workspace_size(
                    ep_size, max_num_tokens, hidden_size, dtype)

                self.moe_a2a = MoeAlltoAll(
                    mapping=self.mapping,
                    max_num_tokens=model_config.max_num_tokens,
                    top_k=self.routing_method.experts_per_token,
                    num_experts=self.num_slots,
                    workspace_size_per_rank=workspace_size,
                )
            elif self.alltoall_method_type == AlltoallMethodType.DeepEP or self.alltoall_method_type == AlltoallMethodType.DeepEPLowLatency:
                raise NotImplementedError(
                    "DeepEP and DeepEPLowLatency are not supported for TRTLLMGenFusedMoE yet"
                )
=======
        # When without_comm=True, skip communication initialization (ConfigurableMoE will handle it)
        if not without_comm:
            self.alltoall_method_type = self.select_alltoall_method_type()
            logger.info_once(
                f"{self.__class__.__name__} selects alltoall_method_type {self.alltoall_method_type!r}",
                key="alltoall_method_type")
            self.alltoall_workspace = None
            self.alltoall_prepare_workspace = None
            self.use_low_precision_combine = False
            if self.enable_alltoall:
                self.use_low_precision_combine = model_config.use_low_precision_moe_combine

                if self.alltoall_method_type == AlltoallMethodType.NVLinkTwoSided:
                    MnnvlMemory.initialize()
                    self.alltoall_workspace = MnnvlMoe.get_moe_workspaces(
                        model_config.mapping)
                    self.alltoall_prepare_workspace = MnnvlMoe.get_moe_prepare_workspace(
                        model_config.mapping)
                elif self.alltoall_method_type == AlltoallMethodType.NVLinkOneSided:
                    workspace_mb = int(
                        os.environ.get("TRTLLM_MOE_A2A_WORKSPACE_MB", "2048"))
                    self.moe_a2a = MoeAlltoAll(
                        mapping=self.mapping,
                        max_num_tokens=model_config.max_num_tokens,
                        top_k=self.routing_method.experts_per_token,
                        num_experts=self.num_slots,
                        workspace_size_per_rank=workspace_mb * 1024 * 1024,
                    )
                elif self.alltoall_method_type == AlltoallMethodType.DeepEP or self.alltoall_method_type == AlltoallMethodType.DeepEPLowLatency:
                    raise NotImplementedError(
                        "DeepEP and DeepEPLowLatency are not supported for TRTLLMGenFusedMoE yet"
                    )
                else:
                    raise NotImplementedError(
                        f"Unsupported alltoall method type: {self.alltoall_method_type!r}"
                    )
>>>>>>> bc25fff0
            else:
                # When without_comm=True, set minimal attributes
                # Communication will be handled by parent wrapper (e.g., ConfigurableMoE)
                self.alltoall_method_type = AlltoallMethodType.NotEnabled
                self.alltoall_workspace = None
                self.alltoall_prepare_workspace = None
                self.use_low_precision_combine = False
                self.moe_a2a = None

        self._weights_created = False
        if not model_config.skip_create_weights_in_init:
            self.create_weights()

    def select_alltoall_method_type(self) -> AlltoallMethodType:
        # If no attention DP, no need to use AlltoAll.
        if self.mapping.dp_size == 1:
            return AlltoallMethodType.NotEnabled

        # AlltoAll cannot support MoE TP.
        if self.mapping.moe_tp_size != 1:
            return AlltoallMethodType.NotEnabled

        if not MnnvlMemory.supports_mnnvl():
            return AlltoallMethodType.NotEnabled

        all2all_method_type = os.environ.get("TRTLLM_FORCE_ALLTOALL_METHOD")
        if all2all_method_type is not None:
            if AlltoallMethodType[all2all_method_type] in [
                    AlltoallMethodType.DeepEP,
                    AlltoallMethodType.DeepEPLowLatency
            ]:
                raise NotImplementedError(
                    "DeepEP and DeepEPLowLatency are not supported for CutlassFusedMoE yet"
                )
            return AlltoallMethodType[all2all_method_type]

        # TODO: We found that NVLinkOneSided performs better than NCCL AllGather/ReduceScatter,
        # regardless of the relationship between EP size and topK. We favor NVLinkOneSided for now.
        # if not self.mapping.moe_ep_size > self.routing_method.experts_per_token:
        #     return AlltoallMethodType.NotEnabled
        return AlltoallMethodType.NVLinkOneSided

    def _supports_load_balancer(self) -> bool:
        """TRTLLMGenFusedMoE supports load balancer."""
        return self.use_dp and self.parallel_size > 1

    @cached_property
    def enable_alltoall(self):
        """ enable_alltoall (bool): whether to enable alltoall instead of allgather/reducescatter
        """
        return self.alltoall_method_type != AlltoallMethodType.NotEnabled

    def _check_configs(self):
        assert self.has_deepseek_fp8_block_scales \
            or self.has_nvfp4 or self.has_w4a16_mxfp4 or self.has_w4a8_nvfp4_fp8 \
            or self.has_w4a8_mxfp4_fp8 or self.has_w4a8_mxfp4_mxfp8, "TRTLLMGenFusedMoE only supports fp8_block_scaling, nvfp4, w4a16_mxfp4, w4a8_mxfp4_fp8 and w4a8_mxfp4_mxfp8 dtypes."

        if self.bias or self.swiglu_alpha is not None or self.swiglu_beta is not None or self.swiglu_limit is not None:
            assert self.has_w4a16_mxfp4 or self.has_w4a8_mxfp4_fp8 or self.has_w4a8_mxfp4_mxfp8, "TRTLLMGenFusedMoE only supports mxfp4 quantization with bias, swiglu_alpha, swiglu_beta and swiglu_limit."

    def _get_quant_method(self):
        if self.quant_config is not None:
            if self.quant_config.layer_quant_mode.has_fp8_block_scales():
                return DeepSeekFP8BlockScalesFusedMoEMethod()
            elif self.quant_config.layer_quant_mode.has_nvfp4():
                return NVFP4TRTLLMGenFusedMoEMethod()
            elif self.quant_config.layer_quant_mode.has_w4a16_mxfp4():
                return W4A16MXFP4TRTLLMGenFusedMoEMethod()
            elif self.quant_config.layer_quant_mode.has_w4a8_nvfp4_fp8():
                return W4A8NVFP4FP8TRTLLMGenFusedMoEMethod()
            elif self.quant_config.layer_quant_mode.has_w4a8_mxfp4_fp8():
                return W4A8MXFP4FP8TRTLLMGenFusedMoEMethod()
            elif self.quant_config.layer_quant_mode.has_w4a8_mxfp4_mxfp8():
                return W4A8MXFP4MXFP8TRTLLMGenFusedMoEMethod()
            else:
                raise NotImplementedError(
                    f"Unsupported quantization method by TRTLLMGenFusedMoE: {self.quant_config.quant_mode}"
                )
        else:
            raise NotImplementedError(
                "TRTLLMGenFusedMoE doesn't support fp16/bf16/fp32 MoE.")

    def create_weights(self):
        if self._weights_created:
            return

        self.quant_method = self._get_quant_method()
        self.quant_method.create_weights(self)

        self._weights_created = True
        self._check_configs()

        if (self.has_w4a16_mxfp4 or self.has_w4a8_nvfp4_fp8
                or self.has_w4a8_mxfp4_fp8
                or self.has_w4a8_mxfp4_mxfp8) and not self.bias:
            self.w3_w1_bias = nn.Parameter(torch.zeros(
                (self.w3_w1_weight.shape[0], self.w3_w1_weight.shape[1]),
                dtype=torch.float32),
                                           requires_grad=False)
            self.register_parameter("w3_w1_bias", self.w3_w1_bias)
            self.w2_bias = nn.Parameter(torch.zeros(
                (self.w2_weight.shape[0], self.w2_weight.shape[1]),
                dtype=torch.float32),
                                        requires_grad=False)
            self.register_parameter("w2_bias", self.w2_bias)

    def load_weights(self,
                     weights: List[Dict],
                     allow_partial_loading: bool = False):
        assert self._weights_created

        assert len(weights) == 1
        weights = weights[0]

        if not isinstance(self.quant_method, UnquantizedFusedMoEMethod):
            assert not allow_partial_loading, "Partial loading is not supported for quantized MoE now"
            self.quant_method.load_weights(self, weights,
                                           self.weight_loading_mode)
        else:
            self.quant_method.load_weights(
                self,
                weights,
                self.weight_loading_mode,
                allow_partial_loading=allow_partial_loading)

    def post_load_weights(self):
        self.quant_method.post_load_weights(self)

    def quantize_input(self, x, post_quant_comm: bool = True):
        """Quantize inputs prior to post-communication (alltoall/allgather) or before MoE computation.

        Args:
            x: Input tensor to quantize
            post_quant_comm:
                If True, quantize for post-quant communication path.
                If False, quantize for non-communication path

        Returns: (x, x_sf) where x_sf is already reshaped to 2D if needed

        For quantization methods that produce scaling factors:
        - x_sf is reshaped from 1D to 2D: [num_elements] -> [batch_size, ceil_div(hidden_size, scaling_vector_size)]
        - The 2D shape is required for proper handling in alltoall/allgather operations
        - scaling_vector_size is typically the group size for block-wise quantization
        """
        x_sf = None
        if self.has_w4a8_mxfp4_fp8:
            pad_size = self.w3_w1_weight.shape[-1] * 2 - x.shape[-1]
            x = torch.nn.functional.pad(x, (0, pad_size))
            if post_quant_comm:
                x, _ = torch.ops.tensorrt_llm.static_quantize_e4m3_per_tensor(
                    x, self.fc31_input_dequant[0])
            else:
                x, _ = torch.ops.tensorrt_llm.static_quantize_e4m3_per_tensor(
                    x, self.fc31_input_gate_dequant[0])
        elif self.has_nvfp4:
            if isinstance(x, Fp4QuantizedTensor):
                assert not x.is_sf_swizzled, "Fp4QuantizedTensor should not be swizzled before communication"
                x_row = x.shape[0]
                x, x_sf = x.fp4_tensor, x.scaling_factor
            else:
                x_row = x.shape[0]
                x, x_sf = torch.ops.trtllm.fp4_quantize(
                    x, self.fc31_input_scale, self.scaling_vector_size, False,
                    False)
        elif self.has_w4a8_mxfp4_mxfp8:
            x, x_sf = torch.ops.trtllm.mxfp8_quantize(
                x, False, alignment=self.quant_method.input_hidden_alignment)
            x_row, x_col = x.shape[0], x.shape[1]
        elif self.has_deepseek_fp8_block_scales:
            x, x_sf = torch.ops.trtllm.fp8_quantize_1x128(x)
            x_row = x.shape[0]
        elif self.has_w4a16_mxfp4:
            pad_size = self.w3_w1_weight.shape[-1] * 2 - x.shape[-1]
            x = torch.nn.functional.pad(x, (0, pad_size))
        elif self.has_w4a8_nvfp4_fp8:
            x, _ = torch.ops.tensorrt_llm.static_quantize_e4m3_per_tensor(
                x, 1.0 / self.fc31_input_scale)
        else:
            raise ValueError(
                f"unsupported quantization mode for post communication: {self.quant_config.quant_mode}"
            )

        if x_sf is not None:
            x_sf = x_sf.view(x_row, -1)

        return x, x_sf

    def run_moe(
        self,
        x: torch.Tensor,
        token_selected_experts: torch.Tensor,
        token_final_scales: Optional[torch.Tensor],
        x_sf: Optional[torch.Tensor] = None,
        router_logits: Optional[torch.Tensor] = None,
        do_finalize: bool = True,
        moe_output: Optional[torch.Tensor] = None,
    ) -> Union[torch.Tensor, tuple]:
        """
        Run MoE computation with TRTLLMGen backend.

        This method encapsulates the core MoE computation logic, handling different
        quantization schemes (fp8_block_scales, nvfp4, w4a16_mxfp4, w4a8_nvfp4_fp8,
        w4a8_mxfp4_fp8, w4a8_mxfp4_mxfp8).

        Args:
            # Standard MoE interface parameters:
            x: Input hidden states (may be pre-quantized)
            token_selected_experts: Expert IDs [num_tokens, top_k]. If EPLB is enabled,
                                    this represents expert slots [num_tokens, top_k] instead.
            token_final_scales: Final scaling factors for each token
            x_sf: Input scale factors (optional, for certain quantization schemes)

            # TRTLLMGen-specific additional parameters:
            router_logits: Router logits for integrated routing in some kernels.
                          Should be None if routing has already been done (e.g., post_quant_comm).
            do_finalize: Whether to finalize the output. If False, returns intermediate
                        results (tuple) for nvfp4 and w4a8_nvfp4_fp8 schemes.
            moe_output: Pre-allocated output buffer from workspace (optional).
                       Used for mnnvlthroughput alltoall backend to avoid extra copies.

        Returns:
            If do_finalize=True: final_hidden_states tensor
            If do_finalize=False: tuple of intermediate outputs (for nvfp4 and w4a8_nvfp4_fp8)
        """
        # Extract routing parameters from routing_method
        if isinstance(self.routing_method, DeepSeekV3MoeRoutingMethod):
            top_k = self.routing_method.routing_impl.top_k
            routing_bias = self.routing_method.e_score_correction_bias
            n_group = self.routing_method.routing_impl.n_group
            topk_group = self.routing_method.routing_impl.topk_group
            routed_scaling_factor = self.routing_method.routing_impl.routed_scaling_factor
        else:
            top_k = self.routing_method.top_k
            routing_bias = None
            n_group = None
            topk_group = None
            routed_scaling_factor = None

        routing_bias = routing_bias if router_logits is not None else None

        # Ensure x_sf is 2D before flattening
        if x_sf is not None:
            assert len(
                x_sf.shape
            ) == 2, f"x_sf should be 2D tensor, got shape {x_sf.shape}"
            x_sf = x_sf.flatten()

        if self.has_deepseek_fp8_block_scales:
            assert do_finalize, "fp8_block_scale_moe_runner does not support do_finalize=False"

            final_hidden_states = torch.ops.trtllm.fp8_block_scale_moe_runner(
                router_logits,
                routing_bias,
                x,
                x_sf,
                self.w3_w1_weight,
                self.w3_w1_weight_scaling_factor,
                self.w2_weight,
                self.w2_weight_scaling_factor,
                self.num_slots,
                top_k,
                n_group,
                topk_group,
                self.intermediate_size_per_partition,
                self.slot_start,
                self.expert_size_per_partition,
                routed_scaling_factor,
                self.routing_method.routing_method_type,
                topk_weights=token_final_scales,
                topk_ids=token_selected_experts,
            )
        elif self.has_nvfp4:

            outputs = torch.ops.trtllm.fp4_block_scale_moe_runner(
                router_logits,
                routing_bias,
                x,
                x_sf.view(torch.float8_e4m3fn),
                self.w3_w1_weight,
                self.w3_w1_weight_scale.view(torch.float8_e4m3fn),
                self.w2_weight,
                self.w2_weight_scale.view(torch.float8_e4m3fn),
                self.fc31_scale_c.data,
                self.fc31_alpha.data,
                self.fc2_alpha.data,
                self.num_slots,
                top_k,
                n_group,
                topk_group,
                self.intermediate_size_per_partition,
                self.slot_start,
                self.expert_size_per_partition,
                routed_scaling_factor,
                self.routing_method.routing_method_type,
                do_finalize=do_finalize,
                topk_weights=token_final_scales,
                topk_ids=token_selected_experts,
            )

            if not do_finalize:
                assert not self.reduce_results, "reduce_results must be False when do_finalize is False"
                return outputs
            else:
                final_hidden_states = outputs[0]
        elif self.has_w4a16_mxfp4:
            assert x.dtype == torch.bfloat16

            intermediate_size_per_partition_padded = self.w3_w1_weight.shape[
                -2] // 2
            final_hidden_states = torch.ops.trtllm.bf16_mxe2m1_block_scale_moe_runner(
                router_logits,
                routing_bias,
                x,
                self.w3_w1_weight,
                self.w3_w1_weight_scale,
                self.w3_w1_bias,
                self.swiglu_alpha,
                self.swiglu_beta,
                self.swiglu_limit,
                self.w2_weight,
                self.w2_weight_scale,
                self.w2_bias,
                self.num_slots,
                top_k,
                n_group,
                topk_group,
                intermediate_size_per_partition_padded,
                self.hidden_size,
                self.quant_method.intermediate_size_per_partition_lean,
                self.slot_start,
                self.expert_size_per_partition,
                routed_scaling_factor,
                self.routing_method.routing_method_type,
                0,  # act_type
                token_final_scales,
                token_selected_experts,
            )
            final_hidden_states = final_hidden_states[:, :self.
                                                      hidden_size].contiguous()
        elif self.has_w4a8_nvfp4_fp8:

            outputs = torch.ops.trtllm.fp8_fp4_block_scale_moe_runner(
                router_logits,
                routing_bias,
                x,
                self.w3_w1_weight,
                self.w3_w1_weight_scale.view(torch.float8_e4m3fn),
                self.w2_weight,
                self.w2_weight_scale.view(torch.float8_e4m3fn),
                self.fc31_scale_c.data,
                self.fc31_alpha.data,
                self.fc2_alpha.data,
                self.num_slots,
                top_k,
                n_group,
                topk_group,
                self.intermediate_size_per_partition,
                self.slot_start,
                self.expert_size_per_partition,
                routed_scaling_factor,
                self.routing_method.routing_method_type,
                do_finalize=do_finalize,
                act_type=0,
                topk_ids=token_selected_experts,
                topk_weights=token_final_scales,
            )

            if not do_finalize:
                assert not self.reduce_results, "reduce_results must be False when do_finalize is False"
                return outputs
            else:
                final_hidden_states = outputs[0]
        elif self.has_w4a8_mxfp4_fp8:

            intermediate_size_per_partition_padded = self.w3_w1_weight.shape[
                -2] // 2

            final_hidden_states = torch.ops.trtllm.e4m3_mxe2m1_block_scale_moe_runner(
                router_logits,
                routing_bias,
                x,
                self.w3_w1_weight,
                self.w3_w1_weight_scale,
                self.w3_w1_bias,
                self.swiglu_alpha,
                self.swiglu_beta,
                self.swiglu_limit,
                self.w2_weight,
                self.w2_weight_scale,
                self.w2_bias,
                self.fc31_input_dequant,
                self.fc31_input_gate_dequant,
                self.fc2_input_dequant,
                self.num_slots,
                top_k,
                n_group,
                topk_group,
                intermediate_size_per_partition_padded,
                self.hidden_size,
                self.quant_method.intermediate_size_per_partition_lean,
                self.slot_start,
                self.expert_size_per_partition,
                routed_scaling_factor,
                self.routing_method.routing_method_type,
                0,  # act_type
                token_final_scales,
                token_selected_experts,
            )
            final_hidden_states = final_hidden_states[:, :self.
                                                      hidden_size].contiguous()
        elif self.has_w4a8_mxfp4_mxfp8:

            mxfp8_x, sf = x, x_sf

            intermediate_size_per_partition_padded = self.w3_w1_weight.shape[
                -2] // 2

            final_hidden_states = torch.ops.trtllm.mxe4m3_mxe2m1_block_scale_moe_runner(
                router_logits,
                routing_bias,
                x,
                x_sf,
                self.w3_w1_weight,
                self.w3_w1_weight_scale,
                self.w3_w1_bias,
                self.swiglu_alpha,
                self.swiglu_beta,
                self.swiglu_limit,
                self.w2_weight,
                self.w2_weight_scale,
                self.w2_bias,
                self.num_slots,
                top_k,
                n_group,
                topk_group,
                intermediate_size_per_partition_padded,
                self.hidden_size,
                self.quant_method.intermediate_size_per_partition_lean,
                self.slot_start,
                self.expert_size_per_partition,
                routed_scaling_factor,
                self.routing_method.routing_method_type,
                0,  # act_type
                token_final_scales,
                token_selected_experts,
                output=moe_output,
            )
        else:
            raise NotImplementedError(
                "TRTLLMGenFusedMoE only supports fp8_block_scaling, nvfp4, w4a16_mxfp4, w4a8_mxfp4_mxfp8 and w4a8_mxfp4_fp8 dtypes."
            )

        return final_hidden_states

    def forward_impl(
        self,
        x: Union[torch.Tensor, Fp4QuantizedTensor],
        router_logits: torch.Tensor,
        *,
        do_finalize: bool = True,
        all_rank_num_tokens: Optional[List[int]] = None,
        use_dp_padding: Optional[bool] = None,
        **kwargs,
    ) -> torch.Tensor:
        assert x.dtype == torch.bfloat16

        # Get top_k for routing (other routing parameters are extracted inside run_moe)
        if isinstance(self.routing_method, DeepSeekV3MoeRoutingMethod):
            top_k = self.routing_method.routing_impl.top_k
        else:
            top_k = self.routing_method.top_k

        run_post_quant_allgather = (self.use_dp and self.parallel_size > 1
                                    and not self.enable_alltoall)
        post_quant_comm = run_post_quant_allgather or self.enable_alltoall

        x_sf = None
        token_selected_experts = None
        token_final_scales = None
        token_count = x.shape[0]
        alltoall_info = None
        # Determine if this is first/last call (TRTLLMGenFusedMoE doesn't use chunking)
        is_first_call = self.repeat_idx == 0
        is_last_call = self.repeat_idx == self.repeat_count - 1

        if post_quant_comm:
            self._load_balancer_start_wait_gpu_stage(is_first_call)

            token_selected_experts, token_final_scales = self.routing_method.apply(
                router_logits)
            token_selected_experts = token_selected_experts.to(torch.int32)
            if token_final_scales is not None:
                token_final_scales = token_final_scales.to(torch.bfloat16)

            self._load_balancer_done_wait_gpu_stage(is_first_call)

            ignore_allreduce = self.alltoall_method_type == AlltoallMethodType.NVLinkTwoSided
            self._load_balancer_update_statistic(
                token_selected_experts,
                is_first_call,
                is_last_call,
                ignore_allreduce=ignore_allreduce)

            # Route tokens to slots
            token_selected_slots = self._load_balancer_route(
                token_selected_experts, self.use_dp)

            # Update expert statistics
            ExpertStatistic.set_layer(self.layer_idx)
            ExpertStatistic.maybe_add_info(self.num_slots, token_selected_slots)

            # Use routed slots for subsequent processing
            token_selected_experts = token_selected_slots

            x, x_sf = self.quantize_input(x)

        if self.enable_alltoall:
            assert all_rank_num_tokens is not None, "all_rank_num_tokens required for alltoall"

            runtime_max_tokens_per_rank = max(
                all_rank_num_tokens) if all_rank_num_tokens else token_count

            if token_final_scales is None:
                token_final_scales = torch.ones_like(token_selected_experts,
                                                     dtype=torch.float32)
            else:
                token_final_scales = token_final_scales.to(torch.float32)

            if self.alltoall_method_type == AlltoallMethodType.NVLinkTwoSided:
                assert self.alltoall_prepare_workspace is not None, "alltoall_prepare_workspace should be initialized"
                if is_last_call:
                    loadbalancer_local_statistic_info = self._load_balancer_get_local_statistic_tensor(
                    )
                else:
                    loadbalancer_local_statistic_info = None
                alltoall_info, gathered_loadbalancer_local_statistic_info = MnnvlMoe.mnnvl_moe_alltoallv_prepare_without_allgather(
                    token_selected_experts,
                    loadbalancer_local_statistic_info,
                    self.alltoall_prepare_workspace,
                    runtime_max_tokens_per_rank,
                    self.ep_rank,
                    self.ep_size,
                    self.num_experts,
                    self.num_slots,
                    top_k,
                )
                if gathered_loadbalancer_local_statistic_info is not None:
                    gathered_loadbalancer_local_statistic_info = gathered_loadbalancer_local_statistic_info.view(
                        (self.mapping.moe_ep_size, self.num_experts))
                    self._load_balancer_update_statistic_with_gathered_statistic(
                        gathered_loadbalancer_local_statistic_info)

        if self.enable_alltoall:
            if self.alltoall_method_type == AlltoallMethodType.NVLinkTwoSided:
                x, x_sf, token_selected_experts, token_final_scales = MnnvlMoe.mnnvl_moe_alltoallv(
                    [x, x_sf, token_selected_experts, token_final_scales],
                    alltoall_info,
                    self.alltoall_workspace,
                    self.ep_rank,
                    self.ep_size,
                )

                torch.ops.trtllm.memset_expert_ids(
                    token_selected_experts,
                    alltoall_info.recv_rank_count_cumsum,
                    runtime_max_tokens_per_rank,
                    top_k,
                    -1,  # Caution: TRTLLM-Gen uses -1 as invalid token expert id
                    self.ep_size,
                )

                if token_final_scales is not None:
                    token_final_scales = token_final_scales.to(torch.bfloat16)
            elif self.alltoall_method_type == AlltoallMethodType.NVLinkOneSided:
                payloads = []
                payloads.append(x)
                if x_sf is not None:
                    payloads.append(x_sf)
                    expert_id_payload_index = 2
                else:
                    expert_id_payload_index = 1
                payloads.append(token_selected_experts)
                payloads.append(token_final_scales)

                recv_tensors = self.moe_a2a.dispatch(
                    token_selected_experts,
                    payloads,
                    runtime_max_tokens_per_rank,
                    invalid_token_expert_id=
                    -1,  # Caution: TRTLLM-Gen uses -1 as invalid token expert id
                    expert_id_payload_index=expert_id_payload_index,
                )

                if x_sf is not None:
                    x_recv, x_sf_recv, token_selected_experts_recv, token_final_scales_recv = recv_tensors
                    x_sf = x_sf_recv.view(-1, x_sf_recv.shape[-1])
                else:
                    x_recv, token_selected_experts_recv, token_final_scales_recv = recv_tensors
                x = x_recv.view(-1, x_recv.shape[-1])
                token_selected_experts = token_selected_experts_recv.view(
                    -1, token_selected_experts_recv.shape[-1])
                token_final_scales = token_final_scales_recv.view(
                    -1, token_final_scales_recv.shape[-1])

                if token_final_scales is not None:
                    token_final_scales = token_final_scales.to(torch.bfloat16)
            else:
                raise ValueError(
                    f"Unsupported moe alltoall method type: {self.alltoall_method_type}"
                )

        elif run_post_quant_allgather:
            if x_sf is not None:
                assert len(
                    x_sf.shape
                ) == 2, "The hidden states scaling factor should be 2D tensor before allgather"
            x, x_sf, token_selected_experts, token_final_scales = allgather(
                [x, x_sf, token_selected_experts, token_final_scales],
                self.mapping,
                dim=0,
                sizes=None if use_dp_padding else all_rank_num_tokens)
        else:
            # No communication path: use non-post-quant-comm quantization
            x, x_sf = self.quantize_input(x, post_quant_comm=False)

        moe_output: Optional[torch.Tensor] = None
        use_workspace_output = False
        # TODO: use_workspace_output only supports w4a8_mxfp4_mxfp8 (gpt-oss) for now
        if self.alltoall_method_type == AlltoallMethodType.NVLinkOneSided and self.has_w4a8_mxfp4_mxfp8:
            moe_output = self.moe_a2a.get_combine_payload_tensor_in_workspace(
                runtime_max_tokens_per_rank, self.hidden_size, torch.bfloat16)
            use_workspace_output = True

        # Call the extracted run_moe interface
        # Determine router_logits based on post_quant_comm
        router_logits_arg = None if post_quant_comm else router_logits

        final_hidden_states = self.run_moe(
            x=x,
            token_selected_experts=token_selected_experts,
            token_final_scales=token_final_scales,
            x_sf=x_sf,
            # TRTLLMGenFusedMoE extra parameters
            router_logits=router_logits_arg,
            do_finalize=do_finalize,
            moe_output=moe_output,
        )

        self._load_balancer_start_set_cpu_stage(is_last_call)

        # Combine results if using alltoall
        if self.enable_alltoall:
            if self.alltoall_method_type == AlltoallMethodType.NVLinkTwoSided:
                if alltoall_info is not None:
                    final_hidden_states = MnnvlMoe.mnnvl_moe_alltoallv_combine(
                        final_hidden_states,
                        alltoall_info,
                        self.alltoall_workspace,
                        ep_rank=self.ep_rank,
                        ep_size=self.ep_size,
                        top_k=top_k,
                        use_low_precision_combine=self.
                        use_low_precision_combine,
                        token_count=token_count,
                    )
            elif self.alltoall_method_type == AlltoallMethodType.NVLinkOneSided:
                # If use_workspace_output=True, the MoE result is already in workspace
                # Otherwise, we need to reshape and pass it
                if use_workspace_output:
                    # Workspace payload is returned as 2D [ep_size * max_tokens, hidden]; reshape to 3D.
                    hidden = final_hidden_states.shape[-1]
                    payload = moe_output.view(self.ep_size,
                                              runtime_max_tokens_per_rank,
                                              hidden)
                    final_hidden_states = self.moe_a2a.combine(
                        payload,
                        runtime_max_tokens_per_rank,
                        payload_in_workspace=True)
                else:
                    hidden = final_hidden_states.shape[-1]
                    payload = final_hidden_states.view(
                        self.ep_size, runtime_max_tokens_per_rank, hidden)
                    final_hidden_states = self.moe_a2a.combine(
                        payload,
                        runtime_max_tokens_per_rank,
                        payload_in_workspace=False)
            else:
                raise ValueError(
                    f"Unsupported moe alltoall method type: {self.alltoall_method_type}"
                )

        final_hidden_states = self.reducescatter_or_allreduce(
            final_hidden_states,
            all_rank_num_tokens=all_rank_num_tokens,
            use_dp_padding=use_dp_padding,
        )

        self._load_balancer_done_set_cpu_stage(is_last_call)

        if use_dp_padding:
            rank = self.parallel_rank
            final_hidden_states = final_hidden_states[:
                                                      all_rank_num_tokens[rank]]

        # Update repeat index for load balancer
        if self.layer_load_balancer:
            self.repeat_idx = 0 if self.repeat_idx == self.repeat_count - 1 else self.repeat_idx + 1

        return final_hidden_states

    def forward_fake(
        self,
        x: Union[torch.Tensor, Fp4QuantizedTensor],
        router_logits: torch.Tensor,
        *,
        do_finalize: bool = True,
        output_dtype: Optional[torch.dtype] = None,
        all_rank_num_tokens: Optional[List[int]] = None,
        use_dp_padding: Optional[bool] = None,
        **kwargs,
    ) -> Union[torch.Tensor, List[torch.Tensor]]:
        if do_finalize:
            # TRTLLMGenFusedMoE only supports bfloat16 output
            return super().forward_fake(x,
                                        router_logits,
                                        do_finalize=do_finalize,
                                        output_dtype=torch.bfloat16,
                                        all_rank_num_tokens=all_rank_num_tokens,
                                        use_dp_padding=use_dp_padding,
                                        **kwargs)
        else:
            is_deepseek_v3_routing = isinstance(self.routing_method,
                                                DeepSeekV3MoeRoutingMethod)
            top_k = self.routing_method.routing_impl.top_k if is_deepseek_v3_routing else self.routing_method.top_k
            routing_bias = self.routing_method.e_score_correction_bias if is_deepseek_v3_routing else None
            return fp4_block_scale_fake_output_without_finalize(
                x,
                self.num_experts,
                top_k,
                routing_bias,
            )<|MERGE_RESOLUTION|>--- conflicted
+++ resolved
@@ -113,46 +113,6 @@
         # - self.expert_size_per_partition = self.num_experts // self.ep_size
         # - self.initial_global_assignments, self.slot_start, self.slot_end, etc.
 
-        # TODO: AlltoAll code is largely duplicated with WideEPMoE. Consider refactor and reuse in the future.
-<<<<<<< HEAD
-        self.alltoall_method_type = self.select_alltoall_method_type()
-        logger.info_once(
-            f"{self.__class__.__name__} selects alltoall_method_type {self.alltoall_method_type!r}",
-            key="alltoall_method_type")
-        self.alltoall_workspace = None
-        self.alltoall_prepare_workspace = None
-        self.use_low_precision_combine = False
-        if self.enable_alltoall:
-            self.use_low_precision_combine = model_config.use_low_precision_moe_combine
-
-            if self.alltoall_method_type == AlltoallMethodType.NVLinkTwoSided:
-                MnnvlMemory.initialize()
-                self.alltoall_workspace = MnnvlMoe.get_moe_workspaces(
-                    model_config.mapping)
-                self.alltoall_prepare_workspace = MnnvlMoe.get_moe_prepare_workspace(
-                    model_config.mapping)
-            elif self.alltoall_method_type == AlltoallMethodType.NVLinkOneSided:
-                # Calculate required workspace size
-                ep_size = self.mapping.moe_ep_size
-                max_num_tokens = model_config.max_num_tokens
-                hidden_size = self.hidden_size
-                dtype = self.dtype or torch.bfloat16
-
-                workspace_size = MoeAlltoAll.calculate_required_workspace_size(
-                    ep_size, max_num_tokens, hidden_size, dtype)
-
-                self.moe_a2a = MoeAlltoAll(
-                    mapping=self.mapping,
-                    max_num_tokens=model_config.max_num_tokens,
-                    top_k=self.routing_method.experts_per_token,
-                    num_experts=self.num_slots,
-                    workspace_size_per_rank=workspace_size,
-                )
-            elif self.alltoall_method_type == AlltoallMethodType.DeepEP or self.alltoall_method_type == AlltoallMethodType.DeepEPLowLatency:
-                raise NotImplementedError(
-                    "DeepEP and DeepEPLowLatency are not supported for TRTLLMGenFusedMoE yet"
-                )
-=======
         # When without_comm=True, skip communication initialization (ConfigurableMoE will handle it)
         if not without_comm:
             self.alltoall_method_type = self.select_alltoall_method_type()
@@ -172,14 +132,21 @@
                     self.alltoall_prepare_workspace = MnnvlMoe.get_moe_prepare_workspace(
                         model_config.mapping)
                 elif self.alltoall_method_type == AlltoallMethodType.NVLinkOneSided:
-                    workspace_mb = int(
-                        os.environ.get("TRTLLM_MOE_A2A_WORKSPACE_MB", "2048"))
+                    # Calculate required workspace size
+                    ep_size = self.mapping.moe_ep_size
+                    max_num_tokens = model_config.max_num_tokens
+                    hidden_size = self.hidden_size
+                    dtype = self.dtype or torch.bfloat16
+                    
+                    workspace_size = MoeAlltoAll.calculate_required_workspace_size(
+                        ep_size, max_num_tokens, hidden_size, dtype)
+
                     self.moe_a2a = MoeAlltoAll(
                         mapping=self.mapping,
                         max_num_tokens=model_config.max_num_tokens,
                         top_k=self.routing_method.experts_per_token,
                         num_experts=self.num_slots,
-                        workspace_size_per_rank=workspace_mb * 1024 * 1024,
+                        workspace_size_per_rank=workspace_size
                     )
                 elif self.alltoall_method_type == AlltoallMethodType.DeepEP or self.alltoall_method_type == AlltoallMethodType.DeepEPLowLatency:
                     raise NotImplementedError(
@@ -189,7 +156,6 @@
                     raise NotImplementedError(
                         f"Unsupported alltoall method type: {self.alltoall_method_type!r}"
                     )
->>>>>>> bc25fff0
             else:
                 # When without_comm=True, set minimal attributes
                 # Communication will be handled by parent wrapper (e.g., ConfigurableMoE)
@@ -226,7 +192,7 @@
                 )
             return AlltoallMethodType[all2all_method_type]
 
-        # TODO: We found that NVLinkOneSided performs better than NCCL AllGather/ReduceScatter,
+        # We found that NVLinkOneSided performs better than NCCL AllGather/ReduceScatter,
         # regardless of the relationship between EP size and topK. We favor NVLinkOneSided for now.
         # if not self.mapping.moe_ep_size > self.routing_method.experts_per_token:
         #     return AlltoallMethodType.NotEnabled
