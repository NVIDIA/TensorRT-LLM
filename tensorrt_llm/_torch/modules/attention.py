--- conflicted
+++ resolved
@@ -1182,7 +1182,6 @@
                                      self.k_b_proj_trans.transpose(1, 2),
                                      q_nope_out)
         elif self.k_b_proj_trans.dtype == torch.float8_e4m3fn:
-<<<<<<< HEAD
             q_nope_fp8, q_nope_scales = torch.ops.trtllm.fp8_batched_quantize_1x128_permute102(
                 q_nope)
             # print(f"limin: q_node.shape = {q_nope.shape}, q_nope_fp8.shape = {q_nope_fp8.shape}, q_nope_fp8.stride = {q_nope_fp8.stride()}, q_nope_scales.shape = {q_nope_scales.shape}, q_nope_scales.stride = {q_nope_scales.stride()}")
@@ -1196,13 +1195,12 @@
                 q_nope_fp8, self.k_b_proj_trans, q_nope_scales,
                 self.k_b_proj_trans_scale, q_nope_out)
             q_nope_scales = None
-=======
-            # [num_heads, num_tokens, self.kv_lora_rank]
-            q_nope_out = fused_q[..., :self.kv_lora_rank].transpose(0, 1)
-
-            fp8_block_scaling_bmm_out(q_nope, self.k_b_proj_trans,
-                                      self.k_b_proj_trans_scale, q_nope_out)
->>>>>>> a8cf611b
+
+            # # [num_heads, num_tokens, self.kv_lora_rank]
+            # q_nope_out = fused_q[..., :self.kv_lora_rank].transpose(0, 1)
+
+            # fp8_block_scaling_bmm_out(q_nope, self.k_b_proj_trans,
+            #                           self.k_b_proj_trans_scale, q_nope_out)
         else:
             raise NotImplementedError(
                 f"Missing bmm impl for dtype: {self.k_b_proj_trans.dtype}.")
@@ -1251,7 +1249,6 @@
                                      self.v_b_proj.transpose(1, 2),
                                      attn_output.transpose(0, 1))
         elif self.v_b_proj.dtype == torch.float8_e4m3fn:
-<<<<<<< HEAD
             attn_out_latent, attn_out_latent_scales = torch.ops.trtllm.fp8_batched_quantize_1x128_permute102(
                 attn_out_latent)
 
@@ -1262,11 +1259,9 @@
                 attn_out_latent, self.v_b_proj, attn_out_latent_scales,
                 self.v_b_proj_scale, attn_output.transpose(0, 1))
             attn_out_latent_scales = None
-=======
-            fp8_block_scaling_bmm_out(attn_out_latent, self.v_b_proj,
-                                      self.v_b_proj_scale,
-                                      attn_output.transpose(0, 1))
->>>>>>> a8cf611b
+            # fp8_block_scaling_bmm_out(attn_out_latent, self.v_b_proj,
+            #                           self.v_b_proj_scale,
+            #                           attn_output.transpose(0, 1))
         else:
             raise NotImplementedError(
                 f"Missing bmm impl for dtype: {self.v_b_proj.dtype}.")
