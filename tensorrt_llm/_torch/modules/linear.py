import enum
import math
from dataclasses import dataclass
from typing import Dict, List, Optional, Union

import torch
import torch.nn.functional as F
from torch import nn
from torch.nn.parameter import Parameter

import tensorrt_llm.quantization.utils.fp4_utils as fp4_utils
from tensorrt_llm.functional import AllReduceFusionOp, AllReduceParams
from tensorrt_llm.mapping import Mapping

from ...models.modeling_utils import QuantConfig
from ..utils import Fp4QuantizedTensor

E2M1_MAX = 6.0


class WeightMode(str, enum.Enum):
    # weight of a vanilla layer
    VANILLA = 'vanilla'
    # weight of a fused QKV linear layer
    FUSED_QKV_LINEAR = 'fused_qkv_linear'
    # weight of a fused gate and up linear layer
    FUSED_GATE_UP_LINEAR = 'fused_gate_up_linear'


@dataclass(kw_only=True)
class WeightsLoadingConfig:
    weight_mode: WeightMode = WeightMode.VANILLA
    ignore_tensor_parallel: bool = False


class TensorParallelMode(str, enum.Enum):
    COLUMN = 'column'
    ROW = 'row'

    @classmethod
    def split_dim(cls, mode):
        return 1 if mode == cls.ROW else 0


def load_weight_shard(
        weight,
        tensor_parallel_size: int = 1,
        tensor_parallel_rank: int = 0,
        tensor_parallel_mode: Optional[TensorParallelMode] = None,
        device: torch.device = torch.device('cpu'),
) -> torch.Tensor:
    if isinstance(weight, torch.Tensor):
        tensor_shape = weight.shape

        def maybe_convert_to_torch_tensor(tensor: torch.Tensor,
                                          indices: slice = None):
            if indices == None:
                # Avoid unnecessary copy
                return tensor.to(device)
            else:
                return tensor[indices].to(device)
    # WAR to check whether it is a safetensor slice since safetensor didn't register the type to the module
    # safetensors slice, supports lazy loading, type(weight) is `builtin.PySafeSlice`
    elif hasattr(weight, "get_shape"):
        tensor_shape = weight.get_shape()

        def maybe_convert_to_torch_tensor(
            tensor, indices: Union[slice, tuple[slice]] = slice(None)):
            return tensor[indices].to(device)
    else:
        raise ValueError(f'unsupported weight type: {type(weight)}')
    if tensor_parallel_mode is None or tensor_parallel_size <= 1:
        return maybe_convert_to_torch_tensor(weight)

    split_dim = TensorParallelMode.split_dim(tensor_parallel_mode)

    if len(tensor_shape) == 1 and split_dim == 1:
        return maybe_convert_to_torch_tensor(weight)

    width = tensor_shape[split_dim]
    if width == 1:
        return maybe_convert_to_torch_tensor(weight)

    slice_width = math.ceil(width / tensor_parallel_size)
    slice_start = tensor_parallel_rank * slice_width
    slice_end = min((tensor_parallel_rank + 1) * slice_width, width)
    slice_obj = [slice(None)] * len(tensor_shape)
    slice_obj[split_dim] = slice(slice_start, slice_end)
    return maybe_convert_to_torch_tensor(weight, tuple(slice_obj))


def load_weight_scales_fp8_qdq(weights: List[Dict]):
    input_scale, weight_scale = [], []
    for w in weights:
        if "input_scale" in w:
            input_scale.append(w["input_scale"][...].reshape([]))
        if "weight_scale" in w:
            weight_scale.append(w["weight_scale"][...].reshape([]))
    return input_scale, weight_scale


def load_weight_scales_nvfp4(weights: List[Dict],
                             tp_size: int = 1,
                             tp_rank: int = 0,
                             tp_mode: Optional[TensorParallelMode] = None):
    # For concatenated weights (qkv_proj / up_gate_proj), the global scaling factors and input scaling factors should be shared.
    input_scale = None
    weight_scale_2 = None
    weight_scale = []

    for w in weights:
        if "input_scale" in w:
            if input_scale is None:
                input_scale = w["input_scale"][...]
            else:
                assert input_scale == w["input_scale"][
                    ...], "The input_scale should be same for all the weights"
        if "weight_scale" in w:
            ws = load_weight_shard(w["weight_scale"], tp_size, tp_rank,
                                   tp_mode).contiguous()
            assert ws.dtype == torch.float8_e4m3fn  # TODO: or e8m0 for mxfp4 recipe?
            weight_scale.append(ws.view(fp4_utils.float4_sf_dtype))
        if "weight_scale_2" in w:
            if weight_scale_2 is None:
                weight_scale_2 = w["weight_scale_2"][...]
            else:
                assert weight_scale_2 == w["weight_scale_2"][
                    ...], "The weight_scale_2 should be same for all the weights"

    # Compute scaling factor and alpha required by GEMM kernels
    # TODO: ModelOpt's o_proj.weight_scale_2 is bfloat16, which should be float32
    alpha = input_scale.float() * weight_scale_2.float()
    # modelopt ckpt stores amax/(448*6), convert to (448*6)/amax
    input_scale = 1.0 / input_scale

    return input_scale, weight_scale, alpha


class Linear(nn.Module):

<<<<<<< HEAD
    def __init__(self,
                 in_features: int,
                 out_features: int,
                 bias: bool = True,
                 dtype: torch.dtype = None,
                 mapping: Optional[Mapping] = None,
                 gather_output: bool = False,
                 tensor_parallel_mode: Optional[TensorParallelMode] = None,
                 quant_config: Optional[QuantConfig] = None,
                 weights_loading_config: Optional[WeightsLoadingConfig] = None,
                 is_expert: bool = False,
                 skip_create_weights: bool = False,
                 use_custom_cublas_mm: bool = False):
=======
    def __init__(
        self,
        in_features: int,
        out_features: int,
        bias: bool = True,
        dtype: torch.dtype = None,
        parallel_config: Optional[ParallelConfig] = None,
        quant_config: Optional[QuantConfig] = None,
        weights_loading_config: Optional[WeightsLoadingConfig] = None,
        is_expert: bool = False,
        skip_create_weights: bool = False,
        use_custom_cublas_mm: bool = False,
    ):
>>>>>>> b331d62f
        from ..distributed import AllReduce

        super().__init__()
        self.has_bias = bias
        self.dtype = dtype
        self.mapping = mapping or Mapping()
        # could be modified later
        self.quant_config = quant_config
        self.weights_loading_config = weights_loading_config or WeightsLoadingConfig(
        )
        self.tp_size = self.mapping.tp_size
        self.tp_rank = self.mapping.tp_rank
        self.tp_mode = tensor_parallel_mode
        self.gather_output = gather_output

        local_in_features = in_features
        local_out_features = out_features

        if self.tp_mode == TensorParallelMode.ROW:
            assert in_features % self.tp_size == 0, (
                f'in_features {in_features} must be divisible by tp_size {self.tp_size}'
            )
            local_in_features = in_features // self.tp_size
        elif self.tp_mode == TensorParallelMode.COLUMN:
            assert out_features % self.tp_size == 0, (
                f'out_features {out_features} must be divisible by tp_size {self.tp_size}'
            )
            local_out_features = out_features // self.tp_size
        else:
            assert self.tp_mode is None, (
                'unsupported tensor parallel mode: {self.tp_mode}')

        self.in_features = local_in_features
        self.out_features = local_out_features

        self.all_reduce = AllReduce(self.mapping) if not is_expert else None
        self._weights_created = False
        self.is_expert = is_expert
        self.use_custom_cublas_mm = use_custom_cublas_mm

        if not skip_create_weights:
            self.create_weights()

    def create_weights(self):
        if self._weights_created:
            return
        device = torch.device('cuda')
        weight_shape = (self.out_features, self.in_features)
        self.has_any_quant = False
        self.has_fp8_qdq = False
        self.has_fp8_block_scales = False
        self.has_nv_fp4 = False
        # only _create_weights, and load quantized weight directly.
        if self.quant_config and self.quant_config.layer_quant_mode.has_any_quant(
        ):
            self.has_any_quant = True
            qc = self.quant_config
            if qc.layer_quant_mode.has_fp8_qdq():
                self.has_fp8_qdq = True
                self.weight = Parameter(torch.empty(weight_shape,
                                                    dtype=torch.float8_e4m3fn,
                                                    device=device),
                                        requires_grad=False)
                self.weight_scale = Parameter(torch.tensor(1.,
                                                           dtype=torch.float32,
                                                           device=device),
                                              requires_grad=False)
                self.input_scale = Parameter(torch.tensor(1.,
                                                          dtype=torch.float32,
                                                          device=device),
                                             requires_grad=False)
                self.inv_input_scale = Parameter(torch.tensor(
                    1., dtype=torch.float32, device=device),
                                                 requires_grad=False)
            elif qc.layer_quant_mode.has_fp8_block_scales():
                self.has_fp8_block_scales = True

                self.weight = Parameter(torch.empty(weight_shape,
                                                    dtype=torch.float8_e4m3fn,
                                                    device=device),
                                        requires_grad=False)
                scale_shape = (math.ceil(self.out_features / 128),
                               math.ceil(self.in_features / 128))
                self.weight_scale = Parameter(torch.empty(scale_shape,
                                                          dtype=torch.float32,
                                                          device=device),
                                              requires_grad=False)
                # Not really used for Gemm now.
                # Only used to quantize output of FP8 attention.
                self.input_scale = Parameter(torch.tensor(1.,
                                                          dtype=torch.float32,
                                                          device=device),
                                             requires_grad=False)
                self.inv_input_scale = Parameter(torch.tensor(
                    1., dtype=torch.float32, device=device),
                                                 requires_grad=False)

            elif qc.layer_quant_mode.has_nvfp4():
                self.has_nv_fp4 = True
                self.scaling_vector_size = 16
                assert self.in_features % self.scaling_vector_size == 0, f"in_features {self.in_features} must be divisible by scaling_vector_size {self.scaling_vector_size}"

                # Quantized weights
                self.weight = Parameter(torch.empty(
                    [self.out_features, self.in_features // 2],
                    dtype=fp4_utils.float4_e2m1x2,
                    device=device),
                                        requires_grad=False)

                # FP8 per-block scaling factors. dtype must be aligned with SF_DTYPE
                # Padding is required. See computeSFSize in quantization.h
                nrows = fp4_utils.pad_up(self.out_features, 128)
                ncols = fp4_utils.pad_up(
                    self.in_features // self.scaling_vector_size, 4)
                self.weight_scale = Parameter(torch.empty(
                    [nrows * ncols],
                    dtype=fp4_utils.float4_sf_dtype,
                    device=device),
                                              requires_grad=False)

                # FP32 per-tensor global scaling factor = 448*6/amax_input
                self.input_scale = Parameter(torch.empty([1],
                                                         dtype=torch.float32,
                                                         device=device),
                                             requires_grad=False)
                self.inv_input_scale = Parameter(torch.empty(
                    [1], dtype=torch.float32, device=device),
                                                 requires_grad=False)

                # (amax_input*amax_weight) / (448*6*448*6)
                self.alpha = Parameter(torch.empty([1],
                                                   dtype=torch.float32,
                                                   device=device),
                                       requires_grad=False)
            else:
                # TODO(zhenhuanc): support other quant mode
                raise ValueError(f'unsupported quant mode: {qc.quant_mode}')
        else:
            self.weight = Parameter(torch.empty(weight_shape,
                                                dtype=self.dtype,
                                                device=device),
                                    requires_grad=False)

        if self.has_bias:
            self.bias = Parameter(torch.empty((self.out_features, ),
                                              dtype=self.dtype,
                                              device=device),
                                  requires_grad=False)
        else:
            self.register_parameter("bias", None)
        self._weights_created = True

    def apply_linear(self, input, weight, bias):
        if self.has_any_quant:
            qc = self.quant_config
            if self.has_fp8_qdq:
                if input.dtype != torch.float8_e4m3fn:
                    qinput, _ = torch.ops.tensorrt_llm.static_quantize_e4m3_per_tensor(
                        input, self.input_scale)
                else:
                    qinput = input
                # This op does not support bias now.
                output = torch.ops.trtllm.cublas_scaled_mm(
                    qinput,
                    weight.t(),
                    scale_a=self.input_scale,
                    scale_b=self.weight_scale,
                    bias=None,
                    out_dtype=self.dtype or input.dtype,
                )
                if bias is not None:
                    output = output + bias
            elif self.has_fp8_block_scales:
                if input.dtype == torch.float8_e4m3fn:
                    input = input.to(torch.bfloat16) * self.input_scale
                assert input.dtype == torch.bfloat16

                act_input_fp8, act_input_sf = torch.ops.trtllm.fp8_quantize_1x128(
                    input)

                output = torch.ops.trtllm.fp8_block_scaling_gemm(
                    act_input_fp8, self.weight, act_input_sf, self.weight_scale)
                if bias is not None:
                    output = output + bias
            elif self.has_nv_fp4:
                if isinstance(input, Fp4QuantizedTensor):
                    act_fp4, act_sf = input.fp4_tensor, input.scaling_factor
                else:
                    act_fp4, act_sf = torch.ops.trtllm.fp4_quantize(
                        input, self.input_scale, self.scaling_vector_size,
                        False)

                output = torch.ops.trtllm.nvfp4_gemm(act_fp4, self.weight,
                                                     act_sf, self.weight_scale,
                                                     self.alpha, False,
                                                     self.dtype)
                if bias is not None:
                    output = output + bias
            else:
                # TODO(zhenhuanc): support other quant mode
                raise ValueError(f'unsupported quant mode: {qc.quant_mode}')
        else:
            # TODO: remove custom cublas_mm when default heuristics is good enough
            if self.use_custom_cublas_mm:
                output = torch.ops.trtllm.cublas_mm(input,
                                                    self.weight.t(),
                                                    bias,
                                                    out_dtype=None)
            else:
                output = F.linear(input, self.weight, bias)
        return output

    def forward(
        self,
        input: Union[torch.Tensor, Fp4QuantizedTensor],
        *,
        all_reduce_params: Optional[AllReduceParams] = None,
    ) -> torch.Tensor:
        from ..distributed import allgather

        if self.tp_mode == TensorParallelMode.ROW:
            bias = None if (self.tp_rank > 0) else self.bias
            if not self.is_expert:
                if self.tp_size > 1:
                    fuse_bias_into_all_reduce = (
                        bias is not None and all_reduce_params is not None
                        and (all_reduce_params.fusion_op
                             == AllReduceFusionOp.RESIDUAL_RMS_NORM))
                    if fuse_bias_into_all_reduce:
                        all_reduce_params.bias = bias
                        bias = None
                else:
                    assert all_reduce_params is None or all_reduce_params.enable_allreduce is False, "Cannot fuse norm/residual/bias ops into allreduce op since we do not call allreduce op when tp_size is 1."
                output = self.apply_linear(input, self.weight, bias)
                output = self.all_reduce(
                    output,
                    all_reduce_params=all_reduce_params,
                )
            else:
                output = self.apply_linear(input, self.weight, bias)
        elif self.tp_mode == TensorParallelMode.COLUMN:
            output = self.apply_linear(input, self.weight, self.bias)
            if self.gather_output:
                output = allgather(output, self.mapping)
        else:
            output = self.apply_linear(input, self.weight, self.bias)

        return output

    def load_weights(self, weights: List[Dict]):
        assert self._weights_created

        def copy(dst: Parameter, src: torch.Tensor):
            assert dst.dtype == src.dtype, f"Incompatible dtype. dst: {dst.dtype}, src: {src.dtype}"
            dst.data.copy_(src)

        weight_mode = self.weights_loading_config.weight_mode
        quant_mode = self.quant_config.quant_mode if self.quant_config else None
        # load weight shard onto GPU to speed up operations on the shards
        device = torch.device('cuda')

        if weight_mode == WeightMode.VANILLA:
            assert len(weights) == 1

            weight = load_weight_shard(weights[0]['weight'], self.tp_size,
                                       self.tp_rank, self.tp_mode, device)
            copy(self.weight, weight)

            if self.bias is not None:
                bias = load_weight_shard(weights[0]['bias'], self.tp_size,
                                         self.tp_rank, self.tp_mode, device)
                copy(self.bias, bias)

            if quant_mode:
                if quant_mode.has_fp8_qdq():
                    input_scale, weight_scale = load_weight_scales_fp8_qdq(
                        weights)
                    copy(self.input_scale, input_scale[0])
                    copy(self.weight_scale, weight_scale[0])
                    self.inv_input_scale.data = 1.0 / self.input_scale
                elif quant_mode.has_nvfp4():
                    input_scale, weight_scale, alpha = load_weight_scales_nvfp4(
                        weights,
                        tp_size=self.tp_size,
                        tp_rank=self.tp_rank,
                        tp_mode=self.tp_mode)
                    assert len(weights) == 1
                    weight_scale = weight_scale[0]
                    # Swizzle weight scale
                    weight_scale = torch.ops.tensorrt_llm.nvfp4_block_scale_interleave(
                        weight_scale)
                    copy(self.input_scale, input_scale)
                    copy(self.weight_scale, weight_scale)
                    self.inv_input_scale.data = self.input_scale / E2M1_MAX
                    copy(self.alpha, alpha)

                elif quant_mode.has_fp8_block_scales():
                    # `weight_scale_inv` for DS recipe and  `weight_scale` for ModelOpt recipe.
                    # Actually they hold identical values of data_amax / 448.
                    scale_name = "weight_scale_inv"
                    if scale_name not in weights[0]:
                        scale_name = "weight_scale"
                    weight_scale = load_weight_shard(weights[0][scale_name],
                                                     self.tp_size, self.tp_rank,
                                                     self.tp_mode, device)
                    copy(self.weight_scale, weight_scale)
                    if "input_scale" in weights[0]:
                        copy(self.input_scale, weights[0]["input_scale"])
                        self.inv_input_scale.data = 1.0 / self.input_scale

        elif weight_mode == WeightMode.FUSED_QKV_LINEAR:
            assert len(weights) == 3

            q_weight = load_weight_shard(weights[0]['weight'], self.tp_size,
                                         self.tp_rank, self.tp_mode, device)
            k_weight = load_weight_shard(weights[1]['weight'], self.tp_size,
                                         self.tp_rank, self.tp_mode, device)
            v_weight = load_weight_shard(weights[2]['weight'], self.tp_size,
                                         self.tp_rank, self.tp_mode, device)

            if quant_mode:
                if quant_mode.has_fp8_qdq():
                    input_scale, weight_scale = load_weight_scales_fp8_qdq(
                        weights)
                    copy(self.input_scale, max(input_scale))
                    copy(self.weight_scale, max(weight_scale))
                    q_weight = q_weight.to(self.dtype) * weight_scale[0]
                    k_weight = k_weight.to(self.dtype) * weight_scale[1]
                    v_weight = v_weight.to(self.dtype) * weight_scale[2]
                elif quant_mode.has_nvfp4():
                    input_scale, weight_scale, alpha = load_weight_scales_nvfp4(
                        weights,
                        tp_size=self.tp_size,
                        tp_rank=self.tp_rank,
                        tp_mode=self.tp_mode)
                    # Swizzle weight scales after concatenation
                    weight_scale = torch.cat(weight_scale, 0)
                    weight_scale = torch.ops.tensorrt_llm.nvfp4_block_scale_interleave(
                        weight_scale)
                    copy(self.input_scale, input_scale)
                    copy(self.weight_scale, weight_scale)
                    copy(self.alpha, alpha)
                elif quant_mode.has_fp8_block_scales():
                    scale_name = "weight_scale_inv"
                    if scale_name not in weights[0]:
                        scale_name = "weight_scale"
                    q_scale = load_weight_shard(weights[0][scale_name],
                                                self.tp_size, self.tp_rank,
                                                self.tp_mode).contiguous()
                    k_scale = load_weight_shard(weights[1][scale_name],
                                                self.tp_size, self.tp_rank,
                                                self.tp_mode).contiguous()
                    v_scale = load_weight_shard(weights[2][scale_name],
                                                self.tp_size, self.tp_rank,
                                                self.tp_mode).contiguous()
                    fused_fp8_block_scale = torch.cat(
                        (q_scale, k_scale, v_scale))
                    copy(self.weight_scale, fused_fp8_block_scale)

            fused_weight = torch.cat((q_weight, k_weight, v_weight))

            if quant_mode and quant_mode.has_fp8_qdq():
                fused_weight = (fused_weight / self.weight_scale).to(
                    torch.float8_e4m3fn)

            copy(self.weight, fused_weight)

            if self.bias is not None:
                q_bias = load_weight_shard(weights[0]['bias'], self.tp_size,
                                           self.tp_rank, self.tp_mode, device)
                k_bias = load_weight_shard(weights[1]['bias'], self.tp_size,
                                           self.tp_rank, self.tp_mode, device)
                v_bias = load_weight_shard(weights[2]['bias'], self.tp_size,
                                           self.tp_rank, self.tp_mode, device)
                copy(self.bias, torch.cat((q_bias, k_bias, v_bias)))
        elif weight_mode == WeightMode.FUSED_GATE_UP_LINEAR:
            assert len(weights) == 2

            gate_weight = load_weight_shard(weights[0]['weight'], self.tp_size,
                                            self.tp_rank, self.tp_mode, device)
            up_weight = load_weight_shard(weights[1]['weight'], self.tp_size,
                                          self.tp_rank, self.tp_mode, device)
            if quant_mode:
                if quant_mode.has_fp8_qdq():
                    input_scale, weight_scale = load_weight_scales_fp8_qdq(
                        weights)
                    copy(self.input_scale, max(input_scale))
                    copy(self.weight_scale, max(weight_scale))
                    gate_weight = gate_weight.to(self.dtype) * weight_scale[0]
                    up_weight = up_weight.to(self.dtype) * weight_scale[1]
                elif quant_mode.has_nvfp4():
                    input_scale, weight_scale, alpha = load_weight_scales_nvfp4(
                        weights,
                        tp_size=self.tp_size,
                        tp_rank=self.tp_rank,
                        tp_mode=self.tp_mode)
                    # Swizzle weight scales after concatenation
                    weight_scale = torch.cat(weight_scale, 0)
                    weight_scale = torch.ops.tensorrt_llm.nvfp4_block_scale_interleave(
                        weight_scale)
                    copy(self.input_scale, input_scale)
                    copy(self.weight_scale, weight_scale)
                    copy(self.alpha, alpha)
                elif quant_mode.has_fp8_block_scales():
                    scale_name = "weight_scale_inv"
                    if scale_name not in weights[0]:
                        scale_name = "weight_scale"
                    left_scale = load_weight_shard(weights[0][scale_name],
                                                   self.tp_size, self.tp_rank,
                                                   self.tp_mode, device)
                    right_scale = load_weight_shard(weights[1][scale_name],
                                                    self.tp_size, self.tp_rank,
                                                    self.tp_mode, device)
                    fused_scale = torch.cat([left_scale, right_scale], dim=0)
                    copy(self.weight_scale, fused_scale)

            fused_weight = torch.cat((gate_weight, up_weight))

            if quant_mode and quant_mode.has_fp8_qdq():
                fused_weight = (fused_weight / self.weight_scale).to(
                    torch.float8_e4m3fn)

            copy(self.weight, fused_weight)

            if self.bias is not None:
                gate_bias = load_weight_shard(weights[0]['bias'], self.tp_size,
                                              self.tp_rank, self.tp_mode,
                                              device)
                up_bias = load_weight_shard(weights[1]['bias'], self.tp_size,
                                            self.tp_rank, self.tp_mode, device)
                copy(self.bias, torch.cat((up_bias, gate_bias)))
        else:
            raise ValueError(f'unsupported weight mode: {weight_mode}')<|MERGE_RESOLUTION|>--- conflicted
+++ resolved
@@ -138,35 +138,21 @@
 
 class Linear(nn.Module):
 
-<<<<<<< HEAD
-    def __init__(self,
-                 in_features: int,
-                 out_features: int,
-                 bias: bool = True,
-                 dtype: torch.dtype = None,
-                 mapping: Optional[Mapping] = None,
-                 gather_output: bool = False,
-                 tensor_parallel_mode: Optional[TensorParallelMode] = None,
-                 quant_config: Optional[QuantConfig] = None,
-                 weights_loading_config: Optional[WeightsLoadingConfig] = None,
-                 is_expert: bool = False,
-                 skip_create_weights: bool = False,
-                 use_custom_cublas_mm: bool = False):
-=======
     def __init__(
         self,
         in_features: int,
         out_features: int,
         bias: bool = True,
         dtype: torch.dtype = None,
-        parallel_config: Optional[ParallelConfig] = None,
+        mapping: Optional[Mapping] = None,
+        gather_output: bool = False,
+        tensor_parallel_mode: Optional[TensorParallelMode] = None,
         quant_config: Optional[QuantConfig] = None,
         weights_loading_config: Optional[WeightsLoadingConfig] = None,
         is_expert: bool = False,
         skip_create_weights: bool = False,
         use_custom_cublas_mm: bool = False,
     ):
->>>>>>> b331d62f
         from ..distributed import AllReduce
 
         super().__init__()
