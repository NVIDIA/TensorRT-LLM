--- conflicted
+++ resolved
@@ -1797,11 +1797,8 @@
         allreduce_strategy: AllReduceStrategy = AllReduceStrategy.AUTO,
         force_dynamic_quantization: bool = False,
         use_cute_dsl_blockscaling_mm: bool = False,
-<<<<<<< HEAD
         use_cute_dsl_nvfp4_blockscaling_mm: bool = False,
-=======
         disable_deep_gemm: bool = False,
->>>>>>> 1b29c2e7
     ):
         from ..distributed import AllReduce
 
@@ -1819,11 +1816,8 @@
         self.gather_output = gather_output
         self.force_dynamic_quantization = force_dynamic_quantization
         self.use_cute_dsl_blockscaling_mm = use_cute_dsl_blockscaling_mm
-<<<<<<< HEAD
         self.use_cute_dsl_nvfp4_blockscaling_mm = use_cute_dsl_nvfp4_blockscaling_mm
-=======
         self.disable_deep_gemm = disable_deep_gemm
->>>>>>> 1b29c2e7
 
         local_in_features = in_features
         local_out_features = out_features
