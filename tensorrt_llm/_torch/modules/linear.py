--- conflicted
+++ resolved
@@ -573,7 +573,6 @@
         assert input.dtype == torch.bfloat16
 
         if get_sm_version() == 100:
-<<<<<<< HEAD
             if module.use_cute_dsl_blockscaling_mm:
                 # TODO (@lmin): replace with cute_dsl gemm
                 act_input_fp8, act_input_sf = torch.ops.trtllm.fp8_quantize_1x128(
@@ -582,7 +581,7 @@
                     act_input_fp8, module.weight, act_input_sf,
                     module.weight_scale)
             else:
-                import deep_gemm
+                from tensorrt_llm import deep_gemm
                 a, a_sf = fp8_utils.per_token_quant_and_transform(input)
                 output = torch.empty((input.shape[0], module.weight.shape[0]),
                                      device=input.device,
@@ -591,17 +590,6 @@
                                       (module.weight, module.weight_scale),
                                       output,
                                       disable_ue8m0_cast=True)
-=======
-            from tensorrt_llm import deep_gemm
-            a, a_sf = fp8_utils.per_token_quant_and_transform(input)
-            output = torch.empty((input.shape[0], module.weight.shape[0]),
-                                 device=input.device,
-                                 dtype=torch.bfloat16)
-            deep_gemm.fp8_gemm_nt((a, a_sf),
-                                  (module.weight, module.weight_scale),
-                                  output,
-                                  disable_ue8m0_cast=True)
->>>>>>> 780d7507
         else:
             act_input_fp8, act_input_sf = torch.ops.trtllm.fp8_quantize_1x128(
                 input)
