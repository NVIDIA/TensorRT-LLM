--- conflicted
+++ resolved
@@ -586,13 +586,10 @@
             act_input_fp8, act_input_sf = torch.ops.trtllm.fp8_quantize_1x128(
                 input)
 
-<<<<<<< HEAD
         if module.use_cute_dsl_fp8_block_scale_gemm:
             output = torch.ops.trtllm.cute_dsl_fp8_gemm_blackwell(
                 act_input_fp8, module.weight, act_input_sf, module.weight_scale)
         else:
-=======
->>>>>>> 2279cec4
             output = torch.ops.trtllm.fp8_block_scaling_gemm(
                 act_input_fp8, module.weight, act_input_sf, module.weight_scale)
         if bias is not None:
