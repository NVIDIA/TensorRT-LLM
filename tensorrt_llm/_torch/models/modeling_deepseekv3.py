# --------------------------------------------------
# Portions of this code were derived from DeepSeek‑V3:
#   https://github.com/deepseek-ai/DeepSeek-V3
#
# MIT License

# Copyright (c) 2023 DeepSeek

# Permission is hereby granted, free of charge, to any person obtaining a copy
# of this software and associated documentation files (the "Software"), to deal
# in the Software without restriction, including without limitation the rights
# to use, copy, modify, merge, publish, distribute, sublicense, and/or sell
# copies of the Software, and to permit persons to whom the Software is
# furnished to do so, subject to the following conditions:

# The above copyright notice and this permission notice shall be included in all
# copies or substantial portions of the Software.

# THE SOFTWARE IS PROVIDED "AS IS", WITHOUT WARRANTY OF ANY KIND, EXPRESS OR
# IMPLIED, INCLUDING BUT NOT LIMITED TO THE WARRANTIES OF MERCHANTABILITY,
# FITNESS FOR A PARTICULAR PURPOSE AND NONINFRINGEMENT. IN NO EVENT SHALL THE
# AUTHORS OR COPYRIGHT HOLDERS BE LIABLE FOR ANY CLAIM, DAMAGES OR OTHER
# LIABILITY, WHETHER IN AN ACTION OF CONTRACT, TORT OR OTHERWISE, ARISING FROM,
# OUT OF OR IN CONNECTION WITH THE SOFTWARE OR THE USE OR OTHER DEALINGS IN THE
# SOFTWARE.
# --------------------------------------------------

import copy
import math
import os
import warnings
from typing import Dict, List, Optional, Tuple

import torch
import torch.nn.functional as F
import triton
import triton.language as tl
from torch import nn
from tqdm import tqdm
from transformers import PretrainedConfig

from tensorrt_llm._ipc_utils import can_access_peer
from tensorrt_llm._utils import get_sm_version
from tensorrt_llm.functional import PositionEmbeddingType
from tensorrt_llm.llmapi.utils import enable_llm_debug
from tensorrt_llm.mapping import Mapping
from tensorrt_llm.models.modeling_utils import QuantConfig
from tensorrt_llm.quantization.utils.fp8_utils import (
    resmooth_to_fp8_e8m0, transform_sf_into_required_layout)

from ..attention_backend import AttentionMetadata
from ..attention_backend.interface import PositionalEmbeddingParams, RopeParams
from ..distributed import (AllReduce, AllReduceFusionOp, AllReduceParams,
                           MoEAllReduce, MoEAllReduceParams, allgather)
from ..model_config import ModelConfig
from ..models.modeling_utils import ModelConfig, QuantConfig
from ..modules.attention import MLA
from ..modules.decoder_layer import DecoderLayer
from ..modules.embedding import Embedding
from ..modules.fused_moe import (DeepSeekV3MoeRoutingMethod, TRTLLMGenFusedMoE,
                                 create_moe,
                                 moe_load_balancer_set_repeated_for_next_layer)
from ..modules.gated_mlp import GatedMLP
from ..modules.linear import Linear, TensorParallelMode, WeightsLoadingConfig
from ..modules.multi_stream_utils import maybe_execute_in_parallel
from ..modules.rms_norm import RMSNorm
from ..peft.lora.layer import LoraLayer
from ..speculative import MTPEagleWorker, MTPSpecMetadata, MTPWorker
from ..utils import AuxStreamType, EventType, Fp4QuantizedTensor
from .modeling_utils import (DecoderModel, DecoderModelForCausalLM,
                             EagerFusionConfig, filter_weights,
                             register_auto_model)


@triton.jit
def weight_dequant_kernel(x_ptr, s_ptr, y_ptr, M, N, BLOCK_SIZE: tl.constexpr):
    """
    Dequantizes weights using the provided scaling factors and stores the result.

    Args:
        x_ptr (tl.pointer): Pointer to the quantized weights.
        s_ptr (tl.pointer): Pointer to the scaling factors.
        y_ptr (tl.pointer): Pointer to the output buffer for dequantized weights.
        M (int): Number of rows in the weight matrix.
        N (int): Number of columns in the weight matrix.
        BLOCK_SIZE (tl.constexpr): Size of the block for tiling.

    Returns:
        None
    """
    pid_m = tl.program_id(axis=0)
    pid_n = tl.program_id(axis=1)
    n = tl.cdiv(N, BLOCK_SIZE)
    offs_m = pid_m * BLOCK_SIZE + tl.arange(0, BLOCK_SIZE)
    offs_n = pid_n * BLOCK_SIZE + tl.arange(0, BLOCK_SIZE)
    offs = offs_m[:, None] * N + offs_n[None, :]
    mask = (offs_m[:, None] < M) & (offs_n[None, :] < N)
    x = tl.load(x_ptr + offs, mask=mask).to(tl.float32)
    s = tl.load(s_ptr + pid_m * n + pid_n)
    y = x * s
    tl.store(y_ptr + offs, y, mask=mask)


def weight_dequant(x: torch.Tensor,
                   s: torch.Tensor,
                   block_size: int = 128) -> torch.Tensor:
    """
    Dequantizes the given weight tensor using the provided scale tensor.

    Args:
        x (torch.Tensor): The quantized weight tensor of shape (M, N).
        s (torch.Tensor): The scale tensor of shape (M, N).
        block_size (int, optional): The block size to use for dequantization. Defaults to 128.

    Returns:
        torch.Tensor: The dequantized weight tensor of the same shape as `x`.

    Raises:
        AssertionError: If `x` or `s` are not contiguous or if their dimensions are not 2.
    """
    assert x.is_contiguous() and s.is_contiguous(
    ), 'Input tensors must be contiguous'
    assert x.dim() == 2 and s.dim() == 2, 'Input tensors must have 2 dimensions'
    M, N = x.size()
    y = torch.empty_like(x, dtype=torch.get_default_dtype())
    grid = lambda meta: (triton.cdiv(M, meta['BLOCK_SIZE']),
                         triton.cdiv(N, meta['BLOCK_SIZE']))
    weight_dequant_kernel[grid](x, s, y, M, N, BLOCK_SIZE=block_size)
    return y


class DeepseekV3MTPHead(nn.Module):

    def __init__(self, model_config: ModelConfig[PretrainedConfig]):
        super().__init__()
        config = model_config.pretrained_config
        self.model_config = model_config

        self.norm = RMSNorm(hidden_size=config.hidden_size,
                            eps=config.rms_norm_eps,
                            dtype=config.torch_dtype)

    @torch.compile(options={"max-autotune": True})
    def get_last_token_states(self, hidden_states, attn_metadata):
        last_tokens = torch.cumsum(
            attn_metadata.seq_lens_cuda,
            dim=0,
            dtype=torch.long,
        ) - 1
        return hidden_states[last_tokens]

    def forward(self,
                hidden_states: torch.Tensor,
                lm_head: Linear,
                attn_metadata: AttentionMetadata,
                return_context_logits: bool = False) -> torch.Tensor:
        if not return_context_logits:
            if attn_metadata is not None:
                hidden_states = self.get_last_token_states(
                    hidden_states, attn_metadata)
            else:
                hidden_states = hidden_states[-1].unsqueeze(0)

        if not (self.model_config.mapping.enable_attention_dp):
            lm_head.gather_output = False
        logits = lm_head(hidden_states)
        if not (self.model_config.mapping.enable_attention_dp):
            lm_head.gather_output = True
        return logits


class DeepseekV3Linear(Linear):
    """
    A wrapper around Linear because we may optionally use min-latency kernels depending on input shapes.
    """

    def __init__(
        self,
        in_features: int,
        out_features: int,
        bias: bool = True,
        dtype: torch.dtype = None,
        mapping: Optional[Mapping] = None,
        tensor_parallel_mode: Optional[TensorParallelMode] = None,
        gather_output: bool = False,  # COLUMN parallel only
        quant_config: Optional[QuantConfig] = None,
        weights_loading_config: Optional[WeightsLoadingConfig] = None,
        reduce_output: bool = True,  # ROW parallel only
        skip_create_weights_in_init: bool = False,
        use_custom_cublas_mm: bool = False,
        lora: Optional[LoraLayer] = None,
    ):
        self.use_cute_dsl_blockscaling_mm = os.getenv(
            "USE_CUTE_DSL_BLOCKSCALING_MM", "0") == "1"
        print(
            f"limin: DeepseekV3Linear, use_cute_dsl_blockscaling_mm: {self.use_cute_dsl_blockscaling_mm}"
        )
        super().__init__(
            in_features,
            out_features,
            bias,
            dtype,
            mapping,
            tensor_parallel_mode,
            gather_output,
            quant_config,
            weights_loading_config,
            reduce_output,
            skip_create_weights_in_init,
            use_custom_cublas_mm,
            lora,
            use_cute_dsl_blockscaling_mm=self.use_cute_dsl_blockscaling_mm)

    def apply_linear(self,
                     input,
                     bias,
                     lora_params: Optional[dict] | None = None,
                     layer_idx: Optional[int] | None = None):
        num_tokens = input.shape[0]
        if (not self.has_any_quant and 1 <= num_tokens <= 16
                and get_sm_version() != 120):
            output = torch.ops.trtllm.dsv3_fused_a_gemm_op(
                input, self.weight.t(), bias, None)
        else:
            output = super().apply_linear(input, bias, lora_params, layer_idx)
        return output


class DeepseekV3Attention(MLA):

    def __init__(
        self,
        model_config: ModelConfig[PretrainedConfig],
        layer_idx: Optional[int] = None,
        aux_stream: Optional[torch.cuda.Stream] = None,
    ):
        config = model_config.pretrained_config
        predicted_tokens_per_seq = model_config.spec_config.num_nextn_predict_layers + 1 if model_config.spec_config is not None else 1
        super().__init__(hidden_size=config.hidden_size,
                         num_attention_heads=config.num_attention_heads,
                         num_key_value_heads=config.num_key_value_heads,
                         qk_rope_head_dim=config.qk_rope_head_dim,
                         qk_nope_head_dim=config.qk_nope_head_dim,
                         q_lora_rank=config.q_lora_rank,
                         kv_lora_rank=config.kv_lora_rank,
                         v_head_dim=config.v_head_dim,
                         predicted_tokens_per_seq=predicted_tokens_per_seq,
                         max_position_embeddings=config.max_position_embeddings,
                         bias=False,
                         pos_embd_params=PositionalEmbeddingParams(
                             type=PositionEmbeddingType.yarn,
                             rope=RopeParams.from_config(config),
                             is_neox=False,
                         ),
                         layer_idx=layer_idx,
                         dtype=config.torch_dtype,
                         config=model_config,
                         aux_stream=aux_stream)
        self.kv_a_proj_with_mqa = DeepseekV3Linear(
            config.hidden_size,
            self.kv_lora_rank + self.qk_rope_head_dim +
            (self.q_lora_rank if not self.is_lite else 0),
            bias=False,
            dtype=config.torch_dtype,
            quant_config=model_config.get_quant_config(),
            skip_create_weights_in_init=model_config.
            skip_create_weights_in_init,
            use_custom_cublas_mm=True,
        )


class Deepseekv3RoutingImpl():

    def __init__(
        self,
        top_k: int,
        n_group: int,
        topk_group: int,
        routed_scaling_factor: float,
        is_fused: bool = True,
    ):
        super().__init__()
        self.top_k = top_k
        self.topk_group = topk_group
        self.n_group = n_group
        self.routed_scaling_factor = routed_scaling_factor
        self.is_fused = is_fused

    def noaux_tc(self, logits, e_score_correction_bias):
        n_group = self.n_group
        scores = F.sigmoid(logits)
        scores_with_bias = scores + e_score_correction_bias
        scores_shape = list(scores_with_bias.shape)

        if enable_llm_debug():
            has_nan = torch.isnan(scores_with_bias).any()
            if has_nan:
                warnings.warn(
                    "Detected NAN in the tensor scores_with_bias. Please check if it matches the expectation."
                )

        if not self.is_fused:
            group_scores = torch.sum(torch.topk(
                scores_with_bias.view(scores_shape[:-1] +
                                      [n_group, scores_shape[-1] // n_group]),
                k=2,
                dim=-1,
                largest=True,
                sorted=True)[0],
                                     dim=-1)
            _, group_idx = torch.topk(group_scores,
                                      k=self.topk_group,
                                      dim=-1,
                                      largest=True,
                                      sorted=True)
            group_mask = torch.zeros_like(group_scores)
            group_mask.scatter_(-1, group_idx, 1)
            score_mask = group_mask.unsqueeze(-1).expand(
                scores_shape[:-1] +
                [n_group, scores_shape[-1] // n_group]).reshape(scores_shape)
            scores_with_bias = scores_with_bias * score_mask
            _, topk_idx = torch.topk(scores_with_bias,
                                     k=self.top_k,
                                     dim=-1,
                                     largest=True,
                                     sorted=True)
            new_mask = torch.zeros_like(scores)
            new_mask.scatter_(-1, topk_idx, 1)
            scores = scores * new_mask
            score_sum = torch.sum(scores, dim=-1, keepdim=True) + 1e-20
            scores = scores / score_sum * \
                self.routed_scaling_factor
            topk_values, topk_indices = torch.topk(scores,
                                                   k=self.top_k,
                                                   dim=-1,
                                                   largest=True)
            return topk_values, topk_indices
        else:
            topk_values, topk_indices = torch.ops.trtllm.noaux_tc_op(
                scores, scores_with_bias, n_group, self.topk_group, self.top_k,
                self.routed_scaling_factor)
            return topk_values, topk_indices

    def apply(
        self, logits: torch.Tensor, e_score_correction_bias: torch.Tensor
    ) -> tuple[torch.Tensor, torch.Tensor]:
        topk_values, topk_indices = self.noaux_tc(logits,
                                                  e_score_correction_bias)
        return topk_indices.to(torch.int32), topk_values.to(torch.float32)


class DeepseekV3Gate(DeepSeekV3MoeRoutingMethod):

    def __init__(
        self,
        hidden_size: int,
        num_experts: int,
        top_k: int,
        n_group: int,
        topk_group: int,
        routed_scaling_factor: float,
        dtype: Optional[torch.dtype] = None,
        fuse_routing_kernel: bool = True,
        apply_routing: bool = False,
        moe_backend: str = 'CUTLASS',
    ):
        super().__init__(top_k=top_k)
        self.weight = nn.Parameter(torch.empty((num_experts, hidden_size),
                                               dtype=dtype),
                                   requires_grad=False)
        self.moe_backend = moe_backend
        if moe_backend == 'TRTLLM':
            bias_dtype = torch.bfloat16
        else:
            bias_dtype = torch.float32

        self.e_score_correction_bias = nn.Parameter(torch.empty(
            (num_experts), dtype=bias_dtype),
                                                    requires_grad=False)

        assert not apply_routing, "DeepseekV3Gate routing is called inside MoE"

        # TODO: e_score_correction_bias belongs in this gate class but is required by the routing impl.
        # To avoid weight-loading issues, we treat this gate as the BaseMoeRoutingMethod and dispatch to the routing impl.
        # This is a temporary hack that should be refactored later.
        self.routing_impl = Deepseekv3RoutingImpl(
            top_k=top_k,
            n_group=n_group,
            topk_group=topk_group,
            routed_scaling_factor=routed_scaling_factor,
            is_fused=fuse_routing_kernel)

    def forward(self, hidden_states: torch.Tensor) -> torch.Tensor:
        logits = torch.ops.trtllm.dsv3_router_gemm_op(hidden_states,
                                                      self.weight.t(),
                                                      bias=None,
                                                      out_dtype=torch.float32)
        return logits

    def load_weights(self, weights: List[Dict]):
        assert len(weights) == 1

        self.weight.copy_(weights[0]["weight"][:])

        self.e_score_correction_bias.copy_(
            weights[0]["e_score_correction_bias"][:].to(
                self.e_score_correction_bias.dtype))

    def apply(self, logits: torch.Tensor) -> tuple[torch.Tensor, torch.Tensor]:
        # topk routing
        return self.routing_impl.apply(logits, self.e_score_correction_bias)

    @property
    def routing_method(self) -> DeepSeekV3MoeRoutingMethod:
        return self

    def get_experts_per_token(self):
        return self.routing_impl.top_k


class Deepseekv3MoE(nn.Module):

    def __init__(self,
                 *,
                 num_experts: int,
                 top_k: int,
                 hidden_size: int,
                 intermediate_size: int,
                 shared_expert_intermediate_size: int,
                 aux_stream_dict: Dict[AuxStreamType, torch.cuda.Stream],
                 dtype: Optional[torch.dtype] = None,
                 model_config: ModelConfig = ModelConfig(),
                 override_quant_config: Optional[QuantConfig] = None,
                 layer_idx: Optional[int] = None):
        from ..distributed import AllReduce

        super().__init__()

        self.use_cute_dsl_blockscaling_mm = os.getenv(
            "USE_CUTE_DSL_BLOCKSCALING_MM", "0") == "1"
        print(
            f"limin: Deepseekv3MoE, use_cute_dsl_blockscaling_mm: {self.use_cute_dsl_blockscaling_mm}"
        )

        config = model_config.pretrained_config
        self.top_k = top_k
        self.use_dp = model_config.mapping.enable_attention_dp
        self.gate = DeepseekV3Gate(
            hidden_size,
            num_experts,
            top_k=top_k,
            n_group=config.n_group,
            topk_group=config.topk_group,
            routed_scaling_factor=config.routed_scaling_factor,
            dtype=dtype,
            fuse_routing_kernel=True,
            apply_routing=False,
            moe_backend=model_config.moe_backend)
        self.experts = create_moe(
            num_experts=num_experts,
            routing_method=self.gate.routing_method,
            hidden_size=hidden_size,
            intermediate_size=intermediate_size,
            dtype=dtype,
            reduce_results=
            False,  # In both low‑latency and attention‑DP modes, FusedMoE skips the in‑op all‑reduce.
            model_config=model_config,
            override_quant_config=override_quant_config,
            aux_stream=aux_stream_dict[AuxStreamType.MoeChunkingOverlap],
            layer_idx=layer_idx)

        self.mapping = model_config.mapping

        # FIXME: incompatible with mixed quantization mode (including excluding modules from quantization)
        block_size = 1
        if model_config.quant_config and model_config.quant_config.group_size is not None:
            block_size = model_config.quant_config.group_size

        shared_tp_size, self.shared_output_scale = self._compute_shared_expert_tp_size(
            shared_expert_intermediate_size, block_size)

        self.shared_experts = GatedMLP(
            hidden_size=hidden_size,
            intermediate_size=shared_expert_intermediate_size,
            bias=False,
            dtype=dtype,
            config=model_config,
            overridden_tp_size=shared_tp_size,
            reduce_output=False,
            use_cute_dsl_blockscaling_mm=self.use_cute_dsl_blockscaling_mm)

        self.allreduce = AllReduce(mapping=model_config.mapping,
                                   strategy=model_config.allreduce_strategy)
        self.aux_stream = aux_stream_dict[AuxStreamType.MoeShared]
        self.event_dict = {
            key: torch.cuda.Event()
            for key in [EventType.Main, EventType.MoeShared]
        }

    def _compute_shared_expert_tp_size(self, intermediate_size: int,
                                       block_size: int) -> int:
        """
        In the case of Deepseek-R1, the TP size of MLP is capped by intermediate_size // block_size.
        For example, when the intermediate_size is 2048 and block scaling size is 128,
        TP sizes are limited to {1, 2, 4, 8, 16} because of 2048/128 = 16.

        Args:
            intermediate_size (int): MLP intermediate size.
            block_size (int): The quantization block scale size. In the case of Deepseek FP8 recipe,
                it's 128. For NVFP4, it's 16.

        Returns:
            int: The computed tp_size.
        """

        assert intermediate_size % block_size == 0, "intermediate_size must be divisible by block_size."

        shared_output_scale = None
        # The block scale size is 128, which requires shared_expert_intermediate_size to be divisible by 128.
        if self.use_dp:
            # If using attention DP, the shared experts also use DP instead of TP.
            shared_tp_size = 1
        else:
            # Due to the restriction of block scale size (i.e., 128), the supported TP sizes only include 1, 2, 4, 8, and 16.
            # The math.gcd operation ensures that shared_tp_size falls in the supported TP sizes.
            shared_tp_size = math.gcd(
                intermediate_size // block_size,
                self.mapping.tp_size,
            )
            # If shared_tp_size has been overridden, the output of shared experts needs to be scaled down accordingly before all-reduce.
            if shared_tp_size != self.mapping.tp_size:
                shared_output_scale = shared_tp_size / self.mapping.tp_size

        return shared_tp_size, shared_output_scale

    def compute_routed_output(self, hidden_states, hidden_states_fp4,
                              all_rank_num_tokens, all_rank_max_num_tokens,
                              do_finalize):
        # max-throughput
        use_dp_padding = False
        if self.use_dp and self.mapping.tp_size > 1:
            if isinstance(self.experts, TRTLLMGenFusedMoE):
                hidden_states = allgather(hidden_states,
                                          self.mapping,
                                          dim=0,
                                          sizes=all_rank_num_tokens)

        router_logits = self.gate(hidden_states)

        routed_output = self.experts(
            hidden_states_fp4 or hidden_states,
            router_logits,
            do_finalize=do_finalize,
            output_dtype=hidden_states.dtype,
            all_rank_num_tokens=all_rank_num_tokens,
            all_rank_max_num_tokens=all_rank_max_num_tokens,
            use_dp_padding=use_dp_padding,
        )

        return routed_output

    def forward(
        self,
        hidden_states: torch.Tensor,
        hidden_states_fp4: Optional[Fp4QuantizedTensor] = None,
        all_rank_num_tokens: Optional[list[int]] = None,
        all_rank_max_num_tokens: Optional[int] = None,
        final_all_reduce_params: Optional[AllReduceParams] = None,
        do_finalize: Optional[bool] = True,
    ) -> torch.Tensor:
        if not do_finalize:
            assert not self.use_dp

        def _compute_shared_output():
            shared_output = self.shared_experts(hidden_states_fp4
                                                or hidden_states)
            if self.shared_output_scale is not None:
                shared_output *= self.shared_output_scale
            return shared_output

        def _compute_routed_output():
            routed_output = self.compute_routed_output(hidden_states,
                                                       hidden_states_fp4,
                                                       all_rank_num_tokens,
                                                       all_rank_max_num_tokens,
                                                       do_finalize)
            return routed_output

        routed_output, shared_output = maybe_execute_in_parallel(
            _compute_routed_output, _compute_shared_output,
            self.event_dict[EventType.Main],
            self.event_dict[EventType.MoeShared], self.aux_stream)

        if not do_finalize:
            return [shared_output, *routed_output]
        else:
            assert shared_output.size() == routed_output.size(
            ), f'unmatched tensor shape'
            final_hidden_states = shared_output + routed_output
            if not self.use_dp and self.mapping.tp_size > 1:
                final_hidden_states = self.allreduce(
                    final_hidden_states,
                    all_reduce_params=final_all_reduce_params)

            return final_hidden_states


class DeepseekV3DecoderLayer(DecoderLayer):

    def __init__(self, model_config: ModelConfig[PretrainedConfig],
                 layer_idx: int, aux_stream_dict: Dict[AuxStreamType,
                                                       torch.cuda.Stream]):
        super().__init__()
        self.model_config = model_config
        config = model_config.pretrained_config

        self.hidden_size = config.hidden_size
        self.moe_intermediate_size = config.moe_intermediate_size
        self.num_experts = config.n_routed_experts
        self.num_shared_experts = config.n_shared_experts
        self.top_k = config.num_experts_per_tok

        self.mapping = model_config.mapping
        mapping = self.mapping

        self.self_attn = DeepseekV3Attention(
            model_config,
            layer_idx=layer_idx,
            aux_stream=aux_stream_dict[AuxStreamType.Attention])
        self.enable_attention_dp = mapping.enable_attention_dp

        self.mlp_tp_size = mapping.tp_size
        self.is_p2p_supported = can_access_peer(mapping)

        self.fusion_config = EagerFusionConfig()
        self.enable_fusion = os.environ.get(
            "TRTLLM_DEEPSEEK_EAGER_FUSION_DISABLED", "0") == "0"
        self.enable_fusion &= not self.enable_attention_dp

        # FIXME: incompatible with mixed quantization mode
        quant_config = self._get_decoder_layer_quant_config(
            model_config, layer_idx)
        self.is_nvfp4 = quant_config.layer_quant_mode.has_nvfp4()

        self.use_cute_dsl_blockscaling_mm = os.getenv(
            "USE_CUTE_DSL_BLOCKSCALING_MM", "0") == "1"
        print(
            f"limin: DeepseekV3DecoderLayer, use_cute_dsl_blockscaling_mm: {self.use_cute_dsl_blockscaling_mm}"
        )

        has_tp = mapping.has_tp()

        if (config.n_routed_experts is not None
                and layer_idx >= config.first_k_dense_replace
                and layer_idx % config.moe_layer_freq == 0):

            self.fusion_config.PRE_MOE_FUSION = self.enable_fusion and has_tp
            self.fusion_config.POST_MOE_FUSION = self.fusion_config.PRE_MOE_FUSION

            self.mlp = Deepseekv3MoE(
                num_experts=self.num_experts,
                top_k=self.top_k,
                hidden_size=self.hidden_size,
                intermediate_size=self.moe_intermediate_size,
                shared_expert_intermediate_size=self.moe_intermediate_size *
                self.num_shared_experts,
                dtype=config.torch_dtype,
                model_config=model_config,
                override_quant_config=quant_config,
                aux_stream_dict=aux_stream_dict,
                layer_idx=layer_idx)
        else:
            block_size = 1
            if quant_config and quant_config.group_size is not None:
                block_size = quant_config.group_size
            self.mlp_tp_size = self._compute_mlp_tp_size(
                config.intermediate_size, block_size)

            has_mlp_tp = self.mlp_tp_size > 1
            self.fusion_config.PRE_MLP_FUSION = self.enable_fusion and has_mlp_tp and self.is_nvfp4
            self.fusion_config.POST_MLP_FUSION = self.enable_fusion and has_mlp_tp

            self.mlp = GatedMLP(
                hidden_size=config.hidden_size,
                intermediate_size=config.intermediate_size,
                bias=False,
                dtype=config.torch_dtype,
                config=model_config,
                overridden_tp_size=self.mlp_tp_size,
                reduce_output=True,
                use_cute_dsl_blockscaling_mm=self.use_cute_dsl_blockscaling_mm)

        self.input_layernorm = RMSNorm(hidden_size=config.hidden_size,
                                       eps=config.rms_norm_eps,
                                       dtype=config.torch_dtype)

        self.disable_attn_allreduce = (self.fusion_config.PRE_MOE_FUSION
                                       or self.fusion_config.PRE_MLP_FUSION
                                       or self.mapping.tp_size == 1
                                       or self.enable_attention_dp)

        self.post_attention_layernorm = RMSNorm(hidden_size=config.hidden_size,
                                                eps=config.rms_norm_eps,
                                                dtype=config.torch_dtype)
        self.layer_idx = layer_idx
        self.allreduce = AllReduce(mapping=model_config.mapping,
                                   strategy=model_config.allreduce_strategy,
                                   dtype=config.torch_dtype)
        self.moe_allreduce = MoEAllReduce(self.mapping)
        self.next_layer_layernorm: RMSNorm = None

    def _get_decoder_layer_quant_config(
            self, model_config: ModelConfig[PretrainedConfig], layer_idx: int):
        """
        The MTP layer in the nvfp4 checkpoint is unquantized. Because the TRTLLM
        moe_backend only supports fp8/fp4 quantization, we need to override
        the quant_config for the MTP layer.
        """
        quant_config = model_config.quant_config

        layer_name = f"model.layers.{layer_idx}"
        if quant_config.is_module_excluded_from_quantization(layer_name):
            return QuantConfig(
                quant_algo=None,
                kv_cache_quant_algo=quant_config.kv_cache_quant_algo,
            )
        else:
            return model_config.quant_config

    def _compute_mlp_tp_size(self, intermediate_size: int,
                             block_size: int) -> int:
        """
        For DeepSeek‑R1, MLP TP size is limited by intermediate_size // block_size
        and must also be multiples of gpus_per_node to avoid expensive inter‑node allreduce.

        Args:
            intermediate_size (int): MLP intermediate size.
            block_size (int): The quantization block scale size. In the case of Deepseek FP8 recipe,
                it's 128. For NVFP4, it's 16.

        Returns:
            int: The computed tp_size.
        """

        assert intermediate_size % block_size == 0, "intermediate_size must be divisible by block_size."
        if self.enable_attention_dp:
            # If using attention DP, the MLP also uses DP instead of TP.
            mlp_tp_size = 1
        else:
            # The two math.gcd operations ensure that mlp_tp_size falls in the candidate TP sizes.
            tp = math.gcd(
                intermediate_size // block_size,
                self.mapping.tp_size,
            )
            mlp_tp_size = math.gcd(
                tp,
                self.mapping.gpus_per_node,
            ) if tp > self.mapping.gpus_per_node else tp  # Avoid costly inter-node TP
        return mlp_tp_size

    def forward(
        self,
        position_ids: torch.IntTensor,
        hidden_states: torch.Tensor,
        attn_metadata: AttentionMetadata,
        residual: torch.Tensor,
        **kwargs,
    ) -> torch.Tensor:
        if residual is None:
            residual = hidden_states
            hidden_states = self.input_layernorm(hidden_states)
        # Self Attention
        hidden_states = self.self_attn(
            position_ids=position_ids,
            hidden_states=hidden_states,
            attn_metadata=attn_metadata,
            all_reduce_params=AllReduceParams(
                enable_allreduce=not (self.disable_attn_allreduce)),
            **kwargs,
        )

        if isinstance(self.mlp, Deepseekv3MoE):
            return self.forward_MoE(
                hidden_states=hidden_states,
                attn_metadata=attn_metadata,
                residual=residual,
            )
        else:
            assert isinstance(self.mlp, GatedMLP)
            return self.forward_mlp(
                hidden_states=hidden_states,
                residual=residual,
            )

    def forward_MoE(
        self,
        hidden_states: torch.Tensor,
        attn_metadata: AttentionMetadata,
        residual: torch.Tensor,
    ) -> torch.Tensor:

        def _run_MoE(hidden_states, hidden_states_fp4, do_finalize):
            return self.mlp(
                hidden_states,
                hidden_states_fp4,
                all_rank_num_tokens=attn_metadata.all_rank_num_tokens,
                all_rank_max_num_tokens=attn_metadata.all_rank_max_num_tokens,
                final_all_reduce_params=AllReduceParams(
                    enable_allreduce=not (self.fusion_config.POST_MOE_FUSION
                                          or self.mapping.tp_size == 1)),
                do_finalize=do_finalize,
            )

        if self.fusion_config.PRE_MOE_FUSION:
            # moe_backend can be either CUTLASS or TRTLLM here
            # TODO: unify the two min-latency MoE backends by enabling quant fusion
            hidden_states, residual = self.allreduce(
                hidden_states,
                all_reduce_params=AllReduceParams(
                    fusion_op=AllReduceFusionOp.RESIDUAL_RMS_NORM,
                    residual=residual,
                    norm_weight=self.post_attention_layernorm.weight,
                    eps=self.post_attention_layernorm.variance_epsilon,
                    trigger_completion_at_end=False,
                ))
        else:
            # No fusion
            hidden_states, residual = self.post_attention_layernorm(
                hidden_states, residual)

        # Note: this fusion pattern is only supported for single-node TRTLLM-nvfp4 backend now
        do_finalize = self.mapping.is_multi_node() or (
            not (hidden_states.shape[0] <= self.moe_allreduce.max_token
                 and self.fusion_config.POST_MOE_FUSION
                 and self.model_config.moe_backend == "TRTLLM"
                 and self.mlp.experts.has_nvfp4 and self.is_p2p_supported))

        hidden_states = _run_MoE(hidden_states,
                                 hidden_states_fp4=None,
                                 do_finalize=do_finalize)

        if self.fusion_config.POST_MOE_FUSION:
            if do_finalize:
                hidden_states, residual = self.allreduce(
                    hidden_states,
                    all_reduce_params=AllReduceParams(
                        fusion_op=AllReduceFusionOp.RESIDUAL_RMS_NORM,
                        residual=residual,
                        norm_weight=self.next_layer_layernorm.weight,
                        eps=self.next_layer_layernorm.variance_epsilon,
                        trigger_completion_at_end=False,
                    ))
            else:
                assert len(
                    hidden_states) == 4, "hidden_states must have 4 elements"

                shared_output = hidden_states[0]
                fc2_output = hidden_states[1]
                expert_scale_factor = hidden_states[2]
                expanded_idx_to_permuted_idx = hidden_states[3]

                moe_all_reduce_params = MoEAllReduceParams(
                    expanded_idx_to_permuted_idx=expanded_idx_to_permuted_idx,
                    expert_scale_factor=expert_scale_factor,
                    shared_expert_output=shared_output,
                    residual=residual,
                    norm_weight=self.next_layer_layernorm.weight,
                    eps=self.next_layer_layernorm.variance_epsilon,
                    is_cutlass_min_latency=False,
                )
                hidden_states, residual = self.moe_allreduce(
                    fc2_output, all_reduce_params=moe_all_reduce_params)
        else:
            if self.next_layer_layernorm is not None:
                hidden_states, residual = self.next_layer_layernorm(
                    hidden_states, residual)

        return hidden_states, residual

    def forward_mlp(
        self,
        hidden_states: torch.Tensor,
        residual: torch.Tensor,
    ) -> torch.Tensor:

        if self.fusion_config.PRE_MLP_FUSION:
            act_fp4, act_sf, residual = self.allreduce(
                hidden_states,
                all_reduce_params=AllReduceParams(
                    fusion_op=AllReduceFusionOp.RESIDUAL_RMS_NORM_QUANT_NVFP4,
                    residual=residual,
                    norm_weight=self.post_attention_layernorm.weight,
                    scale=self.mlp.gate_up_proj.input_scale,
                    eps=self.post_attention_layernorm.variance_epsilon,
                ),
            )
            hidden_states = Fp4QuantizedTensor(act_fp4, act_sf)
        else:
            # No fusion
            # We need to add twoshot allreduce here to avoid modifying MLA logic
            hidden_states, residual = self.post_attention_layernorm(
                hidden_states, residual)

        hidden_states = self.mlp(
            hidden_states,
            final_all_reduce_params=AllReduceParams(enable_allreduce=not (
                self.fusion_config.POST_MLP_FUSION or self.mlp_tp_size == 1)),
        )

        if self.fusion_config.POST_MLP_FUSION:
            hidden_states, residual = self.allreduce(
                hidden_states,
                all_reduce_params=AllReduceParams(
                    fusion_op=AllReduceFusionOp.RESIDUAL_RMS_NORM,
                    residual=residual,
                    norm_weight=self.next_layer_layernorm.weight,
                    eps=self.next_layer_layernorm.variance_epsilon,
                ),
            )
        else:
            if self.next_layer_layernorm is not None:
                hidden_states, residual = self.next_layer_layernorm(
                    hidden_states, residual)

        return hidden_states, residual


class DeepseekV3MTP(DeepseekV3DecoderLayer):

    def __init__(self, model_config: ModelConfig[PretrainedConfig],
                 layer_idx: int, aux_stream_dict: Dict[AuxStreamType,
                                                       torch.cuda.Stream]):
        super().__init__(model_config, layer_idx, aux_stream_dict)
        config = model_config.pretrained_config
        self.hidden_dim = config.hidden_size
        self.moe_intermediate_size = config.moe_intermediate_size
        self.num_experts = config.n_routed_experts
        self.num_shared_experts = config.n_shared_experts
        self.top_k = config.num_experts_per_tok

        self.aux_stream = aux_stream_dict[AuxStreamType.MoeShared]
        self.event_dict = {
            key: torch.cuda.Event()
            for key in [EventType.Main, EventType.MoeShared]
        }

        self.use_cute_dsl_blockscaling_mm = os.getenv(
            "USE_CUTE_DSL_BLOCKSCALING_MM", "0") == "1"
        print(
            f"limin: DeepseekV3MTP, use_cute_dsl_blockscaling_mm: {self.use_cute_dsl_blockscaling_mm}"
        )

        self.enorm = RMSNorm(hidden_size=config.hidden_size,
                             eps=config.rms_norm_eps,
                             dtype=config.torch_dtype)

        self.hnorm = RMSNorm(hidden_size=config.hidden_size,
                             eps=config.rms_norm_eps,
                             dtype=config.torch_dtype)
        if model_config.mapping.enable_attention_dp:
            self.eh_proj = Linear(
                config.hidden_size * 2,
                config.hidden_size,
                bias=False,
                dtype=config.torch_dtype,
                skip_create_weights_in_init=model_config.
                skip_create_weights_in_init,
                use_cute_dsl_blockscaling_mm=self.use_cute_dsl_blockscaling_mm)
        else:
            self.eh_proj = Linear(
                config.hidden_size * 2,
                config.hidden_size,
                bias=False,
                dtype=config.torch_dtype,
                tensor_parallel_mode=TensorParallelMode.ROW,
                mapping=model_config.mapping,
                reduce_output=True,
                skip_create_weights_in_init=model_config.
                skip_create_weights_in_init,
                use_cute_dsl_blockscaling_mm=self.use_cute_dsl_blockscaling_mm)

        self.shared_head = DeepseekV3MTPHead(model_config)

    def forward(
        self,
        input_ids: torch.IntTensor,
        position_ids: torch.IntTensor,
        hidden_states: torch.Tensor,
        embed_tokens: Embedding,
        attn_metadata: AttentionMetadata,
        all_rank_num_tokens: Optional[List[int]] = None,
        all_rank_max_num_tokens: Optional[int] = None,
        **kwargs,
    ) -> Tuple[torch.Tensor, torch.Tensor]:

        def norm_embeds():
            return self.enorm(embed_tokens(input_ids))  #emdedding

        def norm_hidden():
            return self.hnorm(hidden_states)

        inputs_embeds, hidden_states = maybe_execute_in_parallel(
            norm_embeds,
            norm_hidden,
            self.event_dict[EventType.Main],
            self.event_dict[EventType.MoeShared],
            self.aux_stream,
        )
        hidden_states = torch.concat([inputs_embeds, hidden_states], dim=-1)
        # Split hidden_states columnwise based on TP
        tp_size = self.model_config.mapping.tp_size
        tp_rank = self.model_config.mapping.tp_rank

        if tp_size > 1 and not (self.model_config.mapping.enable_attention_dp):
            hidden_states = torch.chunk(hidden_states, tp_size, dim=-1)[tp_rank]
        hidden_states = self.eh_proj(hidden_states)

        # Input layer norm
        residual = hidden_states
        hidden_states = self.input_layernorm(hidden_states)

        # Self Attention
        hidden_states = self.self_attn(
            position_ids=position_ids,
            hidden_states=hidden_states,
            attn_metadata=attn_metadata,
            all_reduce_params=AllReduceParams(
                enable_allreduce=not (self.disable_attn_allreduce)),
            **kwargs,
        )

        # MTP Layer Must have sparse MOE
        if self.fusion_config.PRE_MOE_FUSION:
            hidden_states, residual = self.allreduce(
                hidden_states,
                all_reduce_params=AllReduceParams(
                    fusion_op=AllReduceFusionOp.RESIDUAL_RMS_NORM,
                    residual=residual,
                    norm_weight=self.post_attention_layernorm.weight,
                    eps=self.post_attention_layernorm.variance_epsilon,
                ),
            )
        else:
            hidden_states, residual = self.post_attention_layernorm(
                hidden_states, residual)

        # MoE
        hidden_states = self.mlp(
            hidden_states,
            all_rank_num_tokens=all_rank_num_tokens,
            all_rank_max_num_tokens=all_rank_max_num_tokens,
            final_all_reduce_params=AllReduceParams(
                enable_allreduce=not (self.fusion_config.POST_MOE_FUSION
                                      or self.mapping.tp_size == 1)),
        )

        if self.fusion_config.POST_MOE_FUSION:
            hidden_states, residual = self.allreduce(
                hidden_states,
                all_reduce_params=AllReduceParams(
                    fusion_op=AllReduceFusionOp.RESIDUAL_RMS_NORM,
                    residual=residual,
                    norm_weight=self.shared_head.norm.weight,
                    eps=self.shared_head.norm.variance_epsilon,
                ),
            )
        else:
            hidden_states, _ = self.shared_head.norm(hidden_states, residual)

        return hidden_states


class DeepseekV3Model(DecoderModel):

    def __init__(self, model_config: ModelConfig[PretrainedConfig]):
        super().__init__(model_config)
        config = model_config.pretrained_config
        self.vocab_size = config.vocab_size
        self.num_hidden_layers = config.num_hidden_layers
        aux_stream_list = [torch.cuda.Stream() for _ in range(2)]
        self.aux_stream_dict = {
            AuxStreamType.Attention: aux_stream_list[0],
            AuxStreamType.MoeShared: aux_stream_list[0],
            AuxStreamType.MoeChunkingOverlap: aux_stream_list[1],
        }

        self.embed_tokens = Embedding(
            config.vocab_size,
            config.hidden_size,
            dtype=config.torch_dtype,
        )

        self.layers = nn.ModuleList([
            DeepseekV3DecoderLayer(model_config, layer_idx,
                                   self.aux_stream_dict)
            for layer_idx in range(config.num_hidden_layers)
        ])
        self.norm = RMSNorm(hidden_size=config.hidden_size,
                            eps=config.rms_norm_eps,
                            dtype=config.torch_dtype)

    def forward(
        self,
        attn_metadata: AttentionMetadata,
        input_ids: Optional[torch.IntTensor] = None,
        position_ids: Optional[torch.IntTensor] = None,
        inputs_embeds: Optional[torch.FloatTensor] = None,
    ) -> torch.Tensor:
        if (input_ids is None) ^ (inputs_embeds is not None):
            raise ValueError(
                "You cannot specify both input_ids and inputs_embeds at the same time, and must specify either one"
            )

        if inputs_embeds is None:
            inputs_embeds = self.embed_tokens(input_ids)

        hidden_states = inputs_embeds
        residual = None

        for decoder_layer in self.layers[:self.num_hidden_layers]:
            hidden_states, residual = decoder_layer(
                position_ids=position_ids,
                hidden_states=hidden_states,
                attn_metadata=attn_metadata,
                residual=residual,
            )

        return hidden_states


@register_auto_model("DeepseekV3ForCausalLM")
class DeepseekV3ForCausalLM(DecoderModelForCausalLM[DeepseekV3Model,
                                                    PretrainedConfig]):

    def __init__(self, model_config: ModelConfig[PretrainedConfig]):
        # Rename some keys of quant_config_dict to support legacy checkpoints
        if model_config.quant_config_dict is not None:
            model_config = copy.deepcopy(model_config)
            quant_config_dict = {}
            for key, val in model_config.quant_config_dict.items():
                key_split = key.split(".")
                if key_split[-1] == "fused_a":
                    key = ".".join(key_split[:-1] + ["kv_a_proj_with_mqa"])
                quant_config_dict[key] = val
            model_config._frozen = False
            model_config.quant_config_dict = quant_config_dict
            model_config._frozen = True
        self.use_cute_dsl_blockscaling_mm = os.getenv(
            "USE_CUTE_DSL_BLOCKSCALING_MM", "0") == "1"
        self.use_cute_dsl_blockscaling_bmm = os.getenv(
            "USE_CUTE_DSL_BLOCKSCALING_BMM", "0") == "1"
        super().__init__(DeepseekV3Model(model_config),
                         config=model_config,
                         hidden_size=model_config.pretrained_config.hidden_size,
                         vocab_size=model_config.pretrained_config.vocab_size)

        self.model_nextn = 0
        if model_config.spec_config is not None:
            model_nextn = model_config.spec_config.num_nextn_predict_layers
            ckpt_nextn = self.config.num_nextn_predict_layers
            self.num_hidden_layers = self.config.num_hidden_layers
            assert ckpt_nextn > 0, "There is not MTP modules in the checkpoint."
            if ckpt_nextn == 1 and not model_config.spec_config.use_mtp_vanilla:
                moe_load_balancer_set_repeated_for_next_layer(model_nextn)
                mtp_layer = DeepseekV3MTP(model_config, self.num_hidden_layers,
                                          self.model.aux_stream_dict)
                self.model.layers.append(mtp_layer)
                self.epilogue.append(mtp_layer)
                self.mtp_worker = MTPEagleWorker(model_config.spec_config,
                                                 model_config)
            else:
                mtp_layers = nn.ModuleList([
                    DeepseekV3MTP(model_config,
                                  layer_idx + self.num_hidden_layers,
                                  self.model.aux_stream_dict)
                    for layer_idx in range(model_nextn)
                ])
                self.model.layers.extend(mtp_layers)
                self.epilogue.extend(mtp_layers)
                self.mtp_worker = MTPWorker(model_config.spec_config,
                                            model_config)
                # modify the QuantConfig to support duplicated mtp layers
                if model_config.quant_config.exclude_modules is not None:
                    extend_exclude_modules = []
                    for model_mtp_idx in range(
                            self.num_hidden_layers,
                            self.num_hidden_layers + model_nextn):
                        ckpt_mtp_idx = (model_mtp_idx - self.num_hidden_layers
                                        ) % ckpt_nextn + self.num_hidden_layers
                        model_prefix = f"model.layers.{model_mtp_idx}"
                        ckpt_prefix = f"model.layers.{ckpt_mtp_idx}"
                        for exclude_module in model_config.quant_config.exclude_modules:
                            if ckpt_prefix in exclude_module and model_prefix not in exclude_module:
                                extend_exclude_modules.append(
                                    exclude_module.replace(
                                        ckpt_prefix, model_prefix))
                    self.model_config.quant_config.exclude_modules.extend(
                        extend_exclude_modules)
            self.epilogue.append(self.mtp_worker)

    def forward(
        self,
        attn_metadata: AttentionMetadata,
        input_ids: torch.IntTensor = None,
        position_ids: Optional[torch.IntTensor] = None,
        inputs_embeds: Optional[torch.FloatTensor] = None,
        spec_metadata: Optional[MTPSpecMetadata] = None,
        return_context_logits: bool = False,
        **kwargs,
    ) -> torch.Tensor:
        attn_metadata.num_generations_per_batch = self.model_nextn + 1
        hidden_states = self.model(
            input_ids=input_ids,
            attn_metadata=attn_metadata,
            position_ids=position_ids,
            inputs_embeds=inputs_embeds,
        )

        if spec_metadata and spec_metadata.spec_dec_mode.is_mtp():
            # get logits
            logits = self.logits_processor.forward(
                hidden_states[spec_metadata.gather_ids],
                self.lm_head,
                attn_metadata,
                True,
            )
            # get accepted tokens and next draft tokens
            return self.mtp_worker(
                input_ids=input_ids,
                position_ids=position_ids,
                hidden_states=hidden_states,
                logits=logits,
                lm_head=self.lm_head,
                embed_tokens=self.model.embed_tokens,
                attn_metadata=attn_metadata,
                spec_metadata=spec_metadata,
                mtp_layers=self.model.layers[self.num_hidden_layers:])
        else:
            logits = self.logits_processor.forward(
                hidden_states,
                self.lm_head,
                attn_metadata,
                return_context_logits,
            )
            return logits

    def load_weights(self, weights: Dict):

        def rename_moe_weight(weights: Dict, rename_rules: Dict):
            result = {}
            for key, value in weights.items():
                new_key = key
                for old, new in rename_rules.items():
                    new_key = new_key.replace(old, new)
                result[new_key] = value
            return result

        ## Prepare weights for TP
        def split(v, tp_size, idx, dim=0):
            if tp_size == 1:
                return v
            if len(v.shape) == 1:
                return torch.chunk(v, tp_size)[idx].contiguous()
            else:
                return torch.chunk(v, tp_size, dim=dim)[idx].contiguous()

        def split_matrix_tp(v, tensor_parallel, rank, dim):
            return split(v, tensor_parallel, rank, dim=dim)

        def load_kv_b_proj_and_k_b_proj_trans(module_name: str,
                                              is_scale: bool) -> torch.Tensor:
            weight_name = "weight" if not is_scale else "weight_scale_inv"
            local_qk_nope_head_dim = qk_nope_head_dim if not is_scale else qk_nope_head_dim // 128
            local_v_head_dim = v_head_dim if not is_scale else v_head_dim // 128
            local_kv_lora_rank = kv_lora_rank if not is_scale else kv_lora_rank // 128

            kv_b_proj = weights[f"{module_name}.{weight_name}"][:].unflatten(
                0,
                [
                    num_heads,
                    local_qk_nope_head_dim + local_v_head_dim,
                ],
            )

            if not self.model_config.mapping.enable_attention_dp:
                kv_b_proj = split_matrix_tp(kv_b_proj, tp_size, tp_rank, 0)
            k_nope_weight, v_weight = kv_b_proj.split(
                [local_qk_nope_head_dim, local_v_head_dim],
                dim=1,
            )
            weight_divisor = 1 if self.model_config.mapping.enable_attention_dp else tp_size
            local_num_heads = num_heads // weight_divisor

            # k_nope_weight_trans = k_nope_weight.transpose(2, 1).contiguous()
            k_nope_weight_trans = k_nope_weight.transpose(2, 1)

            kv_b_proj = torch.concat([
                k_nope_weight.reshape(local_num_heads * local_qk_nope_head_dim,
                                      local_kv_lora_rank),
                v_weight.reshape(local_num_heads * local_v_head_dim,
                                 local_kv_lora_rank)
            ],
                                     dim=0)

            return kv_b_proj, k_nope_weight_trans

        def load_kv_b_proj_and_k_b_proj_trans_dequant(
                module_name: str) -> torch.Tensor:
            weight_name = "weight"
            local_qk_nope_head_dim = qk_nope_head_dim
            local_v_head_dim = v_head_dim
            local_kv_lora_rank = kv_lora_rank

            kv_b_proj = weights[f"{module_name}.{weight_name}"][:].cuda()

            weight_name = "weight_scale_inv"
            kv_b_proj_scale = weights[f"{module_name}.{weight_name}"][:].cuda()

            kv_b_proj = weight_dequant(kv_b_proj, kv_b_proj_scale)
            kv_b_proj = kv_b_proj.unflatten(
                0,
                [
                    num_heads,
                    local_qk_nope_head_dim + local_v_head_dim,
                ],
            )
            if not self.model_config.mapping.enable_attention_dp:
                kv_b_proj = split_matrix_tp(kv_b_proj, tp_size, tp_rank, 0)
            k_nope_weight, v_weight = kv_b_proj.split(
                [local_qk_nope_head_dim, local_v_head_dim],
                dim=1,
            )
            weight_divisor = 1 if self.model_config.mapping.enable_attention_dp else tp_size
            local_num_heads = num_heads // weight_divisor

            # k_nope_weight_trans = k_nope_weight.transpose(2, 1).contiguous()
            k_nope_weight_trans = k_nope_weight.transpose(2, 1)

            kv_b_proj = torch.concat([
                k_nope_weight.reshape(local_num_heads * local_qk_nope_head_dim,
                                      local_kv_lora_rank),
                v_weight.reshape(local_num_heads * local_v_head_dim,
                                 local_kv_lora_rank)
            ],
                                     dim=0)

            return kv_b_proj, k_nope_weight_trans

        def split_kv_b_proj(kv_b_proj: torch.Tensor,
                            is_scale: bool) -> torch.Tensor:
            local_qk_nope_head_dim = qk_nope_head_dim if not is_scale else qk_nope_head_dim // 128
            local_v_head_dim = v_head_dim if not is_scale else v_head_dim // 128

            weight_divisor = 1 if self.model_config.mapping.enable_attention_dp else tp_size
            local_num_heads = num_heads // weight_divisor

            k_b_proj, v_b_proj = kv_b_proj.split([
                local_num_heads * local_qk_nope_head_dim,
                local_num_heads * local_v_head_dim
            ],
                                                 dim=0)
            k_b_proj = k_b_proj.view(
                [local_num_heads, local_qk_nope_head_dim, -1])
            v_b_proj = v_b_proj.view([local_num_heads, local_v_head_dim, -1])

            return k_b_proj, v_b_proj

        is_lite = self.config.q_lora_rank is None
        num_heads = self.config.num_attention_heads
        qk_nope_head_dim = self.config.qk_nope_head_dim
        v_head_dim = self.config.v_head_dim
        kv_lora_rank = self.config.kv_lora_rank

        tp_rank = self.model_config.mapping.tp_rank
        tp_size = self.model_config.mapping.tp_size

        params_map = {'gate_up_proj': ['gate_proj', 'up_proj']}
        all_named_modules = dict(self.named_modules())

<<<<<<< HEAD
        moe_backend = self.model_config.moe_backend.upper()
        print(
            f"limin: DeepseekV3ForCausalLM load_weights, moe_backend: {moe_backend}"
        )
        # limin-todo: how to set for cute dsl ops?
        if moe_backend == "DEEPGEMM" and self.model_config.quant_config.layer_quant_mode.has_fp8_block_scales(
        ) and get_sm_version() == 100:
            for name in list(weights.keys()):
                # Use ".experts." to exclude shared_experts.
                if name.endswith(
                        "weight_scale_inv") and ".experts." not in name:
                    weight_name = name.replace("weight_scale_inv", "weight")
                    logger.debug(f"Resmoothing {weight_name}")
                    weight = weights[weight_name][:]
                    scale = weights[name][:]
                    weights[weight_name], weights[name] = resmooth_to_fp8_e8m0(
                        weight, scale)
                    weights[weight_name] = weights[weight_name].cpu()
                    weights[name] = weights[name].cpu()

=======
>>>>>>> d45236b2
        for name, module in tqdm(all_named_modules.items(),
                                 desc="Loading weights"):
            if len(module._parameters) > 0:
                names = name.split('.')
                parent_module_name = '.'.join(names[:-1])
                if "model.layers" in name and int(
                        names[2]) >= self.config.num_hidden_layers:
                    mtp_layer_idx = int(
                        names[2]) - self.config.num_hidden_layers
                    names[2] = str(mtp_layer_idx %
                                   self.config.num_nextn_predict_layers +
                                   self.config.num_hidden_layers)
                    name = '.'.join(names)
                if names[-1] == "kv_b_proj":
                    # TODO: remove weight_dequant after enabling fp8_bmm
                    dequant_kv_b_proj = self.model_config.quant_config.is_module_excluded_from_quantization(
                        names[-1])
                    if dequant_kv_b_proj:
                        kv_b_proj, k_b_proj_trans = load_kv_b_proj_and_k_b_proj_trans_dequant(
                            name)
                    else:
                        kv_b_proj, k_b_proj_trans = load_kv_b_proj_and_k_b_proj_trans(
                            name, is_scale=False)
                    module.weight.data.copy_(
                        kv_b_proj.reshape(module.weight.shape))

                    attn_module = all_named_modules[parent_module_name]
                    _, v_b_proj = split_kv_b_proj(module.weight.data,
                                                  is_scale=False)
                    attn_module.v_b_proj = nn.Parameter(v_b_proj,
                                                        requires_grad=False)

                    attn_module.k_b_proj_trans.data.copy_(
                        k_b_proj_trans.reshape(
                            attn_module.k_b_proj_trans.shape))

                    if getattr(module, "weight_scale",
                               None) is not None and not dequant_kv_b_proj:
                        kv_b_proj_scale, k_b_proj_trans_scale = load_kv_b_proj_and_k_b_proj_trans(
                            name, is_scale=True)
                        module.weight_scale.copy_(
                            kv_b_proj_scale.reshape(module.weight_scale.shape))
                        attn_module.k_b_proj_trans_scale.copy_(
                            k_b_proj_trans_scale.reshape(
                                attn_module.k_b_proj_trans_scale.shape))

                        _, v_b_proj_scale = split_kv_b_proj(
                            module.weight_scale.data, is_scale=True)
                        attn_module.v_b_proj_scale = nn.Parameter(
                            v_b_proj_scale, requires_grad=False)

                        # limin-todo: check if we could keep it for cute dsl ops.
                        if attn_module.k_b_proj_trans_dequant is not None:
                            attn_module.k_b_proj_trans_dequant.data.copy_(
                                weight_dequant(
                                    k_b_proj_trans.view(
                                        -1, k_b_proj_trans.shape[-1]).cuda(),
                                    k_b_proj_trans_scale.view(
                                        -1,
                                        k_b_proj_trans_scale.shape[-1]).cuda(),
                                ).view(
                                    *attn_module.k_b_proj_trans_dequant.shape).
                                to(attn_module.k_b_proj_trans_dequant.dtype))
                        if attn_module.v_b_proj_dequant is not None:
                            attn_module.v_b_proj_dequant.data.copy_(
                                weight_dequant(
                                    v_b_proj.view(-1,
                                                  v_b_proj.shape[-1]).cuda(),
                                    v_b_proj_scale.view(
                                        -1, v_b_proj_scale.shape[-1]).cuda(),
                                ).view(*attn_module.v_b_proj_dequant.shape).to(
                                    attn_module.v_b_proj_dequant.dtype))
                elif names[-1] == "kv_a_proj_with_mqa":
                    fused_a = weights[
                        f"{'.'.join(names[:-1])}.kv_a_proj_with_mqa.weight"][:]
                    if not is_lite:
                        q_a_proj = weights[
                            f"{'.'.join(names[:-1])}.q_a_proj.weight"][:]
                        fused_a = torch.cat([q_a_proj, fused_a], dim=0)

                    if f"{'.'.join(names[:-1])}.kv_a_proj_with_mqa.weight_scale_inv" in weights:
                        fused_a_scale = weights[
                            f"{'.'.join(names[:-1])}.kv_a_proj_with_mqa.weight_scale_inv"]
                        if not is_lite:
                            q_a_proj_scale = weights[
                                f"{'.'.join(names[:-1])}.q_a_proj.weight_scale_inv"][:]
                            fused_a_scale = torch.cat(
                                [q_a_proj_scale, fused_a_scale], dim=0)

                        module.weight_scale.data.copy_(fused_a_scale)

                    module.weight.data.copy_(fused_a)
                elif names[-1] in params_map:
                    module_weights = []
                    for new_name in params_map[names[-1]]:
                        module_weights.append(
                            filter_weights('.'.join(names[:-1] + [new_name]),
                                           weights))
                    module.load_weights(weights=module_weights)
                elif names[-1] == "experts":
                    module_weights = filter_weights(name, weights)
                    module_weights = rename_moe_weight(module_weights, {
                        "down_proj": "w2",
                        "up_proj": "w3",
                        "gate_proj": "w1",
                    })
                    module.load_weights(weights=[module_weights])
                elif names[-1] == "self_attn":
                    continue
                elif names[-1] == "next_layer_layernorm":
                    continue
                else:
                    module_weights = filter_weights(name, weights)
                    if hasattr(module, 'load_weights'):
                        module.load_weights(weights=[module_weights])
                    else:
                        for n, p in module.named_parameters():
                            p.data.copy_(module_weights[n][:])

                if moe_backend == "DEEPGEMM" and self.model_config.quant_config.layer_quant_mode.has_fp8_block_scales(
                ) and get_sm_version() == 100 and hasattr(
                        module, "weight_scale"):
                    weight, weight_scale = resmooth_to_fp8_e8m0(
                        module.weight, module.weight_scale)
                    transfromed_scale = transform_sf_into_required_layout(
                        weight_scale,
                        mn=weight.shape[0],
                        k=weight.shape[1],
                        recipe=(1, 128, 128),
                        is_sfa=False)
                    module.weight = nn.Parameter(weight, requires_grad=False)
                    module.weight_scale = nn.Parameter(transfromed_scale,
                                                       requires_grad=False)

        for idx, layer in enumerate(
                self.model.layers[:self.config.num_hidden_layers]):
            if idx == self.config.num_hidden_layers - 1:
                layer.next_layer_layernorm = self.model.norm
            else:
                layer.next_layer_layernorm = self.model.layers[
                    idx + 1].input_layernorm<|MERGE_RESOLUTION|>--- conflicted
+++ resolved
@@ -1377,7 +1377,6 @@
         params_map = {'gate_up_proj': ['gate_proj', 'up_proj']}
         all_named_modules = dict(self.named_modules())
 
-<<<<<<< HEAD
         moe_backend = self.model_config.moe_backend.upper()
         print(
             f"limin: DeepseekV3ForCausalLM load_weights, moe_backend: {moe_backend}"
@@ -1398,8 +1397,6 @@
                     weights[weight_name] = weights[weight_name].cpu()
                     weights[name] = weights[name].cpu()
 
-=======
->>>>>>> d45236b2
         for name, module in tqdm(all_named_modules.items(),
                                  desc="Loading weights"):
             if len(module._parameters) > 0:
