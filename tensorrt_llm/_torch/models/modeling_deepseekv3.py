--- conflicted
+++ resolved
@@ -521,46 +521,8 @@
             output = torch.ops.trtllm.dsv3_fused_a_gemm_op(
                 input, self.weight.t(), bias, None)
         else:
-<<<<<<< HEAD
             output = super().apply_linear(input, bias, lora_params, layer_idx)
         return output
-=======
-            # Due to the restriction of block scale size (i.e., 128), the supported TP sizes only include 1, 2, 4, 8, and 16.
-            # The math.gcd operation ensures that shared_tp_size falls in the supported TP sizes.
-            shared_tp_size = math.gcd(
-                intermediate_size // block_size,
-                self.mapping.tp_size,
-            )
-            # If shared_tp_size has been overridden, the output of shared experts needs to be scaled down accordingly before all-reduce.
-            if shared_tp_size != self.mapping.tp_size:
-                shared_output_scale = shared_tp_size / self.mapping.tp_size
-
-        return shared_tp_size, shared_output_scale
-
-    def compute_routed_output(self, hidden_states, hidden_states_fp4,
-                              all_rank_num_tokens, all_rank_max_num_tokens,
-                              do_finalize):
-        # max-throughput
-        use_dp_padding = False
-        # Add attention DP padding on SM120 for context comm performance
-        enable_dp_padding = (
-            get_sm_version() == 120
-            and (not isinstance(self.experts, (CutlassFusedMoE, WideEPMoE)) or
-                 (not self.experts.has_fp8_qdq and self.experts.has_nvfp4)))
-        if self.use_dp and self.mapping.tp_size > 1:
-            if isinstance(self.experts, TRTLLMGenFusedMoE):
-                hidden_states = allgather(hidden_states,
-                                          self.mapping,
-                                          dim=0,
-                                          sizes=all_rank_num_tokens)
-            elif enable_dp_padding:
-                # Use padding when not using the cutlass path or when x_sf in self.experts is not None
-                use_dp_padding = True
-                hidden_states = torch.nn.functional.pad(
-                    hidden_states,
-                    (0, 0, 0, all_rank_max_num_tokens - hidden_states.shape[0]))
-        router_logits = self.gate(hidden_states)
->>>>>>> fc9baa98
 
 
 class DeepseekV3Attention(MLA):
@@ -891,13 +853,23 @@
                               all_rank_num_tokens, do_finalize):
         # max-throughput
         use_dp_padding = False
+        # Add attention DP padding on SM120 for context comm performance
+        enable_dp_padding = (
+            get_sm_version() == 120
+            and (not isinstance(self.experts, (CutlassFusedMoE, WideEPMoE)) or
+                 (not self.experts.has_fp8_qdq and self.experts.has_nvfp4)))
         if self.use_dp and self.mapping.tp_size > 1:
             if isinstance(self.experts, TRTLLMGenFusedMoE):
                 hidden_states = allgather(hidden_states,
                                           self.mapping,
                                           dim=0,
                                           sizes=all_rank_num_tokens)
-
+            elif enable_dp_padding:
+                # Use padding when not using the cutlass path or when x_sf in self.experts is not None
+                use_dp_padding = True
+                hidden_states = torch.nn.functional.pad(
+                    hidden_states,
+                    (0, 0, 0, all_rank_max_num_tokens - hidden_states.shape[0]))
         router_logits = self.gate(hidden_states)
 
         routed_output = self.experts(
