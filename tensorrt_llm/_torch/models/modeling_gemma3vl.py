--- conflicted
+++ resolved
@@ -70,18 +70,6 @@
     def __call__(
         self, inputs: TextPrompt, sampling_params: SamplingParams
     ) -> Tuple[List[int], Optional[ExtraProcessedInputs]]:
-<<<<<<< HEAD
-        preprocess_outputs = self._preprocess(inputs)
-        pixel_values = preprocess_outputs[0]["mm_processor_kwargs"][
-            "pixel_values"]
-        input_ids = preprocess_outputs[0]["mm_processor_kwargs"]["input_ids"]
-        mm_features = self._process(pixel_values)
-        multimodal_data = {}
-        multimodal_data["multimodal_embedding"] = mm_features.squeeze(dim=0)
-        return input_ids[0].to(torch.int32).tolist(), {
-            "multimodal_data": multimodal_data
-        }
-=======
         input_ids, pixel_values = self._preprocess(inputs)
         multimodal_data = None
         if pixel_values is not None:
@@ -93,7 +81,6 @@
                 },
             }
         return input_ids[0].to(torch.int32).tolist(), multimodal_data
->>>>>>> 01b2def5
 
 
 @register_auto_model("Gemma3ForConditionalGeneration")
@@ -123,14 +110,6 @@
                                                      "text_config")
         self.llm = Gemma3ForCausalLM(llm_model_config)
 
-<<<<<<< HEAD
-        self.model_config = model_config
-        self.vocab_size = config.text_config.vocab_size
-        self.sliding_window = config.text_config.sliding_window
-        self.model_dtype = getattr(config.text_config, "torch_dtype",
-                                   torch.float16)
-        logger.info(f"[Gemma3Model::__init__]{self.dtype=} {self.model_dtype=}")
-=======
         vision_model_config = self.get_sub_model_config(model_config,
                                                         "vision_config")
         self.siglip_tower = SiglipVisionModel(vision_model_config,
@@ -141,7 +120,6 @@
         with no_init_weights():
             self.mm_projector = Gemma3MultiModalProjector(config).eval().to(
                 self._device)
->>>>>>> 01b2def5
 
         self.post_config()
         self.is_loaded = True
@@ -206,28 +184,6 @@
         )
 
         multimodal_params = kwargs.get("multimodal_params", [])
-<<<<<<< HEAD
-        mm_embed = [
-            multimodal_param.multimodal_data["multimodal_embedding"]
-            for multimodal_param in multimodal_params
-        ]
-        assert mm_embed == [] or len(
-            mm_embed
-        ) == num_context_requests, "Number of multimodal features (if provided) should be equal to number of context requests"
-
-        mm_token_ids = torch.tensor([self.image_token_index
-                                     ]).to(input_ids.device)
-        mm_token_mask = None
-        if len(mm_embed) > 0:
-            # Get token type ids. 0 corresponds to text tokens, 1 corresponds to image tokens.
-            mm_token_mask = torch.isin(input_ids, mm_token_ids)
-        input_ids, inputs_embeds = fuse_input_embeds(
-            embedding_layer=self.llm.model.embed_tokens,
-            input_ids=input_ids,
-            mm_embeds=mm_embed,
-            mm_token_ids=torch.tensor([self.image_token_index
-                                       ]).to(input_ids.device))
-=======
         pixel_values = [
             multimodal_param.multimodal_data["image"]["pixel_values"]
             for multimodal_param in multimodal_params
@@ -254,7 +210,6 @@
             input_ids=input_ids,
             mm_embeds=mm_embeds,
             mm_token_ids=self.image_token_ids)
->>>>>>> 01b2def5
         logits = self.llm.forward(
             attn_metadata=attn_metadata,
             input_ids=input_ids,
@@ -263,9 +218,6 @@
             return_context_logits=return_context_logits,
             image_token_mask=mm_token_mask,
         )
-<<<<<<< HEAD
-        return logits
-=======
         return logits
 
     @nvtx_range("[Vision] process")
@@ -290,5 +242,4 @@
     if len(missing_keys) > 0:
         raise KeyError(
             f"Missing the following keys for the {model_name} in the checkpoint: "
-            f"[{', '.join(missing_keys)}].")
->>>>>>> 01b2def5
+            f"[{', '.join(missing_keys)}].")