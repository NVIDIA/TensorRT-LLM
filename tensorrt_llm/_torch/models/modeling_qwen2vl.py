import copy
import os
import re
from typing import Any, Dict, List, Optional, Tuple, Union

import torch
import torch.nn as nn
from torch.nn import functional as F
from transformers import (AutoProcessor, AutoTokenizer, PretrainedConfig,
                          PreTrainedModel)
from transformers.models.qwen2_5_vl.modeling_qwen2_5_vl import (
    Qwen2_5_VisionPatchEmbed, Qwen2_5_VisionRotaryEmbedding,
    Qwen2_5_VisionTransformerPretrainedModel, Qwen2_5_VLMLP,
    Qwen2_5_VLVisionBlock, apply_rotary_pos_emb_vision)
from transformers.models.qwen2_vl.modeling_qwen2_vl import \
    Qwen2VisionTransformerPretrainedModel

from tensorrt_llm._torch.attention_backend.interface import \
    PredefinedAttentionMask
from tensorrt_llm._torch.models.checkpoints.base_weight_mapper import \
    BaseWeightMapper
from tensorrt_llm._torch.models.checkpoints.hf.qwen2vl_weight_mapper import \
    Qwen2VLHfWeightMapper
from tensorrt_llm._torch.modules.attention import Attention
from tensorrt_llm._torch.modules.linear import Linear
from tensorrt_llm._torch.modules.rms_norm import RMSNorm
from tensorrt_llm.functional import PositionEmbeddingType
from tensorrt_llm.inputs.multimodal import MultimodalParams

from ..._utils import nvtx_range
from ...inputs import (BaseMultimodalDummyInputsBuilder,
                       BaseMultimodalInputProcessor, ExtraProcessedInputs,
                       MultimodalPlaceholderMetadata,
                       MultimodalPlaceholderPlacement, TextPrompt,
                       register_input_processor)
from ...logger import logger
from ...sampling_params import SamplingParams
from ..attention_backend import AttentionMetadata
from ..attention_backend.interface import PositionalEmbeddingParams, RopeParams
from ..attention_backend.utils import get_attention_backend
from ..modules.rotary_embedding import MRotaryEmbedding
from .modeling_auto import AutoModelForCausalLM
from .modeling_multimodal_utils import (find_input_mm_embeds, fuse_input_embeds,
                                        get_multimodal_embeddings)
from .modeling_utils import (ModelConfig, QuantConfig, _load_weights_impl,
                             filter_weights, register_auto_model,
                             register_vision_encoder)

DISAGG = os.getenv('TLLM_MULTIMODAL_DISAGGREGATED', '0') == '1'
PAD_INDEX = -100  # NOTE: refer to https://github.com/huggingface/transformers/blob/main/src/transformers/models/qwen2_5_vl/modular_qwen2_5_vl.py#L269


def process_weights(weights: Dict,
                    prefix: str = "visual",
                    weight_name_mapping: Dict[str, str] = None) -> Dict:
    """
    Filter and transform weights in a single modular function.

    Args:
        weights: Dictionary of all model weights
        prefix: Prefix to filter weights by (default: "visual")
        weight_name_mapping: Optional mapping to transform weight names

    Returns:
        Dictionary of processed weights ready for loading
    """

    # Filter weights by prefix (handles both direct and "model." prefixed keys)
    filtered_weights = {}
    for key, weight in weights.items():
        if key.startswith(prefix):
            filtered_weights[key] = weight
        elif key.startswith("model." + prefix):
            filtered_weights[key[len("model."):]] = weight

    # Transform weight names if mapping provided
    if weight_name_mapping:
        transformed_weights = {}
        for key, weight in filtered_weights.items():
            new_key = key
            for old_suffix, new_suffix in weight_name_mapping.items():
                if key.endswith(old_suffix):
                    new_key = key.replace(old_suffix, new_suffix)
                    break
            transformed_weights[new_key] = weight
        return transformed_weights

    return filtered_weights


class Qwen2VLInputProcessorBase(BaseMultimodalInputProcessor,
                                BaseMultimodalDummyInputsBuilder):

    def __init__(self,
                 model_path: str,
                 config: PretrainedConfig,
                 tokenizer: AutoTokenizer,
<<<<<<< HEAD
                 trust_remote_code: bool = True):

        super().__init__()

        # Initialize BaseMultimodalDummyInputsBuilder attributes
        # These are required for get_dummy_prompt() method
        self.image_max_dim = BaseMultimodalDummyInputsBuilder.DEFAULT_IMAGE_MAX_DIM
        self.img_min_dim = BaseMultimodalDummyInputsBuilder.DEFAULT_IMAGE_MIN_DIM

        self._config = config
=======
                 trust_remote_code: bool = True,
                 **kwargs):
        super().__init__(model_path=model_path,
                         config=config,
                         tokenizer=tokenizer,
                         trust_remote_code=trust_remote_code,
                         **kwargs)
>>>>>>> 1bdd3ba1
        self._dtype = self._config.torch_dtype
        self._tokenizer = tokenizer if tokenizer is not None else AutoTokenizer.from_pretrained(
            model_path)
        self._model_path = model_path
        self._processor = AutoProcessor.from_pretrained(
            model_path,
            use_fast=self.use_fast,
            trust_remote_code=trust_remote_code)

        self.tllm_multimodal_token_id = self.get_vocab_size() + 1
        # temporal patch size for video frames
        self.temporal_patch_size = getattr(self.config.vision_config,
                                           'temporal_patch_size', 1)

    @property
    def config(self) -> PretrainedConfig:
        return self._config

    @property
    def tokenizer(self) -> AutoTokenizer:
        return self._tokenizer

    @property
    def model_path(self) -> str:
        return self._model_path

    @property
    def processor(self) -> AutoProcessor:
        return self._processor

    @property
    def dtype(self) -> torch.dtype:
        return self._dtype

    @classmethod
    def get_rope_index(
        cls,
        config: PretrainedConfig,
        input_ids: Optional[torch.IntTensor] = None,
        image_grid_thw: Optional[torch.LongTensor] = None,
        video_grid_thw: Optional[torch.LongTensor] = None,
        attention_mask: Optional[torch.Tensor] = None,
        second_per_grid_ts: Optional[torch.Tensor] = None,
    ) -> Tuple[torch.Tensor, torch.Tensor]:
        """
        Calculate the 3D rope index based on image and video's temporal, height and width in LLM.

        This is a generalized implementation that can be used by both Qwen2VL and Qwen2_5_VL models.
        The main difference between the two implementations is how temporal position IDs are calculated.

        Args:
            config: The HF's PretrainedConfig model configuration
            input_ids: Indices of input sequence tokens in the vocabulary
            image_grid_thw: The temporal, height and width of feature shape of each image in LLM
            video_grid_thw: The temporal, height and width of feature shape of each video in LLM
            attention_mask: Mask to avoid performing attention on padding token indices
            second_per_grid_ts: The time interval (in seconds) for each grid along the temporal dimension

        Returns:
            position_ids: A tensor of shape (3, batch_size, sequence_length)
            mrope_position_deltas: A tensor of shape (batch_size)
        """
        spatial_merge_size = config.vision_config.spatial_merge_size
        image_token_id = config.image_token_id
        video_token_id = config.video_token_id
        vision_start_token_id = config.vision_start_token_id
        mrope_position_deltas = []

        # Handle case with no vision inputs
        if image_grid_thw is None and video_grid_thw is None:
            if attention_mask is not None:
                position_ids = attention_mask.long().cumsum(-1) - 1
                position_ids.masked_fill_(attention_mask == 0, 1)
                position_ids = position_ids.unsqueeze(0).expand(3, -1, -1).to(
                    input_ids.device)
                max_position_ids = position_ids.max(0, keepdim=False)[0].max(
                    -1, keepdim=True)[0]
                mrope_position_deltas = max_position_ids + 1 - attention_mask.shape[
                    -1]
            else:
                position_ids = (torch.arange(input_ids.shape[1],
                                             device=input_ids.device).view(
                                                 1, 1, -1).expand(
                                                     3, input_ids.shape[0], -1))
                mrope_position_deltas = torch.zeros(
                    [input_ids.shape[0], 1],
                    device=input_ids.device,
                    dtype=input_ids.dtype,
                )
            return position_ids, mrope_position_deltas

        # Handle case with vision inputs
        total_input_ids = input_ids
        if attention_mask is None:
            attention_mask = torch.ones_like(total_input_ids)

        position_ids = torch.ones(
            3,
            input_ids.shape[0],
            input_ids.shape[1],
            dtype=input_ids.dtype,
            device=input_ids.device,
        )

        image_index, video_index = 0, 0
        attention_mask = attention_mask.to(total_input_ids.device)

        for i, input_ids in enumerate(total_input_ids):
            input_ids = input_ids[attention_mask[i] == 1]
            image_nums, video_nums = 0, 0
            vision_start_indices = torch.argwhere(
                input_ids == vision_start_token_id).squeeze(1)
            vision_tokens = input_ids[vision_start_indices + 1]
            image_nums = (vision_tokens == image_token_id).sum()
            video_nums = (vision_tokens == video_token_id).sum()
            input_tokens = input_ids.tolist()
            llm_pos_ids_list: list = []
            st = 0
            remain_images, remain_videos = image_nums, video_nums

            for _ in range(image_nums + video_nums):
                if image_token_id in input_tokens and remain_images > 0:
                    ed_image = input_tokens.index(image_token_id, st)
                else:
                    ed_image = len(input_tokens) + 1
                if video_token_id in input_tokens and remain_videos > 0:
                    ed_video = input_tokens.index(video_token_id, st)
                else:
                    ed_video = len(input_tokens) + 1

                if ed_image < ed_video:
                    t, h, w = (
                        image_grid_thw[image_index][0],
                        image_grid_thw[image_index][1],
                        image_grid_thw[image_index][2],
                    )
                    second_per_grid_t = 0
                    image_index += 1
                    remain_images -= 1
                    ed = ed_image
                else:
                    t, h, w = (
                        video_grid_thw[video_index][0],
                        video_grid_thw[video_index][1],
                        video_grid_thw[video_index][2],
                    )
                    if second_per_grid_ts is not None:
                        second_per_grid_t = second_per_grid_ts[video_index]
                    else:
                        second_per_grid_t = 1.0
                    video_index += 1
                    remain_videos -= 1
                    ed = ed_video

                llm_grid_t, llm_grid_h, llm_grid_w = (
                    t.item(),
                    h.item() // spatial_merge_size,
                    w.item() // spatial_merge_size,
                )
                text_len = ed - st

                st_idx = llm_pos_ids_list[-1].max() + 1 if len(
                    llm_pos_ids_list) > 0 else 0
                llm_pos_ids_list.append(
                    torch.arange(text_len).view(1, -1).expand(3, -1) + st_idx)

                # Calculate temporal position IDs based on model type
                if hasattr(config.vision_config, 'tokens_per_second'):
                    # Qwen2_5_VL style temporal position calculation
                    if isinstance(second_per_grid_t, torch.Tensor):
                        second_per_grid_t = second_per_grid_t.item()
                    range_tensor = torch.arange(llm_grid_t).view(-1, 1)
                    expanded_range = range_tensor.expand(
                        -1, llm_grid_h * llm_grid_w)
                    time_tensor = expanded_range * second_per_grid_t * config.vision_config.tokens_per_second
                    t_index = time_tensor.long().flatten()
                else:
                    # Qwen2VL style temporal position calculation
                    t_index = torch.arange(llm_grid_t).view(-1, 1).expand(
                        -1, llm_grid_h * llm_grid_w).flatten()

                h_index = torch.arange(llm_grid_h).view(1, -1, 1).expand(
                    llm_grid_t, -1, llm_grid_w).flatten()
                w_index = torch.arange(llm_grid_w).view(1, 1, -1).expand(
                    llm_grid_t, llm_grid_h, -1).flatten()

                llm_pos_ids_list.append(
                    torch.stack([t_index, h_index, w_index]) + text_len +
                    st_idx)
                st = ed + llm_grid_t * llm_grid_h * llm_grid_w

            if st < len(input_tokens):
                st_idx = llm_pos_ids_list[-1].max() + 1 if len(
                    llm_pos_ids_list) > 0 else 0
                text_len = len(input_tokens) - st
                llm_pos_ids_list.append(
                    torch.arange(text_len).view(1, -1).expand(3, -1) + st_idx)

            llm_positions = torch.cat(llm_pos_ids_list, dim=1).reshape(3, -1)
            position_ids[..., i, attention_mask[i] == 1] = llm_positions.to(
                position_ids.device)
            mrope_position_deltas.append(llm_positions.max() + 1 -
                                         len(total_input_ids[i]))

        mrope_position_deltas = torch.tensor(
            mrope_position_deltas, device=input_ids.device).unsqueeze(1)
        return position_ids, mrope_position_deltas

    def _preprocess(self, text: dict[str, any], mm_data: dict[str, any],
                    mm_processor_kwargs: Dict[str, Any]):
        images = mm_data.get("image")
        video_datas = mm_data.get("video")
        if video_datas is not None:
            videos = [video_data.frames for video_data in video_datas]
        else:
            videos = None
        do_rescale = True
        if images and isinstance(images[0], torch.Tensor):
            do_rescale = False
        if videos and isinstance(videos[0][0], torch.Tensor):
            do_rescale = False
            # transformers=4.53.1 does not support GPU video tensors in Qwen2VL processor.
            videos = [[frame.to("cpu") for frame in video] for video in videos]
        return self.processor(text=[text],
                              images=images,
                              videos=videos,
                              padding=True,
                              do_rescale=do_rescale,
                              return_tensors='pt',
                              **mm_processor_kwargs)

    def _postprocess(self, input_ids: torch.IntTensor) -> torch.IntTensor:
        masks = (input_ids == self.config.image_token_id) | (
            input_ids == self.config.vision_token_id) | (
                input_ids == self.config.video_token_id)
        input_ids[masks] = self.tllm_multimodal_token_id
        return input_ids

    def get_mrope_config(
            self,
            input_ids: torch.IntTensor,
            image_grid_thw: torch.LongTensor,
            video_grid_thw: torch.LongTensor,
            attention_mask: torch.Tensor,
            second_per_grid_ts: torch.Tensor = None) -> dict[str, torch.Tensor]:
        mrope_position_ids, mrope_position_deltas = Qwen2VLInputProcessorBase.get_rope_index(
            self.config, input_ids, image_grid_thw, video_grid_thw,
            attention_mask, second_per_grid_ts)

        mrope_config = {}
        mrope_config['mrope_position_ids'] = mrope_position_ids.to(
            'cpu').clone()
        mrope_config['mrope_position_deltas'] = mrope_position_deltas.to(
            'cpu').to(torch.int32).clone()
        return mrope_config

    @nvtx_range("Qwen2VLInputProcessorBase forward()")
    @torch.inference_mode()
    def __call__(
        self,
        inputs: TextPrompt,
        sampling_params: SamplingParams,
    ) -> Tuple[List[int], Optional[ExtraProcessedInputs]]:
        text_prompt, mm_data, mm_processor_kwargs = inputs.get("prompt"), \
                        inputs.get("multi_modal_data", {}), inputs.get("mm_processor_kwargs", {})
        processed_inputs = self._preprocess(text_prompt, mm_data,
                                            mm_processor_kwargs)

        multimodal_data = {}
        pixel_values = processed_inputs.get('pixel_values', None)
        if pixel_values is not None:
            multimodal_data["image"] = {
                "pixel_values": pixel_values.to(self.dtype),
                "image_grid_thw": processed_inputs.get('image_grid_thw')
            }

        pixel_values_videos = processed_inputs.get('pixel_values_videos', None)
        if pixel_values_videos is not None:
            multimodal_data["video"] = {
                "pixel_values_videos": pixel_values_videos.to(self.dtype),
                "video_grid_thw": processed_inputs.get('video_grid_thw')
            }

        # NOTE: Even on the text-only prompts, we still need 'mrope_position_ids'.
        mrope_config = self.get_mrope_config(
            processed_inputs['input_ids'],
            processed_inputs.get('image_grid_thw', None),
            processed_inputs.get('video_grid_thw', None),
            processed_inputs.get('attention_mask', None),
            processed_inputs.get('second_per_grid_ts', None))
        multimodal_data["mrope_config"] = mrope_config

        fused_input_ids = processed_inputs['input_ids'][0]
        if mm_data:
            fused_input_ids = self._postprocess(fused_input_ids)

        return fused_input_ids.to(torch.int32).tolist(), {
            "multimodal_data": multimodal_data,
        }


class Qwen2VisionModelBase(nn.Module):

    def __init__(self, model_config: ModelConfig[PretrainedConfig],
                 model_class: Union[type[PreTrainedModel],
                                    type[torch.nn.Module]]):
        super().__init__()
        self.model_config = model_config
        self.model_dtype = self.model_config.pretrained_config.torch_dtype
        self.config = self.model_config.pretrained_config.vision_config
        self.config.num_attention_heads = self.config.num_heads

        # NOTE: Re-setting QuantConfig to exclude vision encoder weights from quantization load.
        self.model_config.quant_config = QuantConfig(
            kv_cache_quant_algo=self.model_config.quant_config.
            kv_cache_quant_algo)

        if model_class in [
                Qwen2VisionTransformerPretrainedModel,
                Qwen2_5_VisionTransformerPretrainedModel
        ]:
            # NOTE: For Qwen2VL, we use flash_attention_2 for attention implementation to avoid OOM issue.
            self.config._attn_implementation = 'flash_attention_2'
            self.visual = model_class(
                model_config.pretrained_config.vision_config).to(
                    self.model_dtype).eval()
        elif model_class == Qwen2_5_VisionModel:
            self.visual = model_class(self.model_config).to(self.model_dtype)
        else:
            raise NotImplementedError(
                f"Model class {model_class} not implemented")

    def load_weights(self, weights: Dict):
        visual_weights = filter_weights("visual", weights)
        converted_weights = dict()

        qkv_pattern = re.compile(r'(.*?)attn\.qkv\.(.*)')
        for name in visual_weights:
            # Handle with weights and bias for vision transformer's qkv projection.
            match = qkv_pattern.match(name)
            if match:
                prefix, suffix = match.groups()
                q_name = f"{prefix}attn.q_proj.{suffix}"
                k_name = f"{prefix}attn.k_proj.{suffix}"
                v_name = f"{prefix}attn.v_proj.{suffix}"
                dim_shape = visual_weights[name].shape[0] // 3
                converted_weights[q_name] = visual_weights[name][:dim_shape]
                converted_weights[k_name] = visual_weights[name][dim_shape:2 *
                                                                 dim_shape]
                converted_weights[v_name] = visual_weights[name][2 * dim_shape:]
            else:
                converted_weights[name] = visual_weights[name]
        pattern_mapping = {
            r'(.*?)attn.proj.(.*)': r'\1attn.o_proj.\2',
            r'(.*?)mlp.fc1.(.*)': r'\1mlp.up_proj.\2',
            r'(.*?)mlp.fc2.(.*)': r'\1mlp.down_proj.\2',
        }
        _load_weights_impl(self.visual,
                           converted_weights,
                           params_map=pattern_mapping)

    def _parse_and_batch_multimodal_data(
        self, multimodal_params: List[MultimodalParams]
    ) -> Tuple[Dict[str, Any], Dict[str, List[Any]]]:

        pixel_values_list = []
        pixel_values_videos_list = []
        image_grid_thw_list = []
        video_grid_thw_list = []

        for multimodal_param in multimodal_params:
            # Process images if present
            if multimodal_param.multimodal_data.get("image") is not None:
                pixel_values_list.append(
                    multimodal_param.multimodal_data["image"]["pixel_values"])
                image_grid_thw_list.append(
                    multimodal_param.multimodal_data["image"]["image_grid_thw"])

            # Process videos if present
            if multimodal_param.multimodal_data.get("video") is not None:
                pixel_values_videos_list.append(
                    multimodal_param.multimodal_data["video"]
                    ["pixel_values_videos"])
                video_grid_thw_list.append(
                    multimodal_param.multimodal_data["video"]["video_grid_thw"])

        # Concatenate tensors
        mm_content_dict = {}
        if pixel_values_list:
            mm_content_dict["pixel_values"] = torch.cat(
                pixel_values_list,
                dim=0) if len(pixel_values_list) > 1 else pixel_values_list[0]
        if pixel_values_videos_list:
            mm_content_dict["pixel_values_videos"] = torch.cat(
                pixel_values_videos_list,
                dim=0) if len(pixel_values_videos_list
                              ) > 1 else pixel_values_videos_list[0]

        # Prepare extra data
        mm_extra_data = {}
        if image_grid_thw_list:
            mm_extra_data["image_grid_thw"] = torch.cat(
                image_grid_thw_list, dim=0) if len(
                    image_grid_thw_list) > 1 else image_grid_thw_list[0]
        if video_grid_thw_list:
            mm_extra_data["video_grid_thw"] = torch.cat(
                video_grid_thw_list, dim=0) if len(
                    video_grid_thw_list) > 1 else video_grid_thw_list[0]

        return mm_content_dict, mm_extra_data

    @torch.inference_mode()
    def forward(self, multimodal_params: List[MultimodalParams]):

        mm_content_data, mm_extra_data = self._parse_and_batch_multimodal_data(
            multimodal_params)
        pixel_values = mm_content_data.get("pixel_values", None)
        pixel_values_videos = mm_content_data.get("pixel_values_videos", None)

        image_grid_thw = mm_extra_data.get("image_grid_thw", None)
        video_grid_thw = mm_extra_data.get("video_grid_thw", None)

        embeds = []
        if pixel_values is not None:
            embed = self.visual(pixel_values, grid_thw=image_grid_thw)
            embeds.append(embed)

        if pixel_values_videos is not None:
            embeds.append(
                self.visual(pixel_values_videos, grid_thw=video_grid_thw))
        return embeds


class Qwen2_5_VLVisionAttention(Attention):

    def __init__(self, model_config: ModelConfig[PretrainedConfig],
                 layer_idx: int) -> None:

        config = model_config.pretrained_config.vision_config
        super().__init__(
            hidden_size=config.hidden_size,
            num_attention_heads=config.num_heads,
            num_key_value_heads=config.num_heads,
            max_position_embeddings=model_config.pretrained_config.
            max_position_embeddings,
            bias=True,
            pos_embd_params=None,
            rope_fusion=False,
            layer_idx=layer_idx,
            dtype=config.torch_dtype,
            config=model_config,
        )

    def forward(
        self,
        hidden_states: torch.Tensor,
        attn_metadata: AttentionMetadata,
        position_embeddings: Optional[tuple[torch.Tensor, torch.Tensor]],
        **kwargs,
    ) -> torch.Tensor:
        # NOTE: Need separate Attention forward() for Qwen2.5-VL for multiple reasons
        # 1. We don't have the route for handing over position_embeddings to the Attention forward()
        # 2. Could not override the apply_rope() as we don't have the position_ids in the Vision Attention's rotary embedding.
        # (TODO: yechank-nvidia) Make OOTO path more modular and reusable for Attention's Rotary Embedding.

        qkv = self.qkv_proj(hidden_states)
        q, k, v = qkv, None, None
        q, k, v = self.split_qkv(q, k, v)
        seq_length = hidden_states.shape[0]
        q, k, v = (qkv.reshape(seq_length, 3, self.num_heads,
                               -1).permute(1, 0, 2, 3).unbind(0))

        cos, sin = position_embeddings
        q, k = apply_rotary_pos_emb_vision(q, k, cos, sin)
        q, k, v = q.reshape(seq_length,
                            -1), k.reshape(seq_length,
                                           -1), v.reshape(seq_length, -1)
        q, k, v = self.convert_qkv(q, k, v)
        output = self.forward_impl(q=q,
                                   k=k,
                                   v=v,
                                   attn_metadata=attn_metadata,
                                   attention_mask=PredefinedAttentionMask.FULL,
                                   attention_window_size=None,
                                   attention_mask_data=None,
                                   mrope_config=None,
                                   attention_sinks=None)
        attn_output = self.o_proj(output, layer_idx=self.layer_idx)
        return attn_output


class Qwen2_5_VLVisionBlock(torch.nn.Module):

    def __init__(self, model_config: ModelConfig[PretrainedConfig],
                 layer_idx: Optional[int]):
        super().__init__()
        config = model_config.pretrained_config.vision_config
        self.norm1 = RMSNorm(hidden_size=config.hidden_size,
                             eps=model_config.pretrained_config.rms_norm_eps,
                             dtype=model_config.pretrained_config.torch_dtype)
        self.norm2 = RMSNorm(hidden_size=config.hidden_size,
                             eps=model_config.pretrained_config.rms_norm_eps,
                             dtype=model_config.pretrained_config.torch_dtype)
        self.attn = Qwen2_5_VLVisionAttention(model_config, layer_idx)
        self.mlp = Qwen2_5_VLMLP(config, bias=True)

    @torch.inference_mode()
    def forward(
        self,
        hidden_states: torch.Tensor,
        rotary_pos_emb: Optional[torch.Tensor] = None,
        position_embeddings: Optional[tuple[torch.Tensor, torch.Tensor]] = None,
        **kwargs,
    ) -> torch.Tensor:

        residual = hidden_states
        hidden_states = self.norm1(hidden_states)
        hidden_states = residual + self.attn(
            hidden_states=hidden_states,
            rotary_pos_emb=rotary_pos_emb,
            position_embeddings=position_embeddings,
            **kwargs,
        )

        residual = hidden_states
        hidden_states = self.norm2(hidden_states)
        hidden_states = residual + self.mlp(hidden_states)
        return hidden_states


class Qwen2_5_VLPatchMerger(torch.nn.Module):

    def __init__(self,
                 model_config: ModelConfig[PretrainedConfig],
                 spatial_merge_size: int = 2) -> None:
        super().__init__()
        config = model_config.pretrained_config.vision_config
        dim = config.out_hidden_size
        context_dim = config.hidden_size
        self.hidden_size = context_dim * (spatial_merge_size**2)
        self.ln_q = RMSNorm(hidden_size=context_dim,
                            eps=model_config.pretrained_config.rms_norm_eps,
                            dtype=model_config.pretrained_config.torch_dtype)
        self.mlp = torch.nn.Sequential(
            Linear(in_features=self.hidden_size,
                   out_features=self.hidden_size,
                   bias=True,
                   dtype=model_config.pretrained_config.torch_dtype,
                   mapping=model_config.mapping),
            torch.nn.GELU(),
            Linear(in_features=self.hidden_size,
                   out_features=dim,
                   bias=True,
                   dtype=model_config.pretrained_config.torch_dtype,
                   mapping=model_config.mapping),
        )

    @torch.inference_mode()
    def forward(self, x: torch.Tensor) -> torch.Tensor:
        x = self.ln_q(x)
        x = x.view(-1, self.hidden_size)
        x = self.mlp(x)
        return x


class Qwen2_5_VisionModel(torch.nn.Module):

    def __init__(self, model_config: ModelConfig[PretrainedConfig]):
        super().__init__()
        self.model_config = model_config
        self.config = self.model_config.pretrained_config.vision_config

        self.spatial_merge_size = self.config.spatial_merge_size
        self.patch_size = self.config.patch_size
        self.fullatt_block_indexes = self.config.fullatt_block_indexes
        self.window_size = self.config.window_size
        self.spatial_merge_unit = self.spatial_merge_size * self.spatial_merge_size

        self.patch_embed = Qwen2_5_VisionPatchEmbed(
            patch_size=self.config.patch_size,
            temporal_patch_size=self.config.temporal_patch_size,
            in_channels=self.config.in_channels,
            embed_dim=self.config.hidden_size,
        )

        head_dim = self.config.hidden_size // self.config.num_heads
        self.rotary_pos_emb = Qwen2_5_VisionRotaryEmbedding(head_dim // 2)

        self.blocks = torch.nn.ModuleList([
            Qwen2_5_VLVisionBlock(model_config, layer_idx=layer_idx)
            for layer_idx in range(self.config.depth)
        ])
        self.merger = Qwen2_5_VLPatchMerger(self.model_config, )
        self.metadata_cls = get_attention_backend(
            self.model_config.attn_backend).Metadata

        self.full_attn_metadata = self.metadata_cls(
            max_num_requests=8192,  # TODO: Make this dynamic
            max_num_tokens=8192,  # TODO: Make this dynamic
            kv_cache_manager=None,
        )
        self.window_attn_metadata = self.metadata_cls(
            max_num_requests=8192,  # TODO: Make this dynamic
            max_num_tokens=8192,  # TODO: Make this dynamic
            kv_cache_manager=None,
        )

    def rot_pos_emb(self, grid_thw):
        pos_ids = []
        for t, h, w in grid_thw:
            hpos_ids = torch.arange(h).unsqueeze(1).expand(-1, w)
            hpos_ids = hpos_ids.reshape(
                h // self.spatial_merge_size,
                self.spatial_merge_size,
                w // self.spatial_merge_size,
                self.spatial_merge_size,
            )
            hpos_ids = hpos_ids.permute(0, 2, 1, 3)
            hpos_ids = hpos_ids.flatten()

            wpos_ids = torch.arange(w).unsqueeze(0).expand(h, -1)
            wpos_ids = wpos_ids.reshape(
                h // self.spatial_merge_size,
                self.spatial_merge_size,
                w // self.spatial_merge_size,
                self.spatial_merge_size,
            )
            wpos_ids = wpos_ids.permute(0, 2, 1, 3)
            wpos_ids = wpos_ids.flatten()
            pos_ids.append(
                torch.stack([hpos_ids, wpos_ids], dim=-1).repeat(t, 1))
        pos_ids = torch.cat(pos_ids, dim=0)
        max_grid_size = grid_thw[:, 1:].max()
        rotary_pos_emb_full = self.rotary_pos_emb(max_grid_size)
        rotary_pos_emb = rotary_pos_emb_full[pos_ids].flatten(1)
        return rotary_pos_emb

    def get_window_index(self, grid_thw):
        window_index: list = []
        seq_lens = []
        window_index_id = 0
        vit_merger_window_size = self.window_size // self.spatial_merge_size // self.patch_size

        for grid_t, grid_h, grid_w in grid_thw:
            llm_grid_h, llm_grid_w = (
                grid_h // self.spatial_merge_size,
                grid_w // self.spatial_merge_size,
            )
            index = torch.arange(grid_t * llm_grid_h * llm_grid_w).reshape(
                grid_t, llm_grid_h, llm_grid_w)
            pad_h = vit_merger_window_size - llm_grid_h % vit_merger_window_size
            pad_w = vit_merger_window_size - llm_grid_w % vit_merger_window_size
            num_windows_h = (llm_grid_h + pad_h) // vit_merger_window_size
            num_windows_w = (llm_grid_w + pad_w) // vit_merger_window_size
            index_padded = F.pad(index, (0, pad_w, 0, pad_h), "constant",
                                 PAD_INDEX)
            index_padded = index_padded.reshape(
                grid_t,
                num_windows_h,
                vit_merger_window_size,
                num_windows_w,
                vit_merger_window_size,
            )
            index_padded = index_padded.permute(0, 1, 3, 2, 4).reshape(
                grid_t,
                num_windows_h * num_windows_w,
                vit_merger_window_size,
                vit_merger_window_size,
            )
            seqlens = (index_padded != PAD_INDEX).sum([2, 3]).reshape(-1)
            index_padded = index_padded.reshape(-1)
            index_new = index_padded[index_padded != PAD_INDEX]
            window_index.append(index_new + window_index_id)
            seqlens = seqlens * self.spatial_merge_unit
            seq_lens.extend(seqlens.tolist())
            window_index_id += (grid_t * llm_grid_h * llm_grid_w).item()
        window_index = torch.cat(window_index, dim=0)

        return window_index, seq_lens

    def prepare_attn_metadata(self, seq_lens, attn_metadata: AttentionMetadata):
        # NOTE: The single prompt is divided into multiple seq_lens, so pretending have many batch_sizes.
        batch_size = len(seq_lens)
        prompt_lens = seq_lens
        seq_lens = torch.tensor(seq_lens, dtype=torch.int, pin_memory=True)
        request_ids = list(range(1, batch_size + 1))

        attn_metadata.num_contexts = batch_size
        attn_metadata.request_ids = request_ids
        attn_metadata.prompt_lens = prompt_lens
        attn_metadata.seq_lens = seq_lens
        attn_metadata.max_seq_len = seq_lens.max().item()
        attn_metadata.prepare()
        return attn_metadata

    @torch.inference_mode()
    def forward(self, hidden_states: torch.Tensor, grid_thw: torch.Tensor,
                **kwargs) -> torch.Tensor:
        window_index, window_seq_lens = self.get_window_index(grid_thw)
        seq_lens = torch.repeat_interleave(grid_thw[:, 1] * grid_thw[:, 2],
                                           grid_thw[:, 0]).tolist()
        reverse_indices = torch.argsort(window_index)

        # Getting positional embedding
        rotary_pos_emb = self.rot_pos_emb(grid_thw)

        full_attn_metadata = self.prepare_attn_metadata(seq_lens,
                                                        self.full_attn_metadata)
        window_attn_metadata = self.prepare_attn_metadata(
            window_seq_lens, self.window_attn_metadata)

        # From this point, pure GPU operation
        hidden_states = self.patch_embed(hidden_states)
        seq_len, _ = hidden_states.size()
        hidden_states = hidden_states.reshape(
            seq_len // self.spatial_merge_unit, self.spatial_merge_unit, -1)
        hidden_states = hidden_states[window_index, :, :]
        hidden_states = hidden_states.reshape(seq_len, -1)

        rotary_pos_emb = rotary_pos_emb.reshape(
            seq_len // self.spatial_merge_unit, self.spatial_merge_unit, -1)
        rotary_pos_emb = rotary_pos_emb[window_index, :, :]
        rotary_pos_emb = rotary_pos_emb.reshape(seq_len, -1)
        emb = torch.cat((rotary_pos_emb, rotary_pos_emb), dim=-1)
        position_embeddings = (emb.cos(), emb.sin())

        for layer_num, block in enumerate(self.blocks):

            if layer_num in self.fullatt_block_indexes:
                attn_metadata = full_attn_metadata
            else:
                attn_metadata = window_attn_metadata

            hidden_states = block(
                hidden_states,
                attn_metadata=attn_metadata,
                position_embeddings=position_embeddings,
            )
        hidden_states = self.merger(hidden_states)
        hidden_states = hidden_states[reverse_indices, :]

        return hidden_states


class Qwen2VLModelBase(PreTrainedModel):

    def __init__(
        self,
        model_config: ModelConfig[PretrainedConfig],
        *args,
        **kwargs,
    ) -> None:
        self.original_arch = model_config.pretrained_config.architectures[0]

        # NOTE: Setting disable_fuse_rope to True to do mrope fusion in the model engine by pre-computing rotary_cos_sin in the model engine
        disabble_fuse_rope = kwargs.get('disable_fuse_rope', False)
        model_config.pretrained_config.disable_fuse_rope = disabble_fuse_rope
        model_config.pretrained_config.rope_scaling['type'] = 'mrope'
        config = model_config.pretrained_config

        self._supports_sdpa = True
        super().__init__(config)

        if not disabble_fuse_rope:
            self.init_mrope_embedding(model_config)

        self.model_config = model_config
        self.config = model_config.pretrained_config

        if model_config.attn_backend != 'TRTLLM':
            raise ValueError("Qwen2/2.5-VL only supports TRTLLM backend now")
        if not disabble_fuse_rope:
            self.init_mrope_embedding(model_config)

        llm_model_config = copy.deepcopy(model_config)
        llm_model_config.pretrained_config.architectures = ["Qwen2ForCausalLM"]
        self.llm = AutoModelForCausalLM.from_config(llm_model_config)

        if not DISAGG:
            mm_encoder_config = copy.deepcopy(model_config)
            self.mm_encoder = Qwen2VisionModelBase(
                mm_encoder_config, kwargs.get('vision_model_class', None))

    def init_mrope_embedding(self, model_config: ModelConfig[PretrainedConfig]):
        config = model_config.pretrained_config
        pos_embd_params = PositionalEmbeddingParams(
            type=PositionEmbeddingType.from_string(config.rope_scaling["type"]),
            rope=RopeParams.from_config(config),
            mrope_section=config.rope_scaling.get('mrope_section', None))
        self.rotary_emb = MRotaryEmbedding(
            pos_embd_params.rope,
            head_dim=config.hidden_size // config.num_attention_heads,
            is_neox=pos_embd_params.is_neox,
            mrope_section=pos_embd_params.mrope_section,
        ).to('cuda')
        self.mrope_position_ids_padding_cuda = torch.zeros((
            3,
            1,
            config.max_position_embeddings,
        ),
                                                           dtype=torch.int32,
                                                           device='cuda')

    def load_weights(self, weights, weight_mapper: BaseWeightMapper):
        pass

    def infer_max_seq_len(self) -> int:
        return self.llm.infer_max_seq_len()

    @nvtx_range("Qwen2.5-VL prepare_mrope_config")
    def prepare_mrope_config(self, multimodal_params: List[MultimodalParams],
                             num_context_requests: int):
        mrope_config = {}
        mrope_rotary_cos_sin = []
        mrope_position_deltas = []
        for multimodal_param in multimodal_params[:num_context_requests]:
            if multimodal_param.multimodal_data.get('mrope_config') is not None:
                with nvtx_range("Qwen2.5-VL get_cos_sin"):
                    if multimodal_param.multimodal_data['mrope_config'].get(
                            'mrope_position_ids') is not None:
                        mrope_position_ids = multimodal_param.multimodal_data[
                            'mrope_config']['mrope_position_ids']

                        self.mrope_position_ids_padding_cuda[:, :, :
                                                             mrope_position_ids.
                                                             shape[
                                                                 -1]] = mrope_position_ids
                        self.mrope_position_ids_padding_cuda[:, :,
                                                             mrope_position_ids.
                                                             shape[-1]:] = 0

                        cos, sin = self.rotary_emb.get_cos_sin(
                            self.mrope_position_ids_padding_cuda)
                        concat_cos_sin = torch.stack((cos, sin), dim=-1)
                        concat_cos_sin = concat_cos_sin.reshape(
                            concat_cos_sin.shape[0], -1)
                        mrope_rotary_cos_sin.append(concat_cos_sin)

        for multimodal_param in multimodal_params[num_context_requests:]:
            if multimodal_param.multimodal_data.get('mrope_config') is not None:
                if multimodal_param.multimodal_data['mrope_config'].get(
                        'mrope_position_deltas') is not None:
                    mrope_position_deltas.append(
                        multimodal_param.multimodal_data['mrope_config']
                        ['mrope_position_deltas'])

        with nvtx_range("Qwen2.5-VL concat mrope_rotary_cos_sin"):
            if mrope_rotary_cos_sin:
                mrope_config['mrope_rotary_cos_sin'] = torch.cat(
                    mrope_rotary_cos_sin, dim=0)
        with nvtx_range("Qwen2.5-VL concat mrope_position_deltas"):
            if mrope_position_deltas:
                mrope_config['mrope_position_deltas'] = torch.cat(
                    mrope_position_deltas, dim=0)

        return mrope_config

    @torch.inference_mode()
    def forward(
        self,
        attn_metadata: AttentionMetadata,
        input_ids: Optional[torch.IntTensor] = None,
        position_ids: Optional[torch.IntTensor] = None,
        input_embeds: Optional[torch.Tensor] = None,
        return_context_logits: bool = False,
        **kwargs,
    ) -> torch.Tensor:
        """
        VLM forward logic with inflight batching support.
        """
        num_context_requests, num_generation_requests = attn_metadata.num_contexts, attn_metadata.num_generations

        multimodal_params = kwargs.get("multimodal_params", [])
        mm_embeds = []
        mrope_config = {}
        if len(multimodal_params) > 0:
            if not DISAGG:
                mm_embeds = get_multimodal_embeddings(
                    encoder_forward_fn=self.mm_encoder.forward,
                    multimodal_params=multimodal_params[:num_context_requests])
            else:
                raise NotImplementedError(
                    "Qwen2VLModel does not support disaggregated inference yet. Please unset "
                    f"the TLLM_MULTIMODAL_DISAGGREGATED environment variable, or set it to '0'."
                )
            mm_embeds = find_input_mm_embeds(
                mm_embeds, multimodal_params[:num_context_requests])
            if not self.model_config.pretrained_config.disable_fuse_rope:
                mrope_config = self.prepare_mrope_config(
                    multimodal_params, num_context_requests)

        input_ids, input_embeds = fuse_input_embeds(self.llm.model.embed_tokens,
                                                    input_ids, mm_embeds,
                                                    **kwargs)
        output_prob = self.llm.forward(
            attn_metadata=attn_metadata,
            input_ids=input_ids,
            position_ids=position_ids,
            inputs_embeds=input_embeds,
            return_context_logits=return_context_logits,
            mrope_config=mrope_config)

        logger.debug(f'output shape: {output_prob.shape}')
        return output_prob


@register_vision_encoder(Qwen2VisionModelBase,
                         vlm_base_model=Qwen2VisionTransformerPretrainedModel)
@register_auto_model("Qwen2VLForConditionalGeneration")
@register_input_processor(
    Qwen2VLInputProcessorBase,
    model_type="qwen2_vl",
    placeholder_metadata=MultimodalPlaceholderMetadata(
        placeholder_map={
            "image": "<|vision_start|><|image_pad|><|vision_end|>",
            "video": "<|vision_start|><|video_pad|><|vision_end|>"
        },
        placeholder_placement=MultimodalPlaceholderPlacement.BEFORE_TEXT,
    ))
class Qwen2VLModel(Qwen2VLModelBase):

    def __init__(self, model_config: ModelConfig[PretrainedConfig], *args,
                 **kwargs):
        # NOTE: Since Qwen2-VL is outdated model, we leave it as HF implementation.
        kwargs['vision_model_class'] = Qwen2VisionTransformerPretrainedModel
        super().__init__(model_config, *args, **kwargs)

    @property
    def multimodal_data_device_paths(self) -> List[str]:
        return [
            "image.pixel_values", "image.image_grid_thw",
            "video.pixel_values_videos", "video.video_grid_thw",
            "multimodal_embedding"
        ]

    def load_weights(self, weights, weight_mapper: BaseWeightMapper):
        if not DISAGG:
            vision_encoder_weights = process_weights(weights, "visual")
            self.mm_encoder.load_state_dict(vision_encoder_weights, strict=True)

        self.llm.load_weights(weights, weight_mapper)


@register_vision_encoder(Qwen2VisionModelBase,
                         vlm_base_model=Qwen2_5_VisionModel)
@register_auto_model("Qwen2_5_VLForConditionalGeneration")
@register_input_processor(
    Qwen2VLInputProcessorBase,
    model_type="qwen2_5_vl",
    placeholder_metadata=MultimodalPlaceholderMetadata(
        placeholder_map={
            "image": "<|vision_start|><|image_pad|><|vision_end|>",
            "video": "<|vision_start|><|video_pad|><|vision_end|>"
        },
        placeholder_placement=MultimodalPlaceholderPlacement.BEFORE_TEXT,
    ))
class Qwen2_5_VLModel(Qwen2VLModelBase):

    def __init__(self, model_config: ModelConfig[PretrainedConfig], *args,
                 **kwargs):
        kwargs['vision_model_class'] = Qwen2_5_VisionModel
        kwargs[
            'disable_fuse_rope'] = False  # TODO: Make this ModelConfig's argument
        super().__init__(model_config, *args, **kwargs)

    @property
    def multimodal_data_device_paths(self) -> List[str]:
        return [
            "image.pixel_values", "video.pixel_values_videos",
            "multimodal_embedding"
        ]

    def load_weights(self, weights, weight_mapper: BaseWeightMapper):
        if isinstance(weight_mapper, Qwen2VLHfWeightMapper):
            weights = weight_mapper.preprocess_weights(weights)

        if not DISAGG:
            self.mm_encoder.load_weights(weights)

        self.llm.load_weights(weights)<|MERGE_RESOLUTION|>--- conflicted
+++ resolved
@@ -95,18 +95,6 @@
                  model_path: str,
                  config: PretrainedConfig,
                  tokenizer: AutoTokenizer,
-<<<<<<< HEAD
-                 trust_remote_code: bool = True):
-
-        super().__init__()
-
-        # Initialize BaseMultimodalDummyInputsBuilder attributes
-        # These are required for get_dummy_prompt() method
-        self.image_max_dim = BaseMultimodalDummyInputsBuilder.DEFAULT_IMAGE_MAX_DIM
-        self.img_min_dim = BaseMultimodalDummyInputsBuilder.DEFAULT_IMAGE_MIN_DIM
-
-        self._config = config
-=======
                  trust_remote_code: bool = True,
                  **kwargs):
         super().__init__(model_path=model_path,
@@ -114,7 +102,7 @@
                          tokenizer=tokenizer,
                          trust_remote_code=trust_remote_code,
                          **kwargs)
->>>>>>> 1bdd3ba1
+        self._config = config
         self._dtype = self._config.torch_dtype
         self._tokenizer = tokenizer if tokenizer is not None else AutoTokenizer.from_pretrained(
             model_path)
