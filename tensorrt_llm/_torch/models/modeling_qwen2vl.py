import copy
import os
from typing import Any, Dict, List, Optional, Tuple, Union

import torch
from transformers import (AutoProcessor, AutoTokenizer, PretrainedConfig,
                          PreTrainedModel, Qwen2_5_VLForConditionalGeneration,
                          Qwen2VLForConditionalGeneration)
from transformers.models.qwen2_vl.image_processing_qwen2_vl import smart_resize

from tensorrt_llm.inputs.multimodal import MultimodalParams

from ..._utils import nvtx_range_debug
from ...functional import RopeEmbeddingUtils, RotaryScalingType
from ...inputs import (ExtraProcessedInputs, InputProcessor, TextPrompt,
                       register_input_processor)
from ...logger import logger
from ...sampling_params import SamplingParams
from ..attention_backend import AttentionMetadata
from ..model_config import ModelConfig
from .modeling_auto import AutoModelForCausalLM
from .modeling_multimodal_utils import (find_uncached_mm_embeds,
                                        fuse_input_embeds)
from .modeling_utils import register_auto_model

DISAGG = os.getenv('TLLM_MULTIMODAL_DISAGGREGATED', '0') == '1'


class Qwen2VLInputProcessorBase(InputProcessor):

    def __init__(self,
                 model_path: str,
                 model_config: PretrainedConfig,
                 tokenizer: AutoTokenizer,
                 trust_remote_code: bool = True):
        self.model_config = model_config
        self.tokenizer = tokenizer
        self.use_fast = True
        self.processor = AutoProcessor.from_pretrained(
            model_path,
            use_fast=self.use_fast,
            trust_remote_code=trust_remote_code)

        self.tllm_multimodal_token_id = self.model_config.vocab_size + 1

    @classmethod
    def get_rope_index(
        cls,
        model_config: PretrainedConfig,
        input_ids: Optional[torch.IntTensor] = None,
        image_grid_thw: Optional[torch.LongTensor] = None,
        video_grid_thw: Optional[torch.LongTensor] = None,
        attention_mask: Optional[torch.Tensor] = None,
        second_per_grid_ts: Optional[torch.Tensor] = None,
    ) -> Tuple[torch.Tensor, torch.Tensor]:
        """
        Calculate the 3D rope index based on image and video's temporal, height and width in LLM.

        This is a generalized implementation that can be used by both Qwen2VL and Qwen2_5_VL models.
        The main difference between the two implementations is how temporal position IDs are calculated.

        Args:
            model_config: The model configuration
            input_ids: Indices of input sequence tokens in the vocabulary
            image_grid_thw: The temporal, height and width of feature shape of each image in LLM
            video_grid_thw: The temporal, height and width of feature shape of each video in LLM
            attention_mask: Mask to avoid performing attention on padding token indices
            second_per_grid_ts: The time interval (in seconds) for each grid along the temporal dimension

        Returns:
            position_ids: A tensor of shape (3, batch_size, sequence_length)
            mrope_position_deltas: A tensor of shape (batch_size)
        """
        spatial_merge_size = model_config.vision_config.spatial_merge_size
        image_token_id = model_config.image_token_id
        video_token_id = model_config.video_token_id
        vision_start_token_id = model_config.vision_start_token_id
        mrope_position_deltas = []

        # Handle case with no vision inputs
        if image_grid_thw is None and video_grid_thw is None:
            if attention_mask is not None:
                position_ids = attention_mask.long().cumsum(-1) - 1
                position_ids.masked_fill_(attention_mask == 0, 1)
                position_ids = position_ids.unsqueeze(0).expand(3, -1, -1).to(
                    input_ids.device)
                max_position_ids = position_ids.max(0, keepdim=False)[0].max(
                    -1, keepdim=True)[0]
                mrope_position_deltas = max_position_ids + 1 - attention_mask.shape[
                    -1]
            else:
                position_ids = (torch.arange(input_ids.shape[1],
                                             device=input_ids.device).view(
                                                 1, 1, -1).expand(
                                                     3, input_ids.shape[0], -1))
                mrope_position_deltas = torch.zeros(
                    [input_ids.shape[0], 1],
                    device=input_ids.device,
                    dtype=input_ids.dtype,
                )
            return position_ids, mrope_position_deltas

        # Handle case with vision inputs
        total_input_ids = input_ids
        if attention_mask is None:
            attention_mask = torch.ones_like(total_input_ids)

        position_ids = torch.ones(
            3,
            input_ids.shape[0],
            input_ids.shape[1],
            dtype=input_ids.dtype,
            device=input_ids.device,
        )

        image_index, video_index = 0, 0
        attention_mask = attention_mask.to(total_input_ids.device)

        for i, input_ids in enumerate(total_input_ids):
            input_ids = input_ids[attention_mask[i] == 1]
            image_nums, video_nums = 0, 0
            vision_start_indices = torch.argwhere(
                input_ids == vision_start_token_id).squeeze(1)
            vision_tokens = input_ids[vision_start_indices + 1]
            image_nums = (vision_tokens == image_token_id).sum()
            video_nums = (vision_tokens == video_token_id).sum()
            input_tokens = input_ids.tolist()
            llm_pos_ids_list: list = []
            st = 0
            remain_images, remain_videos = image_nums, video_nums

            for _ in range(image_nums + video_nums):
                if image_token_id in input_tokens and remain_images > 0:
                    ed_image = input_tokens.index(image_token_id, st)
                else:
                    ed_image = len(input_tokens) + 1
                if video_token_id in input_tokens and remain_videos > 0:
                    ed_video = input_tokens.index(video_token_id, st)
                else:
                    ed_video = len(input_tokens) + 1

                if ed_image < ed_video:
                    t, h, w = (
                        image_grid_thw[image_index][0],
                        image_grid_thw[image_index][1],
                        image_grid_thw[image_index][2],
                    )
                    second_per_grid_t = 0
                    image_index += 1
                    remain_images -= 1
                    ed = ed_image
                else:
                    t, h, w = (
                        video_grid_thw[video_index][0],
                        video_grid_thw[video_index][1],
                        video_grid_thw[video_index][2],
                    )
                    if second_per_grid_ts is not None:
                        second_per_grid_t = second_per_grid_ts[video_index]
                    else:
                        second_per_grid_t = 1.0
                    video_index += 1
                    remain_videos -= 1
                    ed = ed_video

                llm_grid_t, llm_grid_h, llm_grid_w = (
                    t.item(),
                    h.item() // spatial_merge_size,
                    w.item() // spatial_merge_size,
                )
                text_len = ed - st

                st_idx = llm_pos_ids_list[-1].max() + 1 if len(
                    llm_pos_ids_list) > 0 else 0
                llm_pos_ids_list.append(
                    torch.arange(text_len).view(1, -1).expand(3, -1) + st_idx)

                # Calculate temporal position IDs based on model type
                if hasattr(model_config.vision_config, 'tokens_per_second'):
                    # Qwen2_5_VL style temporal position calculation
                    if isinstance(second_per_grid_t, torch.Tensor):
                        second_per_grid_t = second_per_grid_t.item()
                    range_tensor = torch.arange(llm_grid_t).view(-1, 1)
                    expanded_range = range_tensor.expand(
                        -1, llm_grid_h * llm_grid_w)
                    time_tensor = expanded_range * second_per_grid_t * model_config.vision_config.tokens_per_second
                    t_index = time_tensor.long().flatten()
                else:
                    # Qwen2VL style temporal position calculation
                    t_index = torch.arange(llm_grid_t).view(-1, 1).expand(
                        -1, llm_grid_h * llm_grid_w).flatten()

                h_index = torch.arange(llm_grid_h).view(1, -1, 1).expand(
                    llm_grid_t, -1, llm_grid_w).flatten()
                w_index = torch.arange(llm_grid_w).view(1, 1, -1).expand(
                    llm_grid_t, llm_grid_h, -1).flatten()

                llm_pos_ids_list.append(
                    torch.stack([t_index, h_index, w_index]) + text_len +
                    st_idx)
                st = ed + llm_grid_t * llm_grid_h * llm_grid_w

            if st < len(input_tokens):
                st_idx = llm_pos_ids_list[-1].max() + 1 if len(
                    llm_pos_ids_list) > 0 else 0
                text_len = len(input_tokens) - st
                llm_pos_ids_list.append(
                    torch.arange(text_len).view(1, -1).expand(3, -1) + st_idx)

            llm_positions = torch.cat(llm_pos_ids_list, dim=1).reshape(3, -1)
            position_ids[..., i, attention_mask[i] == 1] = llm_positions.to(
                position_ids.device)
            mrope_position_deltas.append(llm_positions.max() + 1 -
                                         len(total_input_ids[i]))

        mrope_position_deltas = torch.tensor(
            mrope_position_deltas, device=input_ids.device).unsqueeze(1)
        return position_ids, mrope_position_deltas

    def _post_init_(self):
        _, rotary_cos_sin = RopeEmbeddingUtils.create_sinusoidal_positions_for_attention_plugin(
            num_pos=self.model_config.max_position_embeddings,
            dim=int(self.model_config.hidden_size /
                    self.model_config.num_attention_heads),
            theta=float(self.model_config.rope_theta),
            scale_type=RotaryScalingType.mrope)
        self.rotary_cos_sin = torch.from_numpy(rotary_cos_sin)
        self.rotary_cos_sin = self.rotary_cos_sin.reshape(
            self.model_config.max_position_embeddings,
            int(self.model_config.hidden_size /
                self.model_config.num_attention_heads / 2), 2)

        self.cos_ori = self.rotary_cos_sin[:, :, 0]
        self.sin_ori = self.rotary_cos_sin[:, :, 1]

    def get_num_tokens_per_image(
        self,
        *,
        image_width: int,
        image_height: int,
        num_frames: int = 1,
        do_resize: bool = True,
    ):
        patch_size = self.model_config.vision_config.patch_size
        merge_size = self.model_config.vision_config.spatial_merge_size
        temporal_patch_size = self.model_config.vision_config.temporal_patch_size
        if do_resize:
            resized_height, resized_width = smart_resize(
                height=image_height,
                width=image_width,
                factor=patch_size * merge_size,
                min_pixels=self.processor.image_processor.min_pixels,
                max_pixels=self.processor.image_processor.max_pixels,
            )
            image_width, image_height = resized_width, resized_height

        padded_num_frames = num_frames + num_frames % temporal_patch_size

        grid_t = max(padded_num_frames // temporal_patch_size, 1)
        grid_h = image_height // patch_size
        grid_w = image_width // patch_size

        num_patches = grid_t * grid_h * grid_w
        num_vision_tokens = num_patches // (merge_size**2)

        return num_vision_tokens

    def _preprocess(self, text: dict[str, any], mm_data: dict[str, any],
                    mm_processor_kwargs: Dict[str, Any]):
        images = mm_data.get("image")
        videos = mm_data.get("video")
        do_rescale = True
        if images and isinstance(images[0], torch.Tensor):
            do_rescale = False
        if videos and isinstance(videos[0][0], torch.Tensor):
            do_rescale = False
            # transformers=4.53.1 does not support GPU video tensors in Qwen2VL processor.
            videos = [[frame.to("cpu") for frame in video] for video in videos]
        return self.processor(text=[text],
                              images=images,
                              videos=videos,
                              padding=True,
                              do_rescale=do_rescale,
                              return_tensors='pt',
                              **mm_processor_kwargs)

    def _postprocess(self, input_ids: torch.IntTensor) -> torch.IntTensor:
        # NOTE: Qwen2-VL's input processor is doing all the work for fusing input_ids with mm_tokens.
        # So, we just replace mm_tokens with expanded out-of-vocab ids
        masks = (input_ids == self.model_config.image_token_id) | (
            input_ids == self.model_config.vision_token_id) | (
                input_ids == self.model_config.video_token_id)
        input_ids[masks] = self.tllm_multimodal_token_id
        return input_ids

    def get_mrope_config(
            self,
            input_ids: torch.IntTensor,
            image_grid_thw: torch.LongTensor,
            video_grid_thw: torch.LongTensor,
            attention_mask: torch.Tensor,
            second_per_grid_ts: torch.Tensor = None) -> dict[str, torch.Tensor]:
        mrope_position_ids, mrope_position_deltas = self.__class__.get_rope_index(
            self.model_config, input_ids, image_grid_thw, video_grid_thw,
            attention_mask, second_per_grid_ts)

        mrope_config = {}
        mrope_config['mrope_position_ids'] = mrope_position_ids.to('cpu')
        mrope_config['mrope_position_deltas'] = mrope_position_deltas.to(
            'cpu').to(torch.int32)
        return mrope_config

    @torch.inference_mode()
    def __call__(
        self,
        inputs: TextPrompt,
        sampling_params: SamplingParams,
    ) -> Tuple[List[int], Optional[ExtraProcessedInputs]]:
        text_prompt, mm_data, mm_processor_kwargs = inputs.get("prompt"), \
                        inputs.get("multi_modal_data", {}), inputs.get("mm_processor_kwargs", {})
<<<<<<< HEAD
        with nvtx_range_debug("transformers input preprocess"):
            processed_inputs = self._preprocess(
                text_prompt, mm_data, mm_processor_kwargs).to(self.device)
=======

        processed_inputs = self._preprocess(text_prompt, mm_data,
                                            mm_processor_kwargs)

>>>>>>> 03632a67
        if not mm_data:
            fused_input_ids = processed_inputs['input_ids']
            return fused_input_ids.to(torch.int32).tolist(), {}

        pixel_values = processed_inputs.get('pixel_values', None)
        pixel_values_videos = processed_inputs.get('pixel_values_videos', None)
        assert pixel_values is not None or pixel_values_videos is not None, "No multimodal data found"

        multimodal_data = {}
        if pixel_values is not None:
            multimodal_data["image"] = {
                "pixel_values": pixel_values,
                "image_grid_thw": processed_inputs.get('image_grid_thw')
            }
        if pixel_values_videos is not None:
            multimodal_data["video"] = {
                "pixel_values_videos": pixel_values_videos,
                "video_grid_thw": processed_inputs.get('video_grid_thw')
            }

        input_ids = processed_inputs['input_ids']
        # TODO: We can move this to the LLM-side.
        mrope_config = self.get_mrope_config(
            input_ids, processed_inputs.get('image_grid_thw', None),
            processed_inputs.get('video_grid_thw', None),
            processed_inputs.get('attention_mask', None),
            processed_inputs.get('second_per_grid_ts', None))
        multimodal_data["mrope_config"] = mrope_config

        fused_input_ids = self._postprocess(input_ids[0])

        return fused_input_ids.to(torch.int32).tolist(), {
            "multimodal_data": multimodal_data,
        }


class Qwen2VisionModelBase:

    def __init__(self, model_config: ModelConfig[PretrainedConfig],
                 model_class: type[PreTrainedModel]):
        self.pretrained_config = model_config.pretrained_config
        self.device = f"cuda:{model_config.mapping.rank}"

        model_path = self.pretrained_config._name_or_path
        # TODO: Change the model class to TRT-LLM's Qwen2VisionModel
        # Currently, copying vision encoder on all devices.
        # NOTE: Using attn_implementation='flash_attention_2' to avoid the issue of vision model's GPU OOM.
        model = model_class.from_pretrained(
            model_path,
            torch_dtype=self.pretrained_config.torch_dtype,
            attn_implementation='flash_attention_2').eval()
        self.visual = model.visual.to(self.device)

    def _to_device(
        self, input_tensor: Union[torch.Tensor, List, None]
    ) -> Union[torch.Tensor, List, None]:
        if input_tensor is None:
            return None
        elif isinstance(input_tensor, list):
            return [self._to_device(item) for item in input_tensor]
        elif isinstance(input_tensor, torch.Tensor):
            return input_tensor.to(self.device)

    def _parse_and_batch_multimodal_data(
        self, multimodal_params: List[MultimodalParams]
    ) -> Tuple[Dict[str, Any], Dict[str, List[Any]]]:

        pixel_values_list = []
        pixel_values_videos_list = []
        image_grid_thw_list = []
        video_grid_thw_list = []

        for multimodal_param in multimodal_params:
            # Process images if present
            if multimodal_param.multimodal_data.get("image") is not None:
                pixel_values_list.append(
                    multimodal_param.multimodal_data["image"]["pixel_values"])
                image_grid_thw_list.append(
                    multimodal_param.multimodal_data["image"]["image_grid_thw"])

            # Process videos if present
            if multimodal_param.multimodal_data.get("video") is not None:
                pixel_values_videos_list.append(
                    multimodal_param.multimodal_data["video"]
                    ["pixel_values_videos"])
                video_grid_thw_list.append(
                    multimodal_param.multimodal_data["video"]["video_grid_thw"])

        # Concatenate tensors
        mm_content_dict = {}
        if pixel_values_list:
            mm_content_dict["pixel_values"] = torch.cat(
                pixel_values_list,
                dim=0) if len(pixel_values_list) > 1 else pixel_values_list[0]
        if pixel_values_videos_list:
            mm_content_dict["pixel_values_videos"] = torch.cat(
                pixel_values_videos_list,
                dim=0) if len(pixel_values_videos_list
                              ) > 1 else pixel_values_videos_list[0]

        # Prepare extra data
        mm_extra_data = {}
        if image_grid_thw_list:
            mm_extra_data["image_grid_thw"] = torch.cat(
                image_grid_thw_list, dim=0) if len(
                    image_grid_thw_list) > 1 else image_grid_thw_list[0]
        if video_grid_thw_list:
            mm_extra_data["video_grid_thw"] = torch.cat(
                video_grid_thw_list, dim=0) if len(
                    video_grid_thw_list) > 1 else video_grid_thw_list[0]

        return mm_content_dict, mm_extra_data

    @torch.inference_mode()
    def forward(self, multimodal_params: List[MultimodalParams]):

        mm_content_data, mm_extra_data = self._parse_and_batch_multimodal_data(
            multimodal_params)
        pixel_values = mm_content_data.get("pixel_values", None)
        pixel_values_videos = mm_content_data.get("pixel_values_videos", None)

        image_grid_thw = mm_extra_data.get("image_grid_thw", None)
        video_grid_thw = mm_extra_data.get("video_grid_thw", None)

        embeds = []
        if pixel_values is not None:
            pixel_values = self._to_device(
                pixel_values
            )  # TODO: remove this once we have the shared tensor
            image_grid_thw = self._to_device(image_grid_thw)
            pixel_values = pixel_values.to(self.visual.dtype)
            embeds.append(self.visual(pixel_values, grid_thw=image_grid_thw))

        if pixel_values_videos is not None:
            pixel_values_videos = self._to_device(pixel_values_videos)
            video_grid_thw = self._to_device(video_grid_thw)
            pixel_values_videos = pixel_values_videos.to(self.visual.dtype)
            embeds.append(
                self.visual(pixel_values_videos, grid_thw=video_grid_thw))
        return embeds


class Qwen2VLModelBase(PreTrainedModel):

    def __init__(
        self,
        model_config: ModelConfig[PretrainedConfig],
        *args,
        **kwargs,
    ) -> None:
        model_config.pretrained_config.rope_scaling['type'] = 'mrope'
        config = model_config.pretrained_config

        assert model_config.attn_backend == 'TRTLLM', "Qwen2/2.5-VL only supports TRTLLM backend now"
        super().__init__(config)

        self.model_config = model_config
        if hasattr(self, "llm"):
            return

        llm_model_config = copy.deepcopy(model_config)
        llm_model_config.pretrained_config.architectures = ["Qwen2ForCausalLM"]
        self.llm = AutoModelForCausalLM.from_config(llm_model_config)
        self.vocab_size = config.vocab_size
        self.model_dtype = getattr(config, "torch_dtype", torch.float16)
        logger.info(f"{self.dtype=} {self.model_dtype=}")
        self.post_config()
        self.is_loaded = True

    def init_rotary_cos_sin_ori(self):
        _, rotary_cos_sin = RopeEmbeddingUtils.create_sinusoidal_positions_for_attention_plugin(
            num_pos=self.model_config.pretrained_config.max_position_embeddings,
            dim=int(self.model_config.pretrained_config.hidden_size /
                    self.model_config.pretrained_config.num_attention_heads),
            theta=float(self.model_config.pretrained_config.rope_theta),
            scale_type=RotaryScalingType.mrope)
        self.rotary_cos_sin = torch.from_numpy(rotary_cos_sin).to(self.device)
        self.rotary_cos_sin = self.rotary_cos_sin.reshape(
            self.model_config.pretrained_config.max_position_embeddings,
            int(self.model_config.pretrained_config.hidden_size /
                self.model_config.pretrained_config.num_attention_heads / 2), 2)

        self.cos_ori = self.rotary_cos_sin[:, :, 0]
        self.sin_ori = self.rotary_cos_sin[:, :, 1]

    def load_weights(self, weights):
        self.llm.load_weights(weights)
        self.init_rotary_cos_sin_ori()

    def infer_max_seq_len(self) -> int:
        return self.llm.infer_max_seq_len()

    def post_config(self):
        # use llm.config as config for pytorch model engine
        self.config = self.llm.config
        self.model_config.pretrained_config = self.llm.config

    def _parse_and_concat_mrope_config(
            self, multimodal_params: List[MultimodalParams],
            num_context_requests: int,
            num_generation_requests: int) -> dict[str, torch.Tensor]:
        """
        Parse and concatenate mrope configuration from multimodal parameters.
        """

        mrope_configs = [
            param.multimodal_data.get('mrope_config')
            for param in multimodal_params if param.multimodal_data
            and param.multimodal_data.get('mrope_config')
        ]
        if not mrope_configs:
            return {}

        batched_mrope_config = {}
        if num_context_requests > 0:
            cos_sin_tensors = [
                config['mrope_rotary_cos_sin']
                for config in mrope_configs[:num_context_requests]
                if config.get('mrope_rotary_cos_sin') is not None
            ]
            if cos_sin_tensors:
                batched_mrope_config['mrope_rotary_cos_sin'] = torch.cat(
                    cos_sin_tensors, dim=0)

        if num_generation_requests > 0:
            generation_mrope_configs = mrope_configs[
                -num_generation_requests:] if len(
                    mrope_configs) >= num_generation_requests else mrope_configs
            position_delta_tensors = [
                config['mrope_position_deltas']
                for config in generation_mrope_configs
                if config.get('mrope_position_deltas') is not None
            ]
            if position_delta_tensors:
                batched_mrope_config['mrope_position_deltas'] = torch.cat(
                    position_delta_tensors, dim=0)

        return batched_mrope_config

    def add_rotary_cos_sin(self, multimodal_params: List[MultimodalParams]):
        for param in multimodal_params:
            mrope_config = param.multimodal_data.get('mrope_config')
            if mrope_config:
                mrope_position_ids = mrope_config.get('mrope_position_ids',
                                                      None)
                if mrope_position_ids is None:
                    continue
                mrope_position_ids = mrope_position_ids.transpose(1, 0)
                mrope_position_ids_padding = torch.zeros(
                    mrope_position_ids.shape[:-1] +
                    (self.model_config.pretrained_config.
                     max_position_embeddings, ),
                    dtype=torch.int32,
                    device=mrope_position_ids.device)
                mrope_position_ids_padding[:, :, :mrope_position_ids.
                                           shape[-1]] = mrope_position_ids

                mrope_position_ids_padding = mrope_position_ids_padding.to(
                    self.cos_ori.device)
                cos = self.cos_ori[mrope_position_ids_padding]
                sin = self.sin_ori[mrope_position_ids_padding]

                mrope_section = [16, 24, 24]
                cos = torch.cat([
                    m[:, i % 3]
                    for i, m in enumerate(cos.split(mrope_section, dim=-1))
                ],
                                dim=-1).unsqueeze(-1)
                sin = torch.cat([
                    m[:, i % 3]
                    for i, m in enumerate(sin.split(mrope_section, dim=-1))
                ],
                                dim=-1).unsqueeze(-1)
                concat_cos_sin = torch.concatenate((cos, sin), axis=-1)
                concat_cos_sin = concat_cos_sin.reshape(concat_cos_sin.shape[0],
                                                        -1)

                mrope_config['mrope_rotary_cos_sin'] = concat_cos_sin.to(
                    self.device)

        return multimodal_params

    @torch.inference_mode()
    def forward(
        self,
        attn_metadata: AttentionMetadata,
        input_ids: Optional[torch.IntTensor] = None,
        position_ids: Optional[torch.IntTensor] = None,
        input_embeds: Optional[torch.Tensor] = None,
        return_context_logits: bool = False,
        **kwargs,
    ) -> torch.Tensor:
        """
        VLM forward logic with inflight batching support.
        """
        num_context_requests, num_generation_requests = attn_metadata.num_contexts, attn_metadata.num_generations
        logger.debug(
            f"num_context_requests: {num_context_requests}, num_generation_requests: {num_generation_requests}"
        )

        multimodal_params = kwargs.get("multimodal_params", [])
        multimodal_params = self.add_rotary_cos_sin(multimodal_params)

        mm_embeds = []
        mrope_config = {}

        if len(multimodal_params) > 0:
            if not DISAGG:
                mm_embeds = self.mm_encoder.forward(
                    multimodal_params[:num_context_requests])
            else:
                mm_embeds = [
                    multimodal_param.multimodal_data["multimodal_embedding"]
                    for multimodal_param in multimodal_params
                ]
            mrope_config = self._parse_and_concat_mrope_config(
                multimodal_params, num_context_requests,
                num_generation_requests)
            mm_embeds = find_uncached_mm_embeds(
                mm_embeds, multimodal_params[:num_context_requests])

        if 'mrope_position_deltas' in kwargs:
            mrope_config['mrope_position_deltas'] = kwargs[
                'mrope_position_deltas']

        input_ids, input_embeds = fuse_input_embeds(self.llm.model.embed_tokens,
                                                    input_ids, mm_embeds)
        output_prob = self.llm.forward(
            attn_metadata=attn_metadata,
            input_ids=input_ids,
            position_ids=position_ids,
            inputs_embeds=input_embeds,
            return_context_logits=return_context_logits,
            mrope_config=mrope_config)

        logger.debug(f'output shape: {output_prob.shape}')
        return output_prob


@register_auto_model("Qwen2VLForConditionalGeneration")
@register_input_processor(Qwen2VLInputProcessorBase, model_type="qwen2_vl")
class Qwen2VLModel(Qwen2VLModelBase):

    def __init__(self, model_config: ModelConfig[PretrainedConfig], *args,
                 **kwargs):
        if not DISAGG:
            self.mm_encoder = Qwen2VisionModelBase(
                model_config, Qwen2VLForConditionalGeneration)
        super().__init__(model_config, *args, **kwargs)


@register_auto_model("Qwen2_5_VLForConditionalGeneration")
@register_input_processor(Qwen2VLInputProcessorBase, model_type="qwen2_5_vl")
class Qwen2_5_VLModel(Qwen2VLModelBase):

    def __init__(self, model_config: ModelConfig[PretrainedConfig], *args,
                 **kwargs):
        if not DISAGG:
            self.mm_encoder = Qwen2VisionModelBase(
                model_config, Qwen2_5_VLForConditionalGeneration)
        super().__init__(model_config, *args, **kwargs)<|MERGE_RESOLUTION|>--- conflicted
+++ resolved
@@ -318,16 +318,9 @@
     ) -> Tuple[List[int], Optional[ExtraProcessedInputs]]:
         text_prompt, mm_data, mm_processor_kwargs = inputs.get("prompt"), \
                         inputs.get("multi_modal_data", {}), inputs.get("mm_processor_kwargs", {})
-<<<<<<< HEAD
         with nvtx_range_debug("transformers input preprocess"):
-            processed_inputs = self._preprocess(
-                text_prompt, mm_data, mm_processor_kwargs).to(self.device)
-=======
-
-        processed_inputs = self._preprocess(text_prompt, mm_data,
-                                            mm_processor_kwargs)
-
->>>>>>> 03632a67
+            processed_inputs = self._preprocess(text_prompt, mm_data,
+                                                mm_processor_kwargs)
         if not mm_data:
             fused_input_ids = processed_inputs['input_ids']
             return fused_input_ids.to(torch.int32).tolist(), {}
