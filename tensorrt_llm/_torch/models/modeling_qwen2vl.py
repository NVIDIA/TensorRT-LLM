--- conflicted
+++ resolved
@@ -26,11 +26,7 @@
 from tensorrt_llm.functional import PositionEmbeddingType
 from tensorrt_llm.inputs.multimodal import MultimodalParams
 
-<<<<<<< HEAD
-from ..._utils import nvtx_range, nvtx_range_debug
-=======
 from ..._utils import nvtx_range
->>>>>>> 2d86d6be
 from ...inputs import (BaseDummyInputsBuilder, BaseMultimodalInputProcessor,
                        ExtraProcessedInputs, InputProcessor,
                        MultimodalPlaceholderMetadata,
