--- conflicted
+++ resolved
@@ -323,8 +323,6 @@
                          hidden_size=model_config.pretrained_config.hidden_size,
                          vocab_size=model_config.pretrained_config.vocab_size)
 
-<<<<<<< HEAD
-=======
     def _get_token_type_mask(self, image_token_mask: torch.BoolTensor):
         device = image_token_mask.device
         sequence_length = len(image_token_mask)
@@ -361,7 +359,6 @@
 
         return token_type_mask
 
->>>>>>> 01b2def5
     def get_context_mask(
         self,
         image_token_mask: torch.BoolTensor,
@@ -395,19 +392,7 @@
             causal_mask = attention_mask_1 & attention_mask_2
 
         # Apply a bidirectional mask for image tokens.
-<<<<<<< HEAD
-        token_type_ids = torch.zeros(sequence_length,
-                                     dtype=torch.int32,
-                                     device=device)
-        # 1 for image tokens, 0 for text tokens.
-        token_type_ids[image_token_mask] = 1
-        token_type_mask = token_type_ids.unsqueeze(
-            0) == token_type_ids.unsqueeze(1)
-        # If text token, do not change anything.
-        token_type_mask[token_type_ids == 0] = False
-=======
         token_type_mask = self._get_token_type_mask(image_token_mask)
->>>>>>> 01b2def5
         causal_mask = causal_mask.masked_fill(token_type_mask, True)
         return causal_mask
 
@@ -459,10 +444,7 @@
             context_mask_list.append(mask_i.flatten())
         return torch.cat(context_mask_list, dim=0).contiguous()
 
-<<<<<<< HEAD
-=======
     @torch.inference_mode()
->>>>>>> 01b2def5
     def forward(
         self,
         attn_metadata: AttentionMetadata,
