import copy
<<<<<<< HEAD
from typing import Any, Dict, List, Optional, Tuple, Union
=======
import os
from typing import Dict, List, Optional, Tuple, Union
>>>>>>> 64ba4836

import torch
from PIL.Image import Image
from torch import nn
from transformers import (AutoProcessor, Llama4Config, Llama4VisionModel,
                          LlamaConfig)
from transformers.modeling_utils import load_sharded_checkpoint
from transformers.models.llama4.modeling_llama4 import Llama4MultiModalProjector

from tensorrt_llm._torch.distributed import (AllReduce, AllReduceFusionOp,
                                             AllReduceParams, MoEAllReduce)
from tensorrt_llm._torch.models.checkpoints.base_weight_mapper import \
    BaseWeightMapper
from tensorrt_llm.functional import PositionEmbeddingType
from tensorrt_llm.logger import logger
from tensorrt_llm.lora_manager import HfLoraLoader
from tensorrt_llm.models.convert_utils import split_matrix_tp

from ...inputs import (ExtraProcessedInputs, InputProcessor, TextPrompt,
                       register_input_processor)
from ...sampling_params import SamplingParams
from ..attention_backend import AttentionMetadata
from ..attention_backend.interface import (PositionalEmbeddingParams,
                                           PredefinedAttentionMask, RopeParams)
from ..model_config import ModelConfig
from ..modules.attention import Attention
from ..modules.decoder_layer import DecoderLayer
from ..modules.embedding import Embedding
from ..modules.fused_moe import (Llama4RenormalizeMoeRoutingMethod,
                                 MoEWeightLoadingMode, create_moe)
from ..modules.gated_mlp import GatedMLP
from ..modules.linear import Linear, TensorParallelMode
from ..modules.multi_stream_utils import maybe_execute_in_parallel
from ..modules.rms_norm import RMSNorm
from ..speculative import SpecMetadata
from ..utils import Fp4QuantizedTensor
from .modeling_multimodal_utils import fuse_input_embeds
from .modeling_speculative import SpecDecOneEngineForCausalLM
from .modeling_utils import (DecoderModel, DecoderModelForCausalLM,
                             EagerFusionConfig, register_auto_model)


class Llama4Attention(Attention):

    def __init__(
        self,
        model_config: ModelConfig[LlamaConfig],
        layer_idx: Optional[int] = None,
        use_qk_norm: bool = False,
        nope_layer: bool = False,
        attn_temperature_tuning: bool = True,
        aux_stream: Optional[torch.cuda.Stream] = None,
        attention_chunk_size: Optional[int] = None,
    ):
        config = model_config.pretrained_config

        self.use_rope = not nope_layer
        pos_embd_params = PositionalEmbeddingParams(
            type=PositionEmbeddingType.rope_gptj,
            rope=RopeParams.from_config(config),
            is_neox=False,
        ) if self.use_rope else None
        self.use_qk_norm = use_qk_norm

        if model_config.attn_backend != "TRTLLM":
            # TODO: support chunked attention for other backends.
            # This is safe to do because we limit seqlen to 8k for
            # non TRTLLM backends.
            attention_chunk_size = None

        super().__init__(
            hidden_size=config.hidden_size,
            num_attention_heads=config.num_attention_heads,
            num_key_value_heads=config.num_key_value_heads,
            max_position_embeddings=config.max_position_embeddings,
            bias=config.attention_bias,
            pos_embd_params=pos_embd_params,
            rope_fusion=not self.
            use_qk_norm,  # Llama4 uses qk_norm after RoPE, so it is not possible to fuse RoPE into the attention OP with qk_norm.
            layer_idx=layer_idx,
            dtype=config.torch_dtype,
            config=model_config,
            attention_chunk_size=attention_chunk_size,
        )

        if self.use_qk_norm:
            self.head_dim = config.hidden_size // config.num_attention_heads
            self.qk_norm = RMSNorm(hidden_size=self.head_dim,
                                   eps=1e-6,
                                   dtype=config.torch_dtype,
                                   has_weights=False)
            self.aux_stream = aux_stream
            self.ln_events = [torch.cuda.Event(), torch.cuda.Event()]

        self.attn_temperature_tuning = attn_temperature_tuning and nope_layer
        self.floor_scale = getattr(config, "floor_scale", 8192.0)
        self.attn_scale = getattr(config, "attn_scale", 0.1)

    def apply_qk_norm(self, q, k):

        def q_l2norm():
            return self.qk_norm(q.reshape(-1, self.head_dim)).reshape(
                -1, self.q_size)

        def k_l2norm():
            return self.qk_norm(k.reshape(-1, self.head_dim)).reshape(
                -1, self.kv_size)

        q, k = maybe_execute_in_parallel(
            q_l2norm,
            k_l2norm,
            self.ln_events[0],
            self.ln_events[1],
            self.aux_stream,
        )

        return q, k

    def apply_rope(self, q: torch.Tensor, k: Optional[torch.Tensor],
                   v: Optional[torch.Tensor], position_ids: torch.Tensor):
        q, k, v = self.split_qkv(q, k, v)
        if position_ids is not None:
            q, k, v = super().apply_rope(q, k, v, position_ids)
        # Llama4 applies QK norm after RoPE.
        if self.use_qk_norm:
            q, k = self.apply_qk_norm(q, k)

        return q, k, v

    def _attention_scaling(self, q, position_ids):

        def _get_attn_scale(position_ids: torch.Tensor) -> torch.Tensor:
            positions = position_ids.view(-1)
            floor = torch.floor((positions + 1.0) / self.floor_scale)
            attn_scale = torch.log(floor + 1.0) * self.attn_scale + 1.0
            return attn_scale.unsqueeze(-1)

        attn_scale = _get_attn_scale(position_ids)
        q = (q * attn_scale).to(q.dtype)
        return q

    def _forward_nope(
        self,
        position_ids: Optional[torch.IntTensor],
        hidden_states: Union[torch.Tensor, Fp4QuantizedTensor],
        attn_metadata: AttentionMetadata,
        attention_mask: PredefinedAttentionMask = PredefinedAttentionMask.
        CAUSAL,
        mrope_config: Optional[dict] = None,
        all_reduce_params: Optional[AllReduceParams] = None,
        skip_attn_scaling: bool = False,
    ):

        qkv = self.qkv_proj(hidden_states)

        q, k, v = qkv, None, None
        if self.attn_temperature_tuning and not skip_attn_scaling:
            q, k, v = self.split_qkv(q, k, v)
            q = self._attention_scaling(q, position_ids)

        out_scale = None
        out_scale_sf = None
        if self.o_proj.has_fp8_qdq or self.o_proj.has_nvfp4 or self.o_proj.has_fp8_block_scales:
            out_scale = self.o_proj.inv_input_scale
        if self.o_proj.has_nvfp4 and self.support_nvfp4_output:
            out_scale_sf = self.o_proj.input_scale

        q, k, v = self.convert_qkv(q, k, v)
        attn_output = self.attn.forward(q,
                                        k,
                                        v,
                                        attn_metadata,
                                        out_scale=out_scale,
                                        out_scale_sf=out_scale_sf,
                                        attention_mask=attention_mask,
                                        mrope_config=mrope_config)

        attn_output = self.o_proj(attn_output,
                                  all_reduce_params=all_reduce_params)

        return attn_output

    def forward(
        self,
        position_ids: Optional[torch.IntTensor],
        hidden_states: Union[torch.Tensor, Fp4QuantizedTensor],
        attn_metadata: AttentionMetadata,
        attention_mask: PredefinedAttentionMask = PredefinedAttentionMask.
        CAUSAL,
        mrope_config: Optional[dict] = None,
        all_reduce_params: Optional[AllReduceParams] = None,
        lora_params: Optional[dict] = None,
        **kwargs,
    ) -> torch.Tensor:
        assert lora_params is None, "LORA is not supported for Llama4Attention"
        if self.use_rope:
            return super().forward(
                position_ids=position_ids,
                hidden_states=hidden_states,
                attn_metadata=attn_metadata,
                attention_mask=attention_mask,
                mrope_config=mrope_config,
                all_reduce_params=all_reduce_params,
                lora_params=lora_params,
                **kwargs,
            )
        else:
            return self._forward_nope(position_ids=position_ids,
                                      hidden_states=hidden_states,
                                      attn_metadata=attn_metadata,
                                      attention_mask=attention_mask,
                                      mrope_config=mrope_config,
                                      all_reduce_params=all_reduce_params)


class LlamaAttention(Attention):

    def __init__(
        self,
        model_config: ModelConfig[LlamaConfig],
        layer_idx: Optional[int] = None,
    ):
        config = model_config.pretrained_config
        super().__init__(
            hidden_size=config.hidden_size,
            num_attention_heads=config.num_attention_heads,
            num_key_value_heads=config.num_key_value_heads,
            max_position_embeddings=config.max_position_embeddings,
            bias=config.attention_bias,
            pos_embd_params=PositionalEmbeddingParams(
                type=PositionEmbeddingType.rope_gpt_neox,
                rope=RopeParams.from_config(config),
            ),
            layer_idx=layer_idx,
            dtype=config.torch_dtype,
            config=model_config,
        )


class Llama4MoE(nn.Module):

    def __init__(
        self,
        *,
        num_experts: int,
        top_k: int,
        hidden_size: int,
        intermediate_size: int,
        shared_expert_intermediate_size: int,
        aux_stream: torch.cuda.Stream,
        dtype: Optional[torch.dtype] = None,
        tune_max_num_tokens: int = 8192,
        model_config: ModelConfig = ModelConfig(),
        layer_idx: Optional[int] = None,
    ):
        from tensorrt_llm._torch.distributed import AllReduce

        super().__init__()
        config = model_config.pretrained_config
        self.enable_attention_dp = model_config.mapping.enable_attention_dp
        self.top_k = top_k

        # Create shared_expert before experts because in min-latency mode the experts depend on the scaling factors of
        # shared_expert.
        self.shared_expert = GatedMLP(
            hidden_size=hidden_size,
            intermediate_size=shared_expert_intermediate_size,
            bias=False,
            dtype=dtype,
            config=model_config,
            overridden_tp_size=1 if self.enable_attention_dp else None,
            reduce_output=False)

        self.experts = create_moe(
            routing_method=Llama4RenormalizeMoeRoutingMethod(top_k),
            num_experts=num_experts,
            hidden_size=hidden_size,
            intermediate_size=intermediate_size,
            dtype=dtype,
            reduce_results=
            False,  # In both low latency and max-throughput scenarios, FusedMoE needs not to do allreduce inside op.
            weight_loading_mode=MoEWeightLoadingMode.FUSED_GATE_UP_PROJ,
            model_config=model_config,
            apply_router_weight_on_input=True,
            layer_idx=layer_idx)

        self.router = Linear(
            hidden_size,
            num_experts,
            bias=False,
            dtype=config.torch_dtype,
            quant_config=None,
            force_dynamic_quantization=model_config.force_dynamic_quantization)

        self.mapping = model_config.mapping
        self.all_reduce = AllReduce(
            mapping=model_config.mapping,
            strategy=model_config.allreduce_strategy,
        )
        self.moe_event = [torch.cuda.Event(), torch.cuda.Event()]
        self.aux_stream = aux_stream

    def compute_routed_output(self, hidden_states, all_rank_num_tokens,
                              all_rank_max_num_tokens,
                              cutlass_min_latency_mode):
        router_logits = self.router(hidden_states)
        routed_output = self.experts(
            hidden_states,
            router_logits,
            do_finalize=not cutlass_min_latency_mode,
            all_rank_num_tokens=all_rank_num_tokens,
            all_rank_max_num_tokens=all_rank_max_num_tokens,
            use_dp_padding=False)
        return routed_output

    def forward(
        self,
        hidden_states: torch.Tensor,
        all_rank_num_tokens=None,
        all_rank_max_num_tokens=None,
        final_all_reduce_params: Optional[AllReduceParams] = None,
        cutlass_min_latency_mode: Optional[bool] = False,
    ) -> torch.Tensor:
        # Only enable multi-stream for cuda graph since switch stream has extra host overhead
        # This design is mainly for low latency use case. Need to improve for max throughput use case.
        fn0 = lambda: self.shared_expert(hidden_states)
        fn1 = lambda: self.compute_routed_output(
            hidden_states, all_rank_num_tokens, all_rank_max_num_tokens,
            cutlass_min_latency_mode)
        shared_output, routed_output = maybe_execute_in_parallel(
            fn0, fn1, self.moe_event[0], self.moe_event[1], self.aux_stream)
        if cutlass_min_latency_mode:
            return [shared_output, *routed_output]

        assert shared_output.size() == routed_output.size(
        ), f'unmatched tensor shape'
        final_hidden_states = shared_output + routed_output
        if not self.enable_attention_dp and self.mapping.has_tp():
            final_hidden_states = self.all_reduce(
                final_hidden_states, all_reduce_params=final_all_reduce_params)

        return final_hidden_states


class Llama4DecoderLayer(DecoderLayer):

    def __init__(
        self,
        model_config: ModelConfig[LlamaConfig],
        layer_idx: int,
        aux_stream: Optional[torch.cuda.Stream] = None,
    ) -> Tuple[torch.Tensor, torch.Tensor]:
        super().__init__()
        config = model_config.pretrained_config
        self.layer_idx = layer_idx
        self.is_quanted = model_config.quant_config and model_config.quant_config.quant_mode.has_any_quant(
        )
        self.is_fp8_quant = self.is_quanted and model_config.quant_config.quant_mode.has_fp8_qdq(
        )
        self.is_nvfp4 = self.is_quanted and model_config.quant_config.quant_mode.has_nvfp4(
        )

        self.enable_attention_dp = model_config.mapping.enable_attention_dp

        self.fusion_config = EagerFusionConfig()
        # self.fusion_config.PRE_MOE_FUSION = model_config.mapping.has_tp(
        # )

        nope_layer = config.no_rope_layers[layer_idx] == 0
        attention_chunk_size = getattr(config, "attention_chunk_size",
                                       None) if not nope_layer else None

        self.self_attn = Llama4Attention(
            model_config,
            layer_idx=layer_idx,
            use_qk_norm=getattr(config, "use_qk_norm", False),
            nope_layer=nope_layer,
            attn_temperature_tuning=config.attn_temperature_tuning > 0,
            aux_stream=aux_stream,
            attention_chunk_size=attention_chunk_size)

        self.is_mlp_layer = (layer_idx +
                             1) % config.interleave_moe_layer_step != 0

        self.enable_fusion = os.environ.get(
            "TRTLLM_LLAMA_EAGER_FUSION_DISABLED", "0") == "0"

        # MLP layer supports pre and post AR + Res + RMSNorm + NVFP4/FP8
        # MOE layer supports pre AR + Res + RMSNorm
        # MOE layer supports post AR + Res + RMSNorm + QUANT + NVFP4/FP8
        self.pre_feed_forward_fusion_op = AllReduceFusionOp.RESIDUAL_RMS_NORM
        self.post_feed_forward_fusion_op = AllReduceFusionOp.RESIDUAL_RMS_NORM

        # # Determine the pre and post feed forward fusion op based on the quant mode
        if self.is_nvfp4:
            self.pre_feed_forward_fusion_op = AllReduceFusionOp.RESIDUAL_RMS_NORM_QUANT_NVFP4
            self.post_feed_forward_fusion_op = AllReduceFusionOp.RESIDUAL_RMS_NORM_QUANT_NVFP4
        elif self.is_fp8_quant:
            self.pre_feed_forward_fusion_op = AllReduceFusionOp.RESIDUAL_RMS_NORM_QUANT_FP8
            self.post_feed_forward_fusion_op = AllReduceFusionOp.RESIDUAL_RMS_NORM_QUANT_FP8

        if not self.is_mlp_layer:
            self.pre_feed_forward_fusion_op = AllReduceFusionOp.RESIDUAL_RMS_NORM

        if self.is_mlp_layer:
            self.feed_forward = GatedMLP(
                hidden_size=config.hidden_size,
                intermediate_size=config.intermediate_size_mlp,
                # Llama4 has no mlp_bias field.
                bias=getattr(config, "mlp_bias", False),
                dtype=config.torch_dtype,
                config=model_config,
                overridden_tp_size=1 if self.enable_attention_dp else None,
                layer_idx=layer_idx,
            )

            self.fusion_config.PRE_MLP_FUSION = model_config.mapping.has_tp(
            ) and not self.enable_attention_dp and self.enable_fusion
            self.fusion_config.POST_MLP_FUSION = model_config.mapping.has_tp(
            ) and not self.enable_attention_dp and self.enable_fusion
        else:
            self.feed_forward = Llama4MoE(
                num_experts=config.num_local_experts,
                top_k=config.num_experts_per_tok,
                hidden_size=config.hidden_size,
                intermediate_size=config.intermediate_size,
                shared_expert_intermediate_size=config.intermediate_size,
                model_config=model_config,
                aux_stream=aux_stream,
                dtype=config.torch_dtype,
                layer_idx=layer_idx)

            self.fusion_config.PRE_MOE_FUSION = model_config.mapping.has_tp(
            ) and not self.enable_attention_dp and self.enable_fusion
            self.fusion_config.POST_MOE_FUSION = model_config.mapping.has_tp(
            ) and not self.enable_attention_dp and self.enable_fusion

        self.input_layernorm = RMSNorm(hidden_size=config.hidden_size,
                                       eps=config.rms_norm_eps,
                                       dtype=config.torch_dtype)

        self.post_attention_layernorm = RMSNorm(hidden_size=config.hidden_size,
                                                eps=config.rms_norm_eps,
                                                dtype=config.torch_dtype)

        self.mapping = model_config.mapping
        self.all_reduce = AllReduce(mapping=model_config.mapping,
                                    strategy=model_config.allreduce_strategy)
        self.next_layer_layernorm: RMSNorm = None
        self.next_attn: LlamaAttention = None

        self.moe_allreduce = MoEAllReduce(self.mapping)

        self.disable_attn_allreduce = (self.fusion_config.PRE_MOE_FUSION
                                       or self.fusion_config.PRE_MLP_FUSION
                                       or self.mapping.tp_size == 1
                                       or self.enable_attention_dp)
        self.disable_feed_forward_allreduce = (
            self.fusion_config.POST_MOE_FUSION
            or self.fusion_config.POST_MLP_FUSION or self.mapping.tp_size == 1
            or self.enable_attention_dp)

    def forward(
        self,
        position_ids: torch.IntTensor,
        hidden_states: Union[torch.Tensor, Fp4QuantizedTensor],
        attn_metadata: AttentionMetadata,
        residual: Optional[torch.Tensor],
        spec_metadata: Optional[SpecMetadata] = None,
        **kwargs,
    ) -> torch.Tensor:
        # Only enable min-latency mode on Blackwell
        # TODO: Remove it after we fix crash on Hopper
        # major, minor = torch.cuda.get_device_capability()
        # is_blackwell = (major * 10 + minor) >= 100
        # cutlass_min_latency_mode = hidden_states.size(
        #     0
        # ) <= 128 and self.fusion_config.POST_MOE_FUSION and is_blackwell and self.is_quanted

        # Temporarily disable min-latency mode for Llama4
        cutlass_min_latency_mode = False

        if residual is None:
            residual = hidden_states
            hidden_states = self.input_layernorm(hidden_states)

        # Self Attention
        hidden_states = self.self_attn(
            position_ids=position_ids,
            hidden_states=hidden_states,
            attn_metadata=attn_metadata,
            all_reduce_params=AllReduceParams(
                enable_allreduce=not self.disable_attn_allreduce),
            **kwargs,
        )

        if self.fusion_config.PRE_MLP_FUSION or self.fusion_config.PRE_MOE_FUSION:
            if self.is_mlp_layer and (self.is_nvfp4 or self.is_fp8_quant):
                scale = self.feed_forward.gate_up_proj.input_scale
            else:
                scale = None
            allreduce_output = self.all_reduce(
                hidden_states,
                all_reduce_params=AllReduceParams(
                    fusion_op=self.pre_feed_forward_fusion_op,
                    residual=residual,
                    norm_weight=self.post_attention_layernorm.weight,
                    scale=scale,
                    eps=self.post_attention_layernorm.variance_epsilon,
                ))

            if self.is_mlp_layer and self.is_nvfp4:
                act_fp4, act_sf, residual = allreduce_output
                hidden_states = Fp4QuantizedTensor(act_fp4, act_sf)
            else:
                hidden_states, residual = allreduce_output
        else:
            hidden_states, residual = self.post_attention_layernorm(
                hidden_states, residual)

        # disable fusion for layers captured by spec_metadata
        if spec_metadata is not None:
            if spec_metadata.is_layer_capture(self.layer_idx):
                self.fusion_config.POST_MLP_FUSION = False
                self.fusion_config.POST_MOE_FUSION = False
                self.disable_feed_forward_allreduce = self.mapping.tp_size == 1 or self.enable_attention_dp

        hidden_states = self.feed_forward(
            hidden_states,
            all_rank_num_tokens=attn_metadata.all_rank_num_tokens,
            all_rank_max_num_tokens=attn_metadata.all_rank_max_num_tokens,
            final_all_reduce_params=AllReduceParams(
                enable_allreduce=not self.disable_feed_forward_allreduce),
            cutlass_min_latency_mode=cutlass_min_latency_mode,
        )

        if spec_metadata is not None:
            # We save the hidden states in the spec metadata here. In _prepare_draft_tokens,
            # PyExecutor will extract these from the model engine's spec metadata.
            # They will be passed to the draft model engine on the first draft iteration.
            # TODO: can we support multiple model outputs instead?
            spec_metadata.maybe_capture_hidden_states(self.layer_idx,
                                                      hidden_states, residual)

        if (self.fusion_config.POST_MOE_FUSION
                or self.fusion_config.POST_MLP_FUSION
            ) and self.next_layer_layernorm is not None:
            # Get the scale for the next allreduce fusion op
            if self.next_attn is not None and (self.is_nvfp4
                                               or self.is_fp8_quant):
                scale = self.next_attn.qkv_proj.input_scale
            else:
                # Add just the fusion op to RESIDUAL_RMS_NORM due to this is the last decoder layer
                self.post_feed_forward_fusion_op = AllReduceFusionOp.RESIDUAL_RMS_NORM
                scale = None

            # TODO: MIN_LATENCY_MODE is hardcoded to False
            if cutlass_min_latency_mode:
                shared_output = hidden_states[0]
                hidden_states_activated_experts = hidden_states[1]
                num_activated_experts_per_node = hidden_states[2]
                experts_to_token_score = hidden_states[3]

                allreduce_output = self.moe_allreduce(
                    residual,
                    self.next_layer_layernorm.weight,
                    device_num_experts=num_activated_experts_per_node,
                    scale_input=experts_to_token_score,
                    active_experts_token_input=hidden_states_activated_experts,
                    token_input=shared_output,
                    eps=self.next_layer_layernorm.variance_epsilon,
                )
            else:
                allreduce_output = self.all_reduce(
                    hidden_states,
                    all_reduce_params=AllReduceParams(
                        fusion_op=self.post_feed_forward_fusion_op,
                        residual=residual,
                        norm_weight=self.next_layer_layernorm.weight,
                        scale=scale,
                        eps=self.next_layer_layernorm.variance_epsilon,
                    ))

            # Unpack the allreduce output
            if self.next_attn is not None and self.is_nvfp4:
                act_fp4, act_sf, residual = allreduce_output
                hidden_states = Fp4QuantizedTensor(act_fp4, act_sf)
            else:
                hidden_states, residual = allreduce_output
        elif self.next_layer_layernorm:
            hidden_states, residual = self.next_layer_layernorm(
                hidden_states, residual)

        return hidden_states, residual


class LlamaDecoderLayer(DecoderLayer):

    def __init__(
        self,
        model_config: ModelConfig[LlamaConfig],
        layer_idx: int,
    ) -> Tuple[torch.Tensor, torch.Tensor]:
        super().__init__()
        config = model_config.pretrained_config
        self.layer_idx = layer_idx
        self.mapping = model_config.mapping
        self.enable_attention_dp = model_config.mapping.enable_attention_dp
        self.is_quanted = model_config.quant_config and model_config.quant_config.quant_mode.has_any_quant(
        )
        self.is_fp8_quant = self.is_quanted and model_config.quant_config.quant_mode.has_fp8_qdq(
        )
        self.is_nvfp4 = self.is_quanted and model_config.quant_config.quant_mode.has_nvfp4(
        )

        self.self_attn = LlamaAttention(
            model_config,
            layer_idx=layer_idx,
        )

        self.mlp = GatedMLP(
            hidden_size=config.hidden_size,
            intermediate_size=config.intermediate_size,
            bias=config.mlp_bias,
            dtype=config.torch_dtype,
            config=model_config,
            layer_idx=layer_idx,
        )
        self.input_layernorm = RMSNorm(hidden_size=config.hidden_size,
                                       eps=config.rms_norm_eps,
                                       dtype=config.torch_dtype)

        self.post_attention_layernorm = RMSNorm(hidden_size=config.hidden_size,
                                                eps=config.rms_norm_eps,
                                                dtype=config.torch_dtype)

        self.all_reduce = AllReduce(mapping=model_config.mapping)

        self.next_layer_layernorm: RMSNorm = None
        self.next_attn: LlamaAttention = None

        self.attention_mask = PredefinedAttentionMask.CAUSAL
        # If the model is being used as an encoder model (prefill only) we use a full attention mask
        if not model_config.is_generation:
            self.attention_mask = PredefinedAttentionMask.FULL

        self.enable_fusion = os.environ.get(
            "TRTLLM_LLAMA_EAGER_FUSION_DISABLED", "0") == "0"
        # Disable fusion for small models due to accuracy issues
        self.enable_fusion &= config.hidden_size > 4096

        self.PRE_MLP_FUSION = self.mapping.has_tp(
        ) and not self.enable_attention_dp and self.enable_fusion
        self.POST_MLP_FUSION = self.mapping.has_tp() and self.enable_fusion

        if self.is_nvfp4:
            self.pre_mlp_fusion_op = AllReduceFusionOp.RESIDUAL_RMS_NORM_QUANT_NVFP4
            self.post_mlp_fusion_op = AllReduceFusionOp.RESIDUAL_RMS_NORM_QUANT_NVFP4
        elif self.is_fp8_quant:
            self.pre_mlp_fusion_op = AllReduceFusionOp.RESIDUAL_RMS_NORM_QUANT_FP8
            self.post_mlp_fusion_op = AllReduceFusionOp.RESIDUAL_RMS_NORM_QUANT_FP8
        else:
            self.pre_mlp_fusion_op = AllReduceFusionOp.RESIDUAL_RMS_NORM
            self.post_mlp_fusion_op = AllReduceFusionOp.RESIDUAL_RMS_NORM

        self.disable_attn_allreduce = (self.PRE_MLP_FUSION
                                       or self.mapping.tp_size == 1
                                       or self.enable_attention_dp)
        self.disable_mlp_allreduce = (self.POST_MLP_FUSION
                                      or self.mapping.tp_size == 1
                                      or self.enable_attention_dp)

    def forward(
        self,
        position_ids: torch.IntTensor,
        hidden_states: torch.Tensor,
        attn_metadata: AttentionMetadata,
        residual: Optional[torch.Tensor],
        spec_metadata: Optional[SpecMetadata] = None,
        **kwargs,
    ) -> torch.Tensor:
        if residual is None:
            residual = hidden_states
            hidden_states = self.input_layernorm(hidden_states)

        # Self Attention
        hidden_states = self.self_attn(
            position_ids=position_ids,
            hidden_states=hidden_states,
            attn_metadata=attn_metadata,
            attention_mask=self.attention_mask,
            all_reduce_params=AllReduceParams(
                enable_allreduce=not self.disable_attn_allreduce),
            **kwargs,
        )
        # Fully Connected
        if self.PRE_MLP_FUSION:
            if self.is_nvfp4 or self.is_fp8_quant:
                scale = self.mlp.gate_up_proj.input_scale
            else:
                scale = None
            all_reduce_output = self.all_reduce(
                hidden_states,
                all_reduce_params=AllReduceParams(
                    fusion_op=self.pre_mlp_fusion_op,
                    residual=residual,
                    norm_weight=self.post_attention_layernorm.weight,
                    scale=scale,
                    eps=self.post_attention_layernorm.variance_epsilon,
                ))
            if self.is_nvfp4:
                act_fp4, act_sf, residual = all_reduce_output
                hidden_states = Fp4QuantizedTensor(act_fp4, act_sf)
            else:
                hidden_states, residual = all_reduce_output
        else:
            hidden_states, residual = self.post_attention_layernorm(
                hidden_states, residual)

        # disable fusion for layers captured by spec_metadata
        if spec_metadata is not None:
            # how to know if is_layer_capture exists, if not do not call
            if hasattr(spec_metadata,
                       "is_layer_capture") and spec_metadata.is_layer_capture(
                           self.layer_idx):
                self.POST_MLP_FUSION = False
                self.disable_mlp_allreduce = self.mapping.tp_size == 1 or self.enable_attention_dp

        hidden_states = self.mlp(
            hidden_states,
            final_all_reduce_params=AllReduceParams(
                enable_allreduce=not self.disable_mlp_allreduce),
            **kwargs,
        )

        if spec_metadata is not None:
            # We save the hidden states in the spec metadata here. In _prepare_draft_tokens,
            # PyExecutor will extract these from the model engine's spec metadata.
            # They will be passed to the draft model engine on the first draft iteration.
            # TODO: can we support multiple model outputs instead?

            spec_metadata.maybe_capture_hidden_states(self.layer_idx,
                                                      hidden_states, residual)
        if self.POST_MLP_FUSION and self.next_attn is not None:
            if self.is_nvfp4 or self.is_fp8_quant:
                scale = self.next_attn.qkv_proj.input_scale
            else:
                scale = None
            all_reduce_output = self.all_reduce(
                hidden_states,
                all_reduce_params=AllReduceParams(
                    fusion_op=self.post_mlp_fusion_op,
                    residual=residual,
                    norm_weight=self.next_layer_layernorm.weight,
                    scale=scale,
                    eps=self.next_layer_layernorm.variance_epsilon,
                ))
            if self.is_nvfp4:
                act_fp4, act_sf, residual = all_reduce_output
                hidden_states = Fp4QuantizedTensor(act_fp4, act_sf)
            else:
                hidden_states, residual = all_reduce_output
        elif self.next_layer_layernorm:
            hidden_states, residual = self.next_layer_layernorm(
                hidden_states, residual)

        return hidden_states, residual


class Llama4Model(DecoderModel):

    def __init__(self, model_config: ModelConfig[LlamaConfig]):
        super().__init__(model_config)
        config = self.model_config.pretrained_config
        self.num_hidden_layers = config.num_hidden_layers
        self.aux_stream = torch.cuda.Stream()
        self.mapping = model_config.mapping
        self.preload_weight_modules = []

        if self.model_config.mapping.enable_attention_dp:
            self.embed_tokens = Embedding(
                config.vocab_size,
                config.hidden_size,
                dtype=config.torch_dtype,
            )
        else:
            self.embed_tokens = Embedding(
                config.vocab_size,
                config.hidden_size,
                dtype=config.torch_dtype,
                mapping=model_config.mapping,
                tensor_parallel_mode=TensorParallelMode.COLUMN,
                gather_output=True,
            )

        # If enable_min_latency is True, we will use min-latency mode.
        DecoderLayerClass = Llama4DecoderLayer
        if model_config.enable_min_latency:
            from .modeling_llama_min_latency import Llama4MinLatencyDecoderLayer
            DecoderLayerClass = Llama4MinLatencyDecoderLayer
            self.preload_weight_modules = ["gate_up_proj"]

        self.layers = nn.ModuleList([
            DecoderLayerClass(
                model_config,
                layer_idx,
                self.aux_stream,
            ) for layer_idx in range(config.num_hidden_layers)
        ])
        self.norm = RMSNorm(hidden_size=config.hidden_size,
                            eps=config.rms_norm_eps,
                            dtype=config.torch_dtype)

    def forward(
        self,
        attn_metadata: AttentionMetadata,
        input_ids: Optional[torch.IntTensor] = None,
        position_ids: Optional[torch.IntTensor] = None,
        inputs_embeds: Optional[torch.FloatTensor] = None,
        spec_metadata: Optional[SpecMetadata] = None,
        lora_params=None,
        **kwargs,
    ) -> torch.Tensor:
        if (input_ids is None) ^ (inputs_embeds is not None):
            raise ValueError(
                "You cannot specify both input_ids and inputs_embeds at the same time, and must specify either one"
            )

        if inputs_embeds is None:
            inputs_embeds = self.embed_tokens(input_ids)

        hidden_states = inputs_embeds
        residual = None

        for idx, decoder_layer in enumerate(
                self.layers[:self.num_hidden_layers]):
            hidden_states, residual = decoder_layer(
                position_ids=position_ids,
                hidden_states=hidden_states,
                attn_metadata=attn_metadata,
                residual=residual,
                spec_metadata=spec_metadata,
                lora_params=lora_params,
            )

        return hidden_states


class LlamaModel(DecoderModel):

    def __init__(self, model_config: ModelConfig[LlamaConfig]):
        super().__init__(model_config)
        config = self.model_config.pretrained_config
        self.num_hidden_layers = config.num_hidden_layers

        vocab_size = config.vocab_size
        # TODO smor- we load manually only if there is a single lora dir, need to come up with a better solution
        self.has_custom_embed_tokens = False
        if hasattr(
                model_config,
                'lora_config') and model_config.lora_config is not None and len(
                    model_config.lora_config.lora_dir) == 1:
            # Only check for custom vocab in HF LoRA, not NeMo
            if model_config.lora_config.lora_ckpt_source == "hf":
                lora_loader = HfLoraLoader(model_config.lora_config.lora_dir)
                if lora_loader.vocab_size != 0 and lora_loader.embed_tokens is not None:
                    vocab_size = lora_loader.vocab_size
                    weight = lora_loader.embed_tokens
                    self.has_custom_embed_tokens = True

        if self.model_config.mapping.enable_attention_dp:
            self.embed_tokens = Embedding(
                vocab_size,
                config.hidden_size,
                dtype=config.torch_dtype,
            )
        else:
            self.embed_tokens = Embedding(
                vocab_size,
                config.hidden_size,
                dtype=config.torch_dtype,
                mapping=model_config.mapping,
                tensor_parallel_mode=TensorParallelMode.COLUMN,
                gather_output=True,
            )

        if self.has_custom_embed_tokens:
            with torch.no_grad():
                if model_config.mapping.has_tp():
                    weight = split_matrix_tp(
                        weight,
                        model_config.mapping.tp_size,
                        model_config.mapping.tp_rank,
                        dim=0)  # split by vocabulary dimension
                x = weight.to(self.embed_tokens.dtype)
                self.embed_tokens.weight.data.copy_(x)

        self.layers = nn.ModuleList([
            LlamaDecoderLayer(model_config, layer_idx)
            for layer_idx in range(config.num_hidden_layers)
        ])
        self.norm = RMSNorm(hidden_size=config.hidden_size,
                            eps=config.rms_norm_eps,
                            dtype=config.torch_dtype)

    def forward(
        self,
        attn_metadata: AttentionMetadata,
        input_ids: Optional[torch.IntTensor] = None,
        position_ids: Optional[torch.IntTensor] = None,
        inputs_embeds: Optional[torch.FloatTensor] = None,
        spec_metadata: Optional[SpecMetadata] = None,
        lora_params=None,
        **kwargs,
    ) -> torch.Tensor:
        if (input_ids is None) ^ (inputs_embeds is not None):
            raise ValueError(
                "You cannot specify both input_ids and inputs_embeds at the same time, and must specify either one"
            )

        if inputs_embeds is None:
            inputs_embeds = self.embed_tokens(input_ids)

        hidden_states = inputs_embeds
        residual = None

        for decoder_layer in self.layers[:self.num_hidden_layers]:
            hidden_states, residual = decoder_layer(
                position_ids=position_ids,
                hidden_states=hidden_states,
                attn_metadata=attn_metadata,
                residual=residual,
                spec_metadata=spec_metadata,
                lora_params=lora_params,
            )

        return hidden_states


@register_auto_model("LlamaForCausalLM")
class LlamaForCausalLM(SpecDecOneEngineForCausalLM[LlamaModel, LlamaConfig]):

    def __init__(
        self,
        model_config: ModelConfig[LlamaConfig],
    ):
        super().__init__(LlamaModel(model_config), model_config)

    def load_weights(self, weights: Dict):
        super().load_weights(weights)

        for idx, layer in enumerate(
                self.model.layers[:self.config.num_hidden_layers]):
            if idx == self.config.num_hidden_layers - 1:
                layer.next_layer_layernorm = self.model.norm
            else:
                layer.next_layer_layernorm = self.model.layers[
                    idx + 1].input_layernorm
                layer.next_attn = self.model.layers[idx + 1].self_attn


class Llama4InputProcessor(InputProcessor):

    def __init__(self,
                 model_path,
                 model_config,
                 tokenizer,
                 trust_remote_code: bool = True):
        self.use_fast = True
        self.processor = AutoProcessor.from_pretrained(
            model_path,
            trust_remote_code=trust_remote_code,
            use_fast=self.use_fast)
        self.model_config = model_config
        self.tokenizer = tokenizer
        self.vocab_size = model_config.text_config.vocab_size
        self.image_token_index = model_config.image_token_index
        self.fake_image_token = self.processor.fake_image_token
        self.image_token = self.processor.img_patch_token
        self.image_token_start_index = self.model_config.boi_token_index
        self.image_token_end_index = self.model_config.eoi_token_index
        self.encoder = nn.ModuleDict({
            "vision_model":
            Llama4VisionModel(model_config.vision_config),
            "multi_modal_projector":
            Llama4MultiModalProjector(model_config)
        }).cuda()
        load_sharded_checkpoint(self.encoder, model_path, strict=False)

    def attach_multimodal_embeddings(
        self, inputs: TextPrompt, multimodal_embedding: Dict[str,
                                                             List[Dict[str,
                                                                       Any]]],
        sampling_params: SamplingParams
    ) -> Tuple[List[int], Optional[ExtraProcessedInputs]]:
        """
        Attach pre-processed multimodal embeddings into text token stream for Llama4 model.

        This method skips vision processing and works with externally provided embeddings.
        It replaces/expands image placeholders in the text with appropriate tokens and prepares
        the embeddings for model forward pass.

        Args:
            inputs: Text prompt containing image placeholders
            multimodal_embedding: Dictionary containing pre-processed image embedding data with special token information.
                                  Consider adding metadata fields (e.g., model_type, model_name, version) for validation.
        Returns:
            Tuple of (token_ids, extra_processed_inputs) where:
            - token_ids: List of processed token IDs with image placeholders
            - extra_processed_inputs: Optional dictionary containing multimodal embeddings
        """
        text_prompt = inputs.get("prompt")
        if not text_prompt:
            raise ValueError("Text prompt is required but not provided")

        if not isinstance(multimodal_embedding, dict):
            raise ValueError("multimodal_embedding must be a dictionary")

        if 'image' not in multimodal_embedding:
            raise ValueError(
                "Only image modality is supported for external multimodal embedding"
            )

        mm_embedding_info = multimodal_embedding['image']
        if not mm_embedding_info or not isinstance(mm_embedding_info[0], dict):
            raise ValueError(
                "Llama4 image embedding must contain special token information")

        # Extract embedding components
        try:
            mm_embeddings = [
                mm_embedding['mm_embeddings']
                for mm_embedding in mm_embedding_info
            ]
            mm_embedding_special_tokens = [
                mm_embedding['image_special_tokens']
                for mm_embedding in mm_embedding_info
            ]
            mm_embedding_special_offsets = [
                mm_embedding['image_special_token_offsets']
                for mm_embedding in mm_embedding_info
            ]
        except KeyError as e:
            raise ValueError(
                f"Missing required key in multimodal embedding: {e}")

        # Validate embedding dimensions
        model_hidden_size = self.model_config.text_config.hidden_size
        for i, embedding in enumerate(mm_embeddings):
            if embedding.shape[-1] != model_hidden_size:
                raise ValueError(
                    f"Multimodal embedding {i} hidden size {embedding.shape[-1]} "
                    f"must match model hidden size {model_hidden_size}")

        # Count image placeholders (number of images) in the prompt
        total_placeholders = text_prompt.count(self.fake_image_token)
        if total_placeholders == 0:
            raise ValueError(
                "No image placeholders found in the prompt, but multimodal embedding was provided"
            )

        if total_placeholders != len(mm_embeddings):
            raise ValueError(
                f"Number of image placeholders ({total_placeholders}) "
                f"does not match number of embeddings ({len(mm_embeddings)})")

        # Process prompt with image embeddings
        prompt_splits = text_prompt.split(self.fake_image_token)
        new_prompt_parts = []

        for local_image_index, split_part in enumerate(prompt_splits):
            new_prompt_parts.append(split_part)

            if local_image_index < total_placeholders:
                # Calculate total tokens for this image
                num_tokens = len(mm_embeddings[local_image_index]) + len(
                    mm_embedding_special_tokens[local_image_index])

                # Create image token sequence
                image_tokens = [self.image_token] * num_tokens

                # Replace special tokens with actual decoded tokens
                for offset, token_id in zip(
                        mm_embedding_special_offsets[local_image_index],
                        mm_embedding_special_tokens[local_image_index]):
                    if offset < 0 or offset >= len(image_tokens):
                        raise ValueError(
                            f"Image special token offset {offset} is out of range with the total image tokens length {len(image_tokens)}"
                        )
                    if offset < len(image_tokens):
                        image_tokens[offset] = self.tokenizer.decode([token_id])

                # Join tokens without spaces
                image_str = "".join(image_tokens)
                new_prompt_parts.append(image_str)

        # Combine all parts and tokenize
        processed_text = "".join(new_prompt_parts)
        kwargs = {}
        if sampling_params.truncate_prompt_tokens is not None:
            kwargs = dict(truncation=True,
                          max_length=sampling_params.truncate_prompt_tokens)
        text_inputs = self.tokenizer(
            processed_text,
            return_tensors="pt",
            add_special_tokens=sampling_params.add_special_tokens,
            **kwargs)
        token_ids = text_inputs.input_ids.squeeze()

        # Replace image token indices with out-of-vocabulary tokens
        token_ids[token_ids == self.image_token_index] = self.vocab_size + 1
        # Concatenate all multimodal embeddings
        multimodal_data = {}
        multimodal_data["multimodal_embedding"] = torch.cat(mm_embeddings,
                                                            dim=0)
        return token_ids.tolist(), {"multimodal_data": multimodal_data}

    @torch.inference_mode()
    def __call__(
        self, inputs: TextPrompt, sampling_params: SamplingParams
    ) -> Tuple[List[int], Optional[ExtraProcessedInputs]]:
        text_prompt, mm_data = inputs.get("prompt"), inputs.get(
            "multi_modal_data")
        images, do_rescale = None, True

        if mm_data and mm_data.get("image"):
            images = mm_data["image"]
            img_type = type(mm_data["image"][0])
            do_rescale = (img_type == Image)
            assert all(isinstance(img, img_type) for img in mm_data["image"])

        truncate_kwargs = {}
        if sampling_params.truncate_prompt_tokens is not None:
            truncate_kwargs[
                "max_length"] = sampling_params.truncate_prompt_tokens
            truncate_kwargs["truncation"] = True

        # preprocess images and insert image tokens
        processed = self.processor(
            text=text_prompt,
            images=images,
            return_tensors="pt",
            device="cuda",
            do_rescale=do_rescale,
            add_special_tokens=sampling_params.add_special_tokens,
            **truncate_kwargs)
        if images:
            token_ids, pixel_values = processed["input_ids"].squeeze(
            ), processed["pixel_values"]
            mm_embeds = self.encoder.vision_model(
                pixel_values.float().cuda()).last_hidden_state.flatten(0, 1)
            mm_embeds = self.encoder.multi_modal_projector(mm_embeds)
            # for fuse_input_embeds
            token_ids[token_ids == self.image_token_index] = self.vocab_size + 1

            multimodal_data = {}
            multimodal_data["multimodal_embedding"] = mm_embeds
            return token_ids.tolist(), {"multimodal_data": multimodal_data}
        else:
            return processed["input_ids"].squeeze().tolist(), {}


@register_auto_model("Llama4ForConditionalGeneration")
@register_input_processor(Llama4InputProcessor, model_type="llama4")
class Llama4ForConditionalGeneration(SpecDecOneEngineForCausalLM[Llama4Model,
                                                                 Llama4Config]):

    def __init__(
        self,
        model_config: ModelConfig[Llama4Config],
    ):
        # TODO: figure out a better way to handle multimodality.
        model_config = copy.copy(model_config)
        architectures = model_config.pretrained_config.architectures
        model_config.pretrained_config = model_config.pretrained_config.text_config
        model_config.pretrained_config.architectures = architectures
        super().__init__(Llama4Model(model_config), model_config)
        self.preload_weight_modules = self.model.preload_weight_modules

    def forward(
        self,
        attn_metadata: AttentionMetadata,
        input_ids: torch.IntTensor = None,
        position_ids: Optional[torch.IntTensor] = None,
        inputs_embeds: Optional[torch.FloatTensor] = None,
        return_context_logits: bool = False,
        spec_metadata: Optional[SpecMetadata] = None,
        **kwargs,
    ) -> torch.Tensor:
        multimodal_params = kwargs.get("multimodal_params", [])
        if multimodal_params:
            mm_embed = [
                multimodal_param.multimodal_data["multimodal_embedding"]
                for multimodal_param in multimodal_params
            ]
            input_ids, inputs_embeds = fuse_input_embeds(
                self.model.embed_tokens, input_ids, mm_embed)
        return super().forward(attn_metadata,
                               input_ids,
                               position_ids,
                               inputs_embeds,
                               spec_metadata=spec_metadata,
                               return_context_logits=return_context_logits)

    def infer_max_seq_len(self):
        if self.model_config.attn_backend.upper() != 'TRTLLM':
            logger.warning(
                f"Attention backend {self.model_config.attn_backend} "
                "does not support chunked attention. Sequence length "
                "will be limited to 8192.")
            return 8192

        return super().infer_max_seq_len()

    def load_weights(self, weights: Dict, weight_mapper: BaseWeightMapper):
        super().load_weights(weights, weight_mapper)

        for idx, layer in enumerate(
                self.model.layers[:self.config.num_hidden_layers]):
            if idx == self.config.num_hidden_layers - 1:
                layer.next_layer_layernorm = self.model.norm
            else:
                layer.next_layer_layernorm = self.model.layers[
                    idx + 1].input_layernorm
                layer.next_attn = self.model.layers[idx + 1].self_attn


@register_auto_model("MistralForCausalLM")
class MistralForCausalLM(DecoderModelForCausalLM[LlamaModel, LlamaConfig]):

    def __init__(
        self,
        model_config: ModelConfig[LlamaConfig],
    ):
        # to support MistralConfig
        if not hasattr(model_config.pretrained_config, 'attention_bias'):
            model_config.pretrained_config.attention_bias = False
        if not hasattr(model_config.pretrained_config, 'rope_scaling'):
            model_config.pretrained_config.rope_scaling = None
        if not hasattr(model_config.pretrained_config, 'mlp_bias'):
            model_config.pretrained_config.mlp_bias = False

        super().__init__(LlamaModel(model_config),
                         config=model_config,
                         hidden_size=model_config.pretrained_config.hidden_size,
                         vocab_size=model_config.pretrained_config.vocab_size)<|MERGE_RESOLUTION|>--- conflicted
+++ resolved
@@ -1,10 +1,6 @@
 import copy
-<<<<<<< HEAD
+import os
 from typing import Any, Dict, List, Optional, Tuple, Union
-=======
-import os
-from typing import Dict, List, Optional, Tuple, Union
->>>>>>> 64ba4836
 
 import torch
 from PIL.Image import Image
