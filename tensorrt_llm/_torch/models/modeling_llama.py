import copy
import os
from typing import Any, Dict, List, Optional, Tuple, Union

import torch
from PIL.Image import Image
from torch import nn
from transformers import (AutoProcessor, Llama4Config, Llama4VisionModel,
                          LlamaConfig)
from transformers.modeling_utils import load_sharded_checkpoint
from transformers.models.llama4.modeling_llama4 import Llama4MultiModalProjector

from tensorrt_llm._torch.distributed import (AllReduce, AllReduceFusionOp,
                                             AllReduceParams, MoEAllReduce)
from tensorrt_llm._torch.models.checkpoints.base_weight_mapper import \
    BaseWeightMapper
from tensorrt_llm._utils import get_sm_version
from tensorrt_llm.functional import PositionEmbeddingType
from tensorrt_llm.logger import logger
from tensorrt_llm.lora_manager import HfLoraLoader
from tensorrt_llm.models.convert_utils import split_matrix_tp

from ...inputs import (ExtraProcessedInputs, InputProcessor, TextPrompt,
                       register_input_processor)
from ...sampling_params import SamplingParams
from ..attention_backend import AttentionMetadata
from ..attention_backend.interface import (PositionalEmbeddingParams,
                                           PredefinedAttentionMask, RopeParams)
from ..model_config import ModelConfig
from ..modules.attention import Attention
from ..modules.decoder_layer import DecoderLayer
from ..modules.embedding import Embedding
from ..modules.fused_moe import (Llama4RenormalizeMoeRoutingMethod,
                                 MoEWeightLoadingMode, create_moe)
from ..modules.gated_mlp import GatedMLP
from ..modules.linear import Linear, TensorParallelMode
from ..modules.multi_stream_utils import maybe_execute_in_parallel
from ..modules.rms_norm import RMSNorm
from ..speculative import SpecMetadata
from ..utils import Fp4QuantizedTensor
from .modeling_multimodal_utils import fuse_input_embeds
from .modeling_speculative import SpecDecOneEngineForCausalLM
from .modeling_utils import (DecoderModel, DecoderModelForCausalLM,
                             EagerFusionConfig, register_auto_model)


class Llama4Attention(Attention):

    def __init__(
        self,
        model_config: ModelConfig[LlamaConfig],
        layer_idx: Optional[int] = None,
        use_qk_norm: bool = False,
        nope_layer: bool = False,
        attn_temperature_tuning: bool = True,
        aux_stream: Optional[torch.cuda.Stream] = None,
        attention_chunk_size: Optional[int] = None,
    ):
        config = model_config.pretrained_config

        self.use_rope = not nope_layer
        pos_embd_params = PositionalEmbeddingParams(
            type=PositionEmbeddingType.rope_gptj,
            rope=RopeParams.from_config(config),
            is_neox=False,
        ) if self.use_rope else None
        self.use_qk_norm = use_qk_norm

        if model_config.attn_backend != "TRTLLM":
            # TODO: support chunked attention for other backends.
            # This is safe to do because we limit seqlen to 8k for
            # non TRTLLM backends.
            attention_chunk_size = None
<<<<<<< HEAD
        else:
            # Disable chunked attention when max_num_tokens is smaller than attention_chunk_size
            # TODO: Remove this after all attention kernels in TRTLLM backend support chunked attention
            if attention_chunk_size and model_config.max_num_tokens < attention_chunk_size:
                attention_chunk_size = None
=======
        elif get_sm_version() <= 90 and model_config.spec_config is not None:
            # pre-Blackwell spec-dec kernel does not support
            attention_chunk_size = None
>>>>>>> dcbfa7e5

        super().__init__(
            hidden_size=config.hidden_size,
            num_attention_heads=config.num_attention_heads,
            num_key_value_heads=config.num_key_value_heads,
            max_position_embeddings=config.max_position_embeddings,
            bias=config.attention_bias,
            pos_embd_params=pos_embd_params,
            rope_fusion=not self.
            use_qk_norm,  # Llama4 uses qk_norm after RoPE, so it is not possible to fuse RoPE into the attention OP with qk_norm.
            layer_idx=layer_idx,
            dtype=config.torch_dtype,
            config=model_config,
            attention_chunk_size=attention_chunk_size,
        )

        if self.use_qk_norm:
            self.head_dim = config.hidden_size // config.num_attention_heads
            self.qk_norm = RMSNorm(hidden_size=self.head_dim,
                                   eps=1e-6,
                                   dtype=config.torch_dtype,
                                   has_weights=False)
            self.aux_stream = aux_stream
            self.ln_events = [torch.cuda.Event(), torch.cuda.Event()]

        self.attn_temperature_tuning = attn_temperature_tuning and nope_layer
        self.floor_scale = getattr(config, "floor_scale", 8192.0)
        self.attn_scale = getattr(config, "attn_scale", 0.1)

    def apply_qk_norm(self, q, k):

        def q_l2norm():
            return self.qk_norm(q.reshape(-1, self.head_dim)).reshape(
                -1, self.q_size)

        def k_l2norm():
            return self.qk_norm(k.reshape(-1, self.head_dim)).reshape(
                -1, self.kv_size)

        q, k = maybe_execute_in_parallel(
            q_l2norm,
            k_l2norm,
            self.ln_events[0],
            self.ln_events[1],
            self.aux_stream,
        )

        return q, k

    def apply_rope(self, q: torch.Tensor, k: Optional[torch.Tensor],
                   v: Optional[torch.Tensor], position_ids: torch.Tensor):
        q, k, v = self.split_qkv(q, k, v)
        if position_ids is not None:
            q, k, v = super().apply_rope(q, k, v, position_ids)
        # Llama4 applies QK norm after RoPE.
        if self.use_qk_norm:
            q, k = self.apply_qk_norm(q, k)

        return q, k, v

    def _attention_scaling(self, q, position_ids):

        def _get_attn_scale(position_ids: torch.Tensor) -> torch.Tensor:
            positions = position_ids.view(-1)
            floor = torch.floor((positions + 1.0) / self.floor_scale)
            attn_scale = torch.log(floor + 1.0) * self.attn_scale + 1.0
            return attn_scale.unsqueeze(-1)

        attn_scale = _get_attn_scale(position_ids)
        q = (q * attn_scale).to(q.dtype)
        return q

    def _forward_nope(
        self,
        position_ids: Optional[torch.IntTensor],
        hidden_states: Union[torch.Tensor, Fp4QuantizedTensor],
        attn_metadata: AttentionMetadata,
        attention_mask: PredefinedAttentionMask = PredefinedAttentionMask.
        CAUSAL,
        mrope_config: Optional[dict] = None,
        all_reduce_params: Optional[AllReduceParams] = None,
        skip_attn_scaling: bool = False,
    ):

        qkv = self.qkv_proj(hidden_states)

        q, k, v = qkv, None, None
        if self.attn_temperature_tuning and not skip_attn_scaling:
            q, k, v = self.split_qkv(q, k, v)
            q = self._attention_scaling(q, position_ids)

        out_scale = None
        out_scale_sf = None
        if self.o_proj.has_fp8_qdq or self.o_proj.has_nvfp4 or self.o_proj.has_fp8_block_scales:
            out_scale = self.o_proj.inv_input_scale
        if self.o_proj.has_nvfp4 and self.support_nvfp4_output:
            out_scale_sf = self.o_proj.input_scale

        q, k, v = self.convert_qkv(q, k, v)
        attn_output = self.attn.forward(q,
                                        k,
                                        v,
                                        attn_metadata,
                                        out_scale=out_scale,
                                        out_scale_sf=out_scale_sf,
                                        attention_mask=attention_mask,
                                        mrope_config=mrope_config)

        attn_output = self.o_proj(attn_output,
                                  all_reduce_params=all_reduce_params)

        return attn_output

    def forward(
        self,
        position_ids: Optional[torch.IntTensor],
        hidden_states: Union[torch.Tensor, Fp4QuantizedTensor],
        attn_metadata: AttentionMetadata,
        attention_mask: PredefinedAttentionMask = PredefinedAttentionMask.
        CAUSAL,
        mrope_config: Optional[dict] = None,
        all_reduce_params: Optional[AllReduceParams] = None,
        lora_params: Optional[dict] = None,
        **kwargs,
    ) -> torch.Tensor:
        assert lora_params is None, "LORA is not supported for Llama4Attention"
        if self.use_rope:
            return super().forward(
                position_ids=position_ids,
                hidden_states=hidden_states,
                attn_metadata=attn_metadata,
                attention_mask=attention_mask,
                mrope_config=mrope_config,
                all_reduce_params=all_reduce_params,
                lora_params=lora_params,
                **kwargs,
            )
        else:
            return self._forward_nope(position_ids=position_ids,
                                      hidden_states=hidden_states,
                                      attn_metadata=attn_metadata,
                                      attention_mask=attention_mask,
                                      mrope_config=mrope_config,
                                      all_reduce_params=all_reduce_params)


class LlamaAttention(Attention):

    def __init__(
        self,
        model_config: ModelConfig[LlamaConfig],
        layer_idx: Optional[int] = None,
    ):
        config = model_config.pretrained_config
        super().__init__(
            hidden_size=config.hidden_size,
            num_attention_heads=config.num_attention_heads,
            num_key_value_heads=config.num_key_value_heads,
            max_position_embeddings=config.max_position_embeddings,
            bias=config.attention_bias,
            pos_embd_params=PositionalEmbeddingParams(
                type=PositionEmbeddingType.rope_gpt_neox,
                rope=RopeParams.from_config(config),
            ),
            layer_idx=layer_idx,
            dtype=config.torch_dtype,
            config=model_config,
        )


class Llama4MoE(nn.Module):

    def __init__(
        self,
        *,
        num_experts: int,
        top_k: int,
        hidden_size: int,
        intermediate_size: int,
        shared_expert_intermediate_size: int,
        aux_stream: torch.cuda.Stream,
        dtype: Optional[torch.dtype] = None,
        tune_max_num_tokens: int = 8192,
        model_config: ModelConfig = ModelConfig(),
        layer_idx: Optional[int] = None,
    ):
        from tensorrt_llm._torch.distributed import AllReduce

        super().__init__()
        config = model_config.pretrained_config
        self.enable_attention_dp = model_config.mapping.enable_attention_dp
        self.top_k = top_k

        # Create shared_expert before experts because in min-latency mode the experts depend on the scaling factors of
        # shared_expert.
        self.shared_expert = GatedMLP(
            hidden_size=hidden_size,
            intermediate_size=shared_expert_intermediate_size,
            bias=False,
            dtype=dtype,
            config=model_config,
            overridden_tp_size=1 if self.enable_attention_dp else None,
            reduce_output=False)

        self.experts = create_moe(
            routing_method=Llama4RenormalizeMoeRoutingMethod(top_k),
            num_experts=num_experts,
            hidden_size=hidden_size,
            intermediate_size=intermediate_size,
            dtype=dtype,
            reduce_results=
            False,  # In both low latency and max-throughput scenarios, FusedMoE needs not to do allreduce inside op.
            weight_loading_mode=MoEWeightLoadingMode.FUSED_GATE_UP_PROJ,
            model_config=model_config,
            apply_router_weight_on_input=True,
            layer_idx=layer_idx)

        self.router = Linear(
            hidden_size,
            num_experts,
            bias=False,
            dtype=config.torch_dtype,
            quant_config=None,
            force_dynamic_quantization=model_config.force_dynamic_quantization)

        self.mapping = model_config.mapping
        self.all_reduce = AllReduce(
            mapping=model_config.mapping,
            strategy=model_config.allreduce_strategy,
        )
        self.moe_event = [torch.cuda.Event(), torch.cuda.Event()]
        self.aux_stream = aux_stream

    def compute_routed_output(self, hidden_states, all_rank_num_tokens,
                              all_rank_max_num_tokens,
                              cutlass_min_latency_mode):
        router_logits = self.router(hidden_states)
        routed_output = self.experts(
            hidden_states,
            router_logits,
            do_finalize=not cutlass_min_latency_mode,
            all_rank_num_tokens=all_rank_num_tokens,
            all_rank_max_num_tokens=all_rank_max_num_tokens,
            use_dp_padding=False)
        return routed_output

    def forward(
        self,
        hidden_states: torch.Tensor,
        all_rank_num_tokens=None,
        all_rank_max_num_tokens=None,
        final_all_reduce_params: Optional[AllReduceParams] = None,
        cutlass_min_latency_mode: Optional[bool] = False,
    ) -> torch.Tensor:
        # Only enable multi-stream for cuda graph since switch stream has extra host overhead
        # This design is mainly for low latency use case. Need to improve for max throughput use case.
        fn0 = lambda: self.shared_expert(hidden_states)
        fn1 = lambda: self.compute_routed_output(
            hidden_states, all_rank_num_tokens, all_rank_max_num_tokens,
            cutlass_min_latency_mode)
        shared_output, routed_output = maybe_execute_in_parallel(
            fn0, fn1, self.moe_event[0], self.moe_event[1], self.aux_stream)
        if cutlass_min_latency_mode:
            return [shared_output, *routed_output]

        assert shared_output.size() == routed_output.size(
        ), f'unmatched tensor shape'
        final_hidden_states = shared_output + routed_output
        if not self.enable_attention_dp and self.mapping.has_tp():
            final_hidden_states = self.all_reduce(
                final_hidden_states, all_reduce_params=final_all_reduce_params)

        return final_hidden_states


class Llama4DecoderLayer(DecoderLayer):

    def __init__(
        self,
        model_config: ModelConfig[LlamaConfig],
        layer_idx: int,
        aux_stream: Optional[torch.cuda.Stream] = None,
    ) -> Tuple[torch.Tensor, torch.Tensor]:
        super().__init__()
        config = model_config.pretrained_config
        self.layer_idx = layer_idx
        self.is_quanted = model_config.quant_config and model_config.quant_config.quant_mode.has_any_quant(
        )
        self.is_fp8_quant = self.is_quanted and model_config.quant_config.quant_mode.has_fp8_qdq(
        )
        self.is_nvfp4 = self.is_quanted and model_config.quant_config.quant_mode.has_nvfp4(
        )

        self.enable_attention_dp = model_config.mapping.enable_attention_dp

        self.fusion_config = EagerFusionConfig()
        # self.fusion_config.PRE_MOE_FUSION = model_config.mapping.has_tp(
        # )

        nope_layer = config.no_rope_layers[layer_idx] == 0
        attention_chunk_size = getattr(config, "attention_chunk_size",
                                       None) if not nope_layer else None

        self.self_attn = Llama4Attention(
            model_config,
            layer_idx=layer_idx,
            use_qk_norm=getattr(config, "use_qk_norm", False),
            nope_layer=nope_layer,
            attn_temperature_tuning=config.attn_temperature_tuning > 0,
            aux_stream=aux_stream,
            attention_chunk_size=attention_chunk_size)

        self.is_mlp_layer = (layer_idx +
                             1) % config.interleave_moe_layer_step != 0

        self.enable_fusion = os.environ.get(
            "TRTLLM_LLAMA_EAGER_FUSION_DISABLED", "0") == "0"

        # MLP layer supports pre and post AR + Res + RMSNorm + NVFP4/FP8
        # MOE layer supports pre AR + Res + RMSNorm
        # MOE layer supports post AR + Res + RMSNorm + QUANT + NVFP4/FP8
        self.pre_feed_forward_fusion_op = AllReduceFusionOp.RESIDUAL_RMS_NORM
        self.post_feed_forward_fusion_op = AllReduceFusionOp.RESIDUAL_RMS_NORM

        # # Determine the pre and post feed forward fusion op based on the quant mode
        if self.is_nvfp4:
            self.pre_feed_forward_fusion_op = AllReduceFusionOp.RESIDUAL_RMS_NORM_QUANT_NVFP4
            self.post_feed_forward_fusion_op = AllReduceFusionOp.RESIDUAL_RMS_NORM_QUANT_NVFP4
        elif self.is_fp8_quant:
            self.pre_feed_forward_fusion_op = AllReduceFusionOp.RESIDUAL_RMS_NORM_QUANT_FP8
            self.post_feed_forward_fusion_op = AllReduceFusionOp.RESIDUAL_RMS_NORM_QUANT_FP8

        if not self.is_mlp_layer:
            self.pre_feed_forward_fusion_op = AllReduceFusionOp.RESIDUAL_RMS_NORM

        if self.is_mlp_layer:
            self.feed_forward = GatedMLP(
                hidden_size=config.hidden_size,
                intermediate_size=config.intermediate_size_mlp,
                # Llama4 has no mlp_bias field.
                bias=getattr(config, "mlp_bias", False),
                dtype=config.torch_dtype,
                config=model_config,
                overridden_tp_size=1 if self.enable_attention_dp else None,
                layer_idx=layer_idx,
            )

            self.fusion_config.PRE_MLP_FUSION = model_config.mapping.has_tp(
            ) and not self.enable_attention_dp and self.enable_fusion
            self.fusion_config.POST_MLP_FUSION = model_config.mapping.has_tp(
            ) and not self.enable_attention_dp and self.enable_fusion
        else:
            self.feed_forward = Llama4MoE(
                num_experts=config.num_local_experts,
                top_k=config.num_experts_per_tok,
                hidden_size=config.hidden_size,
                intermediate_size=config.intermediate_size,
                shared_expert_intermediate_size=config.intermediate_size,
                model_config=model_config,
                aux_stream=aux_stream,
                dtype=config.torch_dtype,
                layer_idx=layer_idx)

            self.fusion_config.PRE_MOE_FUSION = model_config.mapping.has_tp(
            ) and not self.enable_attention_dp and self.enable_fusion
            self.fusion_config.POST_MOE_FUSION = model_config.mapping.has_tp(
            ) and not self.enable_attention_dp and self.enable_fusion

        self.input_layernorm = RMSNorm(hidden_size=config.hidden_size,
                                       eps=config.rms_norm_eps,
                                       dtype=config.torch_dtype)

        self.post_attention_layernorm = RMSNorm(hidden_size=config.hidden_size,
                                                eps=config.rms_norm_eps,
                                                dtype=config.torch_dtype)

        self.mapping = model_config.mapping
        self.all_reduce = AllReduce(mapping=model_config.mapping,
                                    strategy=model_config.allreduce_strategy)
        self.next_layer_layernorm: RMSNorm = None
        self.next_attn: LlamaAttention = None

        self.moe_allreduce = MoEAllReduce(self.mapping)

        self.disable_attn_allreduce = (self.fusion_config.PRE_MOE_FUSION
                                       or self.fusion_config.PRE_MLP_FUSION
                                       or self.mapping.tp_size == 1
                                       or self.enable_attention_dp)
        self.disable_feed_forward_allreduce = (
            self.fusion_config.POST_MOE_FUSION
            or self.fusion_config.POST_MLP_FUSION or self.mapping.tp_size == 1
            or self.enable_attention_dp)

    def forward(
        self,
        position_ids: torch.IntTensor,
        hidden_states: Union[torch.Tensor, Fp4QuantizedTensor],
        attn_metadata: AttentionMetadata,
        residual: Optional[torch.Tensor],
        spec_metadata: Optional[SpecMetadata] = None,
        **kwargs,
    ) -> torch.Tensor:
        # Only enable min-latency mode on Blackwell
        # TODO: Remove it after we fix crash on Hopper
        # major, minor = torch.cuda.get_device_capability()
        # is_blackwell = (major * 10 + minor) >= 100
        # cutlass_min_latency_mode = hidden_states.size(
        #     0
        # ) <= 128 and self.fusion_config.POST_MOE_FUSION and is_blackwell and self.is_quanted

        # Temporarily disable min-latency mode for Llama4
        cutlass_min_latency_mode = False

        if residual is None:
            residual = hidden_states
            hidden_states = self.input_layernorm(hidden_states)

        # Self Attention
        hidden_states = self.self_attn(
            position_ids=position_ids,
            hidden_states=hidden_states,
            attn_metadata=attn_metadata,
            all_reduce_params=AllReduceParams(
                enable_allreduce=not self.disable_attn_allreduce),
            **kwargs,
        )

        if self.fusion_config.PRE_MLP_FUSION or self.fusion_config.PRE_MOE_FUSION:
            if self.is_mlp_layer and (self.is_nvfp4 or self.is_fp8_quant):
                scale = self.feed_forward.gate_up_proj.input_scale
            else:
                scale = None
            allreduce_output = self.all_reduce(
                hidden_states,
                all_reduce_params=AllReduceParams(
                    fusion_op=self.pre_feed_forward_fusion_op,
                    residual=residual,
                    norm_weight=self.post_attention_layernorm.weight,
                    scale=scale,
                    eps=self.post_attention_layernorm.variance_epsilon,
                ))

            if self.is_mlp_layer and self.is_nvfp4:
                act_fp4, act_sf, residual = allreduce_output
                hidden_states = Fp4QuantizedTensor(act_fp4, act_sf)
            else:
                hidden_states, residual = allreduce_output
        else:
            hidden_states, residual = self.post_attention_layernorm(
                hidden_states, residual)

        # disable fusion for layers captured by spec_metadata
        if spec_metadata is not None:
            if spec_metadata.is_layer_capture(self.layer_idx):
                self.fusion_config.POST_MLP_FUSION = False
                self.fusion_config.POST_MOE_FUSION = False
                self.disable_feed_forward_allreduce = self.mapping.tp_size == 1 or self.enable_attention_dp

        hidden_states = self.feed_forward(
            hidden_states,
            all_rank_num_tokens=attn_metadata.all_rank_num_tokens,
            all_rank_max_num_tokens=attn_metadata.all_rank_max_num_tokens,
            final_all_reduce_params=AllReduceParams(
                enable_allreduce=not self.disable_feed_forward_allreduce),
            cutlass_min_latency_mode=cutlass_min_latency_mode,
        )

        if spec_metadata is not None:
            # We save the hidden states in the spec metadata here. In _prepare_draft_tokens,
            # PyExecutor will extract these from the model engine's spec metadata.
            # They will be passed to the draft model engine on the first draft iteration.
            # TODO: can we support multiple model outputs instead?
            spec_metadata.maybe_capture_hidden_states(self.layer_idx,
                                                      hidden_states, residual)

        if (self.fusion_config.POST_MOE_FUSION
                or self.fusion_config.POST_MLP_FUSION
            ) and self.next_layer_layernorm is not None:
            # Get the scale for the next allreduce fusion op
            if self.next_attn is not None and (self.is_nvfp4
                                               or self.is_fp8_quant):
                scale = self.next_attn.qkv_proj.input_scale
            else:
                # Add just the fusion op to RESIDUAL_RMS_NORM due to this is the last decoder layer
                self.post_feed_forward_fusion_op = AllReduceFusionOp.RESIDUAL_RMS_NORM
                scale = None

            # TODO: MIN_LATENCY_MODE is hardcoded to False
            if cutlass_min_latency_mode:
                shared_output = hidden_states[0]
                hidden_states_activated_experts = hidden_states[1]
                num_activated_experts_per_node = hidden_states[2]
                experts_to_token_score = hidden_states[3]

                allreduce_output = self.moe_allreduce(
                    residual,
                    self.next_layer_layernorm.weight,
                    device_num_experts=num_activated_experts_per_node,
                    scale_input=experts_to_token_score,
                    active_experts_token_input=hidden_states_activated_experts,
                    token_input=shared_output,
                    eps=self.next_layer_layernorm.variance_epsilon,
                )
            else:
                allreduce_output = self.all_reduce(
                    hidden_states,
                    all_reduce_params=AllReduceParams(
                        fusion_op=self.post_feed_forward_fusion_op,
                        residual=residual,
                        norm_weight=self.next_layer_layernorm.weight,
                        scale=scale,
                        eps=self.next_layer_layernorm.variance_epsilon,
                    ))

            # Unpack the allreduce output
            if self.next_attn is not None and self.is_nvfp4:
                act_fp4, act_sf, residual = allreduce_output
                hidden_states = Fp4QuantizedTensor(act_fp4, act_sf)
            else:
                hidden_states, residual = allreduce_output
        elif self.next_layer_layernorm:
            hidden_states, residual = self.next_layer_layernorm(
                hidden_states, residual)

        return hidden_states, residual


class LlamaDecoderLayer(DecoderLayer):

    def __init__(
        self,
        model_config: ModelConfig[LlamaConfig],
        layer_idx: int,
    ) -> Tuple[torch.Tensor, torch.Tensor]:
        super().__init__()
        config = model_config.pretrained_config
        self.layer_idx = layer_idx
        self.mapping = model_config.mapping
        self.enable_attention_dp = model_config.mapping.enable_attention_dp
        self.is_quanted = model_config.quant_config and model_config.quant_config.quant_mode.has_any_quant(
        )
        self.is_fp8_quant = self.is_quanted and model_config.quant_config.quant_mode.has_fp8_qdq(
        )
        self.is_nvfp4 = self.is_quanted and model_config.quant_config.quant_mode.has_nvfp4(
        )

        self.self_attn = LlamaAttention(
            model_config,
            layer_idx=layer_idx,
        )

        self.mlp = GatedMLP(
            hidden_size=config.hidden_size,
            intermediate_size=config.intermediate_size,
            bias=config.mlp_bias,
            dtype=config.torch_dtype,
            config=model_config,
            layer_idx=layer_idx,
        )
        self.input_layernorm = RMSNorm(hidden_size=config.hidden_size,
                                       eps=config.rms_norm_eps,
                                       dtype=config.torch_dtype)

        self.post_attention_layernorm = RMSNorm(hidden_size=config.hidden_size,
                                                eps=config.rms_norm_eps,
                                                dtype=config.torch_dtype)

        self.all_reduce = AllReduce(mapping=model_config.mapping)

        self.next_layer_layernorm: RMSNorm = None
        self.next_attn: LlamaAttention = None

        self.attention_mask = PredefinedAttentionMask.CAUSAL
        # If the model is being used as an encoder model (prefill only) we use a full attention mask
        if not model_config.is_generation:
            self.attention_mask = PredefinedAttentionMask.FULL

        self.enable_fusion = os.environ.get(
            "TRTLLM_LLAMA_EAGER_FUSION_DISABLED", "0") == "0"
        # Disable fusion for small models due to accuracy issues
        self.enable_fusion &= config.hidden_size > 4096

        self.PRE_MLP_FUSION = self.mapping.has_tp(
        ) and not self.enable_attention_dp and self.enable_fusion
        self.POST_MLP_FUSION = self.mapping.has_tp() and self.enable_fusion

        if self.is_nvfp4:
            self.pre_mlp_fusion_op = AllReduceFusionOp.RESIDUAL_RMS_NORM_QUANT_NVFP4
            self.post_mlp_fusion_op = AllReduceFusionOp.RESIDUAL_RMS_NORM_QUANT_NVFP4
        elif self.is_fp8_quant:
            self.pre_mlp_fusion_op = AllReduceFusionOp.RESIDUAL_RMS_NORM_QUANT_FP8
            self.post_mlp_fusion_op = AllReduceFusionOp.RESIDUAL_RMS_NORM_QUANT_FP8
        else:
            self.pre_mlp_fusion_op = AllReduceFusionOp.RESIDUAL_RMS_NORM
            self.post_mlp_fusion_op = AllReduceFusionOp.RESIDUAL_RMS_NORM

        self.disable_attn_allreduce = (self.PRE_MLP_FUSION
                                       or self.mapping.tp_size == 1
                                       or self.enable_attention_dp)
        self.disable_mlp_allreduce = (self.POST_MLP_FUSION
                                      or self.mapping.tp_size == 1
                                      or self.enable_attention_dp)

    def forward(
        self,
        position_ids: torch.IntTensor,
        hidden_states: torch.Tensor,
        attn_metadata: AttentionMetadata,
        residual: Optional[torch.Tensor],
        spec_metadata: Optional[SpecMetadata] = None,
        **kwargs,
    ) -> torch.Tensor:
        if residual is None:
            residual = hidden_states
            hidden_states = self.input_layernorm(hidden_states)

        # Self Attention
        hidden_states = self.self_attn(
            position_ids=position_ids,
            hidden_states=hidden_states,
            attn_metadata=attn_metadata,
            attention_mask=self.attention_mask,
            all_reduce_params=AllReduceParams(
                enable_allreduce=not self.disable_attn_allreduce),
            **kwargs,
        )
        # Fully Connected
        if self.PRE_MLP_FUSION:
            if self.is_nvfp4 or self.is_fp8_quant:
                scale = self.mlp.gate_up_proj.input_scale
            else:
                scale = None
            all_reduce_output = self.all_reduce(
                hidden_states,
                all_reduce_params=AllReduceParams(
                    fusion_op=self.pre_mlp_fusion_op,
                    residual=residual,
                    norm_weight=self.post_attention_layernorm.weight,
                    scale=scale,
                    eps=self.post_attention_layernorm.variance_epsilon,
                ))
            if self.is_nvfp4:
                act_fp4, act_sf, residual = all_reduce_output
                hidden_states = Fp4QuantizedTensor(act_fp4, act_sf)
            else:
                hidden_states, residual = all_reduce_output
        else:
            hidden_states, residual = self.post_attention_layernorm(
                hidden_states, residual)

        # disable fusion for layers captured by spec_metadata
        if spec_metadata is not None:
            # how to know if is_layer_capture exists, if not do not call
            if hasattr(spec_metadata,
                       "is_layer_capture") and spec_metadata.is_layer_capture(
                           self.layer_idx):
                self.POST_MLP_FUSION = False
                self.disable_mlp_allreduce = self.mapping.tp_size == 1 or self.enable_attention_dp

        hidden_states = self.mlp(
            hidden_states,
            final_all_reduce_params=AllReduceParams(
                enable_allreduce=not self.disable_mlp_allreduce),
            **kwargs,
        )

        if spec_metadata is not None:
            # We save the hidden states in the spec metadata here. In _prepare_draft_tokens,
            # PyExecutor will extract these from the model engine's spec metadata.
            # They will be passed to the draft model engine on the first draft iteration.
            # TODO: can we support multiple model outputs instead?

            spec_metadata.maybe_capture_hidden_states(self.layer_idx,
                                                      hidden_states, residual)
        if self.POST_MLP_FUSION and self.next_attn is not None:
            if self.is_nvfp4 or self.is_fp8_quant:
                scale = self.next_attn.qkv_proj.input_scale
            else:
                scale = None
            all_reduce_output = self.all_reduce(
                hidden_states,
                all_reduce_params=AllReduceParams(
                    fusion_op=self.post_mlp_fusion_op,
                    residual=residual,
                    norm_weight=self.next_layer_layernorm.weight,
                    scale=scale,
                    eps=self.next_layer_layernorm.variance_epsilon,
                ))
            if self.is_nvfp4:
                act_fp4, act_sf, residual = all_reduce_output
                hidden_states = Fp4QuantizedTensor(act_fp4, act_sf)
            else:
                hidden_states, residual = all_reduce_output
        elif self.next_layer_layernorm:
            hidden_states, residual = self.next_layer_layernorm(
                hidden_states, residual)

        return hidden_states, residual


class Llama4Model(DecoderModel):

    def __init__(self, model_config: ModelConfig[LlamaConfig]):
        super().__init__(model_config)
        config = self.model_config.pretrained_config
        self.num_hidden_layers = config.num_hidden_layers
        self.aux_stream = torch.cuda.Stream()
        self.mapping = model_config.mapping
        self.preload_weight_modules = []

        if self.model_config.mapping.enable_attention_dp:
            self.embed_tokens = Embedding(
                config.vocab_size,
                config.hidden_size,
                dtype=config.torch_dtype,
            )
        else:
            self.embed_tokens = Embedding(
                config.vocab_size,
                config.hidden_size,
                dtype=config.torch_dtype,
                mapping=model_config.mapping,
                tensor_parallel_mode=TensorParallelMode.COLUMN,
                gather_output=True,
            )

        # If enable_min_latency is True, we will use min-latency mode.
        DecoderLayerClass = Llama4DecoderLayer
        if model_config.enable_min_latency:
            from .modeling_llama_min_latency import Llama4MinLatencyDecoderLayer
            DecoderLayerClass = Llama4MinLatencyDecoderLayer
            self.preload_weight_modules = ["gate_up_proj"]

        self.layers = nn.ModuleList([
            DecoderLayerClass(
                model_config,
                layer_idx,
                self.aux_stream,
            ) for layer_idx in range(config.num_hidden_layers)
        ])
        self.norm = RMSNorm(hidden_size=config.hidden_size,
                            eps=config.rms_norm_eps,
                            dtype=config.torch_dtype)

    def forward(
        self,
        attn_metadata: AttentionMetadata,
        input_ids: Optional[torch.IntTensor] = None,
        position_ids: Optional[torch.IntTensor] = None,
        inputs_embeds: Optional[torch.FloatTensor] = None,
        spec_metadata: Optional[SpecMetadata] = None,
        lora_params=None,
        **kwargs,
    ) -> torch.Tensor:
        if (input_ids is None) ^ (inputs_embeds is not None):
            raise ValueError(
                "You cannot specify both input_ids and inputs_embeds at the same time, and must specify either one"
            )

        if inputs_embeds is None:
            inputs_embeds = self.embed_tokens(input_ids)

        hidden_states = inputs_embeds
        residual = None

        for idx, decoder_layer in enumerate(
                self.layers[:self.num_hidden_layers]):
            hidden_states, residual = decoder_layer(
                position_ids=position_ids,
                hidden_states=hidden_states,
                attn_metadata=attn_metadata,
                residual=residual,
                spec_metadata=spec_metadata,
                lora_params=lora_params,
            )

        return hidden_states


class LlamaModel(DecoderModel):

    def __init__(self, model_config: ModelConfig[LlamaConfig]):
        super().__init__(model_config)
        config = self.model_config.pretrained_config
        self.num_hidden_layers = config.num_hidden_layers

        vocab_size = config.vocab_size
        # TODO smor- we load manually only if there is a single lora dir, need to come up with a better solution
        self.has_custom_embed_tokens = False
        if hasattr(
                model_config,
                'lora_config') and model_config.lora_config is not None and len(
                    model_config.lora_config.lora_dir) == 1:
            # Only check for custom vocab in HF LoRA, not NeMo
            if model_config.lora_config.lora_ckpt_source == "hf":
                lora_loader = HfLoraLoader(model_config.lora_config.lora_dir)
                if lora_loader.vocab_size != 0 and lora_loader.embed_tokens is not None:
                    vocab_size = lora_loader.vocab_size
                    weight = lora_loader.embed_tokens
                    self.has_custom_embed_tokens = True

        if self.model_config.mapping.enable_attention_dp:
            self.embed_tokens = Embedding(
                vocab_size,
                config.hidden_size,
                dtype=config.torch_dtype,
            )
        else:
            self.embed_tokens = Embedding(
                vocab_size,
                config.hidden_size,
                dtype=config.torch_dtype,
                mapping=model_config.mapping,
                tensor_parallel_mode=TensorParallelMode.COLUMN,
                gather_output=True,
            )

        if self.has_custom_embed_tokens:
            with torch.no_grad():
                if model_config.mapping.has_tp():
                    weight = split_matrix_tp(
                        weight,
                        model_config.mapping.tp_size,
                        model_config.mapping.tp_rank,
                        dim=0)  # split by vocabulary dimension
                x = weight.to(self.embed_tokens.dtype)
                self.embed_tokens.weight.data.copy_(x)

        self.layers = nn.ModuleList([
            LlamaDecoderLayer(model_config, layer_idx)
            for layer_idx in range(config.num_hidden_layers)
        ])
        self.norm = RMSNorm(hidden_size=config.hidden_size,
                            eps=config.rms_norm_eps,
                            dtype=config.torch_dtype)

    def forward(
        self,
        attn_metadata: AttentionMetadata,
        input_ids: Optional[torch.IntTensor] = None,
        position_ids: Optional[torch.IntTensor] = None,
        inputs_embeds: Optional[torch.FloatTensor] = None,
        spec_metadata: Optional[SpecMetadata] = None,
        lora_params=None,
        **kwargs,
    ) -> torch.Tensor:
        if (input_ids is None) ^ (inputs_embeds is not None):
            raise ValueError(
                "You cannot specify both input_ids and inputs_embeds at the same time, and must specify either one"
            )

        if inputs_embeds is None:
            inputs_embeds = self.embed_tokens(input_ids)

        hidden_states = inputs_embeds
        residual = None

        for decoder_layer in self.layers[:self.num_hidden_layers]:
            hidden_states, residual = decoder_layer(
                position_ids=position_ids,
                hidden_states=hidden_states,
                attn_metadata=attn_metadata,
                residual=residual,
                spec_metadata=spec_metadata,
                lora_params=lora_params,
            )

        return hidden_states


@register_auto_model("LlamaForCausalLM")
class LlamaForCausalLM(SpecDecOneEngineForCausalLM[LlamaModel, LlamaConfig]):

    def __init__(
        self,
        model_config: ModelConfig[LlamaConfig],
    ):
        super().__init__(LlamaModel(model_config), model_config)

    def load_weights(self, weights: Dict):
        super().load_weights(weights)

        for idx, layer in enumerate(
                self.model.layers[:self.config.num_hidden_layers]):
            if idx == self.config.num_hidden_layers - 1:
                layer.next_layer_layernorm = self.model.norm
            else:
                layer.next_layer_layernorm = self.model.layers[
                    idx + 1].input_layernorm
                layer.next_attn = self.model.layers[idx + 1].self_attn


class Llama4InputProcessor(InputProcessor):

    def __init__(self,
                 model_path,
                 model_config,
                 tokenizer,
                 trust_remote_code: bool = True):
        self.use_fast = True
        self.processor = AutoProcessor.from_pretrained(
            model_path,
            trust_remote_code=trust_remote_code,
            use_fast=self.use_fast)
        self.model_config = model_config
        self.tokenizer = tokenizer
        self.vocab_size = model_config.text_config.vocab_size
        self.image_token_index = model_config.image_token_index
        self.fake_image_token = self.processor.fake_image_token
        self.image_token = self.processor.img_patch_token
        self.image_token_start_index = self.model_config.boi_token_index
        self.image_token_end_index = self.model_config.eoi_token_index
        self.encoder = nn.ModuleDict({
            "vision_model":
            Llama4VisionModel(model_config.vision_config),
            "multi_modal_projector":
            Llama4MultiModalProjector(model_config)
        }).cuda()
        load_sharded_checkpoint(self.encoder, model_path, strict=False)

    def attach_multimodal_embeddings(
        self, inputs: TextPrompt, multimodal_embedding: Dict[str,
                                                             List[Dict[str,
                                                                       Any]]],
        sampling_params: SamplingParams
    ) -> Tuple[List[int], Optional[ExtraProcessedInputs]]:
        """
        Attach pre-processed multimodal embeddings into text token stream for Llama4 model.

        This method skips vision processing and works with externally provided embeddings.
        It replaces/expands image placeholders in the text with appropriate tokens and prepares
        the embeddings for model forward pass.

        Args:
            inputs: Text prompt containing image placeholders
            multimodal_embedding: Dictionary containing pre-processed image embedding data with special token information.
                                  Consider adding metadata fields (e.g., model_type, model_name, version) for validation.
        Returns:
            Tuple of (token_ids, extra_processed_inputs) where:
            - token_ids: List of processed token IDs with image placeholders
            - extra_processed_inputs: Optional dictionary containing multimodal embeddings
        """
        text_prompt = inputs.get("prompt")
        if not text_prompt:
            raise ValueError("Text prompt is required but not provided")

        if not isinstance(multimodal_embedding, dict):
            raise ValueError("multimodal_embedding must be a dictionary")

        if 'image' not in multimodal_embedding:
            raise ValueError(
                "Only image modality is supported for external multimodal embedding"
            )

        mm_embedding_info = multimodal_embedding['image']
        if not mm_embedding_info or not isinstance(mm_embedding_info[0], dict):
            raise ValueError(
                "Llama4 image embedding must contain special token information")

        # Extract embedding components
        try:
            mm_embeddings = [
                mm_embedding['mm_embeddings']
                for mm_embedding in mm_embedding_info
            ]
            mm_embedding_special_tokens = [
                mm_embedding['image_special_tokens']
                for mm_embedding in mm_embedding_info
            ]
            mm_embedding_special_offsets = [
                mm_embedding['image_special_token_offsets']
                for mm_embedding in mm_embedding_info
            ]
        except KeyError as e:
            raise ValueError(
                f"Missing required key in multimodal embedding: {e}")

        # Validate embedding dimensions
        model_hidden_size = self.model_config.text_config.hidden_size
        for i, embedding in enumerate(mm_embeddings):
            if embedding.shape[-1] != model_hidden_size:
                raise ValueError(
                    f"Multimodal embedding {i} hidden size {embedding.shape[-1]} "
                    f"must match model hidden size {model_hidden_size}")

        # Count image placeholders (number of images) in the prompt
        total_placeholders = text_prompt.count(self.fake_image_token)
        if total_placeholders == 0:
            raise ValueError(
                "No image placeholders found in the prompt, but multimodal embedding was provided"
            )

        if total_placeholders != len(mm_embeddings):
            raise ValueError(
                f"Number of image placeholders ({total_placeholders}) "
                f"does not match number of embeddings ({len(mm_embeddings)})")

        # Process prompt with image embeddings
        prompt_splits = text_prompt.split(self.fake_image_token)
        new_prompt_parts = []

        for local_image_index, split_part in enumerate(prompt_splits):
            new_prompt_parts.append(split_part)

            if local_image_index < total_placeholders:
                # Calculate total tokens for this image
                num_tokens = len(mm_embeddings[local_image_index]) + len(
                    mm_embedding_special_tokens[local_image_index])

                # Create image token sequence
                image_tokens = [self.image_token] * num_tokens

                # Replace special tokens with actual decoded tokens
                for offset, token_id in zip(
                        mm_embedding_special_offsets[local_image_index],
                        mm_embedding_special_tokens[local_image_index]):
                    if offset < 0 or offset >= len(image_tokens):
                        raise ValueError(
                            f"Image special token offset {offset} is out of range with the total image tokens length {len(image_tokens)}"
                        )
                    if offset < len(image_tokens):
                        image_tokens[offset] = self.tokenizer.decode([token_id])

                # Join tokens without spaces
                image_str = "".join(image_tokens)
                new_prompt_parts.append(image_str)

        # Combine all parts and tokenize
        processed_text = "".join(new_prompt_parts)
        kwargs = {}
        if sampling_params.truncate_prompt_tokens is not None:
            kwargs = dict(truncation=True,
                          max_length=sampling_params.truncate_prompt_tokens)
        text_inputs = self.tokenizer(
            processed_text,
            return_tensors="pt",
            add_special_tokens=sampling_params.add_special_tokens,
            **kwargs)
        token_ids = text_inputs.input_ids.squeeze()

        # Replace image token indices with out-of-vocabulary tokens
        token_ids[token_ids == self.image_token_index] = self.vocab_size + 1
        # Concatenate all multimodal embeddings
        multimodal_data = {}
        multimodal_data["multimodal_embedding"] = torch.cat(mm_embeddings,
                                                            dim=0)
        return token_ids.tolist(), {"multimodal_data": multimodal_data}

    @torch.inference_mode()
    def __call__(
        self, inputs: TextPrompt, sampling_params: SamplingParams
    ) -> Tuple[List[int], Optional[ExtraProcessedInputs]]:
        text_prompt, mm_data = inputs.get("prompt"), inputs.get(
            "multi_modal_data")
        images, do_rescale = None, True

        if mm_data and mm_data.get("image"):
            images = mm_data["image"]
            img_type = type(mm_data["image"][0])
            do_rescale = (img_type == Image)
            assert all(isinstance(img, img_type) for img in mm_data["image"])

        truncate_kwargs = {}
        if sampling_params.truncate_prompt_tokens is not None:
            truncate_kwargs[
                "max_length"] = sampling_params.truncate_prompt_tokens
            truncate_kwargs["truncation"] = True

        # preprocess images and insert image tokens
        processed = self.processor(
            text=text_prompt,
            images=images,
            return_tensors="pt",
            device="cuda",
            do_rescale=do_rescale,
            add_special_tokens=sampling_params.add_special_tokens,
            **truncate_kwargs)
        if images:
            token_ids, pixel_values = processed["input_ids"].squeeze(
            ), processed["pixel_values"]
            mm_embeds = self.encoder.vision_model(
                pixel_values.float().cuda()).last_hidden_state.flatten(0, 1)
            mm_embeds = self.encoder.multi_modal_projector(mm_embeds)
            # for fuse_input_embeds
            token_ids[token_ids == self.image_token_index] = self.vocab_size + 1

            multimodal_data = {}
            multimodal_data["multimodal_embedding"] = mm_embeds
            return token_ids.tolist(), {"multimodal_data": multimodal_data}
        else:
            return processed["input_ids"].squeeze().tolist(), {}


@register_auto_model("Llama4ForConditionalGeneration")
@register_input_processor(Llama4InputProcessor, model_type="llama4")
class Llama4ForConditionalGeneration(SpecDecOneEngineForCausalLM[Llama4Model,
                                                                 Llama4Config]):

    def __init__(
        self,
        model_config: ModelConfig[Llama4Config],
    ):
        # TODO: figure out a better way to handle multimodality.
        model_config = copy.copy(model_config)
        architectures = model_config.pretrained_config.architectures
        model_config.pretrained_config = model_config.pretrained_config.text_config
        model_config.pretrained_config.architectures = architectures
        super().__init__(Llama4Model(model_config), model_config)
        self.preload_weight_modules = self.model.preload_weight_modules

    def forward(
        self,
        attn_metadata: AttentionMetadata,
        input_ids: torch.IntTensor = None,
        position_ids: Optional[torch.IntTensor] = None,
        inputs_embeds: Optional[torch.FloatTensor] = None,
        return_context_logits: bool = False,
        spec_metadata: Optional[SpecMetadata] = None,
        **kwargs,
    ) -> torch.Tensor:
        multimodal_params = kwargs.get("multimodal_params", [])
        mm_embeds = []
        if len(multimodal_params) > 0:
            mm_embeds = [
                multimodal_param.multimodal_data["multimodal_embedding"]
                for multimodal_param in multimodal_params
            ]
        input_ids, inputs_embeds = fuse_input_embeds(self.model.embed_tokens,
                                                     input_ids, mm_embeds)
        return super().forward(attn_metadata,
                               input_ids,
                               position_ids,
                               inputs_embeds,
                               spec_metadata=spec_metadata,
                               return_context_logits=return_context_logits)

    def infer_max_seq_len(self):
        if self.model_config.attn_backend.upper() != 'TRTLLM':
            logger.warning(
                f"Attention backend {self.model_config.attn_backend} "
                "does not support chunked attention. Sequence length "
                "will be limited to 8192.")
            return 8192

        return super().infer_max_seq_len()

    def load_weights(self, weights: Dict, weight_mapper: BaseWeightMapper):
        super().load_weights(weights, weight_mapper)

        for idx, layer in enumerate(
                self.model.layers[:self.config.num_hidden_layers]):
            if idx == self.config.num_hidden_layers - 1:
                layer.next_layer_layernorm = self.model.norm
            else:
                layer.next_layer_layernorm = self.model.layers[
                    idx + 1].input_layernorm
                layer.next_attn = self.model.layers[idx + 1].self_attn


@register_auto_model("MistralForCausalLM")
class MistralForCausalLM(DecoderModelForCausalLM[LlamaModel, LlamaConfig]):

    def __init__(
        self,
        model_config: ModelConfig[LlamaConfig],
    ):
        # to support MistralConfig
        if not hasattr(model_config.pretrained_config, 'attention_bias'):
            model_config.pretrained_config.attention_bias = False
        if not hasattr(model_config.pretrained_config, 'rope_scaling'):
            model_config.pretrained_config.rope_scaling = None
        if not hasattr(model_config.pretrained_config, 'mlp_bias'):
            model_config.pretrained_config.mlp_bias = False

        super().__init__(LlamaModel(model_config),
                         config=model_config,
                         hidden_size=model_config.pretrained_config.hidden_size,
                         vocab_size=model_config.pretrained_config.vocab_size)<|MERGE_RESOLUTION|>--- conflicted
+++ resolved
@@ -71,17 +71,15 @@
             # This is safe to do because we limit seqlen to 8k for
             # non TRTLLM backends.
             attention_chunk_size = None
-<<<<<<< HEAD
+        elif get_sm_version() <= 90 and model_config.spec_config is not None:
+            # pre-Blackwell spec-dec kernel does not support
+            attention_chunk_size = None
         else:
             # Disable chunked attention when max_num_tokens is smaller than attention_chunk_size
             # TODO: Remove this after all attention kernels in TRTLLM backend support chunked attention
             if attention_chunk_size and model_config.max_num_tokens < attention_chunk_size:
                 attention_chunk_size = None
-=======
-        elif get_sm_version() <= 90 and model_config.spec_config is not None:
-            # pre-Blackwell spec-dec kernel does not support
-            attention_chunk_size = None
->>>>>>> dcbfa7e5
+
 
         super().__init__(
             hidden_size=config.hidden_size,
