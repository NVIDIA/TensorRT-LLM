--- conflicted
+++ resolved
@@ -436,8 +436,6 @@
                     checkpoint_dir,
                     **kwargs,
                 )
-<<<<<<< HEAD
-=======
                 model_type = config_dict.get("model_type")
                 if model_type in _CONFIG_REGISTRY:
                     config_class = _CONFIG_REGISTRY[model_type]
@@ -479,13 +477,6 @@
                         checkpoint_dir,
                         trust_remote_code=trust_remote_code,
                     )
-
-                # Find the cache path by looking for the config.json file which should be in all
-                # huggingface models
-                model_dir = Path(
-                    transformers.utils.hub.cached_file(checkpoint_dir,
-                                                       'config.json')).parent
->>>>>>> 2b278101
             else:
                 raise ValueError(
                     "checkpoint_dir is None. Cannot load model config without a valid checkpoint directory."
