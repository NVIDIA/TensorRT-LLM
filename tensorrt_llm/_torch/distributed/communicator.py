import atexit
import os
from abc import ABC, abstractmethod
from typing import Optional, ValuesView

import numpy as np
import torch
import torch.distributed as dist

from tensorrt_llm._utils import (mpi_allgather, mpi_barrier, mpi_broadcast,
<<<<<<< HEAD
                                 mpi_comm, mpi_isend, mpi_recv,
                                 torch_dtype_to_np)
=======
                                 mpi_comm, mpi_isend, mpi_recv, mpi_send)
>>>>>>> 33c4d49a
from tensorrt_llm.mapping import Mapping


class Distributed(ABC):

    def __init__(self, mapping: Mapping):
        self.mapping = mapping

    @property
    def rank(self):
        return self.mapping.rank

    @property
    def world_size(self):
        return self.mapping.world_size

    @property
    def has_tp(self):
        return self.mapping.has_tp()

    @property
    def has_pp(self):
        return self.mapping.has_pp()

    @property
    def cp_size(self):
        return self.mapping.cp_size

    @property
    def pp_size(self):
        return self.mapping.pp_size

    @property
    def tp_size(self):
        return self.mapping.tp_size

    @property
    def cp_rank(self):
        return self.mapping.cp_rank

    @property
    def tp_rank(self):
        return self.mapping.tp_rank

    @property
    def pp_rank(self):
        return self.mapping.pp_rank

    @property
    def is_last_pp_rank(self):
        return self.mapping.is_last_pp_rank()

    @property
    def is_second_last_pp_rank(self):
        return self.mapping.is_second_last_pp_rank()

    @property
    def is_first_pp_rank(self):
        return self.mapping.is_first_pp_rank()

    @property
    def next_pp_rank(self):
        return self.mapping.next_pp_rank()

    @property
    def prev_pp_rank(self):
        return self.mapping.prev_pp_rank()

    @property
    def has_cp(self):
        return self.mapping.has_cp()

    @property
    def cp_config(self):
        return self.mapping.cp_config

    @abstractmethod
    def broadcast(self, obj, root=0):
        pass

    @abstractmethod
    def allgather(self, obj, root=0):
        pass


class MPIDist(Distributed):

    def __init__(self, mapping: Mapping):
        super().__init__(mapping)
        self.create_tp_comm()

    def broadcast(self, obj, root=0):
        return mpi_broadcast(obj, root)

    def allgather(self, obj):
        return mpi_allgather(obj)

    def barrier(self):
        mpi_barrier()

    def isend(self, buf: np.ndarray, dest, tag=0):
        # non-blocking send numpy buffer
        return mpi_isend(buf, dest, tag)

    def send(self, buf: np.ndarray, dest, tag=0):
        # blocking send numpy buffer
        mpi_send(buf, dest, tag)

    def recv(self, buf: np.ndarray, src, tag=0):
        # in-place recv numpy buffer
        return mpi_recv(buf, src, tag)

    def isend_tensor(self, tensor: torch.Tensor, dest, tag=0):
        return self.isend(tensor.numpy(), dest, tag)

    def recv_tensor(self, tensor: torch.Tensor, src, tag=0):
        return self.recv(tensor.numpy(), src, tag)

    def isend_tensor_list(self,
                          tensor_list: ValuesView[torch.Tensor],
                          dest,
                          tag=0):
        if len(tensor_list) == 0:
            return None
        elif len(tensor_list) == 1:
            return self.isend_tensor(next(iter(tensor_list)), dest, tag)

        return self.isend(
            np.concatenate([t.numpy().ravel() for t in tensor_list]), dest, tag)

    def recv_tensor_list(self,
                         tensor_list: ValuesView[torch.Tensor],
                         src,
                         tag=0):
        if len(tensor_list) == 0:
            return None
        elif len(tensor_list) == 1:
            return self.recv_tensor(next(iter(tensor_list)), src, tag)

        # Use the first tensor's dtype to infer the buffer dtype
        numpy_dtype = torch_dtype_to_np(next(iter(tensor_list)).dtype)
        # Prepare buffer to receive tensor_list
        recv_buffer = np.empty(sum([t.numel() for t in tensor_list]),
                               dtype=numpy_dtype)
        # Receive tensors
        self.recv(recv_buffer, src, tag)
        # Assign to tensor_list
        offset = 0
        for t in tensor_list:
            t.copy_(
                torch.from_numpy(recv_buffer[offset:offset +
                                             t.numel()]).reshape(t.shape))
            offset += t.numel()
        return None

    def create_tp_comm(self):
        new_group = mpi_comm().group.Incl(self.mapping.tp_group)
        self.tp_comm = mpi_comm().Create_group(new_group)

    def tp_allgather(self, obj):
        return self.tp_comm.allgather(obj)

    def tp_gather(self, obj):
        return self.tp_comm.gather(obj)

    def tp_broadcast(self, obj, root=0):
        return self.tp_comm.bcast(obj, root)


class TorchDist(Distributed):

    def __init__(self, mapping: Mapping):
        super().__init__(mapping)
        if not dist.is_initialized():
            master_ip = os.getenv("MASTER_ADDR", "localhost")
            # TODO: fix the constant default port
            master_port = os.getenv("MASTER_PORT", "6000")
            init_method = f"tcp://{master_ip}:{master_port}"
            dist.init_process_group(backend="nccl",
                                    init_method=init_method,
                                    world_size=mapping.world_size,
                                    rank=mapping.rank)
        self.device_tp_group = dist.new_group(mapping.tp_group, backend="nccl")
        self.cpu_tp_group = dist.new_group(mapping.tp_group, backend="gloo")
        self.device_cp_group = dist.new_group(mapping.cp_group, backend="nccl")
        self.cpu_cp_group = dist.new_group(mapping.cp_group, backend="gloo")

    def broadcast_tp(self, obj, root=0):
        if root not in self.mapping.tp_group:
            return obj
        elif self.rank == root:
            torch.distributed.broadcast_object_list([obj],
                                                    src=root,
                                                    group=self.cpu_tp_group)
            return obj
        else:
            recv = [None]
            torch.distributed.broadcast_object_list(recv,
                                                    src=root,
                                                    group=self.cpu_tp_group)
            return recv[0]

    def broadcast_cp(self, obj, root=0):
        if root not in self.mapping.cp_group:
            return obj
        elif self.rank == root:
            torch.distributed.broadcast_object_list([obj],
                                                    src=root,
                                                    group=self.cpu_cp_group)
            return obj
        else:
            recv = [None]
            torch.distributed.broadcast_object_list(recv,
                                                    src=root,
                                                    group=self.cpu_cp_group)
            return recv[0]

    def broadcast(self, obj, root=0):
        assert not (self.mapping.has_cp()
                    and self.mapping.has_tp()), 'unsupport mix cp and tp now'
        if self.mapping.has_cp():
            self.broadcast_cp(obj, root)
        elif self.mapping.has_tp():
            self.broadcast_tp(obj, root)
        else:
            pass


class PPComm:
    # PP communication using torch.distributed with nccl backend
    def __init__(self, global_mapping: Mapping):
        self.mapping = global_mapping
        self.send_event = torch.cuda.Event()
        if not dist.is_initialized():
            master_ip = os.getenv("MASTER_ADDR", "localhost")
            master_port = os.getenv("MASTER_PORT", "6000")
            init_method = f"tcp://{master_ip}:{master_port}"
            dist.init_process_group(backend="nccl",
                                    init_method=init_method,
                                    world_size=global_mapping.world_size,
                                    rank=global_mapping.rank)
            atexit.register(self._cleanup)

        # Force NCCL initialization and rank population via PyTorch distributed barrier.
        # This is necessary for NOW if using pp + tp because our custom nccl allreduce
        # op for tp groups can interfere with PyTorch's NCCL initialization when PyTorch
        # distributed performs the first comm. op and kick off nccl init. The barrier here
        # ensures proper NCCL setup and GPU-procs binding at beginning.
        dist.barrier(device_ids=[torch.cuda.current_device()])

    def _cleanup(self):
        if dist.is_initialized():
            dist.destroy_process_group()

    def send(self,
             tensor: torch.Tensor,
             dest: Optional[int] = None,
             tag: Optional[int] = None):
        if dest is None:
            dest = self.mapping.next_pp_rank()
        dist.send(tensor, dest, tag=tag)

    def recv(self,
             tensor: torch.Tensor,
             src: Optional[int] = None,
             tag: Optional[int] = None):
        if src is None:
            src = self.mapping.prev_pp_rank()
        dist.recv(tensor, src, tag=tag)<|MERGE_RESOLUTION|>--- conflicted
+++ resolved
@@ -8,12 +8,8 @@
 import torch.distributed as dist
 
 from tensorrt_llm._utils import (mpi_allgather, mpi_barrier, mpi_broadcast,
-<<<<<<< HEAD
-                                 mpi_comm, mpi_isend, mpi_recv,
+                                 mpi_comm, mpi_isend, mpi_recv, mpi_send,
                                  torch_dtype_to_np)
-=======
-                                 mpi_comm, mpi_isend, mpi_recv, mpi_send)
->>>>>>> 33c4d49a
 from tensorrt_llm.mapping import Mapping
 
 
