import math
import pickle  # nosec B403
from abc import ABC, abstractmethod
from functools import wraps
from typing import Optional

import numpy as np
import torch
import torch.distributed as dist
from torch.distributed.distributed_c10d import (_object_to_tensor,
                                                _tensor_to_object)

try:
    from mpi4py import MPI
except Exception:
    MPI = None  # deferred; functions will error if used when ENABLE_MULTI_DEVICE is True

from tensorrt_llm._utils import (mpi_allgather, mpi_barrier, mpi_comm,
                                 mpi_disabled, mpi_isend, mpi_isend_object,
                                 mpi_recv, mpi_recv_object, mpi_send,
                                 mpi_send_object, torch_pybind11_abi)
from tensorrt_llm.bindings.BuildInfo import ENABLE_MULTI_DEVICE
from tensorrt_llm.bindings.internal.process_group import init_pg
from tensorrt_llm.logger import logger
from tensorrt_llm.mapping import Mapping

try:
    import ray
except ModuleNotFoundError:
    from tensorrt_llm import ray_stub as ray


class Distributed(ABC):

    def __init__(self, mapping: Mapping):
        self.mapping = mapping

    @property
    def rank(self):
        return self.mapping.rank

    @property
    def world_size(self):
        return self.mapping.world_size

    @property
    def has_tp(self):
        return self.mapping.has_tp()

    @property
    def has_pp(self):
        return self.mapping.has_pp()

    @property
    def cp_size(self):
        return self.mapping.cp_size

    @property
    def pp_size(self):
        return self.mapping.pp_size

    @property
    def tp_size(self):
        return self.mapping.tp_size

    @property
    def cp_rank(self):
        return self.mapping.cp_rank

    @property
    def tp_rank(self):
        return self.mapping.tp_rank

    @property
    def pp_rank(self):
        return self.mapping.pp_rank

    @property
    def is_last_pp_rank(self):
        return self.mapping.is_last_pp_rank()

    @property
    def is_second_last_pp_rank(self):
        return self.mapping.is_second_last_pp_rank()

    @property
    def is_first_pp_rank(self):
        return self.mapping.is_first_pp_rank()

    @property
    def next_pp_rank(self):
        return self.mapping.next_pp_rank()

    @property
    def prev_pp_rank(self):
        return self.mapping.prev_pp_rank()

    @property
    def has_cp_ulysses(self):
        return self.mapping.has_cp_ulysses()

    @property
    def has_cp_helix(self):
        return self.mapping.has_cp_helix()

    @property
    def cp_config(self):
        return self.mapping.cp_config

    @abstractmethod
    def broadcast(self, obj, root=0):
        pass

    @abstractmethod
    def allgather(self, obj, root=0):
        pass


def safe_broadcast(comm, obj, root=0, chunk_size: int = 4 * 1024 * 1024):
    """
    Safely broadcasts potentially large objects by splitting into fixed-size chunks,
    using raw-byte MPI.Bcast to avoid pickle5's out-of-band buffer allocations.

    Args:
        comm: communicator to broadcast
        obj: Python object to broadcast
        root: Rank of the broadcasting process
        chunk_size: Maximum size of each chunk in bytes (default: 4MB)

    Returns:
        The broadcasted object on all ranks
    """
    if not ENABLE_MULTI_DEVICE:
        return obj
    if ENABLE_MULTI_DEVICE and MPI is None:
        raise RuntimeError(
            "mpi4py is required when ENABLE_MULTI_DEVICE is True")
    if chunk_size <= 0:
        raise ValueError("chunk_size must be > 0")
    rank = comm.Get_rank()

    # ---- Serialization phase (root only) ----
    # Header layout: [ok_flag, total_size, num_chunks] as int64
    header = np.zeros(3, dtype=np.int64)
    if rank == root:
        try:
            serialized = pickle.dumps(obj, protocol=pickle.HIGHEST_PROTOCOL)
            total_size = len(serialized)
            num_chunks = math.ceil(total_size /
                                   chunk_size) if total_size > 0 else 0
            header[:] = (1, total_size, num_chunks)
        except Exception as e:
            # Signal failure to all ranks, then raise
            header[:] = (0, 0, 0)
            comm.Bcast([header, MPI.INT64_T], root=root)
            raise RuntimeError(f"Serialization failed: {str(e)}") from e
    else:
        serialized = None  # not used on non-root before Bcast

    # ---- Metadata broadcast (Bcast the fixed-size header) ----
    comm.Bcast([header, MPI.INT64_T], root=root)
    ok_flag, total_size, num_chunks = int(header[0]), int(header[1]), int(
        header[2])
    if not ok_flag:
        raise RuntimeError("Root rank failed during serialization")

    # ---- Allocate receive buffer (non-root) or build a view (root) ----
    # We broadcast raw bytes chunk by chunk.
    if rank == root:
        src_view = memoryview(serialized)
        dst_buf = None
        dst_view = None
    else:
        # Pre-allocate a contiguous byte buffer to receive the payload
        dst_buf = bytearray(total_size)
        dst_view = memoryview(dst_buf)
        src_view = None  # not used on non-root

    # ---- Chunked raw-byte broadcast with MPI.Bcast ----
    # Each round sends exactly `cur` bytes of the global payload.
    offset = 0
    for i in range(num_chunks):
        cur = min(chunk_size, total_size - offset)
        if cur <= 0:
            break  # safety guard for zero-size payloads

        if rank == root:
            # Root sends a slice of the source view
            part = src_view[offset:offset + cur]
            comm.Bcast([part, MPI.BYTE], root=root)
        else:
            # Non-root receives directly into the destination view
            part = dst_view[offset:offset + cur]
            comm.Bcast([part, MPI.BYTE], root=root)

        offset += cur

    # ---- Reconstruction and deserialization ----
    # Validate the received byte count and unpickle.
    if rank == root:
        # Root already has `serialized`
        if len(serialized) != total_size:
            raise RuntimeError(
                f"Data size mismatch at root: expected {total_size}, got {len(serialized)}"
            )
        try:
            return pickle.loads(serialized)  # nosec B301
        except Exception as e:
            raise RuntimeError(f"Deserialization failed: {str(e)}") from e
    else:
        if len(dst_buf) != total_size:
            raise RuntimeError(
                f"Data size mismatch at rank {rank}: expected {total_size}, got {len(dst_buf)}"
            )
        try:
            return pickle.loads(dst_buf)  # nosec B301
        except Exception as e:
            raise RuntimeError(f"Deserialization failed: {str(e)}") from e


def safe_gather(comm, obj, root=0, chunk_size: int = 4 * 1024 * 1024):
    """
    Safely gather potentially large objects by splitting into fixed-size chunks,
    using raw-byte MPI.Gatherv. This variant uses Allgather on lengths so every
    rank can compute sizes/displacements/total locally, removing extra broadcasts.

    Args:
        comm: communicator to gather
        obj: Python object to gather
        root: Rank that receives the gathered objects
        chunk_size: Per-round max bytes each rank contributes (default: 4MB)

    Returns:
        On root: list of deserialized objects (len == comm.size)
        On non-root: None
    """
    if not ENABLE_MULTI_DEVICE:
        return [obj]
    if ENABLE_MULTI_DEVICE and MPI is None:
        raise RuntimeError(
            "mpi4py is required when ENABLE_MULTI_DEVICE is True")
    if chunk_size <= 0:
        raise ValueError("chunk_size must be > 0")

    rank = comm.Get_rank()
    size = comm.Get_size()
    if chunk_size <= 0:
        raise ValueError("chunk_size must be > 0")

    # -- Serialize locally --
    try:
        payload = pickle.dumps(obj, protocol=pickle.HIGHEST_PROTOCOL)
        my_n = np.int64(len(payload))
    except Exception as e:
        # Keep collectives aligned: every rank must call Allgather exactly once
        _ = comm.allgather(int(-1))
        raise RuntimeError(f"Rank {rank} serialization failed: {e}") from e

    # -- Allgather lengths so all ranks know sizes and can compute displacements --
    # We allgather just the int64 length to minimize traffic.
    lengths = np.array(comm.allgather(int(my_n)),
                       dtype=np.int64)  # shape (size,)
    if (lengths < 0).any():
        raise RuntimeError(f"Serialization failed on at least one rank")
    # Every rank computes displacements & total locally and identically:
    displs = np.zeros(size, dtype=np.int64)
    if size > 1:
        displs[1:] = np.cumsum(lengths[:-1])
    total = int(lengths.sum())

    # -- Prepare buffers --
    sendbuf_full = np.frombuffer(payload, dtype=np.uint8, count=len(payload))
    if rank == root:
        recvbuf = np.empty(total,
                           dtype=np.uint8)  # single contiguous receive buffer
    else:
        recvbuf = None

    # -- Chunked Gatherv loop --
    # IMPORTANT: All ranks must execute the same number of Gatherv rounds.
    # Using a deterministic schedule based only on (lengths, chunk_size):
    #   num_rounds = ceil(max(lengths)/chunk_size)
    max_len = int(lengths.max()) if size > 0 else 0
    num_rounds = (max_len + chunk_size - 1) // chunk_size if max_len > 0 else 0

    for r in range(num_rounds):
        # Each rank contributes up to chunk_size bytes from its remaining payload
        # this round. Round-local offset is r * chunk_size.
        round_offs = r * chunk_size
        # Per-rank count this round:
        #   count = max(0, min(chunk, length - round_offs))
        remaining = lengths - round_offs
        remaining = np.maximum(remaining, 0)
        counts64 = np.minimum(remaining, chunk_size).astype(np.int64)

        # Target displacements this round are base displs + round_offs (where count>0)
        round_displs64 = displs + np.minimum(np.maximum(lengths, 0), round_offs)

        # Many MPI impls expect 32-bit ints for counts/displs in Gatherv
        counts32 = counts64.astype(np.int32)
        displs32 = round_displs64.astype(np.int32)

        # Local slice to send this round (may be zero-length)
        send_start = min(round_offs, int(my_n))
        send_len = int(counts32[rank])
        send_part = sendbuf_full[send_start:send_start + send_len]

        if rank == root:
            comm.Gatherv([send_part, MPI.BYTE],
                         [recvbuf, counts32, displs32, MPI.BYTE],
                         root=root)
        else:
            comm.Gatherv([send_part, MPI.BYTE], None, root=root)

    # Note: ranks with zero data (my_n == 0) still participate in every Gatherv
    # round with count=0. This is required to keep the collectives matched.

    # -- Reconstruct on root --
    if rank == root:
        out = []
        for i in range(size):
            sz = int(lengths[i])
            if sz == 0:
                # Deserialize a canonical empty/None. Adjust to your needs.
                out.append(None)  # None
                continue
            start = int(displs[i])
            blob = recvbuf[start:start + sz].tobytes()
            try:
                out.append(pickle.loads(blob))  # nosec B301
            except Exception as e:
                raise RuntimeError(
                    f"Deserialization failed for rank {i}: {e}") from e
        return out

    return None


class MPIDist(Distributed):
    tp_comm: MPI.Comm

    def __init__(self, mapping: Mapping):
        super().__init__(mapping)
        self.create_tp_comm()
        self.create_pp_comm()
        self.create_cp_comm()

    def broadcast(self, obj, root=0, chunk_size: int = 4 * 1024 * 1024):
        comm = mpi_comm()
        return safe_broadcast(comm, obj, root=root, chunk_size=chunk_size)

    def allgather(self, obj):
        return mpi_allgather(obj)

    def barrier(self):
        mpi_barrier()

    def isend(self, buf: np.ndarray, dest, tag=0):
        # non-blocking send numpy buffer
        return mpi_isend(buf, dest, tag)

    def send(self, buf: np.ndarray, dest, tag=0):
        # blocking send numpy buffer
        mpi_send(buf, dest, tag)

    def recv(self, buf: np.ndarray, src, tag=0):
        # in-place recv numpy buffer
        return mpi_recv(buf, src, tag)

    def send_object(self, obj, dest, tag=0):
        mpi_send_object(obj, dest, tag)

    def isend_object(self, obj, dest, tag=0):
        return mpi_isend_object(obj, dest, tag)

    def recv_object(self, src, tag=0):
        return mpi_recv_object(src, tag)

    def create_tp_comm(self):
        new_group = mpi_comm().group.Incl(self.mapping.tp_group)
        self.tp_comm = mpi_comm().Create_group(new_group)

    def create_pp_comm(self):
        new_group = mpi_comm().group.Incl(self.mapping.pp_group)
        self.pp_comm = mpi_comm().Create_group(new_group)

    def create_cp_comm(self):
        new_group = mpi_comm().group.Incl(self.mapping.cp_group)
        self.cp_comm = mpi_comm().Create_group(new_group)

    def cp_allgather(self, obj):
        return self.cp_comm.allgather(obj)

    def tp_allgather(self, obj):
        return self.tp_comm.allgather(obj)

    def tp_gather(self, obj, root=0, chunk_size: int = 4 * 1024 * 1024):
        comm = self.tp_comm
        return safe_gather(comm, obj, root=root, chunk_size=chunk_size)

    def tp_broadcast(self, obj, root=0, chunk_size: int = 4 * 1024 * 1024):
        comm = self.tp_comm
        return safe_broadcast(comm, obj, root=root, chunk_size=chunk_size)

    def pp_allgather(self, obj):
        return self.pp_comm.allgather(obj)

    def pp_gather(self, obj):
        return self.pp_comm.gather(obj)

    def pp_broadcast(self, obj, root=0):
        return self.pp_comm.bcast(obj, root)


class MultiHandleWrapper:
    """
    Wrapper that encapsulates multiple handles and provides a single wait() interface
    to unify the API between MPIDist and TorchDist.
    """

    def __init__(self, handles):
        self.handles = handles if isinstance(handles, list) else [handles]

    def wait(self):
        for handle in self.handles:
            try:
                handle.wait()
            except Exception as e:
                raise RuntimeError(f"Asynchronous operation failed: {e}") from e


class TorchDist(Distributed):

    @property
    def rank(self):
        return torch.distributed.get_rank()

    def __init__(self, mapping: Mapping):
        super().__init__(mapping)
        assert dist.is_initialized(
        ), "torch.distributed should be initialized before TorchDist"

        self.cluster_info = None

        from tensorrt_llm._utils import set_torch_comm
        set_torch_comm(self)  # Set as global instance
        mapping.build_mesh()

        self.setup_local_comm()
        self.default_store = torch.distributed.distributed_c10d._get_default_store(
        )

        init_pg(torch.distributed.group.WORLD, self.local_comm,
                torch_pybind11_abi())

    def setup_local_comm(self):
        self._get_cluster_info()

        # node IP -> list of ranks
        ip_to_ranks = {}
        for rank, (node_ip, _) in enumerate(self.cluster_info):
            ip_to_ranks.setdefault(node_ip, []).append(int(rank))

        self.local_comm = None
        for ranks in ip_to_ranks.values():
            # All global ranks from the default process group to participate in the call,
            # even if some ranks are not part of the new process group being created
            pg = dist.new_group(ranks=ranks, backend='cuda:nccl,cpu:gloo')
            if int(self.rank) in ranks:
                logger.debug(
                    f"[Rank {self.rank}] Done setting local comm. ip_to_ranks: {ip_to_ranks}"
                )
                self.local_comm = pg

    def _get_cluster_info(self):
        if self.cluster_info is not None:
            return self.cluster_info

        if ray.is_initialized():
            node_ip = ray.util.get_node_ip_address()
        else:
            raise RuntimeError("Ray is not initialized")

        gpu_index = [int(id) for id in ray.get_gpu_ids()]

        assert len(gpu_index) == 1

        # Gather node ip
        node_list = [None] * torch.distributed.get_world_size()

        torch.distributed.all_gather_object(node_list, node_ip)

        # Gather gpu index
        gpu_list = [None] * torch.distributed.get_world_size()
        torch.distributed.all_gather_object(gpu_list, gpu_index[0])

        # Gather rank
        rank_list = [None] * torch.distributed.get_world_size()
        torch.distributed.all_gather_object(rank_list,
                                            torch.distributed.get_rank())

        rank_info_list = [None] * torch.distributed.get_world_size()
        for i in range(len(rank_list)):
            rank_info_list[rank_list[i]] = (node_list[i], gpu_list[i])

        self.cluster_info = rank_info_list

        logger.debug(f"Cluster info: {self.cluster_info}")
        return self.cluster_info

    @staticmethod
    def log_op(func, enable_log=False):

        @wraps(func)
        def wrapper(*args, **kwargs):
            if enable_log:
                logger.debug(
                    f"{func.__name__} enter: {args[1:]}, {kwargs}, rank: {torch.distributed.get_rank()}"
                )
            ret = func(*args, **kwargs)

            if enable_log:
                logger.debug(f"{func.__name__} exit: {ret}")
            return ret

        return wrapper

    @log_op
    def broadcast(self, obj, root=0):
        assert not (self.mapping.has_cp_ulysses() and self.mapping.has_tp()
                    ), 'Unsupported mix of Ulysses CP and TP.'
<<<<<<< HEAD

        if mpi_disabled():
            if isinstance(obj, torch.Tensor):
                dist.broadcast(obj, src=root)
                return obj
            else:
                obj_list = [obj]
                dist.broadcast_object_list(obj_list, src=root)
                return obj_list[0]

=======
>>>>>>> e257e6d7
        if self.mapping.has_cp_ulysses():
            self.broadcast_cp(obj, root)
        elif self.mapping.has_tp():
            self.broadcast_tp(obj, root)

    @log_op
    def allgather(self, obj):
        if isinstance(obj, torch.Tensor):
            output_list = [
                torch.empty_like(obj) for _ in range(self.world_size)
            ]
            dist.all_gather(output_list, obj)
            return output_list
        else:
            obj_list = [None] * self.world_size
            dist.all_gather_object(obj_list, obj)
            return obj_list

    @log_op
    def barrier(self):
        dist.barrier()

    @log_op
    def isend(self, buf: np.ndarray, dest, tag=0):
        # non-blocking send numpy buffer
        tensor = torch.from_numpy(buf)
        return dist.isend(tensor, dst=dest, tag=tag)

    @log_op
    def send(self, buf: np.ndarray, dest, tag=0):
        raise NotImplementedError(
            "blocking send is not implemented for TorchDist")

    @log_op
    def recv(self, buf: np.ndarray, src, tag=0):
        # in-place recv numpy buffer
        tensor = torch.empty_like(torch.from_numpy(buf))
        dist.recv(tensor, src=src, tag=tag)
        return tensor.numpy()

    @log_op
    def isend_tensor(self, tensor: torch.Tensor, dest, tag=0):
        return dist.isend(tensor, dst=dest, tag=tag)

    @log_op
    def recv_tensor(self, tensor: torch.Tensor, src, tag=0):
        dist.recv(tensor, src=src, tag=tag)
        return tensor

    @log_op
    def recv_object(self, src, tag=0):
        size_tensor = torch.tensor([0], dtype=torch.int32)
        torch.distributed.recv(size_tensor,
                               src=src,
                               tag=tag,
                               group=torch.distributed.group.WORLD)
        bytes_size = size_tensor.item()
        recv_tensor = torch.empty(bytes_size, dtype=torch.uint8)
        torch.distributed.recv(recv_tensor,
                               src=src,
                               tag=tag,
                               group=torch.distributed.group.WORLD)
        return _tensor_to_object(recv_tensor, bytes_size,
                                 torch.distributed.group.WORLD)

    @log_op
    def send_object(self, obj, dest, tag=0):
        raise NotImplementedError(
            "send_object is not implemented for TorchDist")

    @log_op
    def isend_object(self, obj, dest, tag=0):
        input_tensor, local_size = _object_to_tensor(
            obj, torch.device("cpu"), torch.distributed.group.WORLD)

        # Send object size
        works = []
        works.append(
            torch.distributed.isend(torch.tensor([local_size],
                                                 dtype=torch.int32),
                                    dst=dest,
                                    tag=tag))
        works.append(torch.distributed.isend(input_tensor, dst=dest, tag=tag))
        return MultiHandleWrapper(works)

    @log_op
    def recv_object_from_isend(self, src, tag):
        size_tensor = torch.tensor([0], dtype=torch.int32)
        torch.distributed.recv(size_tensor, src=src, tag=tag)
        bytes_size = size_tensor.item()
        recv_tensor = torch.empty(bytes_size, dtype=torch.uint8)
        torch.distributed.recv(recv_tensor, src=src, tag=tag)
        return _tensor_to_object(recv_tensor, bytes_size,
                                 torch.distributed.group.WORLD)

    @log_op
    def allreduce(self,
                  obj: int | float | torch.Tensor,
                  op=torch.distributed.ReduceOp.SUM):
        is_base_type = isinstance(obj, int) or isinstance(obj, float)
        if is_base_type:
            obj = torch.tensor(obj)

        dist.all_reduce(obj, op=op)

        if is_base_type:
            obj = obj.item()

        return obj

    @log_op
    def tp_allgather(self, obj):
        if isinstance(obj, torch.Tensor):
            output_list = [
                torch.empty_like(obj)
                for _ in range(self.mapping.tp_group_pg.size())
            ]
            dist.all_gather(output_list, obj, group=self.mapping.tp_group_pg)
            return output_list
        else:
            output_list = [None] * self.mapping.tp_group_pg.size()
            dist.all_gather_object(output_list,
                                   obj,
                                   group=self.mapping.tp_group_pg)
            return output_list

    @log_op
    def tp_gather(self, obj, dst=0):
        global_rank = torch.distributed.get_rank()
        if isinstance(obj, torch.Tensor):
            if global_rank == dst:
                output_list = [
                    torch.empty_like(obj)
                    for _ in range(self.mapping.tp_group_pg.size())
                ]
            else:
                output_list = None
            dist.gather(obj,
                        output_list,
                        dst=dst,
                        group=self.mapping.tp_group_pg)
            return output_list
        else:
            output_list = [None] * self.mapping.tp_group_pg.size()
            if global_rank == dst:
                output_list = [None] * self.mapping.tp_group_pg.size()
            else:
                output_list = None
            dist.gather_object(obj,
                               output_list,
                               dst=dst,
                               group=self.mapping.tp_group_pg)
            return output_list

    @log_op
    def tp_broadcast(self, obj, root=0):
        if isinstance(obj, torch.Tensor):
            dist.broadcast(obj, src=root, group=self.mapping.tp_group_pg)
            return obj
        else:
            ret = [obj]
            torch.distributed.broadcast_object_list(
                ret,
                src=root,
                group=self.mapping.tp_group_pg,
                device=torch.device("cpu"))
            return ret[0]

    @log_op
    def pp_allgather(self, obj):
        if isinstance(obj, torch.Tensor):
            output_list = [
                torch.empty_like(obj)
                for _ in range(self.mapping.pp_group_pg.size())
            ]
            dist.all_gather(output_list, obj, group=self.mapping.pp_group_pg)
            return output_list
        else:
            output_list = [None] * self.mapping.pp_group_pg.size()
            dist.all_gather_object(output_list,
                                   obj,
                                   group=self.mapping.pp_group_pg)
            return output_list

    @log_op
    def pp_gather(self, obj, dst=0):
        global_rank = torch.distributed.get_rank()
        if isinstance(obj, torch.Tensor):
            if global_rank == dst:
                output_list = [
                    torch.empty_like(obj)
                    for _ in range(self.mapping.pp_group_pg.size())
                ]
            else:
                output_list = None
            dist.gather(obj,
                        output_list,
                        dst=dst,
                        group=self.mapping.pp_group_pg)
            return output_list
        else:
            output_list = [None] * self.mapping.pp_group_pg.size()
            if global_rank == dst:
                output_list = [None] * self.mapping.pp_group_pg.size()
            else:
                output_list = None
            dist.gather_object(obj,
                               output_list,
                               dst=dst,
                               group=self.mapping.pp_group_pg)
            return output_list

    @log_op
    def pp_broadcast(self, obj, root=0):
        if isinstance(obj, torch.Tensor):
            dist.broadcast(obj, src=root, group=self.mapping.pp_group_pg)
            return obj
        else:
            ret = [obj]
            torch.distributed.broadcast_object_list(
                ret,
                src=root,
                group=self.mapping.pp_group_pg,
                device=torch.device("cpu"))
            return ret[0]


# TODO: rename to PPCommNCCL
class PPComm:

    def __init__(self, global_mapping: Mapping):
        self.mapping = global_mapping
        self.nccl_comm = torch.classes.trtllm.NcclCommunicatorOp(
            self.mapping.world_size,
            self.mapping.rank,
        )

    def send(self, tensor: torch.Tensor, dest: Optional[int] = None):
        if dest is None:
            dest = self.mapping.next_pp_rank()
        self.nccl_comm.send(tensor, dest)

    def recv(self, tensor: torch.Tensor, src: Optional[int] = None):
        if src is None:
            src = self.mapping.prev_pp_rank()
        self.nccl_comm.recv(tensor, src)


class PPCommTorch:

    def __init__(self, global_mapping: Mapping):
        self.mapping = global_mapping
        self.pg = self.mapping.pp_group_pg
        self.pg_group = self.mapping.pp_group

    def _global_to_local_rank(self, global_rank: int):
        assert global_rank in self.pg_group
        return self.pg_group.index(global_rank)

    def send(self, tensor: torch.Tensor, dest: Optional[int] = None):
        if dest is None:
            dest = self.mapping.next_pp_rank()

        self.pg.send([tensor], self._global_to_local_rank(dest), tag=0).wait()

    def recv(self, tensor: torch.Tensor, src: Optional[int] = None):
        if src is None:
            src = self.mapping.prev_pp_rank()

        self.pg.recv([tensor], self._global_to_local_rank(src), tag=0).wait()


_pp_comm = None


def init_pp_comm(mapping):
    """Initialize PPComm once at startup"""
    global _pp_comm
    if mpi_disabled():
        _pp_comm = PPCommTorch(mapping)
    else:
        _pp_comm = PPComm(mapping)


@TorchDist.log_op
def pp_recv(tensor):
    """Receive tensors from previous pp rank."""
    _pp_comm.recv(tensor)


@TorchDist.log_op
def pp_send(tensor):
    """Send tensors to next pp rank."""
    _pp_comm.send(tensor)<|MERGE_RESOLUTION|>--- conflicted
+++ resolved
@@ -529,19 +529,6 @@
     def broadcast(self, obj, root=0):
         assert not (self.mapping.has_cp_ulysses() and self.mapping.has_tp()
                     ), 'Unsupported mix of Ulysses CP and TP.'
-<<<<<<< HEAD
-
-        if mpi_disabled():
-            if isinstance(obj, torch.Tensor):
-                dist.broadcast(obj, src=root)
-                return obj
-            else:
-                obj_list = [obj]
-                dist.broadcast_object_list(obj_list, src=root)
-                return obj_list[0]
-
-=======
->>>>>>> e257e6d7
         if self.mapping.has_cp_ulysses():
             self.broadcast_cp(obj, root)
         elif self.mapping.has_tp():
