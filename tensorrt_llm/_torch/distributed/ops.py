--- conflicted
+++ resolved
@@ -19,101 +19,13 @@
     if mapping not in allreduce_workspaces:
         ipc_buffers, workspace = CustomAllReduceHelper.allocate_allreduce_fusion_workspace(
             mapping,
-            CustomAllReduceHelper.max_workspace_size_auto(mapping.tp_size),
+            CustomAllReduceHelper.max_workspace_size_auto(
+                mapping.tp_size, support_deterministic=False),
         )
         allreduce_workspaces[mapping] = (ipc_buffers, workspace)
     return allreduce_workspaces[mapping][1]
 
 
-<<<<<<< HEAD
-=======
-def get_deepseek_allreduce_workspace(mapping: Mapping) -> torch.LongTensor:
-    if not hasattr(_thread_local, 'deepseek_allreduce_workspaces'):
-        _thread_local.deepseek_allreduce_workspaces = {}
-    deepseek_allreduce_workspaces = _thread_local.deepseek_allreduce_workspaces
-    if mapping not in deepseek_allreduce_workspaces:
-        ipc_buffers, workspace = CustomAllReduceHelper.allocate_allreduce_fusion_workspace(
-            mapping,
-            CustomAllReduceHelper.max_workspace_size_auto(
-                mapping.tp_size, support_deterministic=False),
-        )
-        deepseek_allreduce_workspaces[mapping] = (ipc_buffers, workspace)
-    return deepseek_allreduce_workspaces[mapping][1]
-
-
-def allreduce(
-    input: torch.Tensor,
-    workspace: Optional[torch.LongTensor],
-    mapping: Mapping,
-    strategy: AllReduceStrategy = AllReduceStrategy.AUTO,
-    config: AllReduceConfig = AllReduceConfig(0),
-    all_reduce_params: Optional[AllReduceParams] = None
-) -> Union[torch.Tensor, Tuple[torch.Tensor, torch.Tensor], Tuple[
-        torch.Tensor, torch.Tensor, torch.Tensor]]:
-    '''
-    Add an operation that performs a collective all-reduce.
-
-    The input tensors in the different ranks must have the same shape.
-    The output tensor will have that same shape with the input tensor.
-    The output tensor will be replicated among the TP group.
-    Noting that it is not an in-place operation like torch.distributed.all_reduce.
-
-    That operation is implemented using a torch op that wraps the NCCL all-reduce
-    collective operation and custom one-shot/two-shot allreduce kernels. See
-    https://docs.nvidia.com/deeplearning/nccl/user-guide/docs/usage/collectives.html#allreduce
-    for details.
-
-    Args:
-        input (Tensor): The input tensor.
-        mapping (Mapping):  The parallel mapping.
-        strategy (AllReduceStrategy): NCCL delegates all-reduce to NCCL while ONESHOT and TWOSHOT are custom latency-optimal algorithms.
-            AUTO chooses amongst the three based on a message-size heuristic.
-        config (AllReduceConfig): The config for custom allreduce kernels.
-        all_reduce_params (AllReduceParams): The parameters for the fused ops into the allreduce op.
-    Returns:
-        The reduced tensor and an optional intermediate tensor if fused.
-    '''
-    if mapping.tp_size == 1 or (all_reduce_params is not None and
-                                all_reduce_params.enable_allreduce == False):
-        return input
-
-    if all_reduce_params is None:
-        all_reduce_params = AllReduceParams()
-    is_fused = all_reduce_params.fusion_op == AllReduceFusionOp.RESIDUAL_RMS_NORM or \
-        all_reduce_params.fusion_op == AllReduceFusionOp.RESIDUAL_RMS_NORM_QUANT_FP8 or \
-        all_reduce_params.fusion_op == AllReduceFusionOp.RESIDUAL_RMS_NORM_QUANT_NVFP4
-    reduce_fusion_inputs = []
-    if is_fused:
-        if all_reduce_params.has_bias() == 1:
-            reduce_fusion_inputs.append(all_reduce_params.bias)
-        reduce_fusion_inputs.append(all_reduce_params.residual)
-        if all_reduce_params.has_affine() == 1:
-            reduce_fusion_inputs.append(all_reduce_params.norm_weight)
-        if all_reduce_params.has_scale() == 1:
-            reduce_fusion_inputs.append(all_reduce_params.scale)
-
-    out = torch.ops.trtllm.allreduce(
-        input,
-        workspace,
-        reduce_fusion_inputs,
-        mapping.tp_group,
-        int(strategy),
-        int(config),
-        int(all_reduce_params.fusion_op),
-        float(all_reduce_params.eps),
-        all_reduce_params.has_affine(),
-        all_reduce_params.has_bias(),
-        all_reduce_params.has_scale(),
-    )
-    if all_reduce_params.fusion_op == AllReduceFusionOp.RESIDUAL_RMS_NORM_QUANT_NVFP4:
-        return out[0], out[1], out[2]
-    elif is_fused:
-        return out[0], out[1]
-    else:
-        return out[0]
-
-
->>>>>>> 33c4d49a
 def userbuffers_allreduce_finalize(
         input: torch.Tensor,
         force_applying_finalize: bool = False) -> torch.Tensor:
