--- conflicted
+++ resolved
@@ -58,13 +58,8 @@
 from cutlass.cute.nvgpu import cpasync, tcgen05
 from cutlass.cute.runtime import from_dlpack
 
-<<<<<<< HEAD
-from custom_pipeline import (
-    PipelineTmaUmma, PipelineUmmaAsync)
-=======
 from .custom_pipeline import PipelineTmaUmma, PipelineUmmaAsync
 from .utils import is_power_of_2
->>>>>>> a4049fc5
 
 # from testing import benchmark
 
