from tensorrt_llm._torch.pyexecutor.sampler import TorchSampler
from tensorrt_llm._torch.speculative.interface import SpecConfig

from .draft_target import DraftTargetSpecMetadata
from .eagle3 import (Eagle3OneModelSampler, Eagle3OneModelSpecMetadata,
                     Eagle3OneModelWorker, Eagle3ResourceManager,
                     Eagle3SpecMetadata)
from .mtp import (MTPEagleWorker, MTPHiddenStatesManager, MTPSampler,
                  MTPSpecMetadata, MTPWorker)
from .ngram import NGramDrafter, NGramPoolManager, NGramSpecMetadata


def get_spec_metadata(spec_config,
                      max_num_requests,
                      max_num_tokens,
                      spec_resource_manager=None,
                      is_draft_model=False):
    if spec_config.spec_dec_mode.is_mtp():
        return MTPSpecMetadata(
            max_draft_tokens=spec_config.max_draft_tokens,
            spec_dec_mode=spec_config.spec_dec_mode,
            mtp_num_modules=spec_config.num_nextn_predict_layers,
            max_num_requests=max_num_requests,
            mtp_hidden_states_manager=spec_resource_manager,
        )
    if spec_config.spec_dec_mode.is_eagle3():
        return Eagle3SpecMetadata(
            max_draft_tokens=spec_config.max_draft_tokens,
            spec_dec_mode=spec_config.spec_dec_mode,
            max_num_requests=max_num_requests,
            num_layers=spec_config.num_layers,
            hidden_size=spec_config.hidden_size,
            max_num_tokens=max_num_tokens,
            dtype=spec_config.dtype,
            is_draft_model=is_draft_model,
            eagle3_resource_manager=spec_resource_manager,
        )
    if spec_config.spec_dec_mode.is_eagle3_one_model():
        return Eagle3OneModelSpecMetadata(
            max_draft_tokens=spec_config.max_draft_tokens,
            spec_dec_mode=spec_config.spec_dec_mode,
            max_num_requests=max_num_requests,
            num_layers=spec_config.num_layers,
            hidden_size=spec_config.hidden_size,
            max_num_tokens=max_num_tokens,
        )
    if spec_config.spec_dec_mode.is_draft_target():
        return DraftTargetSpecMetadata(
            max_draft_tokens=spec_config.max_draft_tokens,
            spec_dec_mode=spec_config.spec_dec_mode,
            max_num_requests=max_num_requests,
        )
    if spec_config.spec_dec_mode.is_ngram():
        return NGramSpecMetadata(
            max_draft_tokens=spec_config.max_draft_tokens,
            spec_dec_mode=spec_config.spec_dec_mode,
            max_num_requests=max_num_requests,
        )
    return None


def get_spec_resource_manager(model_engine, draft_model_engine=None):
    spec_config = model_engine.spec_config
    if spec_config is None:
        return None
    model_config = model_engine.model.config
    max_num_requests = model_engine.batch_size
    max_seq_len = model_engine.max_seq_len
    max_num_tokens = model_engine.max_num_tokens
    spec_dec_mode = spec_config.spec_dec_mode
    if spec_dec_mode.is_mtp_eagle():
        if spec_config.use_relaxed_acceptance_for_thinking:
            return MTPHiddenStatesManager(
                spec_config,
                model_config.torch_dtype,
                model_config.hidden_size,
                max_num_requests,
            )
        else:
            return None
    if spec_dec_mode.is_mtp():
        return MTPHiddenStatesManager(
            spec_config,
            model_config.torch_dtype,
            model_config.hidden_size,
            max_num_requests,
        )
    if spec_dec_mode.is_eagle3():
        assert draft_model_engine is not None, "Draft model engine is required for Eagle3 two model flow."
        return Eagle3ResourceManager(
            spec_config,
            draft_model_engine.model.config.torch_dtype,
            model_config.hidden_size,
            max_num_requests,
            max_seq_len,
            max_num_tokens,
        )
    if spec_dec_mode.is_ngram():
        return NGramPoolManager(spec_config, max_num_requests)
    return None


def get_spec_decoder(sampler_args: TorchSampler.Args, spec_config: SpecConfig):
    if spec_config.spec_dec_mode.is_mtp():
<<<<<<< HEAD
        return MTPSampler(sampler_args,
                          nextn=spec_config.num_nextn_predict_layers)
    if spec_config.spec_dec_mode.is_eagle3():
        # TorchSampler handles Eagle3 gracefully, by integrating d2t into the sampling process
        return TorchSampler(sampler_args)
    if spec_config.spec_dec_mode.is_eagle3_one_model():
        return Eagle3OneModelSampler(sampler_args)
    raise ValueError(
        f"Unsupported speculative decoding mode: {spec_config.spec_dec_mode}")
=======
        return MTPSampler(max_seq_len, spec_config)
    if spec_config.spec_dec_mode.is_eagle3():
        return Eagle3Sampler(max_seq_len)
    if spec_config.spec_dec_mode.is_eagle3_one_model():
        return Eagle3OneModelDecoder(max_seq_len, spec_config)
    return None


def get_spec_drafter(model_engine, spec_resource_manager=None):
    spec_config = model_engine.spec_config
    if spec_config is None:
        return None
    if spec_config.spec_dec_mode.is_ngram():
        return NGramDrafter(spec_config, spec_resource_manager)
    return None
>>>>>>> 94dc97ab


def get_num_spec_layers(spec_config):
    if spec_config.spec_dec_mode.is_mtp():
        return spec_config.num_nextn_predict_layers
    elif spec_config.spec_dec_mode.is_eagle3_one_model():
        return 1
    else:
        return 0


def get_spec_worker(spec_config, mapping):
    if spec_config.spec_dec_mode.is_mtp():
        return MTPWorker(spec_config)
    elif spec_config.spec_dec_mode.is_mtp_eagle():
        return MTPEagleWorker(spec_config)
    elif spec_config.spec_dec_mode.is_eagle3_one_model():
        return Eagle3OneModelWorker(spec_config, mapping)
    else:
        return None<|MERGE_RESOLUTION|>--- conflicted
+++ resolved
@@ -102,7 +102,6 @@
 
 def get_spec_decoder(sampler_args: TorchSampler.Args, spec_config: SpecConfig):
     if spec_config.spec_dec_mode.is_mtp():
-<<<<<<< HEAD
         return MTPSampler(sampler_args,
                           nextn=spec_config.num_nextn_predict_layers)
     if spec_config.spec_dec_mode.is_eagle3():
@@ -112,13 +111,6 @@
         return Eagle3OneModelSampler(sampler_args)
     raise ValueError(
         f"Unsupported speculative decoding mode: {spec_config.spec_dec_mode}")
-=======
-        return MTPSampler(max_seq_len, spec_config)
-    if spec_config.spec_dec_mode.is_eagle3():
-        return Eagle3Sampler(max_seq_len)
-    if spec_config.spec_dec_mode.is_eagle3_one_model():
-        return Eagle3OneModelDecoder(max_seq_len, spec_config)
-    return None
 
 
 def get_spec_drafter(model_engine, spec_resource_manager=None):
@@ -128,7 +120,6 @@
     if spec_config.spec_dec_mode.is_ngram():
         return NGramDrafter(spec_config, spec_resource_manager)
     return None
->>>>>>> 94dc97ab
 
 
 def get_num_spec_layers(spec_config):
