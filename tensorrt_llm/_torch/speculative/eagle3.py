from dataclasses import dataclass, field
from typing import List, Optional, Set

import torch
from torch import nn

from tensorrt_llm.mapping import Mapping

from ..attention_backend import AttentionMetadata
from ..pyexecutor.guided_decoder import CapturableGuidedDecoder
from ..pyexecutor.llm_request import LlmRequest
from ..pyexecutor.resource_manager import BaseResourceManager, SlotManager
from ..pyexecutor.sampler import TorchSampler
from ..pyexecutor.scheduler import ScheduledRequests
from .interface import SpecMetadata
from .mtp import MTPSampler


class Eagle3ResourceManager(BaseResourceManager):
    """
    Eagle3 needs to save the hidden states for the draft model. When using
    Eagle3TwoModel, there will be two model engines, one for the target model
    and one for the draft model. Use this class to manage the hidden states.
    """

    def __init__(self, config: "EagleDecodingConfig", dtype: torch.dtype,
                 hidden_size: int, max_num_requests: int, max_seq_len: int,
                 max_num_tokens: int):
        self.dtype = dtype
        self.max_draft_len = config.max_draft_len
        self.hidden_size = hidden_size
        self.max_num_requests = max_num_requests
        self.max_seq_len = max_seq_len
        self.slot_manager = SlotManager(max_num_requests)

        # empty hidden states tensor
        max_num_tokens = min(max_num_tokens,
                             max_num_requests * self.max_seq_len)
        self.hidden_states = torch.empty(
            (max_num_tokens, self.hidden_size * config.num_capture_layers),
            dtype=self.dtype,
            device='cuda')
        # sequence length, only used for metadata preparation
        self.seq_lens = {i: 0 for i in range(max_num_requests)}
        # start indices of each slot
        self.start_indices = {i: 0 for i in range(max_num_requests)}
        # whether the next draft forward is the first
        self.is_first_draft = True

    def prepare_resources(self, scheduled_batch: ScheduledRequests):
        context_batch = scheduled_batch.context_requests
        # allocate hidden state tensors and update slot ids
        self.slot_ids = []
        for req in context_batch:
            if req.is_first_context_chunk:
                slot_id = self.slot_manager.add_slot(req.request_id)
                self.slot_ids.append(slot_id)
        # reset the flag before model forward
        self.is_first_draft = True

    def update_resources(self, scheduled_batch: ScheduledRequests):
        pass

    def free_resources(self, request: LlmRequest):
        slot_id = self.slot_manager.get_slot(request.request_id)
        self.seq_lens[slot_id] = 0
        self.start_indices[slot_id] = 0
        self.slot_manager.remove_slot(request.request_id)

    def add_dummy_requests(self, request_ids: List[int]):
        for rid in request_ids:
            self.slot_manager.add_slot(rid)

    def shutdown(self):
        pass

    def get_max_resource_count(self) -> int:
        return self.max_num_requests

    def get_needed_resource_to_completion(self, request: LlmRequest):
        return 0


@dataclass
class Eagle3SpecMetadata(SpecMetadata):
    hidden_states: List[torch.Tensor] = field(default_factory=list)
    layers_to_capture: Optional[Set[int]] = None
    target_model_embed_tokens: Optional[torch.nn.Module] = None
    hidden_size: int = 0
    max_num_tokens: int = 0
    dtype: torch.dtype = torch.bfloat16
    is_draft_model: bool = False
    is_first_draft: bool = False
    eagle3_resource_manager: Optional[Eagle3ResourceManager] = None

    def __post_init__(self):
        if self.layers_to_capture is None:
            if self.is_draft_model or self.num_layers == 1:
                self.layers_to_capture = (self.num_layers - 1, )
            else:
                if self.num_layers <= 5:
                    raise ValueError(
                        "Not enough hidden layers for default EAGLE3 capture")

                self.layers_to_capture = (1, self.num_layers // 2 - 1,
                                          self.num_layers - 4)
        else:
            self.layers_to_capture = sorted(list(self.layers_to_capture))
        self.num_capture_layers = len(self.layers_to_capture)

        # Initialize to 0 to avoid reading uninitialized memory during warmup
        self.hidden_states_read_indices = torch.zeros([self.max_num_tokens],
                                                      dtype=torch.long,
                                                      device='cuda')
        self.hidden_states_write_indices = torch.zeros([self.max_num_tokens],
                                                       dtype=torch.long,
                                                       device='cuda')
        self.hidden_states_read_indices_host = None
        self.hidden_states_write_indices_host = None

    def prepare(self):
        is_first_draft = self.eagle3_resource_manager.is_first_draft
        # Update start indices
        # Here, we assume the sequence lengths (seq_lens) during the draft model
        # forward will not exceed those of the target model. So pre-allocate
        # hidden state space before the target model forward.
        start_idx = 0
        if not self.is_draft_model:
            for req_id, seq_len in zip(self.request_ids, self.seq_lens):
                slot_id = self.eagle3_resource_manager.slot_manager.get_slot(
                    req_id)
                self.eagle3_resource_manager.start_indices[slot_id] = start_idx
                start_idx += seq_len
        # Prepare hidden states gather ids
        hidden_states_read_indices = []
        hidden_states_write_indices = []
        for req_id, seq_len in zip(self.request_ids, self.seq_lens):
            slot_id = self.eagle3_resource_manager.slot_manager.get_slot(req_id)
            start_idx = self.eagle3_resource_manager.start_indices[slot_id]
            # If this is the first draft or the target model forward, we need to
            # read/write all of the hidden states, otherwise, only read the last token
            if is_first_draft or not self.is_draft_model:
                hidden_states_read_indices.extend(
                    list(range(start_idx, start_idx + seq_len)))
                hidden_states_write_indices.extend(
                    list(range(start_idx, start_idx + seq_len)))
            else:
                old_seq_len = self.eagle3_resource_manager.seq_lens[slot_id]
                hidden_states_read_indices.append(start_idx + old_seq_len - 1)
                hidden_states_write_indices.append(start_idx + seq_len - 1)
            self.eagle3_resource_manager.seq_lens[slot_id] = seq_len
        # Prepare hidden states gather ids
        self.hidden_states_read_indices_host = torch.tensor(
            hidden_states_read_indices, dtype=torch.long, pin_memory=True)
        self.hidden_states_write_indices_host = torch.tensor(
            hidden_states_write_indices, dtype=torch.long, pin_memory=True)
        self.is_first_draft = is_first_draft and self.is_draft_model
        if self.is_draft_model:
            self.eagle3_resource_manager.is_first_draft = False

        self.hidden_states_read_indices[:self.num_tokens].copy_(
            self.hidden_states_read_indices_host, non_blocking=True)
        self.hidden_states_write_indices[:self.num_tokens].copy_(
            self.hidden_states_write_indices_host, non_blocking=True)

    def is_layer_capture(self, layer_id: int):
        return layer_id in self.layers_to_capture

    def maybe_capture_hidden_states(
            self,
            layer_id: int,
            hidden_states: torch.Tensor,
            residual: Optional[torch.Tensor] = None) -> None:
        token_idx = self.hidden_states_write_indices[:self.num_tokens]
        eagle3_hidden_states = self.eagle3_resource_manager.hidden_states
        for i, captured_layer_id in enumerate(self.layers_to_capture):
            if captured_layer_id == layer_id:
                to_save = hidden_states + residual if residual is not None else hidden_states
                to_save = to_save.to(dtype=eagle3_hidden_states.dtype)
                eagle3_hidden_states[:, i * self.hidden_size:(i + 1) *
                                     self.hidden_size].index_copy_(
                                         0, token_idx, to_save)
                break

    def get_hidden_states(self):
        hidden_states = self.eagle3_resource_manager.hidden_states[
            self.hidden_states_read_indices[:self.num_tokens], :]
        if not self.is_first_draft:
            hidden_states = hidden_states[:, :self.hidden_size]
        return hidden_states


@dataclass
class Eagle3OneModelSpecMetadata(SpecMetadata):
    # The hidden states
    hidden_states: Optional[torch.Tensor] = None
    # The layers to be captured
    layers_to_capture: Optional[Set[int]] = None
    # The hidden size of the hidden states
    hidden_size: int = 0
    # The max number of tokens
    max_num_tokens: int = 0
    # The dtype of the hidden states
    dtype: torch.dtype = torch.bfloat16
    # The index of the batche inputs
    batch_indices_cuda: Optional[torch.Tensor] = None

    def __post_init__(self):
        if self.layers_to_capture is None:
            if self.num_layers == 1:
                self.layers_to_capture = (self.num_layers - 1, )
            else:
                if self.num_layers <= 5:
                    raise ValueError(
                        "Not enough hidden layers for default EAGLE3 capture")

                self.layers_to_capture = (1, self.num_layers // 2 - 1,
                                          self.num_layers - 4)
        else:
            self.layers_to_capture = sorted(list(self.layers_to_capture))
        self.num_capture_layers = len(self.layers_to_capture)
        self.hidden_states = torch.empty(
            (self.max_num_tokens,
             self.hidden_size * len(self.layers_to_capture)),
            dtype=self.dtype,
            device='cuda')
        self.batch_indices_cuda = torch.empty(
            [self.max_num_requests],
            dtype=torch.int,
            device='cuda',
        )

        # currently Eagle3 only supports linear tree
        self.is_spec_dec_tree = False

        # currently Eagle3 only supports static tree
        self.is_spec_dec_dynamic_tree = False

    def is_layer_capture(self, layer_id: int):
        return layer_id in self.layers_to_capture

    def prepare(self):
        assert self.request_ids is not None
        # update batch indeices
        num_seqs = len(self.request_ids)
        batch_indices = torch.arange(num_seqs,
                                     dtype=torch.int,
                                     device='cpu',
                                     pin_memory=True)
        self.batch_indices_cuda[:num_seqs].copy_(batch_indices,
                                                 non_blocking=True)
        self.num_tokens -= (self.num_generations) * self.max_draft_len

    def maybe_capture_hidden_states(
            self,
            layer_id: int,
            hidden_states: torch.Tensor,
            residual: Optional[torch.Tensor] = None) -> None:
        for i, captured_layer_id in enumerate(self.layers_to_capture):
            if captured_layer_id == layer_id:
                num_tokens = hidden_states.shape[0]
                to_save = hidden_states + residual if residual is not None else hidden_states
                self.hidden_states[:num_tokens, i * self.hidden_size:(i + 1) *
                                   self.hidden_size].copy_(to_save,
                                                           non_blocking=True)
                break


class Eagle3OneModelSampler(MTPSampler):

    def __init__(self, args: TorchSampler.Args):
        super().__init__(args, nextn=args.max_draft_len)


class Eagle3OneModelWorker(nn.Module):

    def __init__(self, spec_config: "EagleDecodingConfig", mapping: Mapping):
        super().__init__()
        self.spec_config = spec_config
        self.max_draft_len = self.spec_config.max_draft_len
        self.mapping = mapping
        self.guided_decoder: Optional[CapturableGuidedDecoder] = None

    # Skip torch.compile for now since current Torch is not compatible with Triton 3.4
    # @torch.compile(options={"max-autotune": True})
    def forward(self, input_ids, position_ids, hidden_states, logits,
                attn_metadata, spec_metadata, draft_model):
        batch_size = attn_metadata.num_seqs
        num_contexts = attn_metadata.num_contexts
        num_gens = batch_size - num_contexts

        raw_logits = logits

        if self.guided_decoder is not None:
            self.guided_decoder.execute(logits)

        # Sample and accept tokens
        accepted_tokens, num_accepted_tokens = self.sample_and_accept_draft_tokens(
            logits, attn_metadata, spec_metadata)

        # Save the old attn_metadata and spec_metadata
        attn_metadata.prepare_for_spec_dec("_seq_lens", "_seq_lens_cuda")

<<<<<<< HEAD
        @torch.compile(options={"max-autotune": True})
        def calc_position_ids_and_last_tokens_idx(position_ids, attn_metadata):
            position_ids = position_ids.squeeze(0)
            last_tokens_idx = torch.cumsum(
                attn_metadata.seq_lens_cuda, dim=0, dtype=torch.long) - 1
            return position_ids, last_tokens_idx

        position_ids, last_tokens_idx = calc_position_ids_and_last_tokens_idx(position_ids, attn_metadata)

=======
        # Prepare inputs for the 1st draft model forward
        position_ids = position_ids.squeeze(0)
>>>>>>> 89889fb5
        inputs = self.prepare_1st_drafter_inputs(
            input_ids=input_ids,
            position_ids=position_ids,
            hidden_states=hidden_states,
            accepted_tokens=accepted_tokens,
            attn_metadata=attn_metadata,
            spec_metadata=spec_metadata,
            draft_model=draft_model)

        # Predict draft tokens
        next_draft_tokens = []
        for i in range(self.max_draft_len):
            if i == 0:
<<<<<<< HEAD
                @torch.compile(options={"max-autotune": True}) # 7us saving
                def compute_gather_ids(spec_metadata, num_gens, self_max_draft_len, num_accepted_tokens, num_contexts, attn_metadata, last_tokens_idx):
                    start_ids_gen = (spec_metadata.batch_indices_cuda[:num_gens] *
                                     (self_max_draft_len + 1)).long()
                    gather_ids_gen = (start_ids_gen +
                                      num_accepted_tokens[num_contexts:] - 1 +
                                      attn_metadata.num_ctx_tokens)
                    gather_ids = torch.concat(
                        [last_tokens_idx[:num_contexts], gather_ids_gen], dim=0)
                    return gather_ids

                gather_ids = compute_gather_ids(
                    spec_metadata, num_gens, self.max_draft_len, num_accepted_tokens, num_contexts, attn_metadata, last_tokens_idx
                )
=======
                start_ids_gen = (spec_metadata.batch_indices_cuda[:num_gens] *
                                 (self.max_draft_len + 1)).long()
                gather_ids_gen = (start_ids_gen +
                                  num_accepted_tokens[num_contexts:] - 1 +
                                  attn_metadata.num_ctx_tokens)
                gather_ids = torch.concat(
                    [spec_metadata.gather_ids[:num_contexts], gather_ids_gen],
                    dim=0)
>>>>>>> 89889fb5
            else:
                # All of the seq_len are 1, use batch_indices_cuda as gather_ids

                @torch.compile(options={"max-autotune": True})
                def get_gather_ids(spec_metadata, batch_size):
                    return spec_metadata.batch_indices_cuda[:batch_size]
                gather_ids = get_gather_ids(spec_metadata, batch_size)


            if self.guided_decoder is not None:
                new_tokens = inputs["input_ids"][gather_ids]
                self.guided_decoder.add_draft_batch(new_tokens,
                                                    num_accepted_tokens,
                                                    draft_step=i)

            hidden_states, hidden_states_to_save = draft_model.model(**inputs)

            # FIXME (jhaotingc): Currently we disable use_spec_decoding mode for Eagle engine nth steps except 1st step.
            # Eagle engine takes in draft_len tokens from the previous step, run spec-dec mode with those tokens,
            # then the following step can use regular decoding mode to generate 1 tokens per step.
            # Currently the spec-dec mask for chained tree is not implemented yet.
            # When token tree is supported, this can be removed and all steps may use spec-dec mode as well.
            attn_metadata.use_spec_decoding = False

            logits = draft_model.logits_processor(hidden_states[gather_ids],
                                                  draft_model.lm_head,
                                                  attn_metadata, True)
            if self.guided_decoder is not None:
                d2t = getattr(draft_model.model, "d2t", None)
                self.guided_decoder.execute_draft_batch(logits,
                                                        d2t,
                                                        draft_step=i)

            new_draft_token = self.draft_decoder(logits, draft_model)
            
            @torch.compile(options={"max-autotune": True})
            def update_draft_tokens_and_inputs(new_draft_token, hidden_states_to_save, gather_ids, inputs):
                next_draft_tokens.append(new_draft_token)
                hidden_states = hidden_states_to_save[gather_ids]
                position_ids = inputs["position_ids"][gather_ids] + 1
                return hidden_states, position_ids

            hidden_states, position_ids = update_draft_tokens_and_inputs(
                new_draft_token, hidden_states_to_save, gather_ids, inputs
            )
            # update attn_metadata
            if i == 0:
                attn_metadata._seq_lens[:batch_size].fill_(1)
                attn_metadata._seq_lens_cuda[:batch_size].fill_(1)
                attn_metadata.on_update()
                # cannot run generation if their is no kv cache
                if inputs["attn_metadata"].kv_cache_manager is not None:
                    attn_metadata.host_request_types[:attn_metadata.
                                                     num_contexts].fill_(1)
                    attn_metadata.num_contexts = 0
                # update kv_lens_cuda
                if hasattr(attn_metadata, 'kv_lens_cuda'):
                    attn_metadata.kv_lens_cuda[num_contexts:batch_size] -= (
                        self.max_draft_len - num_accepted_tokens[num_contexts:])
                    attn_metadata.kv_lens_cuda[:num_contexts] += 1
            elif hasattr(attn_metadata, 'kv_lens_cuda'):
                @torch.compile(options={"max-autotune": True})
                def update_kv_lens_cuda(attn_metadata, batch_size):
                    attn_metadata.kv_lens_cuda[:batch_size] += 1
                update_kv_lens_cuda(attn_metadata, batch_size)
            # support attention dp
            if spec_metadata.all_rank_num_tokens is not None:
                spec_metadata.all_rank_num_tokens = spec_metadata.all_rank_num_seqs
            inputs = {
                "input_ids": new_draft_token,
                "position_ids": position_ids,
                "hidden_states": hidden_states,
                "attn_metadata": attn_metadata,
                "spec_metadata": spec_metadata,
            }

        # restore attn_metadata to support cuda graph
        attn_metadata.restore_from_spec_dec()
        attn_metadata.on_update()

        @torch.compile(options={"max-autotune": True})
        def prepare_next_tokens(next_draft_tokens, accepted_tokens, spec_metadata, batch_size, num_accepted_tokens):
            next_draft_tokens_stacked = torch.stack(next_draft_tokens, dim=1)
            next_new_tokens = accepted_tokens[
                spec_metadata.batch_indices_cuda[:batch_size],
                num_accepted_tokens - 1
            ].unsqueeze(1)
            next_new_tokens = torch.concat([next_new_tokens, next_draft_tokens_stacked], dim=1)
            return next_draft_tokens_stacked, next_new_tokens

        next_draft_tokens, next_new_tokens = prepare_next_tokens(
            next_draft_tokens, accepted_tokens, spec_metadata, batch_size, num_accepted_tokens
        )

        attn_metadata.use_spec_decoding = True

        return {
            'logits': raw_logits,
            'new_tokens': accepted_tokens,
            'new_tokens_lens': num_accepted_tokens,
            'next_draft_tokens': next_draft_tokens,
            'next_new_tokens': next_new_tokens,
        }

    # @torch.compile(options={"max-autotune": True}) # dont apply on all
    def sample_and_accept_draft_tokens(
        self,
        logits: torch.Tensor,
        attn_metadata: AttentionMetadata,
        spec_metadata: Eagle3OneModelSpecMetadata,
    ):
        @torch.compile(options={"max-autotune": True}) # this and below compile saves 8us ; torch.compile on argmax spoils the performance
        def get_num_gens_and_accepted_tokens(logits, attn_metadata, max_draft_len):
            batch_size = attn_metadata.num_seqs
            num_contexts = attn_metadata.num_contexts
            num_gens = batch_size - num_contexts

            if logits.dim() == 1:
                logits = logits.unsqueeze(0)

            # The return buffer
            accepted_tokens = torch.empty((batch_size, (max_draft_len + 1)),
                                        dtype=torch.int,
                                        device=logits.device)
            num_accepted_tokens = torch.ones(batch_size,
                                            dtype=torch.int,
                                            device=logits.device)
            
            return num_gens, num_contexts, num_accepted_tokens, accepted_tokens

        num_gens, num_contexts, num_accepted_tokens, accepted_tokens = get_num_gens_and_accepted_tokens(logits, attn_metadata, self.max_draft_len)

        # Do greedy sampling for the input logits
        target_tokens = torch.argmax(logits, dim=-1)
        
        @torch.compile(options={"max-autotune": True})
        def process_accepted_tokens(target_tokens, num_contexts, num_gens, accepted_tokens, gen_target_tokens, draft_tokens, num_accepted_tokens, max_draft_len):
            # context
            accepted_tokens[:num_contexts, 0] = target_tokens[:num_contexts]

            # generation
            gen_target_tokens_reshaped = gen_target_tokens.reshape(
                num_gens, max_draft_len + 1)
            accepted_tokens[num_contexts:, :] = gen_target_tokens_reshaped
            draft_tokens_reshaped = draft_tokens.reshape(
                num_gens, max_draft_len)
            num_accepted_tokens[num_contexts:] += torch.cumprod(
                (draft_tokens_reshaped == gen_target_tokens_reshaped[:, :max_draft_len]).int(),
                dim=-1).sum(1)
            return accepted_tokens, num_accepted_tokens

        accepted_tokens, num_accepted_tokens = process_accepted_tokens(
            target_tokens, num_contexts, num_gens, accepted_tokens,
            target_tokens[num_contexts:], spec_metadata.draft_tokens,
            num_accepted_tokens, self.max_draft_len
        )
        return accepted_tokens, num_accepted_tokens

    # @torch.compile(options={"max-autotune": True})
    def draft_decoder(
        self,
        logits: torch.Tensor,
        draft_model: nn.Module,
    ):
        '''
        Sampling draft tokens.

        Args:
            logits: torch.Tensor
                [num_tokens, vocab_size]
                Logits produced by the draft model.
            draft_model: nn.Module
                The draft model.

        Returns:
            draft_tokens: torch.Tensor
                [batch_size * max_draft_len]
                Draft token ids. Flattened.
        '''
        draft_tokens = torch.argmax(logits, dim=-1) # [num_tokens]

        # Apply d2t (offsets between draft model dictionary and main model dictionary).
        if (d2t := getattr(draft_model.model, "d2t", None)) is not None:
            draft_tokens = d2t[draft_tokens] + draft_tokens

        draft_tokens = draft_tokens.type(torch.int32)

        return draft_tokens

    @torch.compile(options={"max-autotune": True})
    def prepare_1st_drafter_inputs(
        self,
        input_ids: torch.LongTensor,
        position_ids: torch.LongTensor,
        hidden_states: torch.Tensor,
        accepted_tokens: torch.Tensor,
        attn_metadata: AttentionMetadata,
        spec_metadata: Eagle3OneModelSpecMetadata,
        draft_model: nn.Module,
    ):
        num_contexts = attn_metadata.num_contexts
        num_tokens = input_ids.shape[0]

        # prepare hidden states
        hidden_size_up = spec_metadata.hidden_size * len(
            spec_metadata.layers_to_capture)
        hidden_states = spec_metadata.hidden_states[:num_tokens, :
                                                    hidden_size_up]
        hidden_states = draft_model.apply_eagle3_fc(hidden_states)

        # context
        input_ctx_ids = input_ids[:attn_metadata.num_ctx_tokens]
        input_ids_ctx = torch.empty_like(input_ctx_ids,
                                         dtype=torch.int32,
                                         device="cuda")
        input_ids_ctx[:-1].copy_(input_ctx_ids[1:])
        input_ids_ctx[
            spec_metadata.
            gather_ids[:num_contexts]] = accepted_tokens[:num_contexts, 0]

        # generation
        input_ids_gen = accepted_tokens[num_contexts:, :].flatten()

        # get draft inputs
        input_ids = torch.concat([input_ids_ctx, input_ids_gen], dim=0)

        return {
            "input_ids": input_ids,
            "position_ids": position_ids,
            "hidden_states": hidden_states,
            "attn_metadata": attn_metadata,
            "spec_metadata": spec_metadata,
        }

    def set_guided_decoder(self,
                           guided_decoder: CapturableGuidedDecoder) -> bool:
        self.guided_decoder = guided_decoder
        return True<|MERGE_RESOLUTION|>--- conflicted
+++ resolved
@@ -301,20 +301,8 @@
         # Save the old attn_metadata and spec_metadata
         attn_metadata.prepare_for_spec_dec("_seq_lens", "_seq_lens_cuda")
 
-<<<<<<< HEAD
-        @torch.compile(options={"max-autotune": True})
-        def calc_position_ids_and_last_tokens_idx(position_ids, attn_metadata):
-            position_ids = position_ids.squeeze(0)
-            last_tokens_idx = torch.cumsum(
-                attn_metadata.seq_lens_cuda, dim=0, dtype=torch.long) - 1
-            return position_ids, last_tokens_idx
-
-        position_ids, last_tokens_idx = calc_position_ids_and_last_tokens_idx(position_ids, attn_metadata)
-
-=======
         # Prepare inputs for the 1st draft model forward
         position_ids = position_ids.squeeze(0)
->>>>>>> 89889fb5
         inputs = self.prepare_1st_drafter_inputs(
             input_ids=input_ids,
             position_ids=position_ids,
@@ -328,31 +316,22 @@
         next_draft_tokens = []
         for i in range(self.max_draft_len):
             if i == 0:
-<<<<<<< HEAD
                 @torch.compile(options={"max-autotune": True}) # 7us saving
-                def compute_gather_ids(spec_metadata, num_gens, self_max_draft_len, num_accepted_tokens, num_contexts, attn_metadata, last_tokens_idx):
+                def compute_gather_ids(spec_metadata, num_gens, self_max_draft_len, num_accepted_tokens, num_contexts, attn_metadata):
                     start_ids_gen = (spec_metadata.batch_indices_cuda[:num_gens] *
                                      (self_max_draft_len + 1)).long()
                     gather_ids_gen = (start_ids_gen +
                                       num_accepted_tokens[num_contexts:] - 1 +
                                       attn_metadata.num_ctx_tokens)
                     gather_ids = torch.concat(
-                        [last_tokens_idx[:num_contexts], gather_ids_gen], dim=0)
+                        [spec_metadata.gather_ids[:num_contexts], gather_ids_gen],
+                        dim=0)
                     return gather_ids
 
                 gather_ids = compute_gather_ids(
-                    spec_metadata, num_gens, self.max_draft_len, num_accepted_tokens, num_contexts, attn_metadata, last_tokens_idx
+                    spec_metadata, num_gens, self.max_draft_len, num_accepted_tokens, num_contexts, attn_metadata
                 )
-=======
-                start_ids_gen = (spec_metadata.batch_indices_cuda[:num_gens] *
-                                 (self.max_draft_len + 1)).long()
-                gather_ids_gen = (start_ids_gen +
-                                  num_accepted_tokens[num_contexts:] - 1 +
-                                  attn_metadata.num_ctx_tokens)
-                gather_ids = torch.concat(
-                    [spec_metadata.gather_ids[:num_contexts], gather_ids_gen],
-                    dim=0)
->>>>>>> 89889fb5
+
             else:
                 # All of the seq_len are 1, use batch_indices_cuda as gather_ids
 
