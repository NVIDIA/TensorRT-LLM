from dataclasses import dataclass, field
<<<<<<< HEAD
from typing import Dict, List, Optional, Tuple
=======
from typing import List, Optional, Tuple
>>>>>>> 109c4260

import torch
from torch import nn

from tensorrt_llm.logger import logger
from tensorrt_llm.mapping import Mapping

from ..attention_backend import AttentionMetadata
<<<<<<< HEAD
from ..pyexecutor.sampler import TorchSampler
=======
from ..pyexecutor.llm_request import LlmRequest
from ..pyexecutor.resource_manager import BaseResourceManager, SlotManager
from ..pyexecutor.sampler import SampleState, SampleStateTensors, TorchSampler
from ..pyexecutor.scheduler import ScheduledRequests
>>>>>>> 109c4260
from .interface import SpecConfig, SpecMetadata, SpeculativeDecodingMode
from .mtp import MTPSampler


@dataclass
class Eagle3Config(SpecConfig):
    spec_dec_name: str = "EAGLE3"
    num_layers: int = 0
    hidden_size: int = 0
    eagle3_one_model: bool = True

    def __post_init__(self):
        if self.draft_model_path is None:
            raise ValueError("Path to EAGLE3 weights must be specified.")

        if self.eagle3_one_model:
            self.spec_dec_mode = SpeculativeDecodingMode.EAGLE3_ONE_MODEL
            self.num_extra_kv_tokens = self.max_draft_tokens - 1
        else:
            self.spec_dec_mode = SpeculativeDecodingMode.from_string(
                self.spec_dec_name)
            self.num_extra_kv_tokens = 0
        logger.info(f"EAGLE3 Config: {self}")

    def update_from_model_config(self, model_config):
        self.num_layers = model_config.num_hidden_layers
        self.hidden_size = model_config.hidden_size
        self.dtype = model_config.torch_dtype

    def get_draft_model_prompt(self,
                               input_tokens: torch.Tensor) -> torch.Tensor:
        """
        Eagle3 always throws away the first token when processing draft inputs
        """
        return input_tokens[1:]


class Eagle3ResourceManager(BaseResourceManager):
    """
    Eagle3 needs to save the hidden states for the draft model. When using
    Eagle3TwoModel, there will be two model engines, one for the target model
    and one for the draft model. Use this class to manage the hidden states.
    """

    def __init__(self, config: Eagle3Config, dtype: torch.dtype,
                 hidden_size: int, max_num_requests: int, max_seq_len: int,
                 max_num_tokens: int):
        self.dtype = dtype
        self.max_draft_tokens = config.max_draft_tokens
        self.hidden_size = hidden_size
        self.max_num_requests = max_num_requests
        self.max_seq_len = max_seq_len
        self.slot_manager = SlotManager(max_num_requests)

        # empty hidden states tensor
        max_num_tokens = min(max_num_tokens,
                             max_num_requests * self.max_seq_len)
        self.hidden_states = torch.empty((max_num_tokens, self.hidden_size * 3),
                                         dtype=self.dtype,
                                         device='cuda')
        # sequence length, only used for metadata preparation
        self.seq_lens = {i: 0 for i in range(max_num_requests)}
        # start indices of each slot
        self.start_indices = {i: 0 for i in range(max_num_requests)}
        # whether the next draft forward is the first
        self.is_first_draft = True

    def prepare_resources(self, scheduled_batch: ScheduledRequests):
        context_batch = scheduled_batch.context_requests
        # allocate hidden state tensors and update slot ids
        self.slot_ids = []
        for req in context_batch:
            if req.is_first_context_chunk:
                slot_id = self.slot_manager.add_slot(req.request_id)
                self.slot_ids.append(slot_id)
        # reset the flag before model forward
        self.is_first_draft = True

    def update_resources(self, scheduled_batch: ScheduledRequests):
        pass

    def free_resources(self, request: LlmRequest):
        self.slot_manager.remove_slot(request.request_id)

    def add_dummy_requests(self, request_ids: List[int]):
        for rid in request_ids:
            self.slot_manager.add_slot(rid)

    def shutdown(self):
        pass

    def get_max_resource_count(self) -> int:
        return self.max_num_requests

    def get_needed_resource_to_completion(self, request: LlmRequest):
        return 0


@dataclass
class Eagle3SpecMetadata(SpecMetadata):
    hidden_states: List[torch.Tensor] = field(default_factory=list)
    num_capture_layers: int = 3
    layers_to_capture: Tuple[int, ...] = field(init=False)
    target_model_embed_tokens: Optional[torch.nn.Module] = None
    hidden_size: int = 0
    max_num_tokens: int = 0
    dtype: torch.dtype = torch.bfloat16
    is_draft_model: bool = False
    is_first_draft: bool = False
    eagle3_resource_manager: Optional[Eagle3ResourceManager] = None

    def __post_init__(self):
        if self.num_layers == 1:
            self.layers_to_capture = (0, )
        else:
            if self.num_layers <= 5:
                raise ValueError("Not enough hidden layers for EAGLE")

            self.layers_to_capture = (1, self.num_layers // 2 - 1,
                                      self.num_layers - 4)

        # Initialize to 0 to avoid reading uninitialized memory during warmup
        self.hidden_states_read_indices = torch.zeros([self.max_num_tokens],
                                                      dtype=torch.long,
                                                      device='cuda')
        self.hidden_states_write_indices = torch.zeros([self.max_num_tokens],
                                                       dtype=torch.long,
                                                       device='cuda')
        self.hidden_states_read_indices_host = None
        self.hidden_states_write_indices_host = None

    def prepare(self):
        is_first_draft = self.eagle3_resource_manager.is_first_draft
        # Update start indices
        # Here, we assume the sequence lengths (seq_lens) during the draft model
        # forward will not exceed those of the target model. So pre-allocate
        # hidden state space before the target model forward.
        start_idx = 0
        if not self.is_draft_model:
            for req_id, seq_len in zip(self.request_ids, self.seq_lens):
                slot_id = self.eagle3_resource_manager.slot_manager.get_slot(
                    req_id)
                self.eagle3_resource_manager.start_indices[slot_id] = start_idx
                start_idx += seq_len
        # Prepare hidden states gather ids
        hidden_states_read_indices = []
        hidden_states_write_indices = []
        for req_id, seq_len in zip(self.request_ids, self.seq_lens):
            slot_id = self.eagle3_resource_manager.slot_manager.get_slot(req_id)
            start_idx = self.eagle3_resource_manager.start_indices[slot_id]
            # If this is the first draft or the target model forward, we need to
            # read/write all of the hidden states, otherwise, only read the last token
            if is_first_draft or not self.is_draft_model:
                hidden_states_read_indices.extend(
                    list(range(start_idx, start_idx + seq_len)))
                hidden_states_write_indices.extend(
                    list(range(start_idx, start_idx + seq_len)))
            else:
                old_seq_len = self.eagle3_resource_manager.seq_lens[slot_id]
                hidden_states_read_indices.append(start_idx + old_seq_len - 1)
                hidden_states_write_indices.append(start_idx + seq_len - 1)
            self.eagle3_resource_manager.seq_lens[slot_id] = seq_len
        # Prepare hidden states gather ids
        self.hidden_states_read_indices_host = torch.tensor(
            hidden_states_read_indices, dtype=torch.long, pin_memory=True)
        self.hidden_states_write_indices_host = torch.tensor(
            hidden_states_write_indices, dtype=torch.long, pin_memory=True)
        self.is_first_draft = is_first_draft and self.is_draft_model
        if self.is_draft_model:
            self.eagle3_resource_manager.is_first_draft = False

        self.hidden_states_read_indices[:self.num_tokens].copy_(
            self.hidden_states_read_indices_host, non_blocking=True)
        self.hidden_states_write_indices[:self.num_tokens].copy_(
            self.hidden_states_write_indices_host, non_blocking=True)

    def is_layer_capture(self, layer_id: int):
        return layer_id in self.layers_to_capture

    def maybe_capture_hidden_states(
            self,
<<<<<<< HEAD
            scheduled_requests,
            num_rejected_tokens: Optional[Dict] = None) -> torch.Tensor:
        req_id_to_gather_ids = {}
        seq_start = 0
        for req_id, seqlen in zip(self.request_ids, self.seq_lens):
            if num_rejected_tokens is not None:
                if req_id in num_rejected_tokens:
                    req_id_to_gather_ids[req_id] = list(
                        range(seq_start,
                              seq_start + seqlen - num_rejected_tokens[req_id]))
            else:
                req_id_to_gather_ids[req_id] = [seq_start + seqlen - 1]

            seq_start += seqlen

        hidden_states_gather_ids = []
        for req in scheduled_requests.all_requests():
            hidden_states_gather_ids.extend(
                req_id_to_gather_ids[req.py_request_id])
=======
            layer_id: int,
            hidden_states: torch.Tensor,
            residual: Optional[torch.Tensor] = None) -> None:
        token_idx = self.hidden_states_write_indices[:self.num_tokens]
        eagle3_hidden_states = self.eagle3_resource_manager.hidden_states
        for i, captured_layer_id in enumerate(self.layers_to_capture):
            if captured_layer_id == layer_id:
                to_save = hidden_states + residual if residual is not None else hidden_states
                to_save = to_save.to(dtype=eagle3_hidden_states.dtype)
                eagle3_hidden_states[:, i * self.hidden_size:(i + 1) *
                                     self.hidden_size].index_copy_(
                                         0, token_idx, to_save)
                break
>>>>>>> 109c4260

    def get_hidden_states(self):
        hidden_states = self.eagle3_resource_manager.hidden_states[
            self.hidden_states_read_indices[:self.num_tokens], :]
        if not self.is_first_draft:
            hidden_states = hidden_states[:, :self.hidden_size]
        return hidden_states


@dataclass
class Eagle3OneModelSpecMetadata(SpecMetadata):
    # The hidden states
    hidden_states: Optional[torch.Tensor] = None
    # The layers to be captured
    layers_to_capture: Tuple[int, ...] = field(init=False)
    # The hidden size of the hidden states
    hidden_size: int = 0
    # The max number of tokens
    max_num_tokens: int = 0
    # The dtype of the hidden states
    dtype: torch.dtype = torch.bfloat16
    # The index of the batche inputs
    batch_indices_cuda: Optional[torch.Tensor] = None

    def __post_init__(self):
        if self.num_layers == 1:
            self.layers_to_capture = (1, )
        else:
            if self.num_layers <= 5:
                raise ValueError("Not enough hidden layers for EAGLE")

            self.layers_to_capture = (1, self.num_layers // 2 - 1,
                                      self.num_layers - 4)
        self.hidden_states = torch.empty(
            (self.max_num_tokens,
             self.hidden_size * len(self.layers_to_capture)),
            dtype=self.dtype,
            device='cuda')
        self.batch_indices_cuda = torch.empty(
            [self.max_num_requests],
            dtype=torch.int,
            device='cuda',
        )

    def is_layer_capture(self, layer_id: int):
        return layer_id in self.layers_to_capture

    def prepare(self):
        assert self.request_ids is not None
        # update batch indeices
        num_seqs = len(self.request_ids)
        batch_indices = torch.arange(num_seqs,
                                     dtype=torch.int,
                                     device='cpu',
                                     pin_memory=True)
        self.batch_indices_cuda[:num_seqs].copy_(batch_indices,
                                                 non_blocking=True)
        self.num_tokens -= (self.num_generations) * self.max_draft_tokens

    def maybe_capture_hidden_states(
            self,
            layer_id: int,
            hidden_states: torch.Tensor,
            residual: Optional[torch.Tensor] = None) -> None:
        for i, captured_layer_id in enumerate(self.layers_to_capture):
            if captured_layer_id == layer_id:
                num_tokens = hidden_states.shape[0]
                to_save = hidden_states + residual if residual is not None else hidden_states
                self.hidden_states[:num_tokens, i * self.hidden_size:(i + 1) *
                                   self.hidden_size].copy_(to_save,
                                                           non_blocking=True)
                break


class Eagle3OneModelSampler(MTPSampler):

    def __init__(self, args: TorchSampler.Args):
        super().__init__(args, nextn=args.max_draft_tokens)


class Eagle3OneModelWorker(nn.Module):

    def __init__(self, spec_config: Eagle3Config, mapping: Mapping):
        super().__init__()
        self.spec_config = spec_config
        self.max_draft_tokens = self.spec_config.max_draft_tokens
        self.mapping = mapping

    @torch.compile(mode="max-autotune-no-cudagraphs")
    def forward(self, input_ids, position_ids, hidden_states, logits,
                attn_metadata, spec_metadata, draft_model):
        batch_size = attn_metadata.num_seqs
        num_contexts = attn_metadata.num_contexts
        num_gens = batch_size - num_contexts

        raw_logits = logits

        # Sample and accept tokens
        accepted_tokens, num_accepted_tokens = self.sample_and_accept_draft_tokens(
            logits, attn_metadata, spec_metadata)

        # Save the old attn_metadata and spec_metadata
        if attn_metadata.is_cuda_graph:
            seq_len = attn_metadata._seq_lens[:batch_size].clone()
            seq_len_cuda = attn_metadata._seq_lens_cuda[:batch_size].clone()

        # Prepare inputs for the 1st draft model forward
        position_ids = position_ids.squeeze(0)
        last_tokens_idx = torch.cumsum(
            attn_metadata.seq_lens_cuda, dim=0, dtype=torch.long) - 1
        inputs = self.prepare_1st_drafter_inputs(
            input_ids=input_ids,
            position_ids=position_ids,
            last_tokens_idx=last_tokens_idx,
            hidden_states=hidden_states,
            accepted_tokens=accepted_tokens,
            attn_metadata=attn_metadata,
            spec_metadata=spec_metadata,
            draft_model=draft_model)

        # Predict draft tokens
        next_draft_tokens = []
        for i in range(self.max_draft_tokens):
            hidden_states, hidden_states_to_save = draft_model.model(**inputs)
            if i == 0:
                start_ids_gen = (spec_metadata.batch_indices_cuda[:num_gens] *
                                 (self.max_draft_tokens + 1)).long()
                gather_ids_gen = (start_ids_gen +
                                  num_accepted_tokens[num_contexts:] - 1 +
                                  attn_metadata.num_ctx_tokens)
                gather_ids = torch.concat(
                    [last_tokens_idx[:num_contexts], gather_ids_gen], dim=0)
            else:
                # All of the seq_len are 1, use batch_indices_cuda as gather_ids
                gather_ids = spec_metadata.batch_indices_cuda[:batch_size]
            logits = draft_model.logits_processor(hidden_states[gather_ids],
                                                  draft_model.lm_head,
                                                  attn_metadata, True)
            new_draft_token = self.draft_decoder(logits, draft_model)
            next_draft_tokens.append(new_draft_token)
            # update inputs
            hidden_states = hidden_states_to_save[gather_ids]
            position_ids = inputs["position_ids"][gather_ids] + 1
            # update attn_metadata
            if i == 0:
                attn_metadata._seq_lens[:batch_size].fill_(1)
                attn_metadata._seq_lens_cuda[:batch_size].fill_(1)
                attn_metadata.on_update()
                # cannot run generation if their is no kv cache
                if inputs["attn_metadata"].kv_cache_manager is not None:
                    attn_metadata.host_request_types[:attn_metadata.
                                                     num_contexts].fill_(1)
                    attn_metadata.num_contexts = 0
                # update kv_lens_cuda
                if hasattr(attn_metadata, 'kv_lens_cuda'):
                    attn_metadata.kv_lens_cuda[num_contexts:batch_size] -= (
                        self.max_draft_tokens -
                        num_accepted_tokens[num_contexts:])
                    attn_metadata.kv_lens_cuda[:num_contexts] += 1
            elif hasattr(attn_metadata, 'kv_lens_cuda'):
                attn_metadata.kv_lens_cuda[:batch_size] += 1
            # support attention dp
            if spec_metadata.all_rank_num_tokens is not None:
                spec_metadata.all_rank_num_tokens = spec_metadata.all_rank_num_seqs
            inputs = {
                "input_ids": new_draft_token,
                "position_ids": position_ids,
                "hidden_states": hidden_states,
                "attn_metadata": attn_metadata,
                "spec_metadata": spec_metadata,
            }
        next_draft_tokens = torch.stack(next_draft_tokens, dim=1)

        # restore attn_metadata to support cuda graph
        if attn_metadata.is_cuda_graph:
            attn_metadata._seq_lens[:batch_size].copy_(seq_len)
            attn_metadata._seq_lens_cuda[:batch_size].copy_(seq_len_cuda)
            attn_metadata.on_update()

        # prepare next new tokens to support overlap scheduler
        next_new_tokens = accepted_tokens[
            spec_metadata.batch_indices_cuda[:batch_size],
            num_accepted_tokens - 1].unsqueeze(1)
        next_new_tokens = torch.concat([next_new_tokens, next_draft_tokens],
                                       dim=1)

        return {
            'logits': raw_logits,
            'new_tokens': accepted_tokens,
            'new_tokens_lens': num_accepted_tokens,
            'next_draft_tokens': next_draft_tokens,
            'next_new_tokens': next_new_tokens,
        }

    def sample_and_accept_draft_tokens(
        self,
        logits: torch.Tensor,
        attn_metadata: AttentionMetadata,
        spec_metadata: Eagle3OneModelSpecMetadata,
    ):
        batch_size = attn_metadata.num_seqs
        num_contexts = attn_metadata.num_contexts
        num_gens = batch_size - num_contexts

        if logits.dim() == 1:
            logits = logits.unsqueeze(0)

        # The return buffer
        accepted_tokens = torch.empty((batch_size, (self.max_draft_tokens + 1)),
                                      dtype=torch.int,
                                      device=logits.device)
        num_accepted_tokens = torch.ones(batch_size,
                                         dtype=torch.int,
                                         device=logits.device)

        # Do greedy sampling for the input logits
        target_tokens = torch.argmax(logits, dim=-1)

        # context
        accepted_tokens[:num_contexts, 0] = target_tokens[:num_contexts]

        # generation
        gen_target_tokens = target_tokens[num_contexts:].reshape(
            num_gens, self.max_draft_tokens + 1)
        accepted_tokens[num_contexts:, :] = gen_target_tokens
        draft_tokens = spec_metadata.draft_tokens.reshape(
            num_gens, self.max_draft_tokens)
        num_accepted_tokens[num_contexts:] += torch.cumprod((
            draft_tokens == gen_target_tokens[:, :self.max_draft_tokens]).int(),
                                                            dim=-1).sum(1)

        return accepted_tokens, num_accepted_tokens

    def draft_decoder(
        self,
        logits: torch.Tensor,
        draft_model: nn.Module,
    ):
        '''
        Sampling draft tokens.

        Args:
            logits: torch.Tensor
                [num_tokens, vocab_size]
                Logits produced by the draft model.
            draft_model: nn.Module
                The draft model.

        Returns:
            draft_tokens: torch.Tensor
                [batch_size * max_draft_tokens]
                Draft token ids. Flattened.
        '''

        draft_tokens = torch.argmax(logits, dim=-1).type(torch.int32)

        # Apply d2t (offsets between draft model dictionary and main model dictionary).
        if hasattr(draft_model.model,
                   "d2t") and draft_model.model.d2t is not None:
            draft_tokens = draft_model.model.d2t[draft_tokens] + draft_tokens

        return draft_tokens

    def prepare_1st_drafter_inputs(
        self,
        input_ids: torch.LongTensor,
        position_ids: torch.LongTensor,
        last_tokens_idx: torch.LongTensor,
        hidden_states: torch.Tensor,
        accepted_tokens: torch.Tensor,
        attn_metadata: AttentionMetadata,
        spec_metadata: Eagle3OneModelSpecMetadata,
        draft_model: nn.Module,
    ):
        num_contexts = attn_metadata.num_contexts
        num_tokens = input_ids.shape[0]

        # prepare hidden states
        hidden_size_up = spec_metadata.hidden_size * len(
            spec_metadata.layers_to_capture)
        hidden_states = spec_metadata.hidden_states[:num_tokens, :
                                                    hidden_size_up]
        hidden_states = draft_model.apply_eagle3_fc(hidden_states)

        # context
        input_ctx_ids = input_ids[:attn_metadata.num_ctx_tokens]
        input_ids_ctx = torch.empty_like(input_ctx_ids,
                                         dtype=torch.int32,
                                         device="cuda")
        input_ids_ctx[:-1].copy_(input_ctx_ids[1:])
        input_ids_ctx[
            last_tokens_idx[:num_contexts]] = accepted_tokens[:num_contexts, 0]

        # generation
        input_ids_gen = accepted_tokens[num_contexts:, :].flatten()

        # get draft inputs
        input_ids = torch.concat([input_ids_ctx, input_ids_gen], dim=0)

        return {
            "input_ids": input_ids,
            "position_ids": position_ids,
            "hidden_states": hidden_states,
            "attn_metadata": attn_metadata,
            "spec_metadata": spec_metadata,
        }<|MERGE_RESOLUTION|>--- conflicted
+++ resolved
@@ -1,9 +1,5 @@
 from dataclasses import dataclass, field
-<<<<<<< HEAD
-from typing import Dict, List, Optional, Tuple
-=======
 from typing import List, Optional, Tuple
->>>>>>> 109c4260
 
 import torch
 from torch import nn
@@ -12,14 +8,10 @@
 from tensorrt_llm.mapping import Mapping
 
 from ..attention_backend import AttentionMetadata
-<<<<<<< HEAD
-from ..pyexecutor.sampler import TorchSampler
-=======
 from ..pyexecutor.llm_request import LlmRequest
 from ..pyexecutor.resource_manager import BaseResourceManager, SlotManager
-from ..pyexecutor.sampler import SampleState, SampleStateTensors, TorchSampler
+from ..pyexecutor.sampler import TorchSampler
 from ..pyexecutor.scheduler import ScheduledRequests
->>>>>>> 109c4260
 from .interface import SpecConfig, SpecMetadata, SpeculativeDecodingMode
 from .mtp import MTPSampler
 
@@ -201,27 +193,6 @@
 
     def maybe_capture_hidden_states(
             self,
-<<<<<<< HEAD
-            scheduled_requests,
-            num_rejected_tokens: Optional[Dict] = None) -> torch.Tensor:
-        req_id_to_gather_ids = {}
-        seq_start = 0
-        for req_id, seqlen in zip(self.request_ids, self.seq_lens):
-            if num_rejected_tokens is not None:
-                if req_id in num_rejected_tokens:
-                    req_id_to_gather_ids[req_id] = list(
-                        range(seq_start,
-                              seq_start + seqlen - num_rejected_tokens[req_id]))
-            else:
-                req_id_to_gather_ids[req_id] = [seq_start + seqlen - 1]
-
-            seq_start += seqlen
-
-        hidden_states_gather_ids = []
-        for req in scheduled_requests.all_requests():
-            hidden_states_gather_ids.extend(
-                req_id_to_gather_ids[req.py_request_id])
-=======
             layer_id: int,
             hidden_states: torch.Tensor,
             residual: Optional[torch.Tensor] = None) -> None:
@@ -235,7 +206,6 @@
                                      self.hidden_size].index_copy_(
                                          0, token_idx, to_save)
                 break
->>>>>>> 109c4260
 
     def get_hidden_states(self):
         hidden_states = self.eagle3_resource_manager.hidden_states[
