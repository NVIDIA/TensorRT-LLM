--- conflicted
+++ resolved
@@ -217,16 +217,6 @@
     )
 
     run_moe = moe_runner.fused_moe_runner.run_moe_min_latency if min_latency_mode else moe_runner.fused_moe_runner.run_moe
-<<<<<<< HEAD
-    output = run_moe(input, token_selected_experts, token_final_scales,
-                     fc1_expert_weights, fc1_expert_biases, fc2_expert_weights,
-                     fc2_expert_biases, quant_scales, input_sf,
-                     swizzled_input_sf, swiglu_alpha, swiglu_beta, swiglu_limit,
-                     tp_size, tp_rank, ep_size, ep_rank, cluster_size,
-                     cluster_rank, enable_alltoall, min_latency_mode,
-                     [gemm_tactic_1, gemm_tactic_2], unpadded_hidden_size,
-                     out_tensor)
-=======
     output = run_moe(
         input,
         token_selected_experts,
@@ -252,9 +242,9 @@
         [gemm_tactic_1, gemm_tactic_2],
         unpadded_hidden_size,
         tuner_num_tokens,
-    )
->>>>>>> cc5b8b6d
-
+        out_tensor
+    )
+    
     return output if min_latency_mode else [output]
 
 
