from functools import lru_cache
from typing import List, Optional, Tuple

import cutlass
import cutlass.cute as cute
import torch
from cuda import cuda
from cutlass.cute.runtime import from_dlpack

import tensorrt_llm.quantization.utils.fp4_utils as fp4_utils

from .. import autotuner
from ..attention_backend.interface import AttentionInputType
from ..autotuner import (AutoTuner, ConstraintSpec, DynamicTensorSpec,
                         OptimizationProfile, TunableRunner, TuningConfig)
from ..utils import (compute_swizzled_sf_shape, fp4_scale_infer_shape,
                     get_last_power_of_2_num_tokens_buckets,
                     last_positive_power_of_2)
# sys.path.append(
#     '/home/lmin/scratch/trt-dkg/cutlass_ir/compiler/python/examples/hopper')
# from blockwise_gemm import HopperBlockwiseGemmKernel
from .cute_dsl_blackwell_kernel.blockwise_gemm import BlockwiseGemmKernel


# Used to WAR an issue in torch.bmm that it would break the graph when the out is not contiguous.
@torch.library.custom_op("trtllm::bmm_out", mutates_args=("out", ))
def bmm_out(a: torch.Tensor, b: torch.Tensor, out: torch.Tensor) -> None:
    torch.bmm(a, b, out=out)


class MoERunner(TunableRunner):
    # avoid overhead of creating a new runner in forward pass
    runner_dict = dict()
<<<<<<< HEAD
=======
    tuning_config = TuningConfig(dynamic_tensor_specs=(
        DynamicTensorSpec(0, 0, get_last_power_of_2_num_tokens_buckets(8192),
                          lambda x: min(last_positive_power_of_2(x), 8192)), ))
>>>>>>> a8cf611b

    def __init__(
        self,
        x_dtype: torch.dtype,
        weight_dtype: torch.dtype,
        output_dtype: torch.dtype,
        top_k: int,
        tp_size: int,
        tp_rank: int,
        ep_size: int,
        ep_rank: int,
        cluster_size: int,
        cluster_rank: int,
        enable_alltoall: bool,
        use_deepseek_fp8_block_scale: bool,
        use_w4a8_group_scaling: bool,
        min_latency_mode: bool,
    ):
        self.x_dtype = x_dtype
        self.weight_dtype = weight_dtype
        self.output_dtype = output_dtype
        self.top_k = top_k
        self.tp_size = tp_size
        self.tp_rank = tp_rank
        self.ep_size = ep_size
        self.ep_rank = ep_rank
        self.cluster_size = cluster_size
        self.cluster_rank = cluster_rank
        self.enable_alltoall = enable_alltoall
        self.use_deepseek_fp8_block_scale = use_deepseek_fp8_block_scale
        self.use_w4a8_group_scaling = use_w4a8_group_scaling
        self.min_latency_mode = min_latency_mode
        instance_key = (x_dtype, weight_dtype, output_dtype,
                        use_deepseek_fp8_block_scale, use_w4a8_group_scaling)

        if instance_key not in MoERunner.runner_dict:
            MoERunner.runner_dict[
                instance_key] = torch.classes.trtllm.FusedMoeRunner(
                    x_dtype, weight_dtype, output_dtype,
                    use_deepseek_fp8_block_scale, use_w4a8_group_scaling)
        self.fused_moe_runner = MoERunner.runner_dict[instance_key]

    def get_valid_tactics(
        self,
        inputs: List[torch.Tensor],
        profile: OptimizationProfile,
    ) -> List[int]:
        return range(self.fused_moe_runner.get_tactic_num())

    def forward(
        self,
        inputs: List[torch.Tensor],
        gemm_idx: int = 0,
        tactic: int = -1,
        do_preparation: bool = False,
    ):
        x, fc1_expert_weights, fc1_expert_biases, fc2_expert_weights, fc2_expert_biases = inputs
        self.fused_moe_runner.run_gemm_profile(
            x,
            fc1_expert_weights,
            fc1_expert_biases,
            fc2_expert_weights,
            fc2_expert_biases,
            self.top_k,
            self.tp_size,
            self.tp_rank,
            self.ep_size,
            self.ep_rank,
            self.cluster_size,
            self.cluster_rank,
            self.enable_alltoall,
            self.min_latency_mode,
            gemm_idx,
            tactic,
            do_preparation,
        )

    @classmethod
    @lru_cache(maxsize=None)
    def refine_tuning_config(cls, tune_max_num_tokens: int):
<<<<<<< HEAD
        # TODO: Remove this and put it automatically in the autotuner
        # User can decide if tune_max_num_tokens is needed or not
        tuning_config = TuningConfig(
            name=("trtllm::fused_moe::gemm1", "trtllm::fused_moe::gemm2"),
            dynamic_tensor_specs=(
                DynamicTensorSpec(
                    0, 0,
                    get_last_power_of_2_num_tokens_buckets(tune_max_num_tokens),
                    lambda x: min(last_positive_power_of_2(x),
                                  tune_max_num_tokens)),
                DynamicTensorSpec(3, 0, (0, ), lambda x: x),
            ),
        )
        AutoTuner.get().register_tuning_config(tuning_config)
=======
        cls.tuning_config = TuningConfig(
            dynamic_tensor_specs=(DynamicTensorSpec(
                0, 0, get_last_power_of_2_num_tokens_buckets(
                    tune_max_num_tokens), lambda x: min(
                        last_positive_power_of_2(x), tune_max_num_tokens)), ))
>>>>>>> a8cf611b


@torch.library.custom_op("trtllm::fused_moe", mutates_args=())
@autotuner.tuning_config(
    name=("trtllm::fused_moe::gemm1", "trtllm::fused_moe::gemm2"),
    dynamic_tensor_specs=(
        DynamicTensorSpec(0, 0, get_last_power_of_2_num_tokens_buckets(8192),
                          lambda x: min(last_positive_power_of_2(x), 8192)),
        DynamicTensorSpec(3, 0, (0, ), lambda x: x),
    ),
)
def fused_moe(
    input: torch.Tensor,
    token_selected_experts: torch.Tensor,
    token_final_scales: torch.Tensor,
    fc1_expert_weights: torch.Tensor,
    fc1_expert_biases: Optional[torch.Tensor],
    fc2_expert_weights: torch.Tensor,
    fc2_expert_biases: Optional[torch.Tensor],
    output_dtype: torch.dtype,
    quant_scales: List[torch.Tensor],
    input_sf: Optional[torch.Tensor] = None,
    tp_size: int = 1,
    tp_rank: int = 0,
    ep_size: int = 1,
    ep_rank: int = 0,
    cluster_size: int = 1,
    cluster_rank: int = 0,
    enable_alltoall: bool = False,
    use_deepseek_fp8_block_scale: bool = False,
    use_w4a8_group_scaling: bool = False,
    min_latency_mode: bool = False,
    tune_max_num_tokens: int = 8192,
) -> List[torch.Tensor]:

    tuner = AutoTuner.get()
    MoERunner.refine_tuning_config(tune_max_num_tokens)

    # allocate workspace for profiling
    moe_runner = MoERunner(
        x_dtype=input.dtype,
        weight_dtype=fc1_expert_weights.dtype,
        output_dtype=output_dtype,
        top_k=token_selected_experts.size(1),
        tp_size=tp_size,
        tp_rank=tp_rank,
        ep_size=ep_size,
        ep_rank=ep_rank,
        cluster_size=cluster_size,
        cluster_rank=cluster_rank,
        enable_alltoall=enable_alltoall,
        use_deepseek_fp8_block_scale=use_deepseek_fp8_block_scale,
        use_w4a8_group_scaling=use_w4a8_group_scaling,
        min_latency_mode=min_latency_mode,
    )

    _, gemm_tactic_1 = tuner.choose_one(
        "trtllm::fused_moe::gemm1",
        [moe_runner],
<<<<<<< HEAD
        [input, fc1_expert_weights, fc2_expert_weights, min_latency_tensor],
=======
        MoERunner.tuning_config,
        [
            input, fc1_expert_weights, fc1_expert_biases, fc2_expert_weights,
            fc2_expert_biases
        ],
>>>>>>> a8cf611b
        gemm_idx=1,
    )

    _, gemm_tactic_2 = tuner.choose_one(
        "trtllm::fused_moe::gemm2",
        [moe_runner],
<<<<<<< HEAD
        [input, fc1_expert_weights, fc2_expert_weights, min_latency_tensor],
=======
        MoERunner.tuning_config,
        [
            input, fc1_expert_weights, fc1_expert_biases, fc2_expert_weights,
            fc2_expert_biases
        ],
>>>>>>> a8cf611b
        gemm_idx=2,
    )

    run_moe = moe_runner.fused_moe_runner.run_moe_min_latency if min_latency_mode else moe_runner.fused_moe_runner.run_moe
    output = run_moe(
        input,
        token_selected_experts,
        token_final_scales,
        fc1_expert_weights,
        fc1_expert_biases,
        fc2_expert_weights,
        fc2_expert_biases,
        quant_scales,
        input_sf,
        tp_size,
        tp_rank,
        ep_size,
        ep_rank,
        cluster_size,
        cluster_rank,
        enable_alltoall,
        min_latency_mode,
        [gemm_tactic_1, gemm_tactic_2],
    )

    return output if min_latency_mode else [output]


@torch.library.register_fake("trtllm::fused_moe")
def _(
    input: torch.Tensor,
    token_selected_experts: torch.Tensor,
    token_final_scales: torch.Tensor,
    fc1_expert_weights: torch.Tensor,
    fc1_expert_biases: Optional[torch.Tensor],
    fc2_expert_weights: torch.Tensor,
    fc2_expert_biases: Optional[torch.Tensor],
    output_dtype: torch.dtype,
    quant_scales: List[torch.Tensor],
    input_sf: Optional[torch.Tensor] = None,
    tp_size: int = 1,
    tp_rank: int = 0,
    ep_size: int = 1,
    ep_rank: int = 0,
    cluster_size: int = 1,
    cluster_rank: int = 0,
    use_deepseek_fp8_block_scale: bool = False,
    use_w4a8_group_scaling: bool = False,
    min_latency_mode: bool = False,
    tune_max_num_tokens: int = 8192,
):
    seq_len = input.shape[0]
    hidden_size = fc2_expert_weights.shape[1]

    if min_latency_mode:
        num_experts_on_rank = fc2_expert_weights.shape[0]
        output_shape = [seq_len * num_experts_on_rank, hidden_size]
        experts_to_token_score_shape = [num_experts_on_rank, seq_len]
        active_expert_global_ids_shape = [num_experts_on_rank]
        return [
            input.new_empty(output_shape, dtype=output_dtype),
            input.new_empty([1], dtype=torch.int32),
            input.new_empty(experts_to_token_score_shape, dtype=torch.float32),
            input.new_empty(active_expert_global_ids_shape, dtype=torch.int32),
        ]
    else:
        return [input.new_empty([seq_len, hidden_size], dtype=output_dtype)]


class FP4GemmRunner(TunableRunner):
    runner_dict = dict()

    def __init__(
        self,
        fp4_gemm_type: fp4_utils.FP4GemmType,
        to_userbuffers: bool,
        output_dtype: torch.dtype,
    ):
        self.fp4_gemm_type = fp4_gemm_type
        self.output_dtype = output_dtype
        self.to_userbuffers = to_userbuffers
        instance_key = (output_dtype, int(fp4_gemm_type))
        if instance_key not in FP4GemmRunner.runner_dict:
            FP4GemmRunner.runner_dict[
                instance_key] = torch.classes.trtllm.FP4GemmRunner(
                    output_dtype, int(fp4_gemm_type))
        self.fp4_gemm_runner = FP4GemmRunner.runner_dict[instance_key]

    def get_valid_tactics(
        self,
        inputs: List[torch.Tensor],
        profile: OptimizationProfile,
    ) -> List[int]:
        return list(range(self.fp4_gemm_runner.get_num_configs()))

    def forward(
        self,
        inputs: List[torch.Tensor],
        tactic: int = -1,
    ) -> torch.Tensor:
        mat1, mat2, mat1_scale, mat2_scale, global_scale = inputs
        return self.fp4_gemm_runner.run_gemm(
            mat1,
            mat2,
            mat1_scale,
            mat2_scale,
            global_scale,
            self.to_userbuffers,
            tactic,
        )


@torch.library.custom_op("trtllm::nvfp4_gemm", mutates_args=())
@autotuner.tuning_config(
    name="trtllm::nvfp4_gemm::gemm",
    dynamic_tensor_specs=(DynamicTensorSpec(
        0, 0, get_last_power_of_2_num_tokens_buckets,
        last_positive_power_of_2), ),
    constraint_specs=(ConstraintSpec(2, 0, fp4_scale_infer_shape), ),
)
def nvfp4_gemm(
    act_fp4: torch.Tensor,
    weight: torch.Tensor,
    act_sf: torch.Tensor,
    weight_scale: torch.Tensor,
    alpha: torch.Tensor,
    output_dtype: torch.dtype,
    to_userbuffers: bool = False,
) -> torch.Tensor:

    tuner = AutoTuner.get()

    # allocate workspace for profiling
    nvfp4_gemm_runner = FP4GemmRunner(fp4_utils.FP4GemmType.W4A4_NVFP4_NVFP4,
                                      to_userbuffers, output_dtype)

    _, best_tactic = tuner.choose_one(
        "trtllm::fp4_gemm::gemm",
        [nvfp4_gemm_runner],
        [act_fp4, weight, act_sf, weight_scale, alpha],
    )

    return nvfp4_gemm_runner(
        inputs=[act_fp4, weight, act_sf, weight_scale, alpha],
        tactic=best_tactic,
    )


@nvfp4_gemm.register_fake
def _(
    act_fp4: torch.Tensor,
    weight: torch.Tensor,
    act_sf: torch.Tensor,
    weight_scale: torch.Tensor,
    alpha: torch.Tensor,
    output_dtype: torch.dtype,
    to_userbuffers: bool = False,
) -> torch.Tensor:
    return act_fp4.new_empty((act_fp4.size(0), weight.size(0)),
                             dtype=output_dtype)


class FP8BatchedGemmRunner(TunableRunner):
    runner_dict = dict()

    def __init__(self, output_dtype: torch.dtype, use_deep_seek_fp8: bool,
                 low_latency_kernel: bool):

        self.output_dtype = output_dtype
        self.use_deep_seek_fp8 = use_deep_seek_fp8
        self.low_latency_kernel = low_latency_kernel

    def forward(
        self,
        inputs: List[torch.Tensor],
        tactic: int = -1,
        tile_size: int = 8,
        epilogue_tile_m: int = 64,
    ) -> Tuple[torch.Tensor, torch.Tensor]:
        """Run the batched GEMM operation with the given inputs and tactic.
        """

        if tactic == -1:
            # use the right default value for epilogue_tile_m
            # This is not tunable due to
            epilogue_tile_m = 64 if self.use_deep_seek_fp8 else 128

        mat1, mat2, dq_sfs_a, dq_sfs_b, scale_c = inputs
        kernel_runner = self.get_runner(self.output_dtype,
                                        self.use_deep_seek_fp8,
                                        self.low_latency_kernel, tile_size,
                                        epilogue_tile_m)

        out_tensors = kernel_runner.run_batched_gemm(
            mat1,
            mat2,
            dq_sfs_a,
            dq_sfs_b,
            scale_c,
            tactic,
        )

        return out_tensors

    def get_valid_tactics(
        self,
        inputs: List[torch.Tensor],
        profile: OptimizationProfile,
        tile_size: int,
        epilogue_tile_m: int,
    ) -> List[int]:

        valid_epilogue_tile_m = (epilogue_tile_m == 64
                                 and self.use_deep_seek_fp8) or (
                                     epilogue_tile_m == 128
                                     and not self.use_deep_seek_fp8)
        m = inputs[0].shape[1]
        valid_tile_size = (m % tile_size == 0)
        valid = valid_epilogue_tile_m and valid_tile_size
        if not valid:
            return []

        mat1, mat2, _, _, _ = inputs

        b = mat1.shape[0]
        m = mat1.shape[1]
        n = mat2.shape[1]
        k = mat1.shape[2]

        kernel_runner = self.get_runner(self.output_dtype,
                                        self.use_deep_seek_fp8,
                                        self.low_latency_kernel, tile_size,
                                        epilogue_tile_m)

        tactics = kernel_runner.get_valid_configs(b, m, n, k)

        return tactics

    def get_runner(self, output_dtype: torch.dtype, use_deep_seek_fp8: bool,
                   low_latency_kernel: bool, tile_size: int,
                   epilogue_tile_m: int):
        instance_key = (output_dtype, use_deep_seek_fp8, low_latency_kernel,
                        tile_size, epilogue_tile_m)

        if instance_key not in FP8BatchedGemmRunner.runner_dict:
            FP8BatchedGemmRunner.runner_dict[
                instance_key] = torch.classes.trtllm.FP8BatchedGemmRunner(
                    output_dtype, use_deep_seek_fp8, low_latency_kernel,
                    tile_size, epilogue_tile_m)

        return FP8BatchedGemmRunner.runner_dict[instance_key]

    @classmethod
    def constrain_dq_sfs_a_dim1(cls, shapes: Tuple[torch.Size]) -> int:
        b = shapes[0][0]
        m = shapes[0][1]

        return m * b


@torch.library.custom_op("trtllm::fp8_batched_gemm_trtllmgen", mutates_args=())
@autotuner.tuning_config(
    name="trtllm::fp8_batched_gemm_trtllmgen::batched_gemm",
    dynamic_tensor_specs=(DynamicTensorSpec(
        0, 1, (8, 16, 32, 64, 128, 256, 512, 1024, 2048),
        last_positive_power_of_2), ),
    constraint_specs=(ConstraintSpec(
        2, 1, FP8BatchedGemmRunner.constrain_dq_sfs_a_dim1), ),
    configs={
        'tile_size': [8],
        'epilogue_tile_m': [64, 128]
    },
)
def fp8_batched_gemm_trtllmgen(
    mat1: torch.Tensor,
    mat2: torch.Tensor,
    use_deep_seek_fp8: Optional[bool] = False,
    low_latency: Optional[bool] = False,
    dq_sfs_a: Optional[torch.Tensor] = None,
    dq_sfs_b: Optional[torch.Tensor] = None,
    scale_c: Optional[torch.Tensor] = None,
    out_dtype: Optional[torch.dtype] = torch.half
) -> Tuple[torch.Tensor, torch.Tensor]:

    kernel_runner = FP8BatchedGemmRunner(output_dtype=out_dtype,
                                         use_deep_seek_fp8=use_deep_seek_fp8,
                                         low_latency_kernel=low_latency)

    tuner = AutoTuner.get()

    inputs = [mat1, mat2, dq_sfs_a, dq_sfs_b, scale_c]

    _, best_tactic, best_config = tuner.choose_one(
        "trtllm::fp8_batched_gemm_trtllmgen::batched_gemm",
        [kernel_runner],
        inputs,
    )

    return kernel_runner(
        inputs=inputs,
        tactic=best_tactic,
        **best_config,
    )


# Allows the tunable TRTLLM-Gen FP8 batched GEMM to be
# used with torch.compile
@fp8_batched_gemm_trtllmgen.register_fake
def _(
    mat1: torch.Tensor,
    mat2: torch.Tensor,
    use_deep_seek_fp8: Optional[bool] = False,
    low_latency: Optional[bool] = False,
    dq_sfs_a: Optional[torch.Tensor] = None,
    dq_sfs_b: Optional[torch.Tensor] = None,
    scale_c: Optional[torch.Tensor] = None,
    out_dtype: Optional[torch.dtype] = None
) -> Tuple[torch.Tensor, torch.Tensor]:

    b = mat1.size(0)
    m = mat1.size(1)
    n = mat2.size(1)

    fake_out = mat1.new_empty((b, m, n), dtype=out_dtype)

    if use_deep_seek_fp8:
        ds_fp8_quant_block_size = 128
        dim0_size = n // ds_fp8_quant_block_size
        dim1_size = b * m
        fake_dq_sfs_c = torch.empty((dim0_size, dim1_size), dtype=torch.float32)
    else:
        fake_dq_sfs_c = torch.empty((0, 0), dtype=torch.float32)

    return (fake_out, fake_dq_sfs_c)


@torch.library.custom_op("trtllm::w4a8_mxfp4_fp8_gemm", mutates_args=())
def w4a8_mxfp4_fp8_gemm(
    act_fp8: torch.Tensor,
    weight: torch.Tensor,
    act_sf: torch.Tensor,
    weight_scale: torch.Tensor,
    alpha: torch.Tensor,
    output_dtype: torch.dtype,
    to_userbuffers: bool = False,
) -> torch.Tensor:

    tuner = AutoTuner.get()

    # allocate workspace for profiling
    w4a8_mxfp4_fp8_gemm_runner = FP4GemmRunner(
        fp4_utils.FP4GemmType.W4A8_MXFP4_MXFP8, to_userbuffers, output_dtype)

    _, best_tactic = tuner.choose_one(
        "trtllm::w4a8_mxfp4_fp8_gemm::gemm",
        [w4a8_mxfp4_fp8_gemm_runner],
        FP4GemmRunner.tuning_config,
        [act_fp8, weight, act_sf, weight_scale, alpha],
    )

    return w4a8_mxfp4_fp8_gemm_runner(
        inputs=[act_fp8, weight, act_sf, weight_scale, alpha],
        tactic=best_tactic)


@w4a8_mxfp4_fp8_gemm.register_fake
def _(
    act_fp4: torch.Tensor,
    weight: torch.Tensor,
    act_sf: torch.Tensor,
    weight_scale: torch.Tensor,
    alpha: torch.Tensor,
    output_dtype: torch.dtype,
    to_userbuffers: bool = False,
) -> torch.Tensor:
    return act_fp8.new_empty((act_fp8.size(0), weight.size(0)),
                             dtype=output_dtype)


def div_up(x: int, y: int) -> int:
    return ((x + y - 1) // y)


def pad_up(x: int, y: int) -> int:
    return ((x + y - 1) // y) * y


# for hopper linear shape inference
def cute_dsl_fp8_scale_infer_shape(input_shapes: List[List[int]]):
    """Calculate the dimensions of the fp4 scale tensor.
    """
    m, k = input_shapes[0]
    scale_shape = pad_up(pad_up(m, 4) * div_up(k, 128) * 4, 128) // 4
    return scale_shape


# for blackwell linear shape inference
def cute_dsl_fp8_linear_scale_infer_shape_blackwell(
        input_shapes: List[List[int]]):
    """Calculate the dimensions of the fp4 scale tensor.
    """
    m, k = input_shapes[0]
    scale_shape = m
    return scale_shape


# for blackwell bmm shape inference
def cute_dsl_fp8_bmm_scale_infer_shape_blackwell(input_shapes: List[List[int]]):
    l, m, k = input_shapes[0]
    # scale_shape = [l, k//128, m]
    scale_shape = pad_up(pad_up(m, 4) * div_up(k * l, 128) * 4, 128) // 4
    return scale_shape


class DummyHopperBlockwiseGemmKernel:

    def __init__(
        self,
        acc_dtype: torch.dtype,
        tile_shape_mnk: Tuple[int, int, int],
        cluster_shape_mnk: Tuple[int, int, int],
    ):
        self.acc_dtype = acc_dtype
        self.tile_shape_mnk = tile_shape_mnk
        self.cluster_shape_mnk = cluster_shape_mnk

    def __call__(self, mA, mB, mC, mSFA, mSFB):
        # print("[DummyHopperBlockwiseGemmKernel] Run inference")
        # print(f"[DummyHopperBlockwiseGemmKernel] mA.shape = {mA.shape}")
        # print(f"[DummyHopperBlockwiseGemmKernel] mB.shape = {mB.shape}")
        # print(f"[DummyHopperBlockwiseGemmKernel] mC.shape = {mC.shape}")
        # print(f"[DummyHopperBlockwiseGemmKernel] mSFA.shape = {mSFA.shape}")
        # print(f"[DummyHopperBlockwiseGemmKernel] mSFB.shape = {mSFB.shape}")
        # print(f"[DummyHopperBlockwiseGemmKernel] self.acc_dtype = {self.acc_dtype}")
        # print(f"[DummyHopperBlockwiseGemmKernel] self.tile_shape_mnk = {self.tile_shape_mnk}")
        # print(f"[DummyHopperBlockwiseGemmKernel] self.cluster_shape_mnk = {self.cluster_shape_mnk}")
        pass


class CuteDSLFp8Linear(TunableRunner):
    kernel_dict = dict()

    def __init__(self):
        super().__init__()

    def get_valid_tactics(
        self,
        inputs: List[torch.Tensor],
        profile: OptimizationProfile,
        **kwargs,
    ) -> List[int]:
        # Each config corresponds to a single generated kernel in this case.
        return [0]

    def forward(
        self,
        inputs: List[torch.Tensor],
        # acc_dtype: torch.dtype = torch.bfloat16,
        tile_shape_mnk: Tuple[int, int, int] = (128, 128, 128),
        cluster_shape_mnk: Tuple[int, int, int] = (1, 1, 1),
        tactic: int = -1,
    ) -> torch.Tensor:
        """Performs linear operation using cute-dsl with autotuning.

        :param a: Input tensor of shape (M, K)
        :type a: torch.Tensor, type: fp8
        :param b: Weight tensor of shape (N, K)
        :type b: torch.Tensor, type: fp8
        :param a_sf: Input scale tensor of shape (P). P is computed by the following formula:
            P = (div_up(shape_m_4_align * div_up(shape_k, 128) * sizeof(float), 128) * 128)/sizeof(float)
        :type a_sf: torch.Tensor, type: fp32
        :param b_sf: Weight scale tensor of shape (w_n, w_k)
        :type b_sf: torch.Tensor, type: fp32

        :return: Output tensor of shape (M, N)
        :rtype: torch.Tensor, type: bf16
        """
        a, b, a_sf, b_sf = inputs
        m, n, k = a.shape[0], b.shape[0], a.shape[1]
        w_n, w_k = b_sf.shape[0], b_sf.shape[1]
        c = torch.empty(*(m, n), dtype=torch.bfloat16, device="cuda")
        # print(f"limin: m = {m}, n = {n}, k = {k}, w_n = {w_n}, w_k = {w_k}")
        # print("limin: a.dtype = ", a.dtype)
        # print("limin: b.dtype = ", b.dtype)
        # print("limin: a_sf.dtype = ", a_sf.dtype)
        # print("limin: b_sf.dtype = ", b_sf.dtype)
        # print(f"limin: a.shape = {a.shape}, a.stride = {a.stride()}")
        # print(f"limin: b.shape = {b.shape}, b.stride = {b.stride()}")
        # print(f"limin: a_sf.shape = {a_sf.shape}, a_sf.stride = {a_sf.stride()}")
        # print(f"limin: b_sf.shape = {b_sf.shape}, b_sf.stride = {b_sf.stride()}")

        # torch_tensor -> cute.tensor
        a_tmp = a.as_strided((m, k, 1), (k, 1, m * k)).view(torch.uint8)
        b_tmp = b.as_strided((n, k, 1), (k, 1, n * k)).view(torch.uint8)
        c_tmp = c.as_strided((m, n, 1), (n, 1, m * n))

        weight_scale_tmp = b_sf.as_strided((w_n, w_k, 1), (w_k, 1, w_n * w_k))

        m_padded = pad_up(m, 4)
        input_scale_tmp = a_sf[0:m_padded * w_k]
        # print(f"limin: 0, input_scale_tmp.shape = {input_scale_tmp.shape}, input_scale_tmp.stride = {input_scale_tmp.stride()}")
        input_scale_tmp = input_scale_tmp.reshape(-1, m_padded)
        # print(f"limin: 1, input_scale_tmp.shape = {input_scale_tmp.shape}, input_scale_tmp.stride = {input_scale_tmp.stride()}")
        input_scale_tmp = input_scale_tmp[:w_k, :m_padded].contiguous().permute(
            1, 0)
        # print(f"limin: 2, input_scale_tmp.shape = {input_scale_tmp.shape}, input_scale_tmp.stride = {input_scale_tmp.stride()}")
        input_scale_tmp = input_scale_tmp.as_strided(
            (m_padded, w_k, 1), (1, m_padded, m_padded * w_k))
        # print(f"limin: 3, input_scale_tmp.shape = {input_scale_tmp.shape}, input_scale_tmp.stride = {input_scale_tmp.stride()}")

        mA = from_dlpack(a_tmp,
                         assumed_align=16).mark_layout_dynamic(leading_dim=1)
        mB = from_dlpack(b_tmp,
                         assumed_align=16).mark_layout_dynamic(leading_dim=1)
        mC = from_dlpack(c_tmp,
                         assumed_align=16).mark_layout_dynamic(leading_dim=1)
        mA.element_type = cutlass.Float8E4M3FN
        mB.element_type = cutlass.Float8E4M3FN

        # TODO: mSFA is column major
        mSFA = from_dlpack(input_scale_tmp,
                           assumed_align=16).mark_layout_dynamic(leading_dim=0)
        mSFB = from_dlpack(weight_scale_tmp,
                           assumed_align=16).mark_layout_dynamic(leading_dim=1)

        # print(f"limin: mA.shape = {mA.shape}, mA.stride = {mA.stride}")
        # print(f"limin: mB.shape = {mB.shape}, mB.stride = {mB.stride}")
        # print(f"limin: mC.shape = {mC.shape}, mC.stride = {mC.stride}")
        # print(f"limin: mSFA.shape = {mSFA.shape}, mSFA.stride = {mSFA.stride}")
        # print(f"limin: mSFB.shape = {mSFB.shape}, mSFB.stride = {mSFB.stride}")

        # gemm = HopperBlockwiseGemmKernel(
        #     # acc_dtype,  # acc_dtype,
        #     cutlass.Float32,
        #     tile_shape_mnk=tile_shape_mnk,
        #     cluster_shape_mnk=cluster_shape_mnk,
        # )

        # get stream
        torch_stream = torch.cuda.current_stream()
        stream = cuda.CUstream(torch_stream.cuda_stream)

        cache_key = (tile_shape_mnk, cluster_shape_mnk)
        if cache_key not in CuteDSLFp8Linear.kernel_dict:
            gemm = HopperBlockwiseGemmKernel(
                cutlass.Float32,  # acc_dtype,
                tile_shape_mnk=tile_shape_mnk,
                cluster_shape_mnk=cluster_shape_mnk,
            )
            # compiled_gemm = gemm
            compiled_gemm = cute.compile(
                gemm,
                mA,
                mB,
                mC,
                mSFA,
                mSFB,
                stream,
            )
            CuteDSLFp8Linear.kernel_dict[cache_key] = compiled_gemm
        else:
            compiled_gemm = CuteDSLFp8Linear.kernel_dict[cache_key]

        # launch gemm kernel
        compiled_gemm(mA, mB, mC, mSFA, mSFB, stream)

        return c


### a/b: fp8, scale: fp32 -> bf16
@torch.library.custom_op("trtllm::cute_dsl_fp8_gemm",
                         mutates_args=(),
                         device_types="cuda")
@autotuner.tuning_config(
    name="trtllm::cute_dsl_fp8_gemm::gemm",
    dynamic_tensor_specs=(DynamicTensorSpec(
        0, 0, get_last_power_of_2_num_tokens_buckets,
        last_positive_power_of_2), ),
    constraint_specs=(ConstraintSpec(2, 0, cute_dsl_fp8_scale_infer_shape), ),
    configs={
        'tile_shape_mnk': [(64, 128, 128), (128, 128, 128)],
        'cluster_shape_mnk': [(1, 1, 1), (2, 2, 1), (1, 4, 1), (4, 4, 1)]
    },
)
def cute_dsl_fp8_gemm(
    input: torch.Tensor,
    weight: torch.Tensor,
    input_scale: torch.Tensor,
    weight_scale: torch.Tensor,
) -> torch.Tensor:
    tuner = AutoTuner.get()

    # allocate workspace for profiling
    cute_dsl_fp8_gemm_runner = CuteDSLFp8Linear()

    _, best_tactic, best_config = tuner.choose_one(
        "trtllm::cute_dsl_fp8_gemm::gemm",
        [cute_dsl_fp8_gemm_runner],
        [input, weight, input_scale, weight_scale],
    )

    return cute_dsl_fp8_gemm_runner(
        inputs=[input, weight, input_scale, weight_scale],
        tactic=best_tactic,
        **best_config)


@torch.library.register_fake("trtllm::cute_dsl_fp8_gemm")
def _(
    mat_a: torch.Tensor,
    mat_b: torch.Tensor,
    input_scale: torch.Tensor,
    weight_scale: torch.Tensor,
):
    # [m, k]
    shape = [i for i in mat_a.shape]
    # [n, k]
    shape[-1] = mat_b.shape[-2]
    # TODO: output is fixed as bf16?
    ret = mat_a.new_empty(shape, dtype=torch.bfloat16)
    return ret


class CuteDSLFp8BlackwellLinear(TunableRunner):
    kernel_dict = dict()

    def __init__(self):
        super().__init__()

    def get_valid_tactics(
        self,
        inputs: List[torch.Tensor],
        profile: OptimizationProfile,
        use_2cta_instrs: bool = False,
        mma_tiler_mn: Tuple[int, int] = (128, 128),
        cluster_shape_mn: Tuple[int, int] = (1, 1),
        use_tma_store: bool = True,
        **kwargs,
    ) -> List[int]:
        m = inputs[0].shape[0]
        n = inputs[1].shape[0]
        k = inputs[0].shape[1]
        l = 1
        # m,k
        a_major = 'k'
        # n, k
        b_major = 'k'
        # m, n
        c_major = 'n'
        is_valid = BlockwiseGemmKernel.can_implement(
            cutlass.Float8E4M3FN,  #ab_dtype,
            cutlass.Float32,  #acc_dtype,
            cutlass.BFloat16,  #c_dtype,
            use_2cta_instrs,
            mma_tiler_mn,
            cluster_shape_mn,
            use_tma_store,
            m,
            n,
            k,
            l,
            a_major,
            b_major,
            c_major,
        )
        if is_valid:
            return [0]
        else:
            return []

    def forward(
        self,
        inputs: List[torch.Tensor],
        use_2cta_instrs: bool = False,
        mma_tiler_mn: Tuple[int, int] = (128, 128),
        cluster_shape_mn: Tuple[int, int] = (1, 1),
        use_tma_store: bool = True,
        tactic: int = -1,
    ) -> torch.Tensor:
        """Performs linear operation using cute-dsl with autotuning.

        :param a: Input tensor of shape (M, K)
        :type a: torch.Tensor, type: fp8
        :param b: Weight tensor of shape (N, K)
        :type b: torch.Tensor, type: fp8
        :param a_sf: Input scale tensor of shape (P). P is computed by the following formula:
            P = (div_up(shape_m_4_align * div_up(shape_k, 128) * sizeof(float), 128) * 128)/sizeof(float)
        :type a_sf: torch.Tensor, type: fp32
        :param b_sf: Weight scale tensor of shape (w_n, w_k)
        :type b_sf: torch.Tensor, type: fp32

        :return: Output tensor of shape (M, N)
        :rtype: torch.Tensor, type: bf16
        """
        a, b, a_sf, b_sf = inputs
        m, n, k = a.shape[0], b.shape[0], a.shape[1]
        w_n, w_k = b_sf.shape[0], b_sf.shape[1]
        c = torch.empty(*(m, n), dtype=torch.bfloat16, device="cuda")
        # print(f"limin: m = {m}, n = {n}, k = {k}, w_n = {w_n}, w_k = {w_k}")
        # print("limin: a.dtype = ", a.dtype)
        # print("limin: b.dtype = ", b.dtype)
        # print("limin: a_sf.dtype = ", a_sf.dtype)
        # print("limin: b_sf.dtype = ", b_sf.dtype)
        # print(f"limin: a.shape = {a.shape}, a.stride = {a.stride()}")
        # print(f"limin: b.shape = {b.shape}, b.stride = {b.stride()}")
        # print(f"limin: a_sf.shape = {a_sf.shape}, a_sf.stride = {a_sf.stride()}")
        # print(f"limin: b_sf.shape = {b_sf.shape}, b_sf.stride = {b_sf.stride()}")

        # torch_tensor -> cute.tensor
        a_tmp = a.as_strided((m, k, 1), (k, 1, m * k)).view(torch.uint8)
        b_tmp = b.as_strided((n, k, 1), (k, 1, n * k)).view(torch.uint8)
        c_tmp = c.as_strided((m, n, 1), (n, 1, m * n))

        weight_scale_tmp = b_sf.as_strided((w_n, w_k, 1), (w_k, 1, w_n * w_k))

        # m_padded = pad_up(m, 4)
        # input_scale_tmp = a_sf[0:m_padded * w_k]
        # # print(f"limin: 0, input_scale_tmp.shape = {input_scale_tmp.shape}, input_scale_tmp.stride = {input_scale_tmp.stride()}")
        # input_scale_tmp = input_scale_tmp.reshape(-1, m_padded)
        # # print(f"limin: 1, input_scale_tmp.shape = {input_scale_tmp.shape}, input_scale_tmp.stride = {input_scale_tmp.stride()}")
        # input_scale_tmp = input_scale_tmp[:w_k, :m_padded].contiguous().permute(
        #     1, 0)
        # # print(f"limin: 2, input_scale_tmp.shape = {input_scale_tmp.shape}, input_scale_tmp.stride = {input_scale_tmp.stride()}")
        # input_scale_tmp = input_scale_tmp.as_strided(
        #     (m_padded, w_k, 1), (1, m_padded, m_padded * w_k))
        # # print(f"limin: 3, input_scale_tmp.shape = {input_scale_tmp.shape}, input_scale_tmp.stride = {input_scale_tmp.stride()}")
        # [xx, m]
        input_scale_tmp = a_sf.permute(1, 0).as_strided((m, w_k, 1),
                                                        (1, m, w_k * m))
        # print(f"limin: input_scale_tmp.shape = {input_scale_tmp.shape}, input_scale_tmp.stride = {input_scale_tmp.stride()}")
        # print(f"limin: use_2cta_instrs = {use_2cta_instrs}, mma_tiler_mn = {mma_tiler_mn}, cluster_shape_mn = {cluster_shape_mn}, use_tma_store = {use_tma_store}")

        mA = from_dlpack(a_tmp,
                         assumed_align=16).mark_layout_dynamic(leading_dim=1)
        mB = from_dlpack(b_tmp,
                         assumed_align=16).mark_layout_dynamic(leading_dim=1)
        mC = from_dlpack(c_tmp,
                         assumed_align=16).mark_layout_dynamic(leading_dim=1)
        mA.element_type = cutlass.Float8E4M3FN
        mB.element_type = cutlass.Float8E4M3FN

        # TODO: mSFA is column major
        mSFA = from_dlpack(input_scale_tmp,
                           assumed_align=16).mark_layout_dynamic(leading_dim=0)
        mSFB = from_dlpack(weight_scale_tmp,
                           assumed_align=16).mark_layout_dynamic(leading_dim=1)

        # print(f"limin: mA.shape = {mA.shape}, mA.stride = {mA.stride}")
        # print(f"limin: mB.shape = {mB.shape}, mB.stride = {mB.stride}")
        # print(f"limin: mC.shape = {mC.shape}, mC.stride = {mC.stride}")
        # print(f"limin: mSFA.shape = {mSFA.shape}, mSFA.stride = {mSFA.stride}")
        # print(f"limin: mSFB.shape = {mSFB.shape}, mSFB.stride = {mSFB.stride}")
        # get stream
        torch_stream = torch.cuda.current_stream()
        stream = cuda.CUstream(torch_stream.cuda_stream)

        cache_key = (use_2cta_instrs, mma_tiler_mn, cluster_shape_mn,
                     use_tma_store)
        if cache_key not in CuteDSLFp8BlackwellLinear.kernel_dict:
            # gemm = BlockwiseGemmKernel(
            #     # acc_dtype,  # acc_dtype,
            #     cutlass.Float32,
            #     use_2cta_instrs=False,
            #     mma_tiler_mn=(128, 128),
            #     cluster_shape_mn=(1, 1),
            #     use_tma_store=True,
            # )
            gemm = BlockwiseGemmKernel(
                cutlass.Float32,  # acc_dtype,
                use_2cta_instrs=use_2cta_instrs,
                mma_tiler_mn=mma_tiler_mn,
                cluster_shape_mn=cluster_shape_mn,
                use_tma_store=use_tma_store,
            )
            # Compute max active clusters on current device
            hardware_info = cutlass.utils.HardwareInfo()
            max_active_clusters = hardware_info.get_max_active_clusters(
                cluster_shape_mn[0] * cluster_shape_mn[1])
            # max_active_clusters = 148
            compiled_gemm = cute.compile(
                gemm,
                mA,
                mB,
                mC,
                mSFA,
                mSFB,
                max_active_clusters,
                stream,
            )
            CuteDSLFp8BlackwellLinear.kernel_dict[cache_key] = compiled_gemm
        else:
            compiled_gemm = CuteDSLFp8BlackwellLinear.kernel_dict[cache_key]

        # launch gemm kernel
        compiled_gemm(mA, mB, mC, mSFA, mSFB, stream)

        return c


# ### a/b: fp8, scale: fp32 -> bf16
@torch.library.custom_op("trtllm::cute_dsl_fp8_gemm_blackwell",
                         mutates_args=(),
                         device_types="cuda")
@autotuner.tuning_config(
    name="trtllm::cute_dsl_fp8_gemm_blackwell::gemm",
    dynamic_tensor_specs=(DynamicTensorSpec(
        0, 0, get_last_power_of_2_num_tokens_buckets,
        last_positive_power_of_2), ),
    # constraint_specs=(ConstraintSpec(2, 0, cute_dsl_fp8_scale_infer_shape), ),
    constraint_specs=(ConstraintSpec(
        2, 1, cute_dsl_fp8_linear_scale_infer_shape_blackwell), ),
    configs={
        'use_2cta_instrs': [False],
        'mma_tiler_mn': [(128, 128)],
        'cluster_shape_mn': [(1, 1), (1, 2), (1, 4), (2, 1), (2, 2), (4, 1),
                             (4, 4)],
        # 'cluster_shape_mn': [(1, 1)],
        'use_tma_store': [True],
    },
)
def cute_dsl_fp8_gemm_blackwell(
    input: torch.Tensor,
    weight: torch.Tensor,
    input_scale: torch.Tensor,
    weight_scale: torch.Tensor,
) -> torch.Tensor:
    tuner = AutoTuner.get()

    # allocate workspace for profiling
    cute_dsl_fp8_gemm_blackwell_runner = CuteDSLFp8BlackwellLinear()

    _, best_tactic, best_config = tuner.choose_one(
        "trtllm::cute_dsl_fp8_gemm_blackwell::gemm",
        [cute_dsl_fp8_gemm_blackwell_runner],
        [input, weight, input_scale, weight_scale],
    )

    return cute_dsl_fp8_gemm_blackwell_runner(
        inputs=[input, weight, input_scale, weight_scale],
        tactic=best_tactic,
        **best_config)

    # cute_dsl_fp8_gemm_blackwell_runner = CuteDSLFp8BlackwellLinear()
    # return cute_dsl_fp8_gemm_blackwell_runner(
    #     inputs=[input, weight, input_scale, weight_scale],
    #     tactic=0,
    #     use_2cta_instrs=False,
    #     mma_tiler_mn=(128, 128),
    #     cluster_shape_mn=(1, 1),
    #     use_tma_store=True,
    # )


@torch.library.register_fake("trtllm::cute_dsl_fp8_gemm_blackwell")
def _(
    mat_a: torch.Tensor,
    mat_b: torch.Tensor,
    input_scale: torch.Tensor,
    weight_scale: torch.Tensor,
):
    # [m, k]
    shape = [i for i in mat_a.shape]
    # [n, k]
    shape[-1] = mat_b.shape[-2]
    # TODO: output is fixed as bf16?
    ret = mat_a.new_empty(shape, dtype=torch.bfloat16)
    return ret


class CuteDSLFp8BlackwellBmm(TunableRunner):
    kernel_dict = dict()

    def __init__(self):
        super().__init__()

    def get_valid_tactics(
        self,
        inputs: List[torch.Tensor],
        profile: OptimizationProfile,
        use_2cta_instrs: bool = False,
        mma_tiler_mn: Tuple[int, int] = (128, 128),
        cluster_shape_mn: Tuple[int, int] = (1, 1),
        use_tma_store: bool = True,
        **kwargs,
    ) -> List[int]:
        # [b, m, k]
        l, m, k = inputs[0].shape[0], inputs[0].shape[1], inputs[0].shape[2]
        # [b, n, k]
        n = inputs[1].shape[1]
        # m,k
        a_major = 'k'
        # n, k
        b_major = 'k'
        # m, n
        c_major = 'n'
        is_valid = BlockwiseGemmKernel.can_implement(
            cutlass.Float8E4M3FN,  #ab_dtype,
            cutlass.Float32,  #acc_dtype,
            cutlass.BFloat16,  #c_dtype,
            use_2cta_instrs,
            mma_tiler_mn,
            cluster_shape_mn,
            use_tma_store,
            m,
            n,
            k,
            l,
            a_major,
            b_major,
            c_major,
        )
        if is_valid:
            return [0]
        else:
            return []

    def forward(
        self,
        inputs: List[torch.Tensor],
        use_2cta_instrs: bool = False,
        mma_tiler_mn: Tuple[int, int] = (128, 128),
        cluster_shape_mn: Tuple[int, int] = (1, 1),
        use_tma_store: bool = True,
        tactic: int = -1,
    ) -> None:
        """Performs linear operation using cute-dsl with autotuning.

        :param a: Input tensor of shape (M, K)
        :type a: torch.Tensor, type: fp8
        :param b: Weight tensor of shape (N, K)
        :type b: torch.Tensor, type: fp8
        :param a_sf: Input scale tensor of shape (P). P is computed by the following formula:
            P = (div_up(shape_m_4_align * div_up(shape_k, 128) * sizeof(float), 128) * 128)/sizeof(float)
        :type a_sf: torch.Tensor, type: fp32
        :param b_sf: Weight scale tensor of shape (w_n, w_k)
        :type b_sf: torch.Tensor, type: fp32

        :return: Output tensor of shape (M, N)
        :rtype: torch.Tensor, type: bf16
        """
        a, b, a_sf, b_sf, c = inputs
        l, m, n, k = a.shape[0], a.shape[1], b.shape[1], b.shape[2]
        w_n, w_k = b_sf.shape[1], b_sf.shape[2]
        if c.dtype != torch.bfloat16:
            assert False, "c.dtype != bf16"
        if c.shape != (l, m, n):
            assert False, "c.shape != (l, m, n)"
        # print(f"limin: a.shape = {a.shape}, a.stride = {a.stride()}")
        # print(f"limin: b.shape = {b.shape}, b.stride = {b.stride()}")
        # print(f"limin: a_sf.shape = {a_sf.shape}, a_sf.stride = {a_sf.stride()}")
        # print(f"limin: b_sf.shape = {b_sf.shape}, b_sf.stride = {b_sf.stride()}")
        # print(f"limin: c.shape = {c.shape}, c.stride = {c.stride()}")

        # torch_tensor -> cute.tensor
        # a_tmp = a.as_strided((m, k, 1), (k, 1, m * k)).view(torch.uint8)
        # b_tmp = b.as_strided((n, k, 1), (k, 1, n * k)).view(torch.uint8)
        # c_tmp = c.as_strided((m, n, 1), (n, 1, m * n))
        a_tmp = a.permute(1, 2, 0).view(torch.uint8)
        b_tmp = b.permute(1, 2, 0).view(torch.uint8)
        c_tmp = c.permute(1, 2, 0)

        # weight_scale_tmp = b_sf.as_strided((w_n, w_k, 1), (w_k, 1, w_n * w_k))
        weight_scale_tmp = b_sf.permute(1, 2, 0)

        # input_scale_tmp = a_sf.permute(1, 0).as_strided((m, w_k, 1), (1, m, w_k * m))
        # NO: [l, w_k, m] -> [m, w_k, l], (2, 1, 0)
        # div_up(shape_m_4_align * div_up(shape_k, 128) * sizeof(float), 128) * 128/sizeof(float);
        # // input: [m, b, n]
        # output: [b, m, n], scales: [b, n/128, padding(m)]

        m_padded = pad_up(m, 4)
        input_scale_tmp = a_sf[0:m_padded * w_k * l]
        # print(f"limin: 0, input_scale_tmp.shape = {input_scale_tmp.shape}, input_scale_tmp.stride = {input_scale_tmp.stride()}")
        input_scale_tmp = input_scale_tmp.reshape(l, -1, m_padded)
        # print(f"limin: 1, input_scale_tmp.shape = {input_scale_tmp.shape}, input_scale_tmp.stride = {input_scale_tmp.stride()}")
        input_scale_tmp = input_scale_tmp[:l, :w_k, :m].contiguous().permute(
            2, 1, 0)
        # print(f"limin: 2, input_scale_tmp.shape = {input_scale_tmp.shape}, input_scale_tmp.stride = {input_scale_tmp.stride()}")

        mA = from_dlpack(a_tmp,
                         assumed_align=16).mark_layout_dynamic(leading_dim=1)
        mB = from_dlpack(b_tmp,
                         assumed_align=16).mark_layout_dynamic(leading_dim=1)
        mC = from_dlpack(c_tmp,
                         assumed_align=16).mark_layout_dynamic(leading_dim=1)
        mA.element_type = cutlass.Float8E4M3FN
        mB.element_type = cutlass.Float8E4M3FN

        # TODO: mSFA is column major
        mSFA = from_dlpack(input_scale_tmp,
                           assumed_align=16).mark_layout_dynamic(leading_dim=0)
        mSFB = from_dlpack(weight_scale_tmp,
                           assumed_align=16).mark_layout_dynamic(leading_dim=1)

        # print(f"limin: mA.shape = {mA.shape}, mA.stride = {mA.stride}")
        # print(f"limin: mB.shape = {mB.shape}, mB.stride = {mB.stride}")
        # print(f"limin: mC.shape = {mC.shape}, mC.stride = {mC.stride}")
        # print(f"limin: mSFA.shape = {mSFA.shape}, mSFA.stride = {mSFA.stride}")
        # print(f"limin: mSFB.shape = {mSFB.shape}, mSFB.stride = {mSFB.stride}")
        # get stream
        torch_stream = torch.cuda.current_stream()
        stream = cuda.CUstream(torch_stream.cuda_stream)

        cache_key = (use_2cta_instrs, mma_tiler_mn, cluster_shape_mn,
                     use_tma_store)
        if cache_key not in CuteDSLFp8BlackwellBmm.kernel_dict:
            gemm = BlockwiseGemmKernel(
                cutlass.Float32,  # acc_dtype,
                use_2cta_instrs=use_2cta_instrs,
                mma_tiler_mn=mma_tiler_mn,
                cluster_shape_mn=cluster_shape_mn,
                use_tma_store=use_tma_store,
            )
            # Compute max active clusters on current device
            hardware_info = cutlass.utils.HardwareInfo()
            max_active_clusters = hardware_info.get_max_active_clusters(
                cluster_shape_mn[0] * cluster_shape_mn[1])
            # max_active_clusters = 148
            compiled_gemm = cute.compile(
                gemm,
                mA,
                mB,
                mC,
                mSFA,
                mSFB,
                max_active_clusters,
                stream,
            )
            CuteDSLFp8BlackwellBmm.kernel_dict[cache_key] = compiled_gemm
        else:
            compiled_gemm = CuteDSLFp8BlackwellBmm.kernel_dict[cache_key]

        # launch gemm kernel
        compiled_gemm(mA, mB, mC, mSFA, mSFB, stream)


# ### a/b: fp8, scale: fp32 -> bf16
@torch.library.custom_op("trtllm::cute_dsl_fp8_bmm_blackwell",
                         mutates_args=(),
                         device_types="cuda")
@autotuner.tuning_config(
    name="trtllm::cute_dsl_fp8_bmm_blackwell::gemm",
    dynamic_tensor_specs=(DynamicTensorSpec(
        0, 1, get_last_power_of_2_num_tokens_buckets,
        last_positive_power_of_2), ),
    constraint_specs=(ConstraintSpec(
        2, 0, cute_dsl_fp8_bmm_scale_infer_shape_blackwell), ),
    configs={
        'use_2cta_instrs': [False],
        'mma_tiler_mn': [(128, 128)],
        'cluster_shape_mn': [(1, 1), (1, 2), (1, 4), (2, 1), (2, 2), (4, 1),
                             (4, 4)],
        # 'cluster_shape_mn': [(1, 1)],
        'use_tma_store': [True],
    },
)
def cute_dsl_fp8_bmm_blackwell(
    input: torch.Tensor,
    weight: torch.Tensor,
    input_scale: torch.Tensor,
    weight_scale: torch.Tensor,
    out: torch.Tensor,
) -> None:
    tuner = AutoTuner.get()

    # allocate workspace for profiling
    cute_dsl_fp8_bmm_blackwell_runner = CuteDSLFp8BlackwellBmm()

    _, best_tactic, best_config = tuner.choose_one(
        "trtllm::cute_dsl_fp8_bmm_blackwell::gemm",
        [cute_dsl_fp8_bmm_blackwell_runner],
        [input, weight, input_scale, weight_scale, out],
    )

    cute_dsl_fp8_bmm_blackwell_runner(
        inputs=[input, weight, input_scale, weight_scale, out],
        tactic=best_tactic,
        **best_config)

    # cute_dsl_fp8_bmm_blackwell_runner = CuteDSLFp8BlackwellBmm()
    # cute_dsl_fp8_bmm_blackwell_runner(
    #     inputs=[input, weight, input_scale, weight_scale, out],
    #     tactic=0,
    #     use_2cta_instrs=False,
    #     mma_tiler_mn=(128, 128),
    #     cluster_shape_mn=(1, 1),
    #     use_tma_store=True)


@torch.library.register_fake("trtllm::cute_dsl_fp8_bmm_blackwell")
def _(
    mat_a: torch.Tensor,
    mat_b: torch.Tensor,
    input_scale: torch.Tensor,
    weight_scale: torch.Tensor,
    out: torch.Tensor,
) -> None:
    l, m, k = mat_a.shape[0], mat_a.shape[1], mat_a.shape[2]
    n = mat_b.shape[1]
    if out.dtype != torch.bfloat16:
        assert False, "out.dtype != bf16"
    if out.shape != (l, m, n):
        assert False, "out.shape != (l, m, n)"
    # return out


@torch.library.custom_op("trtllm::attention", mutates_args=())
def attention(
    q: torch.Tensor,
    k: torch.Tensor,
    v: torch.Tensor,
    out_dtype: Optional[torch.dtype],
    workspace: Optional[torch.Tensor],
    sequence_length: torch.Tensor,
    host_past_key_value_lengths: torch.Tensor,
    context_lengths: torch.Tensor,
    host_context_lengths: torch.Tensor,
    host_request_types: torch.Tensor,
    kv_cache_block_offsets: Optional[torch.Tensor],
    host_kv_cache_block_offsets: Optional[torch.Tensor],
    host_kv_cache_pool_pointers: Optional[torch.Tensor],
    host_kv_cache_pool_mapping: Optional[torch.Tensor],
    cache_indirection: Optional[torch.Tensor],
    kv_scale_orig_quant: Optional[torch.Tensor],
    kv_scale_quant_orig: Optional[torch.Tensor],
    out_scale: Optional[torch.Tensor],
    rotary_inv_freq: Optional[torch.Tensor],
    rotary_cos_sin: Optional[torch.Tensor],
    latent_cache: Optional[torch.Tensor],
    q_pe: Optional[torch.Tensor],
    block_ids_per_seq: Optional[torch.Tensor],
    is_fused_qkv: bool,
    update_kv_cache: bool,
    predicted_tokens_per_seq: int,
    layer_idx: int,
    num_heads: int,
    num_kv_heads: int,
    head_size: int,
    tokens_per_block: Optional[int],
    max_num_requests: int,
    max_context_length: int,
    attention_window_size: int,
    sink_token_length: int,
    beam_width: int,
    mask_type: int,
    quant_mode: int,
    q_scaling: float,
    position_embedding_type: int,
    rotary_embedding_dim: int,
    rotary_embedding_base: float,
    rotary_embedding_scale_type: int,
    rotary_embedding_scale: float,
    rotary_embedding_short_m_scale: float,
    rotary_embedding_long_m_scale: float,
    rotary_embedding_max_positions: int,
    rotary_embedding_original_max_positions: int,
    use_paged_context_fmha: bool,
    attention_input_type: Optional[int],
    is_mla_enable: bool,
    q_lora_rank: Optional[int],
    kv_lora_rank: Optional[int],
    qk_nope_head_dim: Optional[int],
    qk_rope_head_dim: Optional[int],
    v_head_dim: Optional[int],
    mrope_rotary_cos_sin: Optional[torch.Tensor],
    mrope_position_deltas: Optional[torch.Tensor],
    mla_context_paged_kv: Optional[torch.Tensor],
    mla_context_kv_cache_block_offsets: Optional[torch.Tensor],
    attention_chunk_size: Optional[int],
    softmax_stats_tensor: Optional[torch.Tensor],
) -> List[torch.Tensor]:
    num_tokens = q.size(0)
    attention_input_type = (AttentionInputType(attention_input_type)
                            if attention_input_type is not None else
                            AttentionInputType.mixed)
    is_gen_only = attention_input_type == AttentionInputType.generation_only
    v_head_size = head_size if not is_mla_enable else kv_lora_rank if is_gen_only else v_head_dim
    if out_dtype is None:
        out_dtype = q.dtype

    if out_dtype == torch.uint8:
        num_nvfp4_elements_per_container = 2
        scaling_vector_size = 16
        size_per_token = num_heads * v_head_size
        output_act = q.new_empty(
            (num_tokens, size_per_token // num_nvfp4_elements_per_container),
            dtype=torch.uint8)
        # Create a sf (scaling factors) tensor for NVFP4 (use INT8 as the container dtype).
        output_sf = q.new_empty(compute_swizzled_sf_shape(
            num_tokens, size_per_token // scaling_vector_size),
                                dtype=torch.uint8)
    else:
        output_act = q.new_empty((num_tokens, num_heads * v_head_size),
                                 dtype=out_dtype)
        # NOTE(tizheng): Does this introduce overhead?
        output_sf = torch.empty(())  # Create a placeholder, which is not used.

    torch.ops.trtllm.attention_inplace(
        q, k, v, output_act, output_sf, out_dtype, workspace, sequence_length,
        host_past_key_value_lengths, context_lengths, host_context_lengths,
        host_request_types, kv_cache_block_offsets, host_kv_cache_block_offsets,
        host_kv_cache_pool_pointers, host_kv_cache_pool_mapping,
        cache_indirection, kv_scale_orig_quant, kv_scale_quant_orig, out_scale,
        rotary_inv_freq, rotary_cos_sin, latent_cache, q_pe, block_ids_per_seq,
        is_fused_qkv, update_kv_cache, predicted_tokens_per_seq, layer_idx,
        num_heads, num_kv_heads, head_size, tokens_per_block, max_num_requests,
        max_context_length, attention_window_size, sink_token_length,
        beam_width, mask_type, quant_mode, q_scaling, position_embedding_type,
        rotary_embedding_dim, rotary_embedding_base,
        rotary_embedding_scale_type, rotary_embedding_scale,
        rotary_embedding_short_m_scale, rotary_embedding_long_m_scale,
        rotary_embedding_max_positions, rotary_embedding_original_max_positions,
        use_paged_context_fmha, attention_input_type, is_mla_enable,
        q_lora_rank, kv_lora_rank, qk_nope_head_dim, qk_rope_head_dim,
        v_head_dim, mrope_rotary_cos_sin, mrope_position_deltas,
        mla_context_paged_kv, mla_context_kv_cache_block_offsets,
        attention_chunk_size, softmax_stats_tensor)
    return output_act, output_sf


@attention.register_fake
def _(
    q: torch.Tensor,
    k: torch.Tensor,
    v: torch.Tensor,
    out_dtype: Optional[torch.dtype],
    workspace: Optional[torch.Tensor],
    sequence_length: torch.Tensor,
    host_past_key_value_lengths: torch.Tensor,
    context_lengths: torch.Tensor,
    host_context_lengths: torch.Tensor,
    host_request_types: torch.Tensor,
    kv_cache_block_offsets: Optional[torch.Tensor],
    host_kv_cache_block_offsets: Optional[torch.Tensor],
    host_kv_cache_pool_pointers: Optional[torch.Tensor],
    host_kv_cache_pool_mapping: Optional[torch.Tensor],
    cache_indirection: Optional[torch.Tensor],
    kv_scale_orig_quant: Optional[torch.Tensor],
    kv_scale_quant_orig: Optional[torch.Tensor],
    out_scale: Optional[torch.Tensor],
    rotary_inv_freq: Optional[torch.Tensor],
    rotary_cos_sin: Optional[torch.Tensor],
    latent_cache: Optional[torch.Tensor],
    q_pe: Optional[torch.Tensor],
    block_ids_per_seq: Optional[torch.Tensor],
    is_fused_qkv: bool,
    update_kv_cache: bool,
    predicted_tokens_per_seq: int,
    layer_idx: int,
    num_heads: int,
    num_kv_heads: int,
    head_size: int,
    tokens_per_block: Optional[int],
    max_num_requests: int,
    max_context_length: int,
    attention_window_size: int,
    sink_token_length: int,
    beam_width: int,
    mask_type: int,
    quant_mode: int,
    q_scaling: float,
    position_embedding_type: int,
    rotary_embedding_dim: int,
    rotary_embedding_base: float,
    rotary_embedding_scale_type: int,
    rotary_embedding_scale: float,
    rotary_embedding_short_m_scale: float,
    rotary_embedding_long_m_scale: float,
    rotary_embedding_max_positions: int,
    rotary_embedding_original_max_positions: int,
    use_paged_context_fmha: bool,
    attention_input_type: Optional[int],
    is_mla_enable: bool,
    q_lora_rank: Optional[int],
    kv_lora_rank: Optional[int],
    qk_nope_head_dim: Optional[int],
    qk_rope_head_dim: Optional[int],
    v_head_dim: Optional[int],
    mrope_rotary_cos_sin: Optional[torch.Tensor],
    mrope_position_deltas: Optional[torch.Tensor],
    mla_context_paged_kv: Optional[torch.Tensor],
    mla_context_kv_cache_block_offsets: Optional[torch.Tensor],
    attention_chunk_size: Optional[int],
) -> List[torch.Tensor]:
    num_tokens = q.size(0)
    attention_input_type = (AttentionInputType(attention_input_type)
                            if attention_input_type is not None else
                            AttentionInputType.mixed)
    if out_dtype is None:
        out_dtype = q.dtype
    is_gen_only = attention_input_type == AttentionInputType.generation_only
    v_head_size = head_size if not is_mla_enable else kv_lora_rank if is_gen_only else v_head_dim

    if out_dtype == torch.uint8:
        num_nvfp4_elements_per_container = 2
        scaling_vector_size = 16
        size_per_token = num_heads * v_head_size
        output_act = q.new_empty(
            (num_tokens, size_per_token // num_nvfp4_elements_per_container),
            dtype=torch.uint8)
        # Create a sf (scaling factors) tensor for NVFP4 (use INT8 as the container dtype).
        output_sf = q.new_empty(compute_swizzled_sf_shape(
            num_tokens, size_per_token // scaling_vector_size),
                                dtype=torch.uint8)
    else:
        output_act = q.new_empty((num_tokens, num_heads * v_head_size),
                                 dtype=out_dtype)
        output_sf = torch.empty(())  # Create a placeholder, which is not used.

    return output_act, output_sf<|MERGE_RESOLUTION|>--- conflicted
+++ resolved
@@ -31,12 +31,9 @@
 class MoERunner(TunableRunner):
     # avoid overhead of creating a new runner in forward pass
     runner_dict = dict()
-<<<<<<< HEAD
-=======
     tuning_config = TuningConfig(dynamic_tensor_specs=(
         DynamicTensorSpec(0, 0, get_last_power_of_2_num_tokens_buckets(8192),
                           lambda x: min(last_positive_power_of_2(x), 8192)), ))
->>>>>>> a8cf611b
 
     def __init__(
         self,
@@ -117,28 +114,11 @@
     @classmethod
     @lru_cache(maxsize=None)
     def refine_tuning_config(cls, tune_max_num_tokens: int):
-<<<<<<< HEAD
-        # TODO: Remove this and put it automatically in the autotuner
-        # User can decide if tune_max_num_tokens is needed or not
-        tuning_config = TuningConfig(
-            name=("trtllm::fused_moe::gemm1", "trtllm::fused_moe::gemm2"),
-            dynamic_tensor_specs=(
-                DynamicTensorSpec(
-                    0, 0,
-                    get_last_power_of_2_num_tokens_buckets(tune_max_num_tokens),
-                    lambda x: min(last_positive_power_of_2(x),
-                                  tune_max_num_tokens)),
-                DynamicTensorSpec(3, 0, (0, ), lambda x: x),
-            ),
-        )
-        AutoTuner.get().register_tuning_config(tuning_config)
-=======
         cls.tuning_config = TuningConfig(
             dynamic_tensor_specs=(DynamicTensorSpec(
                 0, 0, get_last_power_of_2_num_tokens_buckets(
                     tune_max_num_tokens), lambda x: min(
                         last_positive_power_of_2(x), tune_max_num_tokens)), ))
->>>>>>> a8cf611b
 
 
 @torch.library.custom_op("trtllm::fused_moe", mutates_args=())
@@ -198,30 +178,22 @@
     _, gemm_tactic_1 = tuner.choose_one(
         "trtllm::fused_moe::gemm1",
         [moe_runner],
-<<<<<<< HEAD
-        [input, fc1_expert_weights, fc2_expert_weights, min_latency_tensor],
-=======
         MoERunner.tuning_config,
         [
             input, fc1_expert_weights, fc1_expert_biases, fc2_expert_weights,
             fc2_expert_biases
         ],
->>>>>>> a8cf611b
         gemm_idx=1,
     )
 
     _, gemm_tactic_2 = tuner.choose_one(
         "trtllm::fused_moe::gemm2",
         [moe_runner],
-<<<<<<< HEAD
-        [input, fc1_expert_weights, fc2_expert_weights, min_latency_tensor],
-=======
         MoERunner.tuning_config,
         [
             input, fc1_expert_weights, fc1_expert_biases, fc2_expert_weights,
             fc2_expert_biases
         ],
->>>>>>> a8cf611b
         gemm_idx=2,
     )
 
