from typing import List, Optional

import torch

import tensorrt_llm.quantization.utils.fp4_utils as fp4_utils

from ..._utils import get_sm_version


def _register_fake():

    @torch.library.register_fake("trtllm::allreduce")
    def _(
        input,
        residual,
        norm_weight,
        scale,
        bias,
        workspace,
        group,
        strategy,
        op,
        eps,
        trigger_completion_at_end,
    ):
        from tensorrt_llm.functional import AllReduceFusionOp
        if op == int(AllReduceFusionOp.NONE):
            return [torch.empty_like(input)]
        elif op == int(AllReduceFusionOp.RESIDUAL_RMS_NORM):
            norm_out = torch.empty_like(input)
            residual_out = torch.empty_like(input)
            return [norm_out, residual_out]
        elif op == int(AllReduceFusionOp.RESIDUAL_RMS_NORM_QUANT_FP8):
            quant_out = torch.empty_like(input, dtype=torch.float8_e4m3fn)
            residual_out = torch.empty_like(input)
            return [quant_out, residual_out]
        elif op == int(AllReduceFusionOp.RESIDUAL_RMS_NORM_OUT_QUANT_FP8):
            norm_out = torch.empty_like(input)
            quant_out = torch.empty_like(input, dtype=torch.float8_e4m3fn)
            residual_out = torch.empty_like(input)
            return [norm_out, quant_out, residual_out]
        elif op == int(AllReduceFusionOp.RESIDUAL_RMS_NORM_QUANT_NVFP4):
            fp4_shape, scale_shape = fp4_utils.get_fp4_shape(input.shape, 16)
            quant_fp4 = input.new_empty(fp4_shape, dtype=torch.uint8)
            scale_fp4 = input.new_empty(scale_shape, dtype=torch.uint8)
            residual_out = torch.empty_like(input)
            return [quant_fp4, scale_fp4, residual_out]
        elif op == int(AllReduceFusionOp.RESIDUAL_RMS_NORM_OUT_QUANT_NVFP4):
            fp4_shape, scale_shape = fp4_utils.get_fp4_shape(input.shape, 16)
            quant_fp4 = input.new_empty(fp4_shape, dtype=torch.uint8)
            scale_fp4 = input.new_empty(scale_shape, dtype=torch.uint8)
            norm_out = torch.empty_like(input)
            residual_out = torch.empty_like(input)
            return [norm_out, quant_fp4, scale_fp4, residual_out]
        else:
            return [torch.empty_like(input)]

    #MNNVL Allreduce
    @torch.library.register_fake("trtllm::mnnvl_twoshot_allreduce")
    def _(input, buffer, buffer_flags, wait_for_results):
        output = input.new_empty(input.shape)
        return output

    @torch.library.register_fake("trtllm::mnnvl_twoshot_rmsnorm")
    def _(comm_buf, gamma, eps, residual, buffer_flags):
        output = residual.new_empty(residual.shape)
        residual_out = residual.new_empty(residual.shape)
        return [output, residual_out]

    @torch.library.register_fake("trtllm::moe_allreduce")
    def _(residual, norm_weight, device_num_experts, scale_input,
          active_experts_token_input, token_input, workspace, rank, nranks,
          eps):
        norm_out = torch.empty_like(token_input)
        residual_out = torch.empty_like(residual)
        return [norm_out, residual_out]

    @torch.library.register_fake("trtllm::allgather")
    def _(input, sizes, group):
        if sizes is None:
            output_shape = (len(group) * input.shape[0], *input.shape[1:])
        else:
            output_shape = (sum(sizes), *input.shape[1:])
        return input.new_empty(output_shape)

    @torch.library.register_fake("trtllm::cublas_scaled_mm")
    def _(
        mat_a: torch.Tensor,
        mat_b: torch.Tensor,
        scale_a: torch.Tensor,
        scale_b: torch.Tensor,
        bias,
        out_dtype,
        userbuffers_id=False,
    ):
        shape = [i for i in mat_a.shape]
        shape[-1] = mat_b.shape[-1]
        ret = mat_a.new_empty(shape, dtype=out_dtype)
        return ret

    @torch.library.register_fake("trtllm::cublas_mm")
    def _(mat_a, mat_b, bias, out_dtype):
        shape = list(mat_a.shape)
        shape[-1] = mat_b.shape[-1]
        ret = mat_a.new_empty(
            shape, dtype=out_dtype if out_dtype is not None else mat_a.dtype)
        return ret

    @torch.library.register_fake("trtllm::dsv3_router_gemm_op")
    def _(mat_a, mat_b, bias, out_dtype):
        shape = list(mat_a.shape)
        shape[-1] = mat_b.shape[-1]
        ret = mat_a.new_empty(
            shape, dtype=out_dtype if out_dtype is not None else mat_a.dtype)
        return ret

    @torch.library.register_fake("trtllm::dsv3_fused_a_gemm_op")
    def _(mat_a, mat_b, bias, out_dtype):
        shape = list(mat_a.shape)
        shape[-1] = mat_b.shape[-1]
        ret = mat_a.new_empty(
            shape, dtype=out_dtype if out_dtype is not None else mat_a.dtype)
        return ret

    @torch.library.register_fake("trtllm::fp4_gemm")
    def _(
        mat1: torch.Tensor,
        mat2: torch.Tensor,
        mat1_scale: torch.Tensor,
        mat2_scale: torch.Tensor,
        global_scale: torch.Tensor,
        sf_use_ue8m0: bool,
        out_dtype=None,
    ):
        shape = list(mat1.shape)
        shape[-1] = mat2.shape[0]
        ret = mat1.new_empty(shape, dtype=out_dtype)
        return ret

    @torch.library.register_fake("trtllm::noaux_tc_op")
    def _(scores, scores_with_bias, n_group, topk_group, topk,
          routed_scaling_factor):
        shape = list(scores.shape)
        shape[-1] = topk
        return scores.new_empty(shape,
                                dtype=scores_with_bias.dtype), scores.new_empty(
                                    shape, dtype=torch.int32)

    @torch.library.register_fake("trtllm::userbuffers_allreduce_finalize")
    def _(input, force_applying_finalize):
        return torch.empty_like(input)

    @torch.library.register_fake("trtllm::fp8_block_scaling_gemm")
    def _(a, b, a_scale, b_scale):
        m = a.shape[0]
        n = b.shape[0]
        return a.new_empty((m, n), dtype=torch.bfloat16)

    @torch.library.register_fake(
        "tensorrt_llm::static_quantize_e4m3_per_tensor")
    def _(input: torch.Tensor, scale: torch.Tensor):
        return torch.empty_like(input).to(torch.float8_e4m3fn), scale

    @torch.library.register_fake("trtllm::logits_bitmask")
    def _(logits: List[torch.Tensor], bitmask: List[torch.Tensor]):
        pass

    @torch.library.register_fake("trtllm::fp4_quantize")
    def _(
        input: torch.Tensor,
        global_scale: torch.Tensor,
        sf_vec_size: int,
        sf_use_ue8m0=False,
    ):
        output_shape, scale_shape = fp4_utils.get_fp4_shape(
            input.shape, sf_vec_size)

        return (input.new_empty(output_shape, dtype=torch.uint8),
                global_scale.new_empty(scale_shape, dtype=torch.uint8))

    @torch.library.register_fake("trtllm::moe_comm_prepare_indices")
    def _(
        gathered_target_rank_ids: torch.Tensor,
        real_rank_token_count_cum_sum,
        max_token_count_per_rank: int,
        expert_count: int,
        top_k: int,
        ep_rank: int,
        ep_size: int,
    ):
        max_send_ranks_per_token = max(ep_size, top_k)
        local_gather_indices_shape = (max_token_count_per_rank * ep_size, )
        rank_count_cum_sum_shape = (ep_size, )
        send_rank_local_indices_shape = (max_token_count_per_rank *
                                         max_send_ranks_per_token, )
        recv_rank_local_indices_shape = (max_token_count_per_rank * ep_size, )
        backward_recv_rank_local_indices_shape = (max_token_count_per_rank *
                                                  max_send_ranks_per_token, )

        local_gather_indices = gathered_target_rank_ids.new_empty(
            local_gather_indices_shape, dtype=torch.int32)
        send_rank_count_cum_sum = gathered_target_rank_ids.new_empty(
            rank_count_cum_sum_shape, dtype=torch.int32)
        send_rank_local_indices = gathered_target_rank_ids.new_empty(
            send_rank_local_indices_shape, dtype=torch.int32)
        recv_rank_count_cum_sum = gathered_target_rank_ids.new_empty(
            rank_count_cum_sum_shape, dtype=torch.int32)
        recv_rank_local_indices = gathered_target_rank_ids.new_empty(
            recv_rank_local_indices_shape, dtype=torch.int32)
        backward_recv_rank_local_indices = gathered_target_rank_ids.new_empty(
            backward_recv_rank_local_indices_shape, dtype=torch.int32)

        return (local_gather_indices, send_rank_count_cum_sum,
                send_rank_local_indices, recv_rank_count_cum_sum,
                recv_rank_local_indices, backward_recv_rank_local_indices)

    @torch.library.register_fake("trtllm::moe_local_gather")
    def _(
        recv_rank_cum_sum: torch.Tensor,
        local_gather_indices: torch.Tensor,
        gathered_expert_ids: torch.Tensor,
        gathered_scales: torch.Tensor,
        local_expert_ids: torch.Tensor,
        local_scales: torch.Tensor,
        max_token_count_per_rank: int,
        expert_count: int,
        top_k: int,
        ep_rank: int,
        ep_size: int,
    ):
        pass

    @torch.library.register_fake("trtllm::moe_comm")
    def _(
        input: torch.Tensor,
        send_rank_cum_sum: torch.Tensor,
        send_indices: torch.Tensor,
        output: torch.Tensor,
        recv_rank_cum_sum: torch.Tensor,
        recv_indices: torch.Tensor,
        all_workspaces: torch.Tensor,
        ep_rank: int,
        ep_size: int,
    ):
        pass

    @torch.library.register_fake("trtllm::get_moe_commworkspace_size_per_rank")
    def _(ep_size: int):
        return 0

    @torch.library.register_fake("trtllm::set_moe_max_usable_sm_count")
    def _(max_sm_count: int):
        pass

    @torch.library.register_fake("trtllm::moe_load_balance_wait_gpu_stage")
    def _(single_layer_load_balancer_ptr: int):
        return torch.empty((1, ),
                           dtype=torch.int32,
                           device=torch.device("cuda"))

    @torch.library.register_fake("trtllm::moe_load_balance_set_cpu_stage")
    def _(single_layer_load_balancer_ptr: int):
        pass

    @torch.library.register_fake("trtllm::moe_load_balance_statistic")
    def _(gathered_raw_expert_ids: torch.Tensor, enabled: torch.Tensor,
          single_layer_load_balancer_ptr: int, is_first_stage: bool,
          is_last_stage: bool):
        pass

    @torch.library.register_fake(
        "trtllm::moe_hierarchical_statistic_local_device")
    def _(local_raw_expert_ids: torch.Tensor,
          local_expert_token_count: torch.Tensor, enabled: torch.Tensor,
          single_layer_load_balancer_ptr: int, is_first_stage: bool,
          is_last_stage: bool):
        pass

    @torch.library.register_fake("trtllm::moe_hierarchical_statistic_update")
    def _(global_expert_token_count: torch.Tensor, enabled: torch.Tensor,
          single_layer_load_balancer_ptr: int):
        pass

    @torch.library.register_fake("trtllm::moe_load_balance_routing")
    def _(single_layer_load_balancer_ptr: int,
          token_selected_experts: torch.Tensor, offset_by_ep_rank: bool):
        return torch.empty_like(token_selected_experts)

    @torch.library.custom_op("trtllm::group_rms_norm_base",
                             mutates_args=("outputs", ))
    def group_rms_norm_base(
        inputs: List[torch.Tensor],
        outputs: List[torch.Tensor],
        weights: List[torch.Tensor],
        eps: float,
        weight_bias: float,
    ) -> None:
        pass

    @group_rms_norm_base.register_fake
    def _(
        inputs: List[torch.Tensor],
        outputs: List[torch.Tensor],
        weights: List[torch.Tensor],
        eps: float,
        weight_bias: float,
    ) -> List[torch.Tensor]:
        return outputs

    @torch.library.custom_op("trtllm::group_rms_norm_large_batch",
                             mutates_args=("outputs", ))
    def group_rms_norm_large_batch(
        inputs: List[torch.Tensor],
        outputs: List[torch.Tensor],
        weights: List[torch.Tensor],
        eps: float,
        weight_bias: float,
    ) -> None:
        pass

    @group_rms_norm_large_batch.register_fake
    def _(
        inputs: List[torch.Tensor],
        outputs: List[torch.Tensor],
        weights: List[torch.Tensor],
        eps: float,
        weight_bias: float,
    ) -> List[torch.Tensor]:
        return outputs

    # Use groupRMSNormHeuristic which automatically selects between regular and large batch kernels
    @torch.library.custom_op("trtllm::group_rms_norm_heuristic",
                             mutates_args=("outputs", ))
    def group_rms_norm_heuristic(
        inputs: List[torch.Tensor],
        outputs: List[torch.Tensor],
        weights: List[torch.Tensor],
        eps: float,
        weight_bias: float,
    ) -> None:
        pass

    @group_rms_norm_heuristic.register_fake
    def _(
        inputs: List[torch.Tensor],
        outputs: List[torch.Tensor],
        weights: List[torch.Tensor],
        eps: float,
        weight_bias: float,
    ) -> List[torch.Tensor]:
        return outputs

    @torch.library.register_fake(
        "trtllm::mtp_sampling_and_accepted_draft_tokens_op")
    def _(logits: torch.Tensor, draft_tokens: torch.Tensor,
          target_tokens: torch.Tensor, num_mtp_modules: int, batch_size: int,
          num_context_request: int, vocab_size: int):
        return logits.new_empty((batch_size, num_mtp_modules + 1),
                                dtype=torch.int32), logits.new_empty(
                                    (batch_size, ), dtype=torch.int32)

    @torch.library.register_fake("trtllm::fp8_quantize_1x128")
    def _(input: torch.Tensor):
        pad_m = fp4_utils.pad_up(input.shape[0], 4)
        blocked_n = (input.shape[1] + 127) // 128
        if get_sm_version() >= 100:
            sz = (blocked_n, input.shape[0])
        else:
            sz = (fp4_utils.pad_up(pad_m * blocked_n * 4, 128) // 4, )
        return torch.empty_like(input,
                                dtype=torch.float8_e4m3fn), input.new_empty(
                                    sz, dtype=torch.float)

    @torch.library.register_fake("trtllm::causal_conv1d_fwd")
    def _(
        x: torch.Tensor,
        weight: torch.Tensor,
        bias_: Optional[torch.Tensor],
        conv_states: Optional[torch.Tensor],
        query_start_loc: Optional[torch.Tensor],
        cache_indices: Optional[torch.Tensor],
        has_initial_state: Optional[torch.Tensor],
        silu_activation: bool,
        pad_slot_id: int,
    ) -> None:
        pass

    @torch.library.register_fake("trtllm::causal_conv1d_update")
    def _(
        x: torch.Tensor,
        conv_state: torch.Tensor,
        weight: torch.Tensor,
        bias_: Optional[torch.Tensor],
        silu_activation: bool,
        cache_seqlens_: Optional[torch.Tensor],
        conv_state_indices_: Optional[torch.Tensor],
        pad_slot_id: int,
    ) -> None:
        pass

    @torch.library.register_fake("trtllm::moe_permute_op")
    def _(
        input: torch.Tensor,
        token_selected_experts: torch.Tensor,
        token_final_scales: torch.Tensor,
        fc1_expert_weights: torch.Tensor,
        fc2_expert_weights: torch.Tensor,
        quant_scales: List[torch.Tensor],
        input_sf: Optional[torch.Tensor],
        num_experts_per_node: int,
        tp_size: int,
        tp_rank: int,
        ep_size: int,
        ep_rank: int,
        cluster_size: int,
        cluster_rank: int,
        min_latency_mode: bool,
        use_fp8_block_scaling: bool,
    ):

        experts_per_token = token_selected_experts.shape[1]
        num_rows = input.shape[0]
        hidden_size = input.shape[1]

        num_moe_inputs = experts_per_token * num_rows

        unpermuted_token_selected_experts_tensor = token_selected_experts.new_empty(
            (num_moe_inputs, ), dtype=torch.int32)
        unpermuted_source_token_ids_tensor = token_selected_experts.new_empty(
            (num_moe_inputs, ), dtype=torch.int32)
        permuted_source_token_ids_tensor = token_selected_experts.new_empty(
            (num_moe_inputs, ), dtype=torch.int32)
        permuted_token_selected_experts_tensor = token_selected_experts.new_empty(
            (num_moe_inputs, ), dtype=torch.int32)
        permuted_data_tensor = input.new_empty((num_moe_inputs, hidden_size),
                                               dtype=torch.float32)
        expert_first_token_offset_tensor = token_selected_experts.new_empty(
            (num_experts_per_node + 1, ), dtype=torch.int64)
        permuted_token_final_scales_tensor = token_selected_experts.new_empty(
            (num_moe_inputs, ), dtype=torch.float32)
        src_to_dest_map_tensor = token_selected_experts.new_empty(
            (num_moe_inputs, ), dtype=torch.int32)

        return (
            unpermuted_token_selected_experts_tensor,
            unpermuted_source_token_ids_tensor,
            permuted_source_token_ids_tensor,
            permuted_token_selected_experts_tensor,
            permuted_data_tensor,
            expert_first_token_offset_tensor,
            permuted_token_final_scales_tensor,
            src_to_dest_map_tensor,
        )

    @torch.library.register_fake("trtllm::moe_finalize_scale_op")
    def _(
        gemm2_output: torch.Tensor,
        fc2_expert_biases: torch.Tensor,
        unpermuted_final_scales: torch.Tensor,
        expanded_source_row_to_expanded_dest_row: torch.Tensor,
        expert_for_source_row: torch.Tensor,
        expert_first_token_offset_tensor: torch.Tensor,
        num_rows: torch.SymInt,
        hidden_size: torch.SymInt,
        experts_per_token: int,
        num_experts_per_node: int,
        tp_size: int,
        tp_rank: int,
        ep_size: int,
        ep_rank: int,
    ):
        num_rows_val = int(num_rows)
        hidden_size_val = int(hidden_size)
        return gemm2_output.new_empty((num_rows_val, hidden_size_val),
<<<<<<< HEAD
                                      dtype=gemm2_output.dtype)


def fp8_quantize_1x128(input: torch.Tensor):
    return torch.ops.trtllm.fp8_quantize_1x128(input)
=======
                                      dtype=gemm2_output.dtype)
>>>>>>> 6021a439
<|MERGE_RESOLUTION|>--- conflicted
+++ resolved
@@ -472,12 +472,4 @@
         num_rows_val = int(num_rows)
         hidden_size_val = int(hidden_size)
         return gemm2_output.new_empty((num_rows_val, hidden_size_val),
-<<<<<<< HEAD
-                                      dtype=gemm2_output.dtype)
-
-
-def fp8_quantize_1x128(input: torch.Tensor):
-    return torch.ops.trtllm.fp8_quantize_1x128(input)
-=======
-                                      dtype=gemm2_output.dtype)
->>>>>>> 6021a439
+                                      dtype=gemm2_output.dtype)