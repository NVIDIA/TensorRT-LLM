--- conflicted
+++ resolved
@@ -55,12 +55,6 @@
         else:
             return [torch.empty_like(input)]
 
-<<<<<<< HEAD
-    # MNNVL Allreduce
-    @torch.library.register_fake("trtllm::mnnvl_fusion_allreduce")
-    def _(input, residual, gamma, epsilon, buffer, buffer_flags,
-          rmsnorm_fusion):
-=======
     @torch.library.register_fake("trtllm::allreduce_pg")
     def _(
         input,
@@ -80,10 +74,10 @@
         return allreduce(input, residual, norm_weight, scale, bias, workspace,
                          group, strategy, op, eps, trigger_completion_at_end)
 
-    #MNNVL Allreduce
-    @torch.library.register_fake("trtllm::mnnvl_twoshot_allreduce")
-    def _(input, buffer, buffer_flags, buffer_size, wait_for_results):
->>>>>>> 80517b78
+    # MNNVL Allreduce
+    @torch.library.register_fake("trtllm::mnnvl_fusion_allreduce")
+    def _(input, residual, gamma, epsilon, buffer, buffer_flags,
+          rmsnorm_fusion):
         output = input.new_empty(input.shape)
         if rmsnorm_fusion:
             residual_out = residual.new_empty(residual.shape)
