from typing import List, Optional

import torch

import tensorrt_llm.quantization.utils.fp4_utils as fp4_utils

from ..._utils import get_sm_version


def _register_fake():

    @torch.library.register_fake("trtllm::allreduce")
    def _(
        input,
        residual,
        norm_weight,
        scale,
        bias,
        workspace,
        group,
        strategy,
        op,
        eps,
        trigger_completion_at_end,
    ):
        from tensorrt_llm.functional import AllReduceFusionOp
        if op == int(AllReduceFusionOp.NONE):
            return [torch.empty_like(input)]
        elif op == int(AllReduceFusionOp.RESIDUAL_RMS_NORM):
            norm_out = torch.empty_like(input)
            residual_out = torch.empty_like(input)
            return [norm_out, residual_out]
        elif op == int(AllReduceFusionOp.RESIDUAL_RMS_NORM_QUANT_FP8):
            quant_out = torch.empty_like(input, dtype=torch.float8_e4m3fn)
            residual_out = torch.empty_like(input)
            return [quant_out, residual_out]
        elif op == int(AllReduceFusionOp.RESIDUAL_RMS_NORM_OUT_QUANT_FP8):
            norm_out = torch.empty_like(input)
            quant_out = torch.empty_like(input, dtype=torch.float8_e4m3fn)
            residual_out = torch.empty_like(input)
            return [norm_out, quant_out, residual_out]
        elif op == int(AllReduceFusionOp.RESIDUAL_RMS_NORM_QUANT_NVFP4):
            fp4_shape, scale_shape = fp4_utils.get_fp4_shape(input.shape, 16)
            quant_fp4 = input.new_empty(fp4_shape, dtype=torch.uint8)
            scale_fp4 = input.new_empty(scale_shape, dtype=torch.uint8)
            residual_out = torch.empty_like(input)
            return [quant_fp4, scale_fp4, residual_out]
        elif op == int(AllReduceFusionOp.RESIDUAL_RMS_NORM_OUT_QUANT_NVFP4):
            fp4_shape, scale_shape = fp4_utils.get_fp4_shape(input.shape, 16)
            quant_fp4 = input.new_empty(fp4_shape, dtype=torch.uint8)
            scale_fp4 = input.new_empty(scale_shape, dtype=torch.uint8)
            norm_out = torch.empty_like(input)
            residual_out = torch.empty_like(input)
            return [norm_out, quant_fp4, scale_fp4, residual_out]
        else:
            return [torch.empty_like(input)]

    #MNNVL Allreduce
    @torch.library.register_fake("trtllm::mnnvl_twoshot_allreduce")
    def _(input, buffer, buffer_flags, wait_for_results):
        output = input.new_empty(input.shape)
        return output

    @torch.library.register_fake("trtllm::mnnvl_twoshot_rmsnorm")
    def _(comm_buf, gamma, eps, residual, buffer_flags):
        output = residual.new_empty(residual.shape)
        residual_out = residual.new_empty(residual.shape)
        return [output, residual_out]

    @torch.library.register_fake("trtllm::moe_allreduce")
    def _(residual, norm_weight, device_num_experts, scale_input,
          active_experts_token_input, token_input, workspace, rank, nranks,
          eps):
        norm_out = torch.empty_like(token_input)
        residual_out = torch.empty_like(residual)
        return [norm_out, residual_out]

    @torch.library.register_fake("trtllm::allgather")
    def _(input, sizes, group):
        if sizes is None:
            output_shape = (len(group) * input.shape[0], *input.shape[1:])
        else:
            output_shape = (sum(sizes), *input.shape[1:])
        return input.new_empty(output_shape)

    @torch.library.register_fake("trtllm::cublas_scaled_mm")
    def _(
        mat_a: torch.Tensor,
        mat_b: torch.Tensor,
        scale_a: torch.Tensor,
        scale_b: torch.Tensor,
        bias,
        out_dtype,
        userbuffers_id=False,
    ):
        shape = [i for i in mat_a.shape]
        shape[-1] = mat_b.shape[-1]
        ret = mat_a.new_empty(shape, dtype=out_dtype)
        return ret

    @torch.library.register_fake("trtllm::cublas_mm")
    def _(mat_a, mat_b, bias, out_dtype):
        shape = list(mat_a.shape)
        shape[-1] = mat_b.shape[-1]
        ret = mat_a.new_empty(
            shape, dtype=out_dtype if out_dtype is not None else mat_a.dtype)
        return ret

    @torch.library.register_fake("trtllm::dsv3_router_gemm_op")
    def _(mat_a, mat_b, bias, out_dtype):
        shape = list(mat_a.shape)
        shape[-1] = mat_b.shape[-1]
        ret = mat_a.new_empty(
            shape, dtype=out_dtype if out_dtype is not None else mat_a.dtype)
        return ret

    @torch.library.register_fake("trtllm::dsv3_fused_a_gemm_op")
    def _(mat_a, mat_b, bias, out_dtype):
        shape = list(mat_a.shape)
        shape[-1] = mat_b.shape[-1]
        ret = mat_a.new_empty(
            shape, dtype=out_dtype if out_dtype is not None else mat_a.dtype)
        return ret

    @torch.library.register_fake("trtllm::fp4_gemm")
    def _(
        mat1: torch.Tensor,
        mat2: torch.Tensor,
        mat1_scale: torch.Tensor,
        mat2_scale: torch.Tensor,
        global_scale: torch.Tensor,
        sf_use_ue8m0: bool,
        out_dtype=None,
    ):
        shape = list(mat1.shape)
        shape[-1] = mat2.shape[0]
        ret = mat1.new_empty(shape, dtype=out_dtype)
        return ret

    @torch.library.register_fake("trtllm::noaux_tc_op")
    def _(scores, scores_with_bias, n_group, topk_group, topk,
          routed_scaling_factor):
        shape = list(scores.shape)
        shape[-1] = topk
        return scores.new_empty(shape,
                                dtype=scores_with_bias.dtype), scores.new_empty(
                                    shape, dtype=torch.int32)

    @torch.library.register_fake("trtllm::userbuffers_allreduce_finalize")
    def _(input, force_applying_finalize):
        return torch.empty_like(input)

    @torch.library.register_fake("trtllm::fp8_block_scaling_gemm")
    def _(a, b, a_scale, b_scale):
        m = a.shape[0]
        n = b.shape[0]
        return a.new_empty((m, n), dtype=torch.bfloat16)

    @torch.library.register_fake(
        "tensorrt_llm::static_quantize_e4m3_per_tensor")
    def _(input: torch.Tensor, scale: torch.Tensor):
        return torch.empty_like(input).to(torch.float8_e4m3fn), scale

    @torch.library.register_fake("trtllm::logits_bitmask")
    def _(logits: List[torch.Tensor], bitmask: List[torch.Tensor]):
        pass

    @torch.library.register_fake("trtllm::fp4_quantize")
    def _(
        input: torch.Tensor,
        global_scale: torch.Tensor,
        sf_vec_size: int,
        sf_use_ue8m0=False,
        swizzled_layout=True,
    ):
        output_shape, scale_shape = fp4_utils.get_fp4_shape(
            input.shape, sf_vec_size, swizzled_layout)

        return (input.new_empty(output_shape, dtype=torch.uint8),
                global_scale.new_empty(scale_shape, dtype=torch.uint8))

    @torch.library.register_fake("trtllm::moe_comm_prepare_indices")
    def _(
        gathered_target_rank_ids: torch.Tensor,
        real_rank_token_count_cum_sum: Optional[torch.Tensor],
        max_token_count_per_rank: int,
        expert_count: int,
        top_k: int,
        ep_rank: int,
        ep_size: int,
    ):
        max_send_ranks_per_token = max(ep_size, top_k)
        local_gather_indices_shape = (max_token_count_per_rank * ep_size, )
        rank_count_cum_sum_shape = (ep_size, )
        send_rank_local_indices_shape = (max_token_count_per_rank *
                                         max_send_ranks_per_token, )
        recv_rank_local_indices_shape = (max_token_count_per_rank * ep_size, )
        backward_recv_rank_local_indices_shape = (max_token_count_per_rank *
                                                  max_send_ranks_per_token, )

        local_gather_indices = gathered_target_rank_ids.new_empty(
            local_gather_indices_shape, dtype=torch.int32)
        send_rank_count_cum_sum = gathered_target_rank_ids.new_empty(
            rank_count_cum_sum_shape, dtype=torch.int32)
        send_rank_local_indices = gathered_target_rank_ids.new_empty(
            send_rank_local_indices_shape, dtype=torch.int32)
        recv_rank_count_cum_sum = gathered_target_rank_ids.new_empty(
            rank_count_cum_sum_shape, dtype=torch.int32)
        recv_rank_local_indices = gathered_target_rank_ids.new_empty(
            recv_rank_local_indices_shape, dtype=torch.int32)
        backward_recv_rank_local_indices = gathered_target_rank_ids.new_empty(
            backward_recv_rank_local_indices_shape, dtype=torch.int32)

        return (local_gather_indices, send_rank_count_cum_sum,
                send_rank_local_indices, recv_rank_count_cum_sum,
                recv_rank_local_indices, backward_recv_rank_local_indices)

    @torch.library.register_fake("trtllm::moe_local_gather")
    def _(
        recv_rank_cum_sum: torch.Tensor,
        local_gather_indices: torch.Tensor,
        gathered_expert_ids: torch.Tensor,
        gathered_scales: Optional[torch.Tensor],
        local_expert_ids: torch.Tensor,
        local_scales: Optional[torch.Tensor],
        max_token_count_per_rank: int,
        expert_count: int,
        top_k: int,
        ep_rank: int,
        ep_size: int,
    ):
        pass

    @torch.library.register_fake("trtllm::moe_comm")
    def _(
        input: torch.Tensor,
        send_rank_cum_sum: torch.Tensor,
        send_indices: torch.Tensor,
        output: torch.Tensor,
        recv_rank_cum_sum: torch.Tensor,
        recv_indices: torch.Tensor,
        all_workspaces: torch.Tensor,
        ep_rank: int,
        ep_size: int,
    ):
        pass

    @torch.library.register_fake("trtllm::get_moe_commworkspace_size_per_rank")
    def _(ep_size: int):
        return 0

    @torch.library.register_fake("trtllm::set_moe_max_usable_sm_count")
    def _(max_sm_count: int):
        pass

    @torch.library.register_fake("trtllm::moe_load_balance_wait_gpu_stage")
    def _(single_layer_load_balancer_ptr: int):
        return torch.empty((1, ),
                           dtype=torch.int32,
                           device=torch.device("cuda"))

    @torch.library.register_fake("trtllm::moe_load_balance_set_cpu_stage")
    def _(single_layer_load_balancer_ptr: int):
        pass

    @torch.library.register_fake("trtllm::moe_load_balance_statistic")
    def _(gathered_raw_expert_ids: torch.Tensor, enabled: torch.Tensor,
          single_layer_load_balancer_ptr: int, is_first_stage: bool,
          is_last_stage: bool):
        pass

    @torch.library.register_fake(
        "trtllm::moe_hierarchical_statistic_local_device")
    def _(local_raw_expert_ids: torch.Tensor,
          local_expert_token_count: torch.Tensor, enabled: torch.Tensor,
          single_layer_load_balancer_ptr: int, is_first_stage: bool,
          is_last_stage: bool):
        pass

    @torch.library.register_fake("trtllm::moe_hierarchical_statistic_update")
    def _(global_expert_token_count: torch.Tensor, enabled: torch.Tensor,
          single_layer_load_balancer_ptr: int):
        pass

    @torch.library.register_fake("trtllm::moe_load_balance_routing")
    def _(single_layer_load_balancer_ptr: int,
          token_selected_experts: torch.Tensor, offset_by_ep_rank: bool):
        return torch.empty_like(token_selected_experts)

    @torch.library.custom_op("trtllm::group_rms_norm_base",
                             mutates_args=("outputs", ))
    def group_rms_norm_base(
        inputs: List[torch.Tensor],
        outputs: List[torch.Tensor],
        weights: List[torch.Tensor],
        eps: float,
        weight_bias: float,
    ) -> None:
        pass

    @group_rms_norm_base.register_fake
    def _(
        inputs: List[torch.Tensor],
        outputs: List[torch.Tensor],
        weights: List[torch.Tensor],
        eps: float,
        weight_bias: float,
    ) -> List[torch.Tensor]:
        return outputs

    @torch.library.custom_op("trtllm::group_rms_norm_large_batch",
                             mutates_args=("outputs", ))
    def group_rms_norm_large_batch(
        inputs: List[torch.Tensor],
        outputs: List[torch.Tensor],
        weights: List[torch.Tensor],
        eps: float,
        weight_bias: float,
    ) -> None:
        pass

    @group_rms_norm_large_batch.register_fake
    def _(
        inputs: List[torch.Tensor],
        outputs: List[torch.Tensor],
        weights: List[torch.Tensor],
        eps: float,
        weight_bias: float,
    ) -> List[torch.Tensor]:
        return outputs

    # Use groupRMSNormHeuristic which automatically selects between regular and large batch kernels
    @torch.library.custom_op("trtllm::group_rms_norm_heuristic",
                             mutates_args=("outputs", ))
    def group_rms_norm_heuristic(
        inputs: List[torch.Tensor],
        outputs: List[torch.Tensor],
        weights: List[torch.Tensor],
        eps: float,
        weight_bias: float,
    ) -> None:
        pass

    @group_rms_norm_heuristic.register_fake
    def _(
        inputs: List[torch.Tensor],
        outputs: List[torch.Tensor],
        weights: List[torch.Tensor],
        eps: float,
        weight_bias: float,
    ) -> List[torch.Tensor]:
        return outputs

    @torch.library.register_fake(
        "trtllm::mtp_sampling_and_accepted_draft_tokens_op")
    def _(logits: torch.Tensor, draft_tokens: torch.Tensor,
          target_tokens: torch.Tensor, num_mtp_modules: int, batch_size: int,
          num_context_request: int, vocab_size: int):
        return logits.new_empty((batch_size, num_mtp_modules + 1),
                                dtype=torch.int32), logits.new_empty(
                                    (batch_size, ), dtype=torch.int32)

    @torch.library.register_fake("trtllm::fp8_quantize_1x128")
    def _(input: torch.Tensor):
        pad_m = fp4_utils.pad_up(input.shape[0], 4)
        blocked_n = (input.shape[1] + 127) // 128
        if get_sm_version() >= 100:
            sz = (blocked_n, input.shape[0])
        else:
            sz = (fp4_utils.pad_up(pad_m * blocked_n * 4, 128) // 4, )
        return torch.empty_like(input,
                                dtype=torch.float8_e4m3fn), input.new_empty(
                                    sz, dtype=torch.float)

    @torch.library.register_fake("trtllm::causal_conv1d_fwd")
    def _(
        x: torch.Tensor,
        weight: torch.Tensor,
        bias_: Optional[torch.Tensor],
        conv_states: Optional[torch.Tensor],
        query_start_loc: Optional[torch.Tensor],
        cache_indices: Optional[torch.Tensor],
        has_initial_state: Optional[torch.Tensor],
        silu_activation: bool,
        pad_slot_id: int,
    ) -> None:
        pass

    @torch.library.register_fake("trtllm::causal_conv1d_update")
    def _(
        x: torch.Tensor,
        conv_state: torch.Tensor,
        weight: torch.Tensor,
        bias_: Optional[torch.Tensor],
        silu_activation: bool,
        cache_seqlens_: Optional[torch.Tensor],
        conv_state_indices_: Optional[torch.Tensor],
        pad_slot_id: int,
    ) -> None:
        pass

    @torch.library.register_fake("trtllm::moe_permute_op")
    def _(
        input: torch.Tensor,
        token_selected_experts: torch.Tensor,
        token_final_scales: torch.Tensor,
        fc1_expert_weights: torch.Tensor,
        fc2_expert_weights: torch.Tensor,
        quant_scales: List[torch.Tensor],
        input_sf: Optional[torch.Tensor],
        num_experts_per_node: int,
        tp_size: int,
        tp_rank: int,
        ep_size: int,
        ep_rank: int,
        cluster_size: int,
        cluster_rank: int,
        min_latency_mode: bool,
        use_fp8_block_scaling: bool,
    ):

        experts_per_token = token_selected_experts.shape[1]
        num_rows = input.shape[0]
        hidden_size = input.shape[1]

        num_moe_inputs = experts_per_token * num_rows

        unpermuted_token_selected_experts_tensor = token_selected_experts.new_empty(
            (num_moe_inputs, ), dtype=torch.int32)
        unpermuted_source_token_ids_tensor = token_selected_experts.new_empty(
            (num_moe_inputs, ), dtype=torch.int32)
        permuted_source_token_ids_tensor = token_selected_experts.new_empty(
            (num_moe_inputs, ), dtype=torch.int32)
        permuted_token_selected_experts_tensor = token_selected_experts.new_empty(
            (num_moe_inputs, ), dtype=torch.int32)
        permuted_data_tensor = input.new_empty((num_moe_inputs, hidden_size),
                                               dtype=torch.float32)
        expert_first_token_offset_tensor = token_selected_experts.new_empty(
            (num_experts_per_node + 1, ), dtype=torch.int64)
        permuted_token_final_scales_tensor = token_selected_experts.new_empty(
            (num_moe_inputs, ), dtype=torch.float32)
        src_to_dest_map_tensor = token_selected_experts.new_empty(
            (num_moe_inputs, ), dtype=torch.int32)

        return (
            unpermuted_token_selected_experts_tensor,
            unpermuted_source_token_ids_tensor,
            permuted_source_token_ids_tensor,
            permuted_token_selected_experts_tensor,
            permuted_data_tensor,
            expert_first_token_offset_tensor,
            permuted_token_final_scales_tensor,
            src_to_dest_map_tensor,
        )

    @torch.library.register_fake("trtllm::moe_finalize_scale_op")
    def _(
        gemm2_output: torch.Tensor,
        fc2_expert_biases: torch.Tensor,
        unpermuted_final_scales: torch.Tensor,
        expanded_source_row_to_expanded_dest_row: torch.Tensor,
        expert_for_source_row: torch.Tensor,
        expert_first_token_offset_tensor: torch.Tensor,
        num_rows: torch.SymInt,
        hidden_size: torch.SymInt,
        experts_per_token: int,
        num_experts_per_node: int,
        tp_size: int,
        tp_rank: int,
        ep_size: int,
        ep_rank: int,
    ):
        num_rows_val = int(num_rows)
        hidden_size_val = int(hidden_size)
        return gemm2_output.new_empty((num_rows_val, hidden_size_val),
                                      dtype=gemm2_output.dtype)

    @torch.library.register_fake("trtllm::allgather_list")
    def _(input_list, sizes, group):
        assert len(input_list) > 0

        def create_output_tensor(i):
            shape = list(i.shape)
            if sizes is None:
                shape[0] *= len(group)
            else:
                shape[0] = sum(sizes)
            return i.new_empty(shape)

        return [create_output_tensor(i) for i in input_list]

    @torch.library.register_fake("trtllm::reducescatter")
    def _(input, sizes, group):
        import tensorrt_llm
        local_rank = tensorrt_llm.mpi_rank()

        shape = list(input.shape)
        if sizes is None:
            shape[0] = shape[0] // len(group)
        else:
            shape[0] = sizes[local_rank]
        return input.new_empty(shape)

    @torch.library.register_fake("trtllm::nvfp4_block_scale_interleave")
    def _(sf: torch.Tensor):
        rows = sf.shape[-2]
        cols = sf.shape[-1]
        expert_out_size = fp4_utils.pad_up(rows, 128) * fp4_utils.pad_up(
            cols, 4)
        num_experts = sf.shape[0] if len(sf.shape) == 3 else 1
        return sf.new_empty((num_experts * expert_out_size, ),
                            dtype=torch.uint8)

    @torch.library.register_fake("trtllm::nvfp4_block_scale_interleave_reverse")
    def _(sf: torch.Tensor):
        return torch.empty_like(sf, dtype=torch.uint8)

<<<<<<< HEAD
    @torch.library.register_fake("trtllm::alltoall")
    def _(input_list, group, num_lists):
        assert len(input_list) > 0
        assert len(input_list) == len(group)

        return [i.new_empty(i.shape) for i in input_list]
=======
    @torch.library.register_fake("trtllm::moe_finalize_allreduce")
    def _(input, residual, norm_weight, expanded_idx_to_permuted_idx,
          shared_expert_output, expert_scale_factor, workspace, rank, nranks,
          eps) -> List[torch.Tensor]:
        return [
            torch.empty_like(residual),
            torch.empty_like(residual),
        ]
>>>>>>> 2486eb77
<|MERGE_RESOLUTION|>--- conflicted
+++ resolved
@@ -515,14 +515,6 @@
     def _(sf: torch.Tensor):
         return torch.empty_like(sf, dtype=torch.uint8)
 
-<<<<<<< HEAD
-    @torch.library.register_fake("trtllm::alltoall")
-    def _(input_list, group, num_lists):
-        assert len(input_list) > 0
-        assert len(input_list) == len(group)
-
-        return [i.new_empty(i.shape) for i in input_list]
-=======
     @torch.library.register_fake("trtllm::moe_finalize_allreduce")
     def _(input, residual, norm_weight, expanded_idx_to_permuted_idx,
           shared_expert_output, expert_scale_factor, workspace, rank, nranks,
@@ -531,4 +523,10 @@
             torch.empty_like(residual),
             torch.empty_like(residual),
         ]
->>>>>>> 2486eb77
+
+    @torch.library.register_fake("trtllm::alltoall")
+    def _(input_list, group, num_lists):
+        assert len(input_list) > 0
+        assert len(input_list) == len(group)
+
+        return [i.new_empty(i.shape) for i in input_list]