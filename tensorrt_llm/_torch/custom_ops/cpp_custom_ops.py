from typing import List, Optional

import torch

import tensorrt_llm.quantization.utils.fp4_utils as fp4_utils

from ..._utils import get_sm_version


def _register_fake():

    @torch.library.register_fake("trtllm::allreduce")
    def _(
        input,
        residual,
        norm_weight,
        scale,
        bias,
        workspace,
        group,
        strategy,
        op,
        eps,
        trigger_completion_at_end,
    ):
        from tensorrt_llm.functional import AllReduceFusionOp

        if op == int(AllReduceFusionOp.NONE):
            return [torch.empty_like(input)]
        elif op == int(AllReduceFusionOp.RESIDUAL_RMS_NORM):
            norm_out = torch.empty_like(input)
            residual_out = torch.empty_like(input)
            return [norm_out, residual_out]
        elif op == int(AllReduceFusionOp.RESIDUAL_RMS_NORM_QUANT_FP8):
            quant_out = torch.empty_like(input, dtype=torch.float8_e4m3fn)
            residual_out = torch.empty_like(input)
            return [quant_out, residual_out]
        elif op == int(AllReduceFusionOp.RESIDUAL_RMS_NORM_OUT_QUANT_FP8):
            norm_out = torch.empty_like(input)
            quant_out = torch.empty_like(input, dtype=torch.float8_e4m3fn)
            residual_out = torch.empty_like(input)
            return [norm_out, quant_out, residual_out]
        elif op == int(AllReduceFusionOp.RESIDUAL_RMS_NORM_QUANT_NVFP4):
            fp4_shape, scale_shape = fp4_utils.get_fp4_shape(input.shape, 16)
            quant_fp4 = input.new_empty(fp4_shape, dtype=torch.uint8)
            scale_fp4 = input.new_empty(scale_shape, dtype=torch.uint8)
            residual_out = torch.empty_like(input)
            return [quant_fp4, scale_fp4, residual_out]
        elif op == int(AllReduceFusionOp.RESIDUAL_RMS_NORM_OUT_QUANT_NVFP4):
            fp4_shape, scale_shape = fp4_utils.get_fp4_shape(input.shape, 16)
            quant_fp4 = input.new_empty(fp4_shape, dtype=torch.uint8)
            scale_fp4 = input.new_empty(scale_shape, dtype=torch.uint8)
            norm_out = torch.empty_like(input)
            residual_out = torch.empty_like(input)
            return [norm_out, quant_fp4, scale_fp4, residual_out]
        else:
            return [torch.empty_like(input)]

    # MNNVL Allreduce
    @torch.library.register_fake("trtllm::mnnvl_twoshot_allreduce")
    def _(input, buffer, buffer_flags, wait_for_results):
        output = input.new_empty(input.shape)
        return output

    @torch.library.register_fake("trtllm::mnnvl_twoshot_rmsnorm")
    def _(comm_buf, gamma, eps, residual, buffer_flags):
        output = residual.new_empty(residual.shape)
        residual_out = residual.new_empty(residual.shape)
        return [output, residual_out]

    @torch.library.register_fake("trtllm::moe_allreduce")
    def _(
        residual,
        norm_weight,
        device_num_experts,
        scale_input,
        active_experts_token_input,
        token_input,
        workspace,
        rank,
        nranks,
        eps,
    ):
        norm_out = torch.empty_like(token_input)
        residual_out = torch.empty_like(residual)
        return [norm_out, residual_out]

    @torch.library.register_fake("trtllm::allgather")
    def _(input, sizes, group):
        if sizes is None:
            output_shape = (len(group) * input.shape[0], *input.shape[1:])
        else:
            output_shape = (sum(sizes), *input.shape[1:])
        return input.new_empty(output_shape)

    @torch.library.register_fake("trtllm::cublas_scaled_mm")
    def _(
        mat_a: torch.Tensor,
        mat_b: torch.Tensor,
        scale_a: torch.Tensor,
        scale_b: torch.Tensor,
        bias,
        out_dtype,
        userbuffers_id=False,
    ):
        shape = [i for i in mat_a.shape]
        shape[-1] = mat_b.shape[-1]
        ret = mat_a.new_empty(shape, dtype=out_dtype)
        return ret

    @torch.library.register_fake("trtllm::cublas_mm")
    def _(mat_a, mat_b, bias, out_dtype):
        shape = list(mat_a.shape)
        shape[-1] = mat_b.shape[-1]
        ret = mat_a.new_empty(
            shape, dtype=out_dtype if out_dtype is not None else mat_a.dtype)
        return ret

    @torch.library.register_fake("trtllm::dsv3_router_gemm_op")
    def _(mat_a, mat_b, bias, out_dtype):
        shape = list(mat_a.shape)
        shape[-1] = mat_b.shape[-1]
        ret = mat_a.new_empty(
            shape, dtype=out_dtype if out_dtype is not None else mat_a.dtype)
        return ret

    @torch.library.register_fake("trtllm::dsv3_fused_a_gemm_op")
    def _(mat_a, mat_b, bias, out_dtype):
        shape = list(mat_a.shape)
        shape[-1] = mat_b.shape[-1]
        ret = mat_a.new_empty(
            shape, dtype=out_dtype if out_dtype is not None else mat_a.dtype)
        return ret

    @torch.library.register_fake("trtllm::fp4_gemm")
    def _(
        mat1: torch.Tensor,
        mat2: torch.Tensor,
        mat1_scale: torch.Tensor,
        mat2_scale: torch.Tensor,
        global_scale: torch.Tensor,
        sf_use_ue8m0: bool,
        out_dtype=None,
    ):
        shape = list(mat1.shape)
        shape[-1] = mat2.shape[0]
        ret = mat1.new_empty(shape, dtype=out_dtype)
        return ret

    @torch.library.register_fake("trtllm::noaux_tc_op")
    def _(scores, scores_with_bias, n_group, topk_group, topk,
          routed_scaling_factor):
        shape = list(scores.shape)
        shape[-1] = topk
        return scores.new_empty(shape,
                                dtype=scores_with_bias.dtype), scores.new_empty(
                                    shape, dtype=torch.int32)

    @torch.library.register_fake("trtllm::userbuffers_allreduce_finalize")
    def _(input, force_applying_finalize):
        return torch.empty_like(input)

    @torch.library.register_fake("trtllm::fp8_block_scaling_gemm")
    def _(a, b, a_scale, b_scale):
        m = a.shape[0]
        n = b.shape[0]
        return a.new_empty((m, n), dtype=torch.bfloat16)

    @torch.library.register_fake(
        "tensorrt_llm::static_quantize_e4m3_per_tensor")
    def _(input: torch.Tensor, scale: torch.Tensor):
        return torch.empty_like(input).to(torch.float8_e4m3fn), scale

    @torch.library.register_fake("trtllm::logits_bitmask")
    def _(logits: List[torch.Tensor], bitmask: List[torch.Tensor]):
        pass

    @torch.library.register_fake("trtllm::fp4_quantize")
    def _(
        input: torch.Tensor,
        global_scale: torch.Tensor,
        sf_vec_size: int,
        sf_use_ue8m0=False,
    ):
        output_shape, scale_shape = fp4_utils.get_fp4_shape(
            input.shape, sf_vec_size)

        return (
            input.new_empty(output_shape, dtype=torch.uint8),
            global_scale.new_empty(scale_shape, dtype=torch.uint8),
        )

    @torch.library.register_fake("trtllm::moe_comm_prepare_indices")
    def _(
        gathered_target_rank_ids: torch.Tensor,
        real_rank_token_count_cum_sum,
        max_token_count_per_rank: int,
        expert_count: int,
        top_k: int,
        ep_rank: int,
        ep_size: int,
    ):
        max_send_ranks_per_token = max(ep_size, top_k)
        local_gather_indices_shape = (max_token_count_per_rank * ep_size, )
        rank_count_cum_sum_shape = (ep_size, )
        send_rank_local_indices_shape = (max_token_count_per_rank *
                                         max_send_ranks_per_token, )
        recv_rank_local_indices_shape = (max_token_count_per_rank * ep_size, )
        backward_recv_rank_local_indices_shape = (max_token_count_per_rank *
                                                  max_send_ranks_per_token, )

        local_gather_indices = gathered_target_rank_ids.new_empty(
            local_gather_indices_shape, dtype=torch.int32)
        send_rank_count_cum_sum = gathered_target_rank_ids.new_empty(
            rank_count_cum_sum_shape, dtype=torch.int32)
        send_rank_local_indices = gathered_target_rank_ids.new_empty(
            send_rank_local_indices_shape, dtype=torch.int32)
        recv_rank_count_cum_sum = gathered_target_rank_ids.new_empty(
            rank_count_cum_sum_shape, dtype=torch.int32)
        recv_rank_local_indices = gathered_target_rank_ids.new_empty(
            recv_rank_local_indices_shape, dtype=torch.int32)
        backward_recv_rank_local_indices = gathered_target_rank_ids.new_empty(
            backward_recv_rank_local_indices_shape, dtype=torch.int32)

        return (
            local_gather_indices,
            send_rank_count_cum_sum,
            send_rank_local_indices,
            recv_rank_count_cum_sum,
            recv_rank_local_indices,
            backward_recv_rank_local_indices,
        )

    @torch.library.register_fake("trtllm::moe_local_gather")
    def _(
        recv_rank_cum_sum: torch.Tensor,
        local_gather_indices: torch.Tensor,
        gathered_expert_ids: torch.Tensor,
        gathered_scales: torch.Tensor,
        local_expert_ids: torch.Tensor,
        local_scales: torch.Tensor,
        max_token_count_per_rank: int,
        expert_count: int,
        top_k: int,
        ep_rank: int,
        ep_size: int,
    ):
        pass

    @torch.library.register_fake("trtllm::moe_comm")
    def _(
        input: torch.Tensor,
        send_rank_cum_sum: torch.Tensor,
        send_indices: torch.Tensor,
        output: torch.Tensor,
        recv_rank_cum_sum: torch.Tensor,
        recv_indices: torch.Tensor,
        all_workspaces: torch.Tensor,
        ep_rank: int,
        ep_size: int,
    ):
        pass

    @torch.library.register_fake("trtllm::get_moe_commworkspace_size_per_rank")
    def _(ep_size: int):
        return 0

    @torch.library.register_fake("trtllm::set_moe_max_usable_sm_count")
    def _(max_sm_count: int):
        pass

    @torch.library.register_fake("trtllm::moe_load_balance_wait_gpu_stage")
    def _(single_layer_load_balancer_ptr: int):
        return torch.empty((1, ),
                           dtype=torch.int32,
                           device=torch.device("cuda"))

    @torch.library.register_fake("trtllm::moe_load_balance_set_cpu_stage")
    def _(single_layer_load_balancer_ptr: int):
        pass

    @torch.library.register_fake("trtllm::moe_load_balance_statistic")
<<<<<<< HEAD
    def _(
        single_layer_load_balancer_ptr: int,
        gathered_raw_expert_ids: torch.Tensor,
        enabled: torch.Tensor,
        is_first_stage: bool,
        is_last_stage: bool,
    ):
=======
    def _(gathered_raw_expert_ids: torch.Tensor, enabled: torch.Tensor,
          single_layer_load_balancer_ptr: int, is_first_stage: bool,
          is_last_stage: bool):
        pass

    @torch.library.register_fake(
        "trtllm::moe_hierarchical_statistic_local_device")
    def _(local_raw_expert_ids: torch.Tensor,
          local_expert_token_count: torch.Tensor, enabled: torch.Tensor,
          single_layer_load_balancer_ptr: int, is_first_stage: bool,
          is_last_stage: bool):
        pass

    @torch.library.register_fake("trtllm::moe_hierarchical_statistic_update")
    def _(global_expert_token_count: torch.Tensor, enabled: torch.Tensor,
          single_layer_load_balancer_ptr: int):
>>>>>>> 58a8a8fd
        pass

    @torch.library.register_fake("trtllm::moe_load_balance_routing")
    def _(
        single_layer_load_balancer_ptr: int,
        token_selected_experts: torch.Tensor,
        offset_by_ep_rank: bool,
    ):
        return torch.empty_like(token_selected_experts)

    @torch.library.custom_op("trtllm::group_rms_norm_base",
                             mutates_args=("outputs", ))
    def group_rms_norm_base(
        inputs: List[torch.Tensor],
        outputs: List[torch.Tensor],
        weights: List[torch.Tensor],
        eps: float,
        weight_bias: float,
    ) -> None:
        pass

    @group_rms_norm_base.register_fake
    def _(
        inputs: List[torch.Tensor],
        outputs: List[torch.Tensor],
        weights: List[torch.Tensor],
        eps: float,
        weight_bias: float,
    ) -> List[torch.Tensor]:
        return outputs

    @torch.library.custom_op("trtllm::group_rms_norm_large_batch",
                             mutates_args=("outputs", ))
    def group_rms_norm_large_batch(
        inputs: List[torch.Tensor],
        outputs: List[torch.Tensor],
        weights: List[torch.Tensor],
        eps: float,
        weight_bias: float,
    ) -> None:
        pass

    @group_rms_norm_large_batch.register_fake
    def _(
        inputs: List[torch.Tensor],
        outputs: List[torch.Tensor],
        weights: List[torch.Tensor],
        eps: float,
        weight_bias: float,
    ) -> List[torch.Tensor]:
        return outputs

    # Use groupRMSNormHeuristic which automatically selects between regular and large batch kernels
    @torch.library.custom_op("trtllm::group_rms_norm_heuristic",
                             mutates_args=("outputs", ))
    def group_rms_norm_heuristic(
        inputs: List[torch.Tensor],
        outputs: List[torch.Tensor],
        weights: List[torch.Tensor],
        eps: float,
        weight_bias: float,
    ) -> None:
        pass

    @group_rms_norm_heuristic.register_fake
    def _(
        inputs: List[torch.Tensor],
        outputs: List[torch.Tensor],
        weights: List[torch.Tensor],
        eps: float,
        weight_bias: float,
    ) -> List[torch.Tensor]:
        return outputs

    @torch.library.register_fake(
        "trtllm::mtp_sampling_and_accepted_draft_tokens_op")
    def _(
        logits: torch.Tensor,
        draft_tokens: torch.Tensor,
        target_tokens: torch.Tensor,
        num_mtp_modules: int,
        batch_size: int,
        num_context_request: int,
        vocab_size: int,
    ):
        return logits.new_empty((batch_size, num_mtp_modules + 1),
                                dtype=torch.int32), logits.new_empty(
                                    (batch_size, ), dtype=torch.int32)

    @torch.library.register_fake("trtllm::fp8_quantize_1x128")
    def _(input: torch.Tensor):
        pad_m = fp4_utils.pad_up(input.shape[0], 4)
        blocked_n = (input.shape[1] + 127) // 128
        if get_sm_version() >= 100:
            sz = (blocked_n, input.shape[0])
        else:
            sz = (fp4_utils.pad_up(pad_m * blocked_n * 4, 128) // 4, )
        return torch.empty_like(input,
                                dtype=torch.float8_e4m3fn), input.new_empty(
                                    sz, dtype=torch.float)

    @torch.library.register_fake("trtllm::causal_conv1d_fwd")
    def _(
        x: torch.Tensor,
        weight: torch.Tensor,
        bias_: Optional[torch.Tensor],
        conv_states: Optional[torch.Tensor],
        query_start_loc: Optional[torch.Tensor],
        cache_indices: Optional[torch.Tensor],
        has_initial_state: Optional[torch.Tensor],
        silu_activation: bool,
        pad_slot_id: int,
    ) -> None:
        pass

    @torch.library.register_fake("trtllm::causal_conv1d_update")
    def _(
        x: torch.Tensor,
        conv_state: torch.Tensor,
        weight: torch.Tensor,
        bias_: Optional[torch.Tensor],
        silu_activation: bool,
        cache_seqlens_: Optional[torch.Tensor],
        conv_state_indices_: Optional[torch.Tensor],
        pad_slot_id: int,
    ) -> None:
        pass

    @torch.library.register_fake("trtllm::moe_permute_op")
    def _(
        input: torch.Tensor,
        token_selected_experts: torch.Tensor,
        token_final_scales: torch.Tensor,
        fc1_expert_weights: torch.Tensor,
        fc2_expert_weights: torch.Tensor,
        quant_scales: List[torch.Tensor],
        input_sf: Optional[torch.Tensor],
        num_experts_per_node: int,
        tp_size: int,
        tp_rank: int,
        ep_size: int,
        ep_rank: int,
        cluster_size: int,
        cluster_rank: int,
        min_latency_mode: bool,
        use_fp8_block_scaling: bool,
    ):

        experts_per_token = token_selected_experts.shape[1]
        num_rows = input.shape[0]
        hidden_size = input.shape[1]

        num_moe_inputs = experts_per_token * num_rows

        unpermuted_token_selected_experts_tensor = token_selected_experts.new_empty(
            (num_moe_inputs, ), dtype=torch.int32)
        unpermuted_source_token_ids_tensor = token_selected_experts.new_empty(
            (num_moe_inputs, ), dtype=torch.int32)
        permuted_source_token_ids_tensor = token_selected_experts.new_empty(
            (num_moe_inputs, ), dtype=torch.int32)
        permuted_token_selected_experts_tensor = token_selected_experts.new_empty(
            (num_moe_inputs, ), dtype=torch.int32)
        permuted_data_tensor = input.new_empty((num_moe_inputs, hidden_size),
                                               dtype=torch.float32)
        expert_first_token_offset_tensor = token_selected_experts.new_empty(
            (num_experts_per_node + 1, ), dtype=torch.int64)
        permuted_token_final_scales_tensor = token_selected_experts.new_empty(
            (num_moe_inputs, ), dtype=torch.float32)
        src_to_dest_map_tensor = token_selected_experts.new_empty(
            (num_moe_inputs, ), dtype=torch.int32)

        return (
            unpermuted_token_selected_experts_tensor,
            unpermuted_source_token_ids_tensor,
            permuted_source_token_ids_tensor,
            permuted_token_selected_experts_tensor,
            permuted_data_tensor,
            expert_first_token_offset_tensor,
            permuted_token_final_scales_tensor,
            src_to_dest_map_tensor,
        )

    @torch.library.register_fake("trtllm::moe_finalize_scale_op")
    def _(
        gemm2_output: torch.Tensor,
        fc2_expert_biases: torch.Tensor,
        unpermuted_final_scales: torch.Tensor,
        expanded_source_row_to_expanded_dest_row: torch.Tensor,
        expert_for_source_row: torch.Tensor,
        expert_first_token_offset_tensor: torch.Tensor,
        num_rows: int,
        hidden_size: int,
        experts_per_token: int,
        num_experts_per_node: int,
        tp_size: int,
        tp_rank: int,
        ep_size: int,
        ep_rank: int,
    ):

        return gemm2_output.new_empty((num_rows, hidden_size),
                                      dtype=gemm2_output.dtype)


def fp8_quantize_1x128(input: torch.Tensor):
    return torch.ops.trtllm.fp8_quantize_1x128(input)<|MERGE_RESOLUTION|>--- conflicted
+++ resolved
@@ -280,15 +280,6 @@
         pass
 
     @torch.library.register_fake("trtllm::moe_load_balance_statistic")
-<<<<<<< HEAD
-    def _(
-        single_layer_load_balancer_ptr: int,
-        gathered_raw_expert_ids: torch.Tensor,
-        enabled: torch.Tensor,
-        is_first_stage: bool,
-        is_last_stage: bool,
-    ):
-=======
     def _(gathered_raw_expert_ids: torch.Tensor, enabled: torch.Tensor,
           single_layer_load_balancer_ptr: int, is_first_stage: bool,
           is_last_stage: bool):
@@ -305,7 +296,6 @@
     @torch.library.register_fake("trtllm::moe_hierarchical_statistic_update")
     def _(global_expert_token_count: torch.Tensor, enabled: torch.Tensor,
           single_layer_load_balancer_ptr: int):
->>>>>>> 58a8a8fd
         pass
 
     @torch.library.register_fake("trtllm::moe_load_balance_routing")
