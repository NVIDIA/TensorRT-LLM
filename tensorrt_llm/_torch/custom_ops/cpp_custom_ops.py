--- conflicted
+++ resolved
@@ -460,13 +460,8 @@
         expanded_source_row_to_expanded_dest_row: torch.Tensor,
         expert_for_source_row: torch.Tensor,
         expert_first_token_offset_tensor: torch.Tensor,
-<<<<<<< HEAD
-        num_rows: int,
-        hidden_size: int,
-=======
         num_rows: torch.SymInt,
         hidden_size: torch.SymInt,
->>>>>>> a8cf611b
         experts_per_token: int,
         num_experts_per_node: int,
         tp_size: int,
@@ -474,17 +469,7 @@
         ep_size: int,
         ep_rank: int,
     ):
-<<<<<<< HEAD
-
-        return gemm2_output.new_empty((num_rows, hidden_size),
-                                      dtype=gemm2_output.dtype)
-
-
-def fp8_quantize_1x128(input: torch.Tensor):
-    return torch.ops.trtllm.fp8_quantize_1x128(input)
-=======
         num_rows_val = int(num_rows)
         hidden_size_val = int(hidden_size)
         return gemm2_output.new_empty((num_rows_val, hidden_size_val),
-                                      dtype=gemm2_output.dtype)
->>>>>>> a8cf611b
+                                      dtype=gemm2_output.dtype)