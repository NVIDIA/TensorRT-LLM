--- conflicted
+++ resolved
@@ -155,7 +155,6 @@
             has_valid_shapes=info.has_valid_shapes,
         )
 
-<<<<<<< HEAD
     # overload += operator to concatenate TransformInfo objects
     def __iadd__(self, other: "TransformInfo") -> "TransformInfo":
         # since TransformInfo is frozen, instead, we return a new TransformInfo object
@@ -166,8 +165,6 @@
             has_valid_shapes=self.has_valid_shapes & other.has_valid_shapes,
         )
 
-=======
->>>>>>> 0510b345
     def __or__(self, other: "TransformInfo") -> "TransformInfo":
         """Merge two TransformInfo objects."""
         return TransformInfo(
