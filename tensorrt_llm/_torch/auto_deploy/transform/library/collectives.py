"""Transformations for fusing collective operations.

This module registers TRT-LLM backend patterns only. Fusion is only applied
when TRT-LLM is available (MPI mode) since it provides optimized fused kernels.
The torch backend (demollm mode) does not benefit from fusion.
"""

from functools import partial
from typing import Tuple

import torch
from torch.fx import GraphModule

from ...models.factory import ModelFactory
from ...shim.interface import CachedSequenceInterface
from ...utils.pattern_matcher import ADPatternMatcherPass, register_ad_pattern
from ..interface import BaseTransform, SharedConfig, TransformInfo, TransformRegistry

# TODO: This is an overly simplified model that works well for vanilla Llama models.
# However, we eventually want to consider more sophisticated patterns such as
# * all_reduce(lin1(x) + lin2(x))
# * version above with fused GEMMs (i.e. with a split node)
# * all_reduce(pointwise_op(linear(x)))
# * ...


# ============================================================================
# Pattern Template Factory Functions
# ============================================================================


def _make_allreduce_residual_rmsnorm_pattern(
    add_order: str = "residual_first", strategy: str = "AUTO"
):
    """Factory function to create pattern functions for allreduce+residual+rmsnorm fusion.

    Args:
        add_order: Either "residual_first" (residual + x) or "x_first" (x + residual)
        strategy: AllReduce strategy to use in the pattern

    Returns:
        A pattern function that can be used with register_ad_pattern
    """

    def pattern_fn(
        x: torch.Tensor, residual: torch.Tensor, weight: torch.Tensor, eps: float = 0.1253
    ):
        """Pattern: trtllm_dist_all_reduce(x) -> add residual -> RMSNorm

        Reference PyTorch composition:
            y = trtllm_dist_all_reduce(x)
            z = residual + y  (or y + residual)
            normed = RMSNorm(z, weight, eps)
        Returns (normed, z)
        """
        input_dtype = x.dtype
        hidden_states = torch.ops.auto_deploy.trtllm_dist_all_reduce(x, strategy)

        # Handle addition order
        if add_order == "residual_first":
            add = residual + hidden_states
        else:  # x_first
            add = hidden_states + residual

        hidden_states = add.to(torch.float32)
        variance = hidden_states.pow(2).mean(-1, keepdim=True)
        hidden_states = hidden_states * torch.rsqrt(variance + eps)

        normed = weight * hidden_states.to(input_dtype)

        return normed, add

    return pattern_fn


def _allreduce_residual_rmsnorm_replacement(
    x: torch.Tensor, residual: torch.Tensor, weight: torch.Tensor, eps: float, strategy: str
):
    """Replacement using TRT-LLM fused kernel."""
    return torch.ops.dist.trtllm_fused_allreduce_residual_rmsnorm(
        x, residual, weight, eps, strategy
    )


# ============================================================================
# Transform Implementation
# ============================================================================


@TransformRegistry.register("fuse_allreduce_residual_rmsnorm")
class FuseAllreduceResidualRMSNorm(BaseTransform):
    """Fuse (allreduce + residual add + RMSNorm) into one fused op with tuple output.

    This transform only applies when TRT-LLM ops are used (MPI mode), as it provides
    optimized fused kernels. The torch backend (demollm mode) does not benefit from
    this fusion and uses unfused operations.
    """

    def _apply(
        self,
        gm: GraphModule,
        cm: CachedSequenceInterface,
        factory: ModelFactory,
        shared_config: SharedConfig,
    ) -> Tuple[GraphModule, TransformInfo]:
        patterns = ADPatternMatcherPass()

        # Dummy shapes for tracing
        bsz, hidden = 8, 512
        dummy_args = [
            torch.randn(bsz, hidden, device="meta", dtype=torch.bfloat16),  # x
            torch.randn(bsz, hidden, device="meta", dtype=torch.bfloat16),  # residual
            torch.randn(hidden, device="meta", dtype=torch.bfloat16),  # weight
            0.1253,  # eps
        ]

        op_ignore_types = {torch.ops.aten.to.dtype: (torch.dtype,)}
        scalar_workaround = {"eps": 0.1253}

        # ============================================================================
        # Instantiate Pattern Functions
        # ============================================================================

        # Get the allreduce strategy from shared_config
<<<<<<< HEAD
        strategy = shared_config.sharding_config.allreduce_strategy.name
=======
        strategy = shared_config.sharding_transform_container.allreduce_strategy.name
>>>>>>> c9771ebb

        # TRT-LLM backend (MPI mode) - two patterns for different addition orders
        _allreduce_residual_rmsnorm_pattern_trtllm = _make_allreduce_residual_rmsnorm_pattern(
            add_order="residual_first", strategy=strategy
        )
        _allreduce_residual_rmsnorm_pattern2_trtllm = _make_allreduce_residual_rmsnorm_pattern(
            add_order="x_first", strategy=strategy
        )

        # Register TRT-LLM backend patterns only (no torch backend fusion)
        # Pattern 1: residual + allreduce(x)
        register_ad_pattern(
            search_fn=_allreduce_residual_rmsnorm_pattern_trtllm,
            replace_fn=partial(_allreduce_residual_rmsnorm_replacement, strategy=strategy),
            patterns=patterns,
            dummy_args=dummy_args,
            op_ignore_types=op_ignore_types,
            scalar_workaround=scalar_workaround,
        )

        # Pattern 2: allreduce(x) + residual
        register_ad_pattern(
            search_fn=_allreduce_residual_rmsnorm_pattern2_trtllm,
            replace_fn=partial(_allreduce_residual_rmsnorm_replacement, strategy=strategy),
            patterns=patterns,
            dummy_args=dummy_args,
            op_ignore_types=op_ignore_types,
            scalar_workaround=scalar_workaround,
        )

        num_matches = patterns.apply(gm.graph)

        info = TransformInfo(
            skipped=False,
            num_matches=num_matches,
            is_clean=num_matches == 0,
            has_valid_shapes=num_matches == 0,
        )
        return gm, info<|MERGE_RESOLUTION|>--- conflicted
+++ resolved
@@ -122,11 +122,7 @@
         # ============================================================================
 
         # Get the allreduce strategy from shared_config
-<<<<<<< HEAD
-        strategy = shared_config.sharding_config.allreduce_strategy.name
-=======
         strategy = shared_config.sharding_transform_container.allreduce_strategy.name
->>>>>>> c9771ebb
 
         # TRT-LLM backend (MPI mode) - two patterns for different addition orders
         _allreduce_residual_rmsnorm_pattern_trtllm = _make_allreduce_residual_rmsnorm_pattern(
