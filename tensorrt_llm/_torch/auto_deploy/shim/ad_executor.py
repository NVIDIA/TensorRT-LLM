--- conflicted
+++ resolved
@@ -253,23 +253,12 @@
     dist.initialize_or_skip(rank, world_size, port)
 
     # some config
-<<<<<<< HEAD
-    msg = "pytorch_backend_config must be an _AutoDeployLlmArgs object"
-    assert isinstance(executor_config.pytorch_backend_config, _AutoDeployLlmArgs), msg
-    ad_config: _AutoDeployLlmArgs = executor_config.pytorch_backend_config
-
-    max_batch_size = ad_config.max_batch_size
-    max_num_sequences = ad_config.max_batch_size * dist_mapping.pp_size
-    max_seq_len = ad_config.max_seq_len
-    attn_page_size = ad_config.attn_page_size
-    max_num_tokens = ad_config.max_num_tokens
-=======
     msg = "pytorch_backend_config must be an AD LlmArgs object"
     assert isinstance(executor_config.pytorch_backend_config, LlmArgs), msg
     ad_config: LlmArgs = executor_config.pytorch_backend_config
 
+    max_num_sequences = ad_config.max_batch_size * dist_mapping.pp_size
     # some derivative properties
->>>>>>> 94dc97ab
     max_draft_tokens = (
         0 if ad_config.speculative_config is None else ad_config.speculative_config.max_draft_tokens
     )
@@ -285,7 +274,7 @@
         max_seq_len=ad_config.max_seq_len,
         max_batch_size=ad_config.max_batch_size,
     )
-    seq_slot_manager = SeqSlotManager(max_num_sequences=max_batch_size * dist_mapping.pp_size)
+    seq_slot_manager = SeqSlotManager(max_num_sequences=max_num_sequences)
     resource_manager = ResourceManager(
         {
             ResourceManagerType.KV_CACHE_MANAGER: kv_cache_manager,
@@ -306,21 +295,14 @@
     # https://github.com/NVIDIA/TensorRT-LLM/issues/5254
     # We should expose mixed_sample to our build_and_run_ad script so we can configure this
     # correctly for models as needed.
-<<<<<<< HEAD
     sampler_args = TorchSampler.Args(
-        max_seq_len=max_seq_len,
+        max_seq_len=ad_config.max_seq_len,
         max_draft_tokens=max_draft_tokens,
         max_num_sequences=max_num_sequences,
         max_beam_width=executor_config.max_beam_width,
         mixed_sampler=ad_config.mixed_sampler,
     )
     sampler = TorchSampler(sampler_args)
-=======
-    sampler = TorchSampler(
-        max_seq_len=ad_config.max_seq_len,
-        mixed_sampler=ad_config.mixed_sampler,
-    )
->>>>>>> 94dc97ab
 
     # creating the executor object
     py_executor = PyExecutor(
