import torch

from .common import ReduceOp, get_rank_world_size, is_ompi

# use trtllm distributed ops to improve TP performance if possible
try:
    from ....mapping import Mapping
    from ...distributed import AllReduce, allgather
    from ...modules.linear import AllReduceFusionOp, AllReduceParams, AllReduceStrategy

    # Cache AllReduce modules to avoid recreating on every call
    # This is critical for CUDA graph compatibility - recreating modules during
    # warmup causes hangs due to workspace allocation with CPU synchronization
    _allreduce_cache = {}

    def trtllm_allgather(tensor, dim, sizes=None):
        rank, world_size = get_rank_world_size()
        p_config = Mapping(world_size=world_size, tp_size=world_size, rank=rank)
        return allgather(tensor, p_config, dim=dim, sizes=sizes)

    def trtllm_allreduce(tensor, op, strategy: str, all_reduce_params=None):
        rank, world_size = get_rank_world_size()
        assert op == ReduceOp.SUM, "TRT-LLM all reduce only supports SUM op."

        # Convert string strategy to enum
        try:
            strategy_enum = getattr(AllReduceStrategy, strategy)
        except AttributeError:
            raise ValueError(
                f"Invalid allreduce strategy: {strategy}. "
                f"Valid options: AUTO, NCCL, ONESHOT, TWOSHOT, MIN_LATENCY, "
                f"LOWPRECISION, UB, MNNVL, NCCL_SYMMETRIC"
            )

        # Cache key includes rank, world_size, dtype, and strategy to handle different configurations
        cache_key = (rank, world_size, tensor.dtype, strategy_enum)
        if cache_key not in _allreduce_cache:
            p_config = Mapping(world_size=world_size, tp_size=world_size, rank=rank)
            _allreduce_cache[cache_key] = AllReduce(
                mapping=p_config, strategy=strategy_enum, dtype=tensor.dtype
            )

        torch_op = _allreduce_cache[cache_key]
        return torch_op(tensor, all_reduce_params=all_reduce_params)

    @torch.library.custom_op(
        "dist::fused_allreduce_residual_rmsnorm", mutates_args=(), device_types="cuda"
    )
    def fused_allreduce_residual_rmsnorm(
        tensor: torch.Tensor,
        residual: torch.Tensor,
        norm_weight: torch.Tensor,
        eps: float,
        strategy: str = "AUTO",
    ) -> tuple[torch.Tensor, torch.Tensor]:
<<<<<<< HEAD
        """Fusing allreduce, residual (add), and hf_rms_norm together."""
        all_reduce_params = AllReduceParams(
            fusion_op=AllReduceFusionOp.RESIDUAL_RMS_NORM,
            bias=None,
            residual=residual,
            norm_weight=norm_weight,
            eps=eps,
        )
        return trtllm_allreduce(
            tensor, ReduceOp.SUM, all_reduce_params=all_reduce_params, strategy=strategy
        )
=======
        """Fusing allreduce, residual (add), and hf_rms_norm together.

        When TRT-LLM ops are available (MPI mode), uses the fused kernel.
        Otherwise, falls back to separate operations using torch distributed.
        """
        # Only use TRT-LLM fused op when running with MPI
        if is_trtllm_op_available():
            all_reduce_params = AllReduceParams(
                fusion_op=AllReduceFusionOp.RESIDUAL_RMS_NORM,
                bias=None,
                residual=residual,
                norm_weight=norm_weight,
                eps=eps,
            )
            return trtllm_allreduce(tensor, ReduceOp.SUM, all_reduce_params=all_reduce_params)
        else:
            # Fallback: unfused implementation using torch distributed
            # This is used in demollm mode without MPI
            from .common import all_reduce as torch_all_reduce

            # 1. All-reduce the tensor
            tensor_reduced = tensor.clone()
            torch_all_reduce(tensor_reduced, op=ReduceOp.SUM)

            # 2. Add residual
            tensor_with_residual = tensor_reduced + residual

            # 3. Apply RMSNorm using PyTorch's built-in function
            norm_out = torch.nn.functional.rms_norm(
                tensor_with_residual,
                normalized_shape=(tensor_with_residual.size(-1),),
                weight=norm_weight,
                eps=eps,
            )

            return norm_out, tensor_with_residual
>>>>>>> 46dd9886

    @fused_allreduce_residual_rmsnorm.register_fake
    def fused_allreduce_residual_rmsnorm_fake(
        tensor: torch.Tensor,
        residual: torch.Tensor,
        norm_weight: torch.Tensor,
        eps: float,
        strategy: str = "AUTO",
    ) -> tuple[torch.Tensor, torch.Tensor]:
        return torch.empty_like(tensor), torch.empty_like(tensor)

    TRTLLM_OP_AVAILABLE = True
except ImportError:

    def trtllm_allgather(tensor, dim, sizes=None):
        raise ImportError("TRT-LLM is not available.")

    def trtllm_allreduce(tensor, op, strategy: str, all_reduce_params=None):
        raise ImportError("TRT-LLM is not available.")

    TRTLLM_OP_AVAILABLE = False


def is_trtllm_op_available():
    # TRT-LLM only work with MPI
    return TRTLLM_OP_AVAILABLE and is_ompi()<|MERGE_RESOLUTION|>--- conflicted
+++ resolved
@@ -53,19 +53,6 @@
         eps: float,
         strategy: str = "AUTO",
     ) -> tuple[torch.Tensor, torch.Tensor]:
-<<<<<<< HEAD
-        """Fusing allreduce, residual (add), and hf_rms_norm together."""
-        all_reduce_params = AllReduceParams(
-            fusion_op=AllReduceFusionOp.RESIDUAL_RMS_NORM,
-            bias=None,
-            residual=residual,
-            norm_weight=norm_weight,
-            eps=eps,
-        )
-        return trtllm_allreduce(
-            tensor, ReduceOp.SUM, all_reduce_params=all_reduce_params, strategy=strategy
-        )
-=======
         """Fusing allreduce, residual (add), and hf_rms_norm together.
 
         When TRT-LLM ops are available (MPI mode), uses the fused kernel.
@@ -102,7 +89,6 @@
             )
 
             return norm_out, tensor_with_residual
->>>>>>> 46dd9886
 
     @fused_allreduce_residual_rmsnorm.register_fake
     def fused_allreduce_residual_rmsnorm_fake(
