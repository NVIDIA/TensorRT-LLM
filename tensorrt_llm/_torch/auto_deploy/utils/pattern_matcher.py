--- conflicted
+++ resolved
@@ -43,13 +43,6 @@
     """
     original_fn = lowering.unsupported_input_tensor
 
-<<<<<<< HEAD
-    def patched_fn(t: torch.Tensor, node=None):
-        """Bypass meta tensor check."""
-        if t.is_meta:
-            return False
-        return original_fn(t, node)
-=======
     def patched_fn(t: torch.Tensor, *args, **kwargs):
         """Bypass meta tensor check."""
         if t.is_meta:
@@ -57,7 +50,6 @@
         return original_fn(
             t, *args, **kwargs
         )  # a generic pass-through of the arguments to accommodate torch side change
->>>>>>> 3d54a1a5
 
     lowering.unsupported_input_tensor = patched_fn
     try:
