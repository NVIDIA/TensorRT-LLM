# This is the set of transforms running in "graph" mode. In this mode, we capture the full graph
# of the model and optimize it for inference.
transforms:
  ############################################################################################
  # BUILD MODEL, EXPORT TO GRAPH MODULE, AND CLEAN UP
  ############################################################################################
  build_model:
    stage: factory
    run_per_gm: false
    device: meta
    requires_clean_graph: false
  export_to_gm:
    stage: export
    clone_state_dict: false
    strict: false
    run_per_gm: false
    requires_clean_graph: false
  cleanup_noop_slice:
    stage: post_export
  cleanup_noop_add:
    stage: post_export
  cleanup_input_constraints:
    stage: post_export
  ############################################################################################
  # RUN PATTERN MATCHER TRANSFORMATIONS TO STANDARDIZE GRAPH REPRESENTATION
  ############################################################################################
  match_moe_pattern:
    stage: pattern_matcher
  match_dense_moe_pattern:
    stage: pattern_matcher
  match_repeat_kv:
    stage: pattern_matcher
    run_shape_prop: true
  match_eager_attention:
    stage: pattern_matcher
<<<<<<< HEAD
  match_grouped_attention_with_repeat_kv:
    stage: pattern_matcher
  match_grouped_attention_without_repeat_kv:
=======
    requires_shape_prop: true
  match_grouped_attention:
>>>>>>> 58b43a6d
    stage: pattern_matcher
  match_attention_layout:
    stage: pattern_matcher
    attn_layout: bsnd
  match_rope_pattern:
    stage: pattern_matcher
  match_rope_layout:
    stage: pattern_matcher
    expected_layout: bsnd
  ############################################################################################
  # RUN TRANSFORMATIONS ON STANDARDIZED GRAPH REPRESENTATION
  ############################################################################################
  eliminate_redundant_transposes:
    stage: pattern_matcher
  # TODO (lucaslie): let's move this to perf optimization once TP sharding is improved
  # see https://github.com/NVIDIA/TensorRT-LLM/pull/3668#discussion_r2052714528
  optimize_rope:
    stage: pattern_matcher
  quantize_int4_linear_from_config:
    stage: pattern_matcher
  quantize_fp8_linear_from_config:
    stage: pattern_matcher
  quantize_nvfp4_linear_from_config:
    stage: pattern_matcher
  quantize_fp8_bmm_from_config:
    stage: pattern_matcher
  quantize_fp8_from_graph:
    stage: pattern_matcher
  quantize_nvfp4_from_graph:
    stage: pattern_matcher
  quantize_fp8_moe:
    stage: pattern_matcher
  quantize_nvfp4_moe:
    stage: pattern_matcher
  quantize_mxfp4_moe:
    stage: pattern_matcher
  # TODO: Infer sharding parameters (tp_size, row/column sharding) from the model config.
  detect_sharding:
    stage: sharding
    simple_shard_only: false
    use_sharding_from_factory: false
    support_partial_config: false
    sharding_dims: ['tp', 'ep', 'bmm']
    requires_shape_prop: true
  # TODO: (hg) need to ensure run_shape_prop after sharding.
  sharding_transform_executor:
    stage: sharding
    run_shape_prop: true
  ############################################################################################
  # MOVE MODEL AND LOAD WEIGHTS
  ############################################################################################
  load_weights:
    stage: weight_load
    run_per_gm: false
    checkpoint_device: null
  move_inputs_to_device:
    stage: weight_load
    run_per_gm: false
  ############################################################################################
  # RUN POST-LOAD FUSION AND OPTIMIZATIONS
  ############################################################################################
  fuse_gemms:
    stage: post_load_fusion
    enabled: false # TODO: https://github.com/NVIDIA/TensorRT-LLM/issues/4674 this is causing OOMs
  fuse_fp4_gemms:
    stage: post_load_fusion
    enabled: false # TODO: https://github.com/NVIDIA/TensorRT-LLM/issues/4674 this is causing OOMs
  fuse_fp8_gemms:
    stage: post_load_fusion
    enabled: false # TODO: https://github.com/NVIDIA/TensorRT-LLM/issues/4674 this is causing OOMs
  fuse_fp8_linear:
    stage: post_load_fusion
    backend: torch
  fuse_nvfp4_linear:
    stage: post_load_fusion
    backend: trtllm
  fuse_moe:
    stage: post_load_fusion
    enabled: true
  fuse_allreduce_residual_rmsnorm:
    stage: post_load_fusion
  # TODO (lucaslie): add backend selection as part of configurable inference optimizers
  # check if we can fuse rmsnorm
  fuse_rmsnorm:
    # TODO (lucaslie): add backend selection as part of configurable inference optimizers
    # check if we can fuse rmsnorm
    stage: post_load_fusion
    backend: flashinfer
    requires_shape_prop: true
  fuse_gated_rmsnorm:
    stage: post_load_fusion

  ############################################################################################
  # VISUALIZE GRAPH
  ############################################################################################
  visualize_namespace:
    stage: visualize
    enabled: false # TODO: https://github.com/NVIDIA/TensorRT-LLM/issues/8460
  ############################################################################################
  # SWITCH TO CACHED+FLATTENED ATTENTION + INITIALIZE CACHES
  ############################################################################################
  update_in_out_nodes:
    stage: cache_init
  insert_cached_attention:
    stage: cache_init
    backend: flashinfer
  insert_cached_mla_attention:
    stage: cache_init
    backend: MultiHeadLatentAttention
  insert_cached_ssm_attention:
    stage: cache_init
    backend: triton_ssm
  insert_cached_causal_conv:
    stage: cache_init
    backend: cuda_causal_conv
  initialize_cache:
    stage: cache_init
    run_per_gm: false
  resize_kv_cache:
    stage: cache_init
    run_per_gm: false
    free_mem_ratio: 0.0
  ############################################################################################
  # COMPILE MODEL
  ############################################################################################
  compile_model:
    stage: compile
    run_per_gm: false
    cuda_graph_batch_sizes: null
    backend: torch-compile<|MERGE_RESOLUTION|>--- conflicted
+++ resolved
@@ -33,14 +33,9 @@
     run_shape_prop: true
   match_eager_attention:
     stage: pattern_matcher
-<<<<<<< HEAD
   match_grouped_attention_with_repeat_kv:
     stage: pattern_matcher
   match_grouped_attention_without_repeat_kv:
-=======
-    requires_shape_prop: true
-  match_grouped_attention:
->>>>>>> 58b43a6d
     stage: pattern_matcher
   match_attention_layout:
     stage: pattern_matcher
