--- conflicted
+++ resolved
@@ -54,11 +54,7 @@
 
 from ...utils.logger import ad_logger
 from ...utils.node_utils import extract_op_args, extract_output_tuple, is_op
-<<<<<<< HEAD
-from ...utils.pattern_matcher import Match, PatternMatcherPass, register_pattern
-=======
 from ...utils.pattern_matcher import ADPatternMatcherPass, Match, register_ad_pattern
->>>>>>> 952f33dc
 from .._graph import canonicalize_graph
 
 
@@ -125,11 +121,7 @@
 
 def match_rope_pattern(gm: GraphModule) -> GraphModule:
     graph = gm.graph
-<<<<<<< HEAD
-    patterns = PatternMatcherPass()
-=======
     patterns = ADPatternMatcherPass()
->>>>>>> 952f33dc
 
     # dummy shapes: can be arbitrary
     batch_size = 8
@@ -149,11 +141,7 @@
         torch.randn(batch_size, num_heads, seq_len, head_dim, device="meta", dtype=torch.float16),
         torch.randn(batch_size, seq_len, head_dim // 2, device="meta", dtype=torch.float16),
     ]
-<<<<<<< HEAD
-    register_pattern(
-=======
     register_ad_pattern(
->>>>>>> 952f33dc
         search_fn=_explicit_rope_pattern,
         replace_fn=_explicit_rope_repl,
         patterns=patterns,
@@ -162,11 +150,7 @@
         scalar_workaround={"unsqueeze_dim": 1},
         extra_check=_explicit_not_interleaved,
     )
-<<<<<<< HEAD
-    register_pattern(
-=======
     register_ad_pattern(
->>>>>>> 952f33dc
         search_fn=_interleaved_rope_pattern,
         replace_fn=_interleaved_rope_repl,
         patterns=patterns,
@@ -178,11 +162,7 @@
         },
         scalar_workaround={"unsqueeze_dim": 1},
     )
-<<<<<<< HEAD
-    register_pattern(
-=======
     register_ad_pattern(
->>>>>>> 952f33dc
         search_fn=_complex_rope_pattern,
         replace_fn=_complex_rope_repl,
         patterns=patterns,
