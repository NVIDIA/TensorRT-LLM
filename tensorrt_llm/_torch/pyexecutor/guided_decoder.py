--- conflicted
+++ resolved
@@ -1,8 +1,3 @@
-<<<<<<< HEAD
-import json
-=======
-import itertools
->>>>>>> d25f93c0
 import math
 from typing import List, Optional
 
@@ -56,67 +51,7 @@
 
     def build(self, scheduled_requests: ScheduledRequests,
               resource_manager: SeqSlotManager) -> None:
-<<<<<<< HEAD
-        if self.guided_decoding_backend == GuidedDecodingConfig.GuidedDecodingBackend.XGRAMMAR:
-            for llm_req in scheduled_requests.all_requests():
-                if llm_req.guided_decoding_params is None:
-                    continue
-                slot = resource_manager.slot_manager.get_slot(
-                    llm_req.request_id)
-                if llm_req.is_context_init_state and llm_req.context_current_position == llm_req.prepopulated_prompt_len:
-                    # The request is in the first context forward step (considering kv cache reuse).
-                    guide_type = llm_req.guided_decoding_params.guide_type
-                    guide = llm_req.guided_decoding_params.guide
-                    match guide_type:
-                        case GuidedDecodingParams.GuideType.JSON:
-                            compiled_grammar = self.xgrammar_compiler.compile_builtin_json_grammar(
-                            )
-                        case GuidedDecodingParams.GuideType.JSON_SCHEMA:
-                            compiled_grammar = self.xgrammar_compiler.compile_json_schema(
-                                guide)
-                        case GuidedDecodingParams.GuideType.REGEX:
-                            grammar = xgrammar.Grammar.from_regex(guide)
-                            compiled_grammar = self.xgrammar_compiler.compile_grammar(
-                                grammar)
-                        case GuidedDecodingParams.GuideType.EBNF_GRAMMAR:
-                            grammar = xgrammar.Grammar.from_ebnf(guide)
-                            compiled_grammar = self.xgrammar_compiler.compile_grammar(
-                                grammar)
-                        case GuidedDecodingParams.GuideType.STRUCTURAL_TAG:
-                            structural_tag_parameters = json.loads(guide)
-                            structures = structural_tag_parameters["structures"]
-                            structures = [
-                                xgrammar.StructuralTagItem(
-                                    begin=s["begin"],
-                                    schema=json.dumps(s["schema"]),
-                                    end=s["end"]) for s in structures
-                            ]
-                            triggers = structural_tag_parameters["triggers"]
-                            compiled_grammar = self.xgrammar_compiler.compile_structural_tag(
-                                structures, triggers)
-                        case _:
-                            raise ValueError(
-                                f"Unrecognized guide type: {guide_type}.")
-                    self.xgrammar_matchers[slot] = xgrammar.GrammarMatcher(
-                        compiled_grammar)
-
-                elif llm_req.is_generation_in_progress_state:
-                    # The request is in a generation forward step.
-                    # Currently, guided decoding does not support with beam search.
-                    self.xgrammar_matchers[slot].accept_token(
-                        llm_req.get_last_tokens(0))
-                else:
-                    continue
-
-                # Fill the bitmask on host and asynchorously copy to device.
-                self.xgrammar_matchers[slot].fill_next_token_bitmask(
-                    self.bitmask_host, slot)
-                with torch.cuda.stream(self._stream):
-                    self.bitmask[slot].copy_(self.bitmask_host[slot],
-                                             non_blocking=True)
-=======
-        for llm_req in itertools.chain(scheduled_requests.context_requests,
-                                       scheduled_requests.generation_requests):
+        for llm_req in scheduled_requests.all_requests():
             if llm_req.guided_decoding_params is None:
                 continue
             slot = resource_manager.slot_manager.get_slot(llm_req.request_id)
@@ -139,7 +74,6 @@
             with torch.cuda.stream(self._stream):
                 self.bitmask[slot].copy_(self.bitmask_host[slot],
                                          non_blocking=True)
->>>>>>> d25f93c0
 
     def execute(self, scheduled_requests: ScheduledRequests,
                 logits: torch.Tensor, resource_manager: SeqSlotManager) -> None:
@@ -147,26 +81,8 @@
             scheduled_requests.generation_requests)
         torch.cuda.current_stream().wait_stream(self._stream)
 
-<<<<<<< HEAD
-        if self.guided_decoding_backend == GuidedDecodingConfig.GuidedDecodingBackend.XGRAMMAR:
-            batched_logits, batched_bitmask = [], []
-            for i, llm_req in enumerate(scheduled_requests.all_requests()):
-                if llm_req.guided_decoding_params is None:
-                    continue
-                if llm_req.is_context_init_state and not llm_req.is_last_context_chunk:
-                    continue
-                batched_logits.append(logits[i])
-                slot = resource_manager.slot_manager.get_slot(
-                    llm_req.request_id)
-                batched_bitmask.append(self.bitmask[slot])
-
-            if len(batched_logits) > 0:
-                torch.ops.trtllm.logits_bitmask(batched_logits, batched_bitmask)
-=======
         batched_logits, batched_bitmask = [], []
-        for i, llm_req in enumerate(
-                itertools.chain(scheduled_requests.context_requests,
-                                scheduled_requests.generation_requests)):
+        for i, llm_req in enumerate(scheduled_requests.all_requests()):
             if llm_req.guided_decoding_params is None:
                 continue
             if llm_req.is_context_init_state and not llm_req.is_last_context_chunk:
@@ -176,5 +92,4 @@
             batched_bitmask.append(self.bitmask[slot])
 
         if len(batched_logits) > 0:
-            torch.ops.trtllm.logits_bitmask(batched_logits, batched_bitmask)
->>>>>>> d25f93c0
+            torch.ops.trtllm.logits_bitmask(batched_logits, batched_bitmask)