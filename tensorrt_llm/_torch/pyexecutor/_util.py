import random
from collections.abc import Iterable
from typing import Dict, List, Optional

import torch

import tensorrt_llm
import tensorrt_llm.bindings.executor as trtllm
from tensorrt_llm._torch.model_config import ModelConfig
from tensorrt_llm._torch.pyexecutor.config import PyTorchConfig
from tensorrt_llm._utils import str_dtype_to_binding, torch_dtype_to_str
from tensorrt_llm.bindings.executor import DecodingMode, ExecutorConfig
from tensorrt_llm.logger import logger
from tensorrt_llm.lora_manager import (LoraConfig,
                                       get_default_trtllm_modules_to_hf_modules,
                                       load_torch_hf_lora)
from tensorrt_llm.mapping import Mapping

from ..model_config import ModelConfig
from ..speculative import get_spec_decoder
from .config_utils import is_mla, is_nemotron_hybrid
from .kv_cache_transceiver import AttentionTypeCpp, create_kv_cache_transceiver
from .llm_request import ExecutorResponse
from .model_engine import (DRAFT_KV_CACHE_MANAGER_KEY, KV_CACHE_MANAGER_KEY,
                           PyTorchModelEngine)
from .py_executor import PyExecutor
from .resource_manager import (KVCacheManager, MambaHybridCacheManager,
                               PeftCacheManager, ResourceManager)
from .sampler import (EarlyStopSampler, TorchSampler, TorchStarAttentionSampler,
                      TRTLLMSampler)
from .scheduler import (BindCapacityScheduler, BindMicroBatchScheduler,
                        SimpleScheduler)
from .seq_slot_manager import SeqSlotManager

GB = 1 << 30


class KvCacheCreator:
    """Groups together logic related to KV cache construction."""

    def __init__(self, *, executor_config: ExecutorConfig,
                 model_engine: PyTorchModelEngine,
                 draft_model_engine: Optional[PyTorchModelEngine],
                 mapping: Mapping, net_max_seq_len: int):
        self._executor_config = executor_config
        self._model_engine = model_engine
        self._draft_model_engine = draft_model_engine
        self._mapping = mapping
        self._max_kv_tokens_in = self._executor_config.kv_cache_config.max_tokens
        self._dummy_reqs = self._create_dummy_context_requests(net_max_seq_len -
                                                               1)

    @staticmethod
    def _get_cache_size_per_token(model_config: ModelConfig,
                                  mapping: Mapping) -> int:
        mem_per_token = 2
        quant_config = model_config.quant_config
        if quant_config is not None and quant_config.quant_mode.has_fp8_kv_cache(
        ):
            mem_per_token = 1

        config = model_config.pretrained_config

        num_key_value_heads = getattr(config, 'num_key_value_heads',
                                      config.num_attention_heads)
        if isinstance(num_key_value_heads, Iterable):
            num_key_value_heads = sum(num_key_value_heads) / len(
                num_key_value_heads)

        mla = is_mla(config)
        tp_size = 1 if mapping.enable_attention_dp else mapping.tp_size

        kv_factor = 2
        if mla:
            # MLA has kv_lora_rank and qk_rope_head_dim
            head_dim = config.kv_lora_rank + config.qk_rope_head_dim
            kv_factor = 1
        else:
            head_dim = getattr(
                config,
                "head_dim",
                config.hidden_size // config.num_attention_heads,
            ) * num_key_value_heads // tp_size

        # provide at least 1 layer to prevent division by zero cache size
        num_hidden_layers = max(
            len(mapping.pp_layers(config.num_hidden_layers)), 1)
        mem_per_token *= num_hidden_layers * head_dim
        # K and V
        mem_per_token *= kv_factor
        return mem_per_token

    def _get_free_gpu_memory_fraction(self) -> float:
        fraction = self._executor_config.kv_cache_config.free_gpu_memory_fraction
        if fraction is None:
            fraction = 0.9
        return fraction

    def _cal_max_tokens(self, peak_memory, total_gpu_memory, fraction,
                        alloc_kv_tokens: int) -> int:
        model_config = self._model_engine.model.model_config
        mapping = self._mapping
        kv_size_per_token = self._get_cache_size_per_token(
            model_config, mapping)
        if self._draft_model_engine is not None:
            draft_model_config = self._draft_model_engine.model.model_config
            kv_size_per_token += self._get_cache_size_per_token(
                draft_model_config, mapping)

        available_kv_mem = (total_gpu_memory - peak_memory +
                            alloc_kv_tokens * kv_size_per_token) * fraction
        logger.info(
            f"Peak memory during memory usage profiling (torch + non-torch): {peak_memory / (GB):.2f} GiB, "
            f"available KV cache memory when calculating max tokens: {available_kv_mem / (GB):.2f} GiB, "
            f"fraction is set {fraction}, kv size is {kv_size_per_token}. device total memory {total_gpu_memory / (GB):.2f} GiB, "
            f", tmp kv_mem { (alloc_kv_tokens * kv_size_per_token) / (GB):.2f} GiB"
        )
        max_tokens = int((available_kv_mem) // kv_size_per_token)
        max_tokens = max(max_tokens, 0)
        return max_tokens

    def _create_dummy_context_requests(
            self, input_seq_len: int) -> List[trtllm.Request]:
        vocab_size = self._model_engine.model.model_config.pretrained_config.vocab_size
        max_num_tokens = self._executor_config.max_num_tokens

        requests = []
        input_seq_len = min(max_num_tokens, input_seq_len)
        remaining_tokens = max_num_tokens
        while remaining_tokens > 0:
            input_seq_len = min(input_seq_len, remaining_tokens)
            input_tokens = [
                random.randint(0, vocab_size - 1) for _ in range(input_seq_len)
            ]
            request = trtllm.Request(input_tokens,
                                     max_tokens=1,
                                     streaming=False,
                                     sampling_config=trtllm.SamplingConfig(),
                                     output_config=trtllm.OutputConfig(),
                                     end_id=-1)
            requests.append(request)
            remaining_tokens -= input_seq_len
        return requests

    def _get_token_num_for_estimation(self) -> int:
        """Compute KV cache capacity required for estimate_max_kv_cache_tokens to succeed."""
        executor_config = self._executor_config
        if 'cp_type' in self._mapping.cp_config:
            raise ValueError(
                "KV cache size estimation not supported with context parallelism."
            )
        # estimate_max_kv_cache_tokens submits self._dummy_reqs
        num_cache_blocks = 0
        num_extra_tokens_per_seq = 1  # account for generated tokens
        spec_cfg = executor_config.speculative_config
        if spec_cfg is not None:
            num_extra_tokens_per_seq += spec_cfg.max_draft_tokens
            num_extra_tokens_per_seq += spec_cfg.num_extra_kv_tokens
        for req in self._dummy_reqs:
            num_req_tokens = len(req.input_token_ids) + num_extra_tokens_per_seq
            # Requests cannot share KV cache blocks. Round up to nearest integer multiple of block size.
            num_cache_blocks += (num_req_tokens +
                                 executor_config.tokens_per_block -
                                 1) // executor_config.tokens_per_block
        return num_cache_blocks * executor_config.tokens_per_block

    def try_prepare_estimation(self) -> bool:
        """Prepare for possible KV cache capacity estimation.

        This updates `kv_cache_config` and returns a boolean indicating whether KV cache
        estimation is to be performend.
        """
        estimating_kv_cache = False
        if 'cp_type' not in self._mapping.cp_config:
            estimating_kv_cache = True
            self._executor_config.kv_cache_config.max_tokens = self._get_token_num_for_estimation(
            )
        return estimating_kv_cache

    def estimate_max_tokens(self, py_executor: PyExecutor) -> None:
        """Perform KV cache capacity estimation.

        This updates `kv_cache_config`.
        """
        executor_config = self._executor_config
        mapping = self._mapping

        # TODO: support CP by generating dummy requests for it.
        assert 'cp_type' not in mapping.cp_config

        fraction = self._get_free_gpu_memory_fraction()

        torch.cuda.empty_cache()
        torch.cuda.reset_peak_memory_stats()
        end, total_gpu_memory = torch.cuda.mem_get_info()
        total_used_bytes = total_gpu_memory - end
        model_bytes = torch.cuda.memory_stats()["allocated_bytes.all.current"]
        logger.info(
            f"Memory used after loading model weights (inside torch) in memory usage profiling: {model_bytes / (GB):.2f} GiB"
        )
        logger.info(
            f"Memory used after loading model weights (outside torch) in memory usage profiling: {((total_used_bytes - model_bytes) if total_used_bytes > model_bytes else 0) / (GB):.2f} GiB"
        )

        py_executor.set_gather_responses(True)
        origin_iter_stats = py_executor.enable_iter_perf_stats
        py_executor.enable_iter_perf_stats = False
        req_ids = []
        if py_executor.dist.mapping.rank == 0:
            req_ids = py_executor.enqueue_requests(self._dummy_reqs)
        req_ids = py_executor.dist.broadcast(req_ids, root=0)
        py_executor.is_warmup = True
        py_executor.start_worker()
        try:
            responses = py_executor.await_responses(req_ids)
            for response_or_list in responses:
                response_list = [response_or_list] if isinstance(
                    response_or_list, ExecutorResponse) else response_or_list
                for response in response_list:
                    if response.has_error():
                        raise RuntimeError(response.error_msg)

            torch_peak_memory = torch.cuda.memory_stats(
            )["allocated_bytes.all.peak"]

            # Clear the caching allocator before measuring the current memory usage
            torch.cuda.empty_cache()
            end, total_gpu_memory = torch.cuda.mem_get_info()
            torch_used_bytes = torch.cuda.memory_stats(
            )["allocated_bytes.all.current"]
        finally:
            py_executor.shutdown()
            py_executor.is_warmup = False
            py_executor.enable_iter_perf_stats = origin_iter_stats
            py_executor.set_gather_responses(False)

        total_used_bytes = total_gpu_memory - end
        activation_bytes = torch_peak_memory - model_bytes
        extra_cost = max(total_used_bytes - torch_used_bytes, 0)
        peak_memory = torch_peak_memory + extra_cost
        logger.info(
            f"Memory dynamically allocated during inference (inside torch) in memory usage profiling: {activation_bytes / (GB):.2f} GiB"
        )
        logger.info(
            f"Memory used outside torch (e.g., NCCL and CUDA graphs) in memory usage profiling: {extra_cost / (GB):.2f} GiB"
        )
        kv_stats = py_executor.resource_manager.resource_managers.get(
            "kv_cache_manager").get_kv_cache_stats()

        kv_cache_max_tokens = self._cal_max_tokens(
            peak_memory, total_gpu_memory, fraction,
            kv_stats.max_num_blocks * kv_stats.tokens_per_block)

        if self._max_kv_tokens_in is not None:
            kv_cache_max_tokens = min(kv_cache_max_tokens,
                                      self._max_kv_tokens_in)

        logger.info(f"Estimated max tokens in KV cache : {kv_cache_max_tokens}")
        executor_config.kv_cache_config.max_tokens = kv_cache_max_tokens

    def _create_kv_cache_manager(
            self, model_engine: PyTorchModelEngine) -> KVCacheManager:
        executor_config = self._executor_config
        mapping = self._mapping
        assert model_engine.model.model_config.is_generation, "Only construct KV cache for generation models."

        config = model_engine.model.model_config.pretrained_config
        quant_config = model_engine.model.model_config.quant_config
        spec_config = executor_config.speculative_config

        hidden_size = config.hidden_size
        num_attention_heads = config.num_attention_heads
        num_key_value_heads = getattr(config, 'num_key_value_heads',
                                      num_attention_heads)
        head_dim = getattr(config, "head_dim",
                           hidden_size // num_attention_heads)

        if quant_config is not None and quant_config.quant_mode.has_fp8_kv_cache(
        ):
            kv_cache_dtype = tensorrt_llm.bindings.DataType.FP8
        else:
            kv_cache_dtype = str_dtype_to_binding(
                torch_dtype_to_str(model_engine.dtype))

        num_hidden_layers = config.num_hidden_layers

        if is_mla(config):
            kv_cache_manager = KVCacheManager(
                executor_config.kv_cache_config,
                tensorrt_llm.bindings.internal.batch_manager.CacheType.
                SELFKONLY,
                num_layers=num_hidden_layers,
                num_kv_heads=1,
                head_dim=config.kv_lora_rank + config.qk_rope_head_dim,
                tokens_per_block=executor_config.tokens_per_block,
                max_seq_len=executor_config.max_seq_len,
                max_batch_size=executor_config.max_batch_size,
                mapping=mapping,
                dtype=kv_cache_dtype,
                spec_config=spec_config,
            )
        elif is_nemotron_hybrid(config):
            config = model_engine.model.model_config.pretrained_config
            num_layers = config.hybrid_override_pattern.count("*")
            layer_mask = [
                char == "*" for char in config.hybrid_override_pattern
            ]
            mamba_num_layers = config.hybrid_override_pattern.count("M")
            mamba_layer_mask = [
                char == "M" for char in config.hybrid_override_pattern
            ]
            kv_cache_manager = MambaHybridCacheManager(
                # mamba cache parameters
                config.hidden_size,
                config.ssm_state_size,
                config.conv_kernel,
                config.expand,
                config.n_groups,
                config.mamba_head_dim,
                mamba_num_layers,
                mamba_layer_mask,
                config.torch_dtype,
                # kv cache parameters
                executor_config.kv_cache_config,
                tensorrt_llm.bindings.internal.batch_manager.CacheType.SELF,
                num_layers=num_layers,
                layer_mask=layer_mask,
                num_kv_heads=num_key_value_heads,
                head_dim=head_dim,
                tokens_per_block=executor_config.tokens_per_block,
                max_seq_len=executor_config.max_seq_len,
                max_batch_size=executor_config.max_batch_size,
                mapping=mapping,
                dtype=kv_cache_dtype,
                spec_config=spec_config,
            )
        else:
            kv_cache_manager = KVCacheManager(
                executor_config.kv_cache_config,
                tensorrt_llm.bindings.internal.batch_manager.CacheType.SELF,
                num_layers=num_hidden_layers,
                num_kv_heads=num_key_value_heads,
                head_dim=head_dim,
                tokens_per_block=executor_config.tokens_per_block,
                max_seq_len=executor_config.max_seq_len,
                max_batch_size=executor_config.max_batch_size,
                mapping=mapping,
                dtype=kv_cache_dtype,
                spec_config=spec_config,
            )
        # KVCacheManager (Non-draft) modifies the max_seq_len field, update it to executor_config
        if model_engine.kv_cache_manager_key == KV_CACHE_MANAGER_KEY:
            executor_config.max_seq_len = kv_cache_manager.max_seq_len

        return kv_cache_manager

    def build_managers(self, resources: Dict) -> None:
        """Construct KV caches for model and draft model (if applicable)."""
        kv_cache_manager = self._create_kv_cache_manager(self._model_engine)
        draft_kv_cache_manager = self._create_kv_cache_manager(
            self._draft_model_engine
        ) if self._draft_model_engine is not None else None
        resources[KV_CACHE_MANAGER_KEY] = kv_cache_manager
        resources[DRAFT_KV_CACHE_MANAGER_KEY] = draft_kv_cache_manager

    def teardown_managers(self, resources: Dict) -> None:
        """Clean up KV caches for model and draft model (if applicable)."""
        resources[KV_CACHE_MANAGER_KEY].shutdown()
        del resources[KV_CACHE_MANAGER_KEY]
        draft_kv_cache_manager = resources[DRAFT_KV_CACHE_MANAGER_KEY]
        if draft_kv_cache_manager:
            draft_kv_cache_manager.shutdown()
        del resources[DRAFT_KV_CACHE_MANAGER_KEY]


def create_py_executor_instance(
        dist,
        resources,
        mapping,
        pytorch_backend_config,
        executor_config,
        ctx_chunk_config,
        model_engine,
        draft_model_engine,
        start_worker,
        sampler,
        lora_config: Optional[LoraConfig] = None,
        garbage_collection_gen0_threshold: Optional[int] = None) -> PyExecutor:
    kv_cache_manager = resources.get(KV_CACHE_MANAGER_KEY, None)

    spec_config = model_engine.spec_config
    if mapping.is_last_pp_rank(
    ) and executor_config.guided_decoding_config is not None:
        if spec_config is not None:
            raise ValueError(
                "Guided decoding is not supported with speculative decoding.")
        if not pytorch_backend_config.disable_overlap_scheduler:
            raise ValueError(
                "Guided decoding is not supported with overlap scheduler.")

    logger.info(
        f"max_seq_len={executor_config.max_seq_len}, max_num_requests={executor_config.max_batch_size}, max_num_tokens={executor_config.max_num_tokens}, max_batch_size={executor_config.max_batch_size}"
    )

    for key, value in pytorch_backend_config.extra_resource_managers.items():
        if key in resources:
            raise ValueError(
                f"Cannot overwrite existing resource manager {key}.")
        resources[key] = value

    if lora_config is not None:
        from tensorrt_llm.bindings import LoraModule

        if len(lora_config.lora_dir) == 1:
            load_torch_hf_lora(lora_config)
        else:
            assert len(lora_config.lora_target_modules
                       ) >= 1, "Expecting at least one lora target module"
            if not bool(lora_config.trtllm_modules_to_hf_modules):
                lora_config.trtllm_modules_to_hf_modules = get_default_trtllm_modules_to_hf_modules(
                )

        model_binding_config = model_engine.model.model_config.get_bindings_model_config(
        )

        num_experts = _try_infer_num_experts(model_engine.model.model_config)

        lora_modules = LoraModule.create_lora_modules(
            lora_module_names=lora_config.lora_target_modules,
            hidden_size=model_binding_config.hidden_size,
            mlp_hidden_size=model_binding_config.mlp_hidden_size,
            num_attention_heads=model_binding_config.num_heads,
            num_kv_attention_heads=model_binding_config.num_heads,
            attention_head_size=model_binding_config.head_size,
            tp_size=mapping.tp_size,
            num_experts=num_experts)
        model_binding_config.use_lora_plugin = True
        model_binding_config.lora_modules = lora_modules
        model_binding_config.max_lora_rank = lora_config.max_lora_rank

        max_lora_rank = lora_config.max_lora_rank
        num_lora_modules = model_engine.model.model_config.pretrained_config.num_hidden_layers * \
            len(lora_config.lora_target_modules + lora_config.missing_qkv_modules)

        # TODO smor- need to figure out how to set these values
        executor_config.peft_cache_config = trtllm.PeftCacheConfig(
            num_device_module_layer=max_lora_rank * num_lora_modules *
            lora_config.max_loras,
            num_host_module_layer=max_lora_rank * num_lora_modules *
            lora_config.max_cpu_loras,
        )

        from tensorrt_llm.bindings import WorldConfig
        world_config = WorldConfig(
            tensor_parallelism=mapping.tp_size,
            pipeline_parallelism=mapping.pp_size,
            context_parallelism=mapping.cp_size,
            rank=dist.mapping.rank,
            gpus_per_node=dist.mapping.gpus_per_node,
        )
        peft_cache_manager = PeftCacheManager(
            peft_cache_config=executor_config.peft_cache_config,
            model_config=model_binding_config,
            world_config=world_config,
        )
        resources["peft_cache_manager"] = peft_cache_manager
        model_engine.set_lora_model_config(
            lora_config.lora_target_modules,
            lora_config.trtllm_modules_to_hf_modules)

    max_num_sequences = executor_config.max_batch_size * mapping.pp_size

    resources["seq_slot_manager"] = SeqSlotManager(max_num_sequences)

    resource_manager = ResourceManager(resources)

    # Make sure the kv cache manager is always invoked last as it could
    # depend on the results of other resource managers.
    if kv_cache_manager is not None:
        resource_manager.resource_managers.move_to_end("kv_cache_manager",
                                                       last=True)

    capacity_scheduler = BindCapacityScheduler(
        max_num_sequences,
        kv_cache_manager.impl if kv_cache_manager is not None else None,
        executor_config.scheduler_config.capacity_scheduler_policy,
        two_step_lookahead=mapping.has_pp())
    mb_scheduler = BindMicroBatchScheduler(executor_config.max_batch_size,
                                           executor_config.max_num_tokens,
                                           ctx_chunk_config)
    scheduler = SimpleScheduler(capacity_scheduler, mb_scheduler)

    config = model_engine.model.model_config.pretrained_config
    attention_type = AttentionTypeCpp.MLA if is_mla(
        config) else AttentionTypeCpp.DEFAULT
    cache_transceiver_config = executor_config.cache_transceiver_config
    kv_cache_transceiver = create_kv_cache_transceiver(
        mapping, kv_cache_manager, attention_type, cache_transceiver_config)

<<<<<<< HEAD
    return PyExecutor(resource_manager,
                      scheduler,
                      model_engine=model_engine,
                      sampler=sampler,
                      dist=dist,
                      max_num_sequences=max_num_sequences,
                      disable_overlap_scheduler=pytorch_backend_config.
                      disable_overlap_scheduler,
                      max_batch_size=executor_config.max_batch_size,
                      max_draft_tokens=spec_config.max_draft_tokens
                      if spec_config is not None else 0,
                      kv_cache_transceiver=kv_cache_transceiver,
                      draft_model_engine=draft_model_engine,
                      start_worker=start_worker)
=======
    return PyExecutor(
        resource_manager,
        scheduler,
        model_engine=model_engine,
        sampler=sampler,
        dist=dist,
        disable_overlap_scheduler=pytorch_backend_config.
        disable_overlap_scheduler,
        max_batch_size=executor_config.max_batch_size,
        max_draft_tokens=spec_config.max_draft_tokens
        if spec_config is not None else 0,
        kv_cache_transceiver=kv_cache_transceiver,
        draft_model_engine=draft_model_engine,
        start_worker=start_worker,
        garbage_collection_gen0_threshold=garbage_collection_gen0_threshold)
>>>>>>> dd290635


def create_torch_sampler_args(engine: PyTorchModelEngine,
                              executor_config: ExecutorConfig, *,
                              mixed_sampler: bool):
    pretrained_config = engine.model.model_config.pretrained_config
    vocab_size = pretrained_config.vocab_size
    assert vocab_size is not None
    assert engine.max_seq_len is not None
    max_draft_tokens = (0 if executor_config.speculative_config is None else
                        executor_config.speculative_config.max_draft_tokens)
    return TorchSampler.Args(
        max_seq_len=engine.max_seq_len,
        max_draft_tokens=max_draft_tokens,
        max_batch_size=executor_config.max_batch_size,
        max_beam_width=executor_config.max_beam_width,
        vocab_size=vocab_size,
        mixed_sampler=mixed_sampler,
    )


def instantiate_sampler(engine: PyTorchModelEngine,
                        executor_config: ExecutorConfig,
                        pytorch_backend_config: PyTorchConfig,
                        mapping: Mapping):
    if mapping.cp_config.get('cp_type') == 'star_attention':
        assert pytorch_backend_config.attn_backend == "FLASHINFER_STAR_ATTENTION", "attention backend of star attention should be 'FLASHINFER_STAR_ATTENTION'"
        return TorchStarAttentionSampler(max_seq_len=engine.max_seq_len)
    if engine.spec_config is not None and engine.spec_config.spec_dec_mode.has_spec_decoder(
    ):
        sampler_args = create_torch_sampler_args(
            engine,
            executor_config,
            mixed_sampler=pytorch_backend_config.mixed_sampler)
        return get_spec_decoder(sampler_args, engine.spec_config)
    if pytorch_backend_config.enable_trtllm_sampler:
        decoding_mode = get_decoding_mode(executor_config)
        return TRTLLMSampler(executor_config, engine.model, engine.dtype,
                             mapping, decoding_mode,
                             pytorch_backend_config.disable_overlap_scheduler)
    if not engine.model.model_config.is_generation:
        # NOTE: choose sampler based on model type
        return EarlyStopSampler()
    sampler_args = create_torch_sampler_args(
        engine,
        executor_config,
        mixed_sampler=pytorch_backend_config.mixed_sampler)
    return TorchSampler(sampler_args)


def get_decoding_mode(executor_config: ExecutorConfig) -> DecodingMode:
    '''This implementation is based off trtGptModelInflightBatching.cpp getDecodingMode().'''

    if executor_config.decoding_config and executor_config.decoding_config.decoding_mode and not executor_config.decoding_config.decoding_mode.isAuto(
    ):
        decoding_mode = executor_config.decoding_config.decoding_mode
    elif executor_config.max_beam_width == 1:
        decoding_mode = DecodingMode.TopKTopP()
    else:
        decoding_mode = DecodingMode.BeamSearch()

    # Override decoding mode when beam width is one
    if executor_config.max_beam_width == 1 and decoding_mode.isBeamSearch():
        logger.warning(
            "Beam width is set to 1, but decoding mode is BeamSearch. Overwriting decoding mode to TopKTopP."
        )
        decoding_mode = DecodingMode.TopKTopP()

    # Override decoding mode when Medusa is used
    if executor_config.speculative_config and executor_config.speculative_config.is_medusa and not decoding_mode.isMedusa(
    ):
        logger.warning(
            "Model is Medusa, but decoding mode is not Medusa. Overwriting decoding mode to Medusa."
        )
        decoding_mode = DecodingMode.Medusa()

    # Override decoding mode when Medusa is not used
    if (not executor_config.speculative_config
            or not executor_config.speculative_config.is_medusa
        ) and decoding_mode.isMedusa():
        logger.warning(
            "Model is not Medusa, but decoding mode is Medusa. Overwriting decoding mode."
        )
        if executor_config.max_beam_width == 1:
            decoding_mode = DecodingMode.TopKTopP()
        else:
            decoding_mode = DecodingMode.BeamSearch()

    # Override decoding mode when lookahead decoding is used
    if executor_config.speculative_config and executor_config.speculative_config.is_lookahead and not decoding_mode.isLookahead(
    ):
        logger.warning(
            "Model is Lookahead, but decoding mode is not Lookahead. Overwriting decoding mode to Lookahead."
        )
        decoding_mode = DecodingMode.Lookahead()

    # Override decoding mode when lookahead decoding is not used
    if (not executor_config.speculative_config
            or not executor_config.speculative_config.is_lookahead
        ) and decoding_mode.isLookahead():
        logger.warning(
            "Model is not built with Lookahead decoding, but decoding mode is Lookahead. Overwriting decoding mode."
        )
        if executor_config.max_beam_width == 1:
            decoding_mode = DecodingMode.TopKTopP()
        else:
            decoding_mode = DecodingMode.BeamSearch()

    # Override decoding mode when 'explicit draft tokens' is used
    if executor_config.speculative_config and executor_config.speculative_config.is_explicit_draft_tokens and not decoding_mode.isExplicitDraftTokens(
    ):
        logger.warning(
            "Model is built with 'explicit draft tokens' decoding, but decoding mode is something else. Overwriting decoding mode."
        )
        decoding_mode = DecodingMode.ExplicitDraftTokens()

    # Override decoding mode when 'explicit draft tokens' is not used
    if (not executor_config.speculative_config
            or not executor_config.speculative_config.is_explicit_draft_tokens
        ) and decoding_mode.isExplicitDraftTokens():
        logger.warning(
            "Model is not built with 'explicit draft tokens' decoding, but decoding mode is set to it. Overwriting decoding mode to default."
        )
        if executor_config.max_beam_width == 1:
            decoding_mode = DecodingMode.TopKTopP()
        else:
            decoding_mode = DecodingMode.BeamSearch()

    # Override decoding mode when EAGLE is used
    if executor_config.speculative_config and executor_config.speculative_config.is_eagle and not decoding_mode.isEagle(
    ):
        logger.warning(
            "Model is Eagle, but decoding mode is not Eagle. Overwriting decoding mode to Eagle."
        )
        decoding_mode = DecodingMode.Eagle()

    # Override decoding mode when Eagle is not used
    if (not executor_config.speculative_config
            or not executor_config.speculative_config.is_eagle
        ) and decoding_mode.isEagle():
        logger.warning(
            "Model is not Eagle, but decoding mode is Eagle. Overwriting decoding mode."
        )
        if executor_config.max_beam_width == 1:
            decoding_mode = DecodingMode.TopKTopP()
        else:
            decoding_mode = DecodingMode.BeamSearch()

    # Override decoding mode when draft tokens are external
    if executor_config.speculative_config and executor_config.speculative_config.is_draft_tokens_external:
        logger.warning("Overwriting decoding mode to external draft token")
        decoding_mode = DecodingMode.ExternalDraftTokens()

    logger.debug(f"DecodingMode: {decoding_mode.name}")
    return decoding_mode


def _try_infer_num_experts(model_config: ModelConfig) -> int:
    """
    Attempt to infer the number of experts from the model configuration.

    Different MoE models use different attribute names for storing the number of experts,
    so this function checks for various possible names and returns a default of 1 if none are found.
    However, this function is not exhaustive and may miss some cases, so it should be revised.
    """
    config = getattr(model_config, 'pretrained_config', model_config)

    expert_attr_names = [
        'num_experts', 'num_local_experts', 'moe_num_experts',
        'experts_per_router'
    ]
    num_experts = None
    for attr_name in expert_attr_names:
        if hasattr(config, attr_name):
            num_experts = getattr(config, attr_name)
            break

    # Default to 1 for non-MoE models or if no experts attribute is found
    if num_experts is None:
        return 1

    return num_experts<|MERGE_RESOLUTION|>--- conflicted
+++ resolved
@@ -497,28 +497,13 @@
     kv_cache_transceiver = create_kv_cache_transceiver(
         mapping, kv_cache_manager, attention_type, cache_transceiver_config)
 
-<<<<<<< HEAD
-    return PyExecutor(resource_manager,
-                      scheduler,
-                      model_engine=model_engine,
-                      sampler=sampler,
-                      dist=dist,
-                      max_num_sequences=max_num_sequences,
-                      disable_overlap_scheduler=pytorch_backend_config.
-                      disable_overlap_scheduler,
-                      max_batch_size=executor_config.max_batch_size,
-                      max_draft_tokens=spec_config.max_draft_tokens
-                      if spec_config is not None else 0,
-                      kv_cache_transceiver=kv_cache_transceiver,
-                      draft_model_engine=draft_model_engine,
-                      start_worker=start_worker)
-=======
     return PyExecutor(
         resource_manager,
         scheduler,
         model_engine=model_engine,
         sampler=sampler,
         dist=dist,
+        max_num_sequences=max_num_sequences,
         disable_overlap_scheduler=pytorch_backend_config.
         disable_overlap_scheduler,
         max_batch_size=executor_config.max_batch_size,
@@ -528,7 +513,6 @@
         draft_model_engine=draft_model_engine,
         start_worker=start_worker,
         garbage_collection_gen0_threshold=garbage_collection_gen0_threshold)
->>>>>>> dd290635
 
 
 def create_torch_sampler_args(engine: PyTorchModelEngine,
