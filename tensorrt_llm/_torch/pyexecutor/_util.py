import os
import random
from collections.abc import Iterable
from typing import Dict, List, Optional

import torch

import tensorrt_llm
import tensorrt_llm.bindings.executor as trtllm
from tensorrt_llm._torch.model_config import ModelConfig
from tensorrt_llm._torch.pyexecutor.config import PyTorchConfig
from tensorrt_llm._utils import str_dtype_to_binding, torch_dtype_to_str
from tensorrt_llm.bindings.executor import DecodingMode, ExecutorConfig
from tensorrt_llm.logger import logger
from tensorrt_llm.lora_manager import (LoraConfig,
                                       get_default_trtllm_modules_to_hf_modules,
<<<<<<< HEAD
                                       load_torch_hf_lora)
from tensorrt_llm.mapping import CpType, Mapping
=======
                                       load_torch_lora)
from tensorrt_llm.mapping import Mapping
>>>>>>> 2486eb77

from ..model_config import ModelConfig
from ..speculative import get_num_extra_kv_tokens, get_spec_decoder
from .config import PyTorchConfig
from .config_utils import is_mla, is_nemotron_hybrid
from .guided_decoder import GuidedDecoder
from .kv_cache_transceiver import AttentionTypeCpp, create_kv_cache_transceiver
from .llm_request import ExecutorResponse
from .model_engine import PyTorchModelEngine
from .py_executor import PyExecutor
from .resource_manager import (KVCacheManager, MambaHybridCacheManager,
                               PeftCacheManager, ResourceManager,
                               ResourceManagerType)
from .sampler import EarlyStopSampler, TorchSampler, TRTLLMSampler
from .scheduler import (BindCapacityScheduler, BindMicroBatchScheduler,
                        SimpleScheduler)
from .seq_slot_manager import SeqSlotManager

GB = 1 << 30


class KvCacheCreator:
    """Groups together logic related to KV cache construction."""

    def __init__(self, *, executor_config: ExecutorConfig,
                 model_engine: PyTorchModelEngine,
                 draft_model_engine: Optional[PyTorchModelEngine],
                 mapping: Mapping, net_max_seq_len: int):
        self._executor_config = executor_config
        self._model_engine = model_engine
        self._draft_model_engine = draft_model_engine
        self._mapping = mapping
        self._max_kv_tokens_in = self._executor_config.kv_cache_config.max_tokens
        self._dummy_reqs = self._create_dummy_context_requests(net_max_seq_len -
                                                               1)

    @staticmethod
    def _get_cache_size_per_token(model_config: ModelConfig,
                                  mapping: Mapping) -> int:
        mem_per_token = 2
        quant_config = model_config.quant_config
        if quant_config is not None and quant_config.quant_mode.has_fp8_kv_cache(
        ):
            mem_per_token = 1

        config = model_config.pretrained_config

        num_key_value_heads = getattr(config, 'num_key_value_heads',
                                      config.num_attention_heads)
        if isinstance(num_key_value_heads, Iterable):
            num_key_value_heads = sum(num_key_value_heads) / len(
                num_key_value_heads)

        mla = is_mla(config)
        tp_size = 1 if mapping.enable_attention_dp else mapping.tp_size

        kv_factor = 2
        if mla:
            # MLA has kv_lora_rank and qk_rope_head_dim
            head_dim = config.kv_lora_rank + config.qk_rope_head_dim
            kv_factor = 1
        else:
            _head_dim = getattr(config, 'head_dim', None)
            if not isinstance(_head_dim, int):
                _head_dim = config.hidden_size // config.num_attention_heads
            head_dim = _head_dim * num_key_value_heads // tp_size

        # provide at least 1 layer to prevent division by zero cache size
        num_attention_layers = max(
            len(mapping.pp_layers(model_config.get_num_attention_layers())), 1)
        mem_per_token *= num_attention_layers * head_dim
        # K and V
        mem_per_token *= kv_factor
        return mem_per_token

    def _get_free_gpu_memory_fraction(self) -> float:
        fraction = self._executor_config.kv_cache_config.free_gpu_memory_fraction
        if fraction is None:
            fraction = 0.9
        return fraction

    def _cal_max_tokens(self, peak_memory, total_gpu_memory, fraction,
                        alloc_kv_tokens: int) -> int:
        model_config = self._model_engine.model.model_config
        mapping = self._mapping
        kv_size_per_token = self._get_cache_size_per_token(
            model_config, mapping)
        if self._draft_model_engine is not None:
            draft_model_config = self._draft_model_engine.model.model_config
            kv_size_per_token += self._get_cache_size_per_token(
                draft_model_config, mapping)

        available_kv_mem = (total_gpu_memory - peak_memory +
                            alloc_kv_tokens * kv_size_per_token) * fraction
        logger.info(
            f"Peak memory during memory usage profiling (torch + non-torch): {peak_memory / (GB):.2f} GiB, "
            f"available KV cache memory when calculating max tokens: {available_kv_mem / (GB):.2f} GiB, "
            f"fraction is set {fraction}, kv size is {kv_size_per_token}. device total memory {total_gpu_memory / (GB):.2f} GiB, "
            f", tmp kv_mem { (alloc_kv_tokens * kv_size_per_token) / (GB):.2f} GiB"
        )
        max_tokens = int((available_kv_mem) // kv_size_per_token)
        max_tokens = max(max_tokens, 0)
        return max_tokens

    def _create_dummy_context_requests(
            self, input_seq_len: int) -> List[trtllm.Request]:
        vocab_size = self._model_engine.model.model_config.pretrained_config.vocab_size
        max_num_tokens = self._executor_config.max_num_tokens
        max_beam_width = self._executor_config.max_beam_width

        requests = []
        input_seq_len = min(max_num_tokens, input_seq_len)
        remaining_tokens = max_num_tokens
        while remaining_tokens > 0:
            input_seq_len = min(input_seq_len, remaining_tokens)
            input_tokens = [
                random.randint(0, vocab_size - 1) for _ in range(input_seq_len)
            ]
            request = trtllm.Request(input_tokens,
                                     max_tokens=1,
                                     streaming=False,
                                     sampling_config=trtllm.SamplingConfig(
                                         beam_width=max_beam_width, ),
                                     output_config=trtllm.OutputConfig(),
                                     end_id=-1)
            requests.append(request)
            remaining_tokens -= input_seq_len
        return requests

    def _get_token_num_for_estimation(self) -> int:
        """Compute KV cache capacity required for estimate_max_kv_cache_tokens to succeed."""
        executor_config = self._executor_config
        if 'cp_type' in self._mapping.cp_config:
            raise ValueError(
                "KV cache size estimation not supported with context parallelism."
            )
        # estimate_max_kv_cache_tokens submits self._dummy_reqs
        num_cache_blocks = 0
        num_extra_tokens_per_seq = 1  # account for generated tokens
        pytorch_backend_config = executor_config.pytorch_backend_config
        spec_cfg = executor_config.speculative_config
        if not pytorch_backend_config.disable_overlap_scheduler:
            num_extra_tokens_per_seq = num_extra_tokens_per_seq + 1
            if spec_cfg is not None:
                num_extra_tokens_per_seq += spec_cfg.max_draft_len

        if spec_cfg is not None:
            num_extra_tokens_per_seq += spec_cfg.max_draft_len
            num_extra_tokens_per_seq += get_num_extra_kv_tokens(spec_cfg)
        for req in self._dummy_reqs:
            num_req_tokens = len(req.input_token_ids) + num_extra_tokens_per_seq
            # Requests cannot share KV cache blocks. Round up to nearest integer multiple of block size.
            num_cache_blocks += (num_req_tokens +
                                 executor_config.tokens_per_block -
                                 1) // executor_config.tokens_per_block
        # Multiply by beam width, to prevent rescaling of the max_seq_len caused by the influence of beam width during the preparation for kv_cache_estimation
        return num_cache_blocks * executor_config.tokens_per_block * self._dummy_reqs[
            0].sampling_config.beam_width

    def try_prepare_estimation(self) -> bool:
        """Prepare for possible KV cache capacity estimation.

        This updates `kv_cache_config` and returns a boolean indicating whether KV cache
        estimation is to be performend.
        """
        estimating_kv_cache = False
        if 'cp_type' not in self._mapping.cp_config:
            estimating_kv_cache = True
            self._executor_config.kv_cache_config.max_tokens = self._get_token_num_for_estimation(
            )
        return estimating_kv_cache

    def estimate_max_tokens(self, py_executor: PyExecutor) -> None:
        """Perform KV cache capacity estimation.

        This updates `kv_cache_config`.
        """
        executor_config = self._executor_config
        mapping = self._mapping

        # TODO: support CP by generating dummy requests for it.
        assert 'cp_type' not in mapping.cp_config

        fraction = self._get_free_gpu_memory_fraction()

        torch.cuda.empty_cache()
        torch.cuda.reset_peak_memory_stats()
        end, total_gpu_memory = torch.cuda.mem_get_info()
        total_used_bytes = total_gpu_memory - end
        model_bytes = torch.cuda.memory_stats()["allocated_bytes.all.current"]
        logger.info(
            f"Memory used after loading model weights (inside torch) in memory usage profiling: {model_bytes / (GB):.2f} GiB"
        )
        logger.info(
            f"Memory used after loading model weights (outside torch) in memory usage profiling: {((total_used_bytes - model_bytes) if total_used_bytes > model_bytes else 0) / (GB):.2f} GiB"
        )

        py_executor.set_gather_responses(True)
        origin_iter_stats = py_executor.enable_iter_perf_stats
        py_executor.enable_iter_perf_stats = False
        req_ids = []
        if py_executor.dist.mapping.rank == 0:
            req_ids = py_executor.enqueue_requests(self._dummy_reqs)
        req_ids = py_executor.dist.broadcast(req_ids, root=0)
        py_executor.is_warmup = True
        py_executor.start_worker()
        try:
            responses = py_executor.await_responses(req_ids)
            for response_or_list in responses:
                response_list = [response_or_list] if isinstance(
                    response_or_list, ExecutorResponse) else response_or_list
                for response in response_list:
                    if response.has_error():
                        raise RuntimeError(response.error_msg)

            torch_peak_memory = torch.cuda.memory_stats(
            )["allocated_bytes.all.peak"]

            # Clear the caching allocator before measuring the current memory usage
            torch.cuda.empty_cache()
            end, total_gpu_memory = torch.cuda.mem_get_info()
            torch_used_bytes = torch.cuda.memory_stats(
            )["allocated_bytes.all.current"]
        finally:
            py_executor.shutdown()
            py_executor.is_warmup = False
            py_executor.enable_iter_perf_stats = origin_iter_stats
            py_executor.set_gather_responses(False)

        total_used_bytes = total_gpu_memory - end
        activation_bytes = torch_peak_memory - model_bytes
        extra_cost = max(total_used_bytes - torch_used_bytes, 0)
        peak_memory = torch_peak_memory + extra_cost
        logger.info(
            f"Memory dynamically allocated during inference (inside torch) in memory usage profiling: {activation_bytes / (GB):.2f} GiB"
        )
        logger.info(
            f"Memory used outside torch (e.g., NCCL and CUDA graphs) in memory usage profiling: {extra_cost / (GB):.2f} GiB"
        )
        kv_stats = py_executor.resource_manager.resource_managers.get(
            ResourceManagerType.KV_CACHE_MANAGER).get_kv_cache_stats()

        kv_cache_max_tokens = self._cal_max_tokens(
            peak_memory, total_gpu_memory, fraction,
            kv_stats.max_num_blocks * kv_stats.tokens_per_block)

        if self._max_kv_tokens_in is not None:
            kv_cache_max_tokens = min(kv_cache_max_tokens,
                                      self._max_kv_tokens_in)

        logger.info(f"Estimated max tokens in KV cache : {kv_cache_max_tokens}")
        executor_config.kv_cache_config.max_tokens = kv_cache_max_tokens

    def _create_kv_cache_manager(
            self, model_engine: PyTorchModelEngine) -> KVCacheManager:
        executor_config = self._executor_config
        mapping = self._mapping
        assert model_engine.model.model_config.is_generation, "Only construct KV cache for generation models."

        config = model_engine.model.model_config.pretrained_config
        quant_config = model_engine.model.model_config.quant_config
        spec_config = executor_config.speculative_config

        hidden_size = config.hidden_size
        num_attention_heads = config.num_attention_heads
        num_key_value_heads = getattr(config, 'num_key_value_heads',
                                      num_attention_heads)
        head_dim = getattr(config, "head_dim", None)
        if not isinstance(head_dim, int):
            head_dim = hidden_size // num_attention_heads

        if quant_config is not None and quant_config.quant_mode.has_fp8_kv_cache(
        ):
            kv_cache_dtype = tensorrt_llm.bindings.DataType.FP8
        else:
            kv_cache_dtype = str_dtype_to_binding(
                torch_dtype_to_str(model_engine.dtype))

        num_hidden_layers = config.num_hidden_layers

        if is_mla(config):
            kv_cache_manager = KVCacheManager(
                executor_config.kv_cache_config,
                tensorrt_llm.bindings.internal.batch_manager.CacheType.
                SELFKONLY,
                num_layers=num_hidden_layers,
                num_kv_heads=1,
                head_dim=config.kv_lora_rank + config.qk_rope_head_dim,
                tokens_per_block=executor_config.tokens_per_block,
                max_seq_len=executor_config.max_seq_len,
                max_batch_size=executor_config.max_batch_size,
                mapping=mapping,
                dtype=kv_cache_dtype,
                spec_config=spec_config,
                max_beam_width=executor_config.max_beam_width,
            )
        elif is_nemotron_hybrid(config):
            if executor_config.max_beam_width > 1:
                raise ValueError(
                    "MambaHybridCacheManager + beam search is not supported yet."
                )
            config = model_engine.model.model_config.pretrained_config
            num_layers = config.hybrid_override_pattern.count("*")
            layer_mask = [
                char == "*" for char in config.hybrid_override_pattern
            ]
            mamba_num_layers = config.hybrid_override_pattern.count("M")
            mamba_layer_mask = [
                char == "M" for char in config.hybrid_override_pattern
            ]
            kv_cache_manager = MambaHybridCacheManager(
                # mamba cache parameters
                config.hidden_size,
                config.ssm_state_size,
                config.conv_kernel,
                config.expand,
                config.n_groups,
                config.mamba_head_dim,
                mamba_num_layers,
                mamba_layer_mask,
                config.torch_dtype,
                # kv cache parameters
                executor_config.kv_cache_config,
                tensorrt_llm.bindings.internal.batch_manager.CacheType.SELF,
                num_layers=num_layers,
                layer_mask=layer_mask,
                num_kv_heads=num_key_value_heads,
                head_dim=head_dim,
                tokens_per_block=executor_config.tokens_per_block,
                max_seq_len=executor_config.max_seq_len,
                max_batch_size=executor_config.max_batch_size,
                mapping=mapping,
                dtype=kv_cache_dtype,
                spec_config=spec_config,
            )
        else:
            # NOTE: this is a workaround for VSWA to switch to calculate_max_num_blocks_from_cpp in KVCahceManager
            is_vswa = executor_config.kv_cache_config.max_attention_window is not None and len(
                set(executor_config.kv_cache_config.max_attention_window)) > 1
            binding_model_config = model_engine.model.model_config.get_bindings_model_config(
                tokens_per_block=executor_config.tokens_per_block
            ) if is_vswa else None

            kv_cache_manager = KVCacheManager(
                executor_config.kv_cache_config,
                tensorrt_llm.bindings.internal.batch_manager.CacheType.SELF,
                num_layers=num_hidden_layers,
                num_kv_heads=num_key_value_heads,
                head_dim=head_dim,
                tokens_per_block=executor_config.tokens_per_block,
                max_seq_len=executor_config.max_seq_len,
                max_batch_size=executor_config.max_batch_size,
                mapping=mapping,
                dtype=kv_cache_dtype,
                spec_config=spec_config,
                max_num_tokens=executor_config.max_num_tokens,
                model_config=binding_model_config,
                max_beam_width=executor_config.max_beam_width,
            )
        # KVCacheManager (Non-draft) modifies the max_seq_len field, update it to executor_config
        if model_engine.kv_cache_manager_key == ResourceManagerType.KV_CACHE_MANAGER:
            executor_config.max_seq_len = kv_cache_manager.max_seq_len

        return kv_cache_manager

    def build_managers(self, resources: Dict) -> None:
        """Construct KV caches for model and draft model (if applicable)."""
        kv_cache_manager = self._create_kv_cache_manager(self._model_engine)
        draft_kv_cache_manager = self._create_kv_cache_manager(
            self._draft_model_engine
        ) if self._draft_model_engine is not None else None
        resources[ResourceManagerType.KV_CACHE_MANAGER] = kv_cache_manager
        resources[
            ResourceManagerType.DRAFT_KV_CACHE_MANAGER] = draft_kv_cache_manager

    def teardown_managers(self, resources: Dict) -> None:
        """Clean up KV caches for model and draft model (if applicable)."""
        resources[ResourceManagerType.KV_CACHE_MANAGER].shutdown()
        del resources[ResourceManagerType.KV_CACHE_MANAGER]
        draft_kv_cache_manager = resources[
            ResourceManagerType.DRAFT_KV_CACHE_MANAGER]
        if draft_kv_cache_manager:
            draft_kv_cache_manager.shutdown()
        del resources[ResourceManagerType.DRAFT_KV_CACHE_MANAGER]


def create_py_executor_instance(
        *,
        dist,
        resources,
        mapping,
        pytorch_backend_config,
        executor_config,
        ctx_chunk_config,
        model_engine,
        draft_model_engine,
        start_worker,
        sampler,
        drafter,
        guided_decoder: Optional[GuidedDecoder] = None,
        lora_config: Optional[LoraConfig] = None,
        garbage_collection_gen0_threshold: Optional[int] = None) -> PyExecutor:
    kv_cache_manager = resources.get(ResourceManagerType.KV_CACHE_MANAGER, None)

    spec_config = model_engine.spec_config

    logger.info(
        f"max_seq_len={executor_config.max_seq_len}, max_num_requests={executor_config.max_batch_size}, max_num_tokens={executor_config.max_num_tokens}, max_batch_size={executor_config.max_batch_size}"
    )

    for key, value in pytorch_backend_config.extra_resource_managers.items():
        if key in resources:
            raise ValueError(
                f"Cannot overwrite existing resource manager {key}.")
        resources[key] = value

    peft_cache_manager = None
    if lora_config is not None:
        from tensorrt_llm.bindings import LoraModule

        if len(lora_config.lora_dir) == 1:
            # Route to appropriate loader based on checkpoint source
            load_torch_lora(lora_config)
        else:
            assert len(lora_config.lora_target_modules
                       ) >= 1, "Expecting at least one lora target module"
            if not bool(lora_config.trtllm_modules_to_hf_modules):
                lora_config.trtllm_modules_to_hf_modules = get_default_trtllm_modules_to_hf_modules(
                )

        model_binding_config = model_engine.model.model_config.get_bindings_model_config(
        )

        num_experts = _try_infer_num_experts(model_engine.model.model_config)

        num_attn_layers = model_binding_config.num_attention_layers()
        per_layer_kv_heads = [
            model_binding_config.num_kv_heads(i) for i in range(num_attn_layers)
        ]
        num_kv_attention_heads = max(per_layer_kv_heads)
        if len(set(per_layer_kv_heads)) > 1:
            # NOTE: This code-path is currently untested and not validated. Can fail!
            # This support is tracked in TRTLLM-6561
            logger.warning(
                f"Non-uniform KV heads per layer detected, using max ({num_kv_attention_heads}) for LoRA. "
                "This code-path is currently untested and not validated. May fail!"
            )

        lora_modules = LoraModule.create_lora_modules(
            lora_module_names=lora_config.lora_target_modules,
            hidden_size=model_binding_config.hidden_size,
            mlp_hidden_size=model_binding_config.mlp_hidden_size,
            num_attention_heads=model_binding_config.num_heads,
            num_kv_attention_heads=num_kv_attention_heads,
            attention_head_size=model_binding_config.head_size,
            tp_size=mapping.tp_size,
            num_experts=num_experts)
        model_binding_config.use_lora_plugin = True
        model_binding_config.lora_modules = lora_modules
        model_binding_config.max_lora_rank = lora_config.max_lora_rank

        max_lora_rank = lora_config.max_lora_rank
        num_lora_modules = model_engine.model.model_config.pretrained_config.num_hidden_layers * \
            len(lora_config.lora_target_modules + lora_config.missing_qkv_modules)

        executor_config.peft_cache_config = trtllm.PeftCacheConfig(
            num_device_module_layer=max_lora_rank * num_lora_modules *
            lora_config.max_loras,
            num_host_module_layer=max_lora_rank * num_lora_modules *
            lora_config.max_cpu_loras,
        )

        from tensorrt_llm.bindings import WorldConfig
        world_config = WorldConfig(
            tensor_parallelism=mapping.tp_size,
            pipeline_parallelism=mapping.pp_size,
            context_parallelism=mapping.cp_size,
            rank=dist.mapping.rank,
            gpus_per_node=dist.mapping.gpus_per_node,
        )
        peft_cache_manager = PeftCacheManager(
            peft_cache_config=executor_config.peft_cache_config,
            model_config=model_binding_config,
            world_config=world_config,
        )
        resources[ResourceManagerType.PEFT_CACHE_MANAGER] = peft_cache_manager
        model_engine.set_lora_model_config(
            lora_config.lora_target_modules,
            lora_config.trtllm_modules_to_hf_modules)

    max_num_sequences = executor_config.max_batch_size * mapping.pp_size

    resources[ResourceManagerType.SEQ_SLOT_MANAGER] = SeqSlotManager(
        max_num_sequences)

    resource_manager = ResourceManager(resources)

    # Make sure the kv cache manager is always invoked last as it could
    # depend on the results of other resource managers.
    if kv_cache_manager is not None:
        resource_manager.resource_managers.move_to_end(
            ResourceManagerType.KV_CACHE_MANAGER, last=True)

    capacity_scheduler = BindCapacityScheduler(
        max_num_sequences,
        kv_cache_manager.impl if kv_cache_manager is not None else None,
        peft_cache_manager.impl if peft_cache_manager is not None else None,
        executor_config.scheduler_config.capacity_scheduler_policy,
        two_step_lookahead=mapping.has_pp())
    mb_scheduler = BindMicroBatchScheduler(executor_config.max_batch_size,
                                           executor_config.max_num_tokens,
                                           ctx_chunk_config)
    scheduler = SimpleScheduler(capacity_scheduler, mb_scheduler)

    config = model_engine.model.model_config.pretrained_config
    attention_type = AttentionTypeCpp.MLA if is_mla(
        config) else AttentionTypeCpp.DEFAULT
    cache_transceiver_config = executor_config.cache_transceiver_config
    kv_cache_transceiver = create_kv_cache_transceiver(
        mapping, kv_cache_manager, attention_type, cache_transceiver_config)
    return PyExecutor(
        resource_manager,
        scheduler,
        model_engine=model_engine,
        sampler=sampler,
        drafter=drafter,
        dist=dist,
        max_num_sequences=max_num_sequences,
        disable_overlap_scheduler=pytorch_backend_config.
        disable_overlap_scheduler,
        max_batch_size=executor_config.max_batch_size,
        max_beam_width=executor_config.max_beam_width,
        max_draft_len=spec_config.max_draft_len
        if spec_config is not None else 0,
        kv_cache_transceiver=kv_cache_transceiver,
        draft_model_engine=draft_model_engine,
        guided_decoder=guided_decoder,
        start_worker=start_worker,
        garbage_collection_gen0_threshold=garbage_collection_gen0_threshold)


def create_torch_sampler_args(executor_config: ExecutorConfig, mapping: Mapping,
                              *, max_seq_len: int, enable_mixed_sampler: bool):
    max_num_sequences = executor_config.max_batch_size * mapping.pp_size
    max_draft_len = (0 if executor_config.speculative_config is None else
                     executor_config.speculative_config.max_draft_len)
    return TorchSampler.Args(
        max_seq_len=max_seq_len,
        max_draft_len=max_draft_len,
        max_num_sequences=max_num_sequences,
        max_beam_width=executor_config.max_beam_width,
        enable_mixed_sampler=enable_mixed_sampler,
    )


def instantiate_sampler(engine: PyTorchModelEngine,
                        executor_config: ExecutorConfig,
                        pytorch_backend_config: PyTorchConfig,
                        mapping: Mapping):
    sampler_args = create_torch_sampler_args(
        executor_config,
        mapping,
        max_seq_len=engine.max_seq_len,
        enable_mixed_sampler=pytorch_backend_config.enable_mixed_sampler)
    if mapping.cp_config.get('cp_type') == CpType.STAR:
        assert pytorch_backend_config.attn_backend == "FLASHINFER_STAR_ATTENTION", "attention backend of star attention should be 'FLASHINFER_STAR_ATTENTION'"
        return TorchSampler(sampler_args)
    if engine.spec_config is not None and engine.spec_config.spec_dec_mode.has_spec_decoder(
    ):
        return get_spec_decoder(sampler_args, engine.spec_config)
    if pytorch_backend_config.enable_trtllm_sampler:
        decoding_mode = get_decoding_mode(executor_config)
        return TRTLLMSampler(executor_config, engine.model, engine.dtype,
                             mapping, decoding_mode,
                             pytorch_backend_config.disable_overlap_scheduler)
    if not engine.model.model_config.is_generation:
        # NOTE: choose sampler based on model type
        return EarlyStopSampler()
    return TorchSampler(sampler_args)


def get_decoding_mode(executor_config: ExecutorConfig) -> DecodingMode:
    '''This implementation is based off trtGptModelInflightBatching.cpp getDecodingMode().'''

    if executor_config.decoding_config and executor_config.decoding_config.decoding_mode and not executor_config.decoding_config.decoding_mode.isAuto(
    ):
        decoding_mode = executor_config.decoding_config.decoding_mode
    elif executor_config.max_beam_width == 1:
        decoding_mode = DecodingMode.TopKTopP()
    else:
        decoding_mode = DecodingMode.BeamSearch()

    # Override decoding mode when beam width is one
    if executor_config.max_beam_width == 1 and decoding_mode.isBeamSearch():
        logger.warning(
            "Beam width is set to 1, but decoding mode is BeamSearch. Overwriting decoding mode to TopKTopP."
        )
        decoding_mode = DecodingMode.TopKTopP()

    # Override decoding mode when Medusa is used
    if executor_config.speculative_config and executor_config.speculative_config.is_medusa and not decoding_mode.isMedusa(
    ):
        logger.warning(
            "Model is Medusa, but decoding mode is not Medusa. Overwriting decoding mode to Medusa."
        )
        decoding_mode = DecodingMode.Medusa()

    # Override decoding mode when Medusa is not used
    if (not executor_config.speculative_config
            or not executor_config.speculative_config.is_medusa
        ) and decoding_mode.isMedusa():
        logger.warning(
            "Model is not Medusa, but decoding mode is Medusa. Overwriting decoding mode."
        )
        if executor_config.max_beam_width == 1:
            decoding_mode = DecodingMode.TopKTopP()
        else:
            decoding_mode = DecodingMode.BeamSearch()

    # Override decoding mode when lookahead decoding is used
    if executor_config.speculative_config and executor_config.speculative_config.is_lookahead and not decoding_mode.isLookahead(
    ):
        logger.warning(
            "Model is Lookahead, but decoding mode is not Lookahead. Overwriting decoding mode to Lookahead."
        )
        decoding_mode = DecodingMode.Lookahead()

    # Override decoding mode when lookahead decoding is not used
    if (not executor_config.speculative_config
            or not executor_config.speculative_config.is_lookahead
        ) and decoding_mode.isLookahead():
        logger.warning(
            "Model is not built with Lookahead decoding, but decoding mode is Lookahead. Overwriting decoding mode."
        )
        if executor_config.max_beam_width == 1:
            decoding_mode = DecodingMode.TopKTopP()
        else:
            decoding_mode = DecodingMode.BeamSearch()

    # Override decoding mode when 'explicit draft tokens' is used
    if executor_config.speculative_config and executor_config.speculative_config.is_explicit_draft_tokens and not decoding_mode.isExplicitDraftTokens(
    ):
        logger.warning(
            "Model is built with 'explicit draft tokens' decoding, but decoding mode is something else. Overwriting decoding mode."
        )
        decoding_mode = DecodingMode.ExplicitDraftTokens()

    # Override decoding mode when 'explicit draft tokens' is not used
    if (not executor_config.speculative_config
            or not executor_config.speculative_config.is_explicit_draft_tokens
        ) and decoding_mode.isExplicitDraftTokens():
        logger.warning(
            "Model is not built with 'explicit draft tokens' decoding, but decoding mode is set to it. Overwriting decoding mode to default."
        )
        if executor_config.max_beam_width == 1:
            decoding_mode = DecodingMode.TopKTopP()
        else:
            decoding_mode = DecodingMode.BeamSearch()

    # Override decoding mode when EAGLE is used
    if executor_config.speculative_config and executor_config.speculative_config.is_eagle and not decoding_mode.isEagle(
    ):
        logger.warning(
            "Model is Eagle, but decoding mode is not Eagle. Overwriting decoding mode to Eagle."
        )
        decoding_mode = DecodingMode.Eagle()

    # Override decoding mode when Eagle is not used
    if (not executor_config.speculative_config
            or not executor_config.speculative_config.is_eagle
        ) and decoding_mode.isEagle():
        logger.warning(
            "Model is not Eagle, but decoding mode is Eagle. Overwriting decoding mode."
        )
        if executor_config.max_beam_width == 1:
            decoding_mode = DecodingMode.TopKTopP()
        else:
            decoding_mode = DecodingMode.BeamSearch()

    # Override decoding mode when draft tokens are external
    if executor_config.speculative_config and executor_config.speculative_config.is_draft_tokens_external:
        logger.warning("Overwriting decoding mode to external draft token")
        decoding_mode = DecodingMode.ExternalDraftTokens()

    logger.debug(f"DecodingMode: {decoding_mode.name}")
    return decoding_mode


def _try_infer_num_experts(model_config: ModelConfig) -> int:
    """
    Attempt to infer the number of experts from the model configuration.

    Different MoE models use different attribute names for storing the number of experts,
    so this function checks for various possible names and returns a default of 1 if none are found.
    However, this function is not exhaustive and may miss some cases, so it should be revised.
    """
    config = getattr(model_config, 'pretrained_config', model_config)

    expert_attr_names = [
        'num_experts', 'num_local_experts', 'moe_num_experts',
        'experts_per_router'
    ]
    num_experts = None
    for attr_name in expert_attr_names:
        if hasattr(config, attr_name):
            num_experts = getattr(config, attr_name)
            break

    # Default to 1 for non-MoE models or if no experts attribute is found
    if num_experts is None:
        return 1

    return num_experts


def _adjust_torch_mem_fraction(pytorch_backend_config: PyTorchConfig):
    # FIXME: PyTorch only uses the garbage_collection_threshold setting
    #        if a memory fraction is set, cf.
    #   https://github.com/pytorch/pytorch/blob/cd995bfb2aac8891465809be3ce29543bd524287/c10/cuda/CUDACachingAllocator.cpp#L1357
    logger.debug("Setting PyTorch memory fraction to 1.0")
    torch.cuda.set_per_process_memory_fraction(1.0)

    # FIXME: As soon as
    #     torch.cuda._set_allocator_settings (added in PyTorch 2.8.0-rc1)
    #   or a similar API is available, the warning below should be removed
    #   and the allocator GC threshold be set via the new API instead.
    torch_allocator_config = os.environ.get("PYTORCH_CUDA_ALLOC_CONF", "")
    torch_mem_threshold_advised = (
        torch.cuda.get_allocator_backend() == "native"
        and "expandable_segments:True" not in torch_allocator_config)
    torch_mem_threshold_set = "garbage_collection_threshold:" in torch_allocator_config
    if torch_mem_threshold_advised and not torch_mem_threshold_set:
        logger.warning(
            "It is recommended to incl. 'garbage_collection_threshold:0.???' or 'backend:cudaMallocAsync'"
            " or 'expandable_segments:True' in PYTORCH_CUDA_ALLOC_CONF.")

    # NOTE: Even if a memory threshold was not set (cf. warning above), setting a memory
    #       fraction < 1.0 is beneficial, because
    #         https://github.com/pytorch/pytorch/blob/5228986c395dc79f90d2a2b991deea1eef188260/c10/cuda/CUDACachingAllocator.cpp#L2719
    #       and
    #         https://github.com/pytorch/pytorch/blob/5228986c395dc79f90d2a2b991deea1eef188260/c10/cuda/CUDACachingAllocator.cpp#L1240
    #       lead PyTorch to release all unused memory before hitting the set fraction. This
    #       still mitigates OOM, although at a higher performance impact, because it
    #       effectively resets the allocator cache.
    if not pytorch_backend_config._limit_torch_cuda_mem_fraction:
        return
    mem_reserved = torch.cuda.memory_reserved()
    mem_free, mem_total = torch.cuda.mem_get_info()
    safety_margin = 32 * 1024**2
    mem_torch_max = mem_free + mem_reserved - safety_margin
    mem_torch_fraction = mem_torch_max / mem_total
    logger.info(
        f"Setting PyTorch memory fraction to {mem_torch_fraction} ({mem_torch_max / 1024**3} GiB)"
    )
    torch.cuda.set_per_process_memory_fraction(mem_torch_fraction)<|MERGE_RESOLUTION|>--- conflicted
+++ resolved
@@ -14,13 +14,8 @@
 from tensorrt_llm.logger import logger
 from tensorrt_llm.lora_manager import (LoraConfig,
                                        get_default_trtllm_modules_to_hf_modules,
-<<<<<<< HEAD
-                                       load_torch_hf_lora)
+                                       load_torch_lora)
 from tensorrt_llm.mapping import CpType, Mapping
-=======
-                                       load_torch_lora)
-from tensorrt_llm.mapping import Mapping
->>>>>>> 2486eb77
 
 from ..model_config import ModelConfig
 from ..speculative import get_num_extra_kv_tokens, get_spec_decoder
