import os
import random
from collections.abc import Iterable
from typing import Dict, List, Optional

import torch

import tensorrt_llm
import tensorrt_llm.bindings.executor as trtllm
from tensorrt_llm._torch.model_config import ModelConfig
from tensorrt_llm._torch.pyexecutor.config import PyTorchConfig
from tensorrt_llm._utils import str_dtype_to_binding, torch_dtype_to_str
from tensorrt_llm.bindings.executor import DecodingMode, ExecutorConfig
from tensorrt_llm.llmapi.llm_args import PeftCacheConfig
from tensorrt_llm.logger import logger
from tensorrt_llm.lora_manager import (LoraConfig,
                                       get_default_trtllm_modules_to_hf_modules,
                                       load_torch_lora)
from tensorrt_llm.mapping import Mapping

from ..model_config import ModelConfig
from ..speculative import get_num_extra_kv_tokens, get_spec_decoder
from .config import PyTorchConfig
from .config_utils import is_mla, is_nemotron_hybrid
from .guided_decoder import GuidedDecoder
from .kv_cache_connector import KvCacheConnectorManager
from .kv_cache_transceiver import AttentionTypeCpp, create_kv_cache_transceiver
from .llm_request import ExecutorResponse
from .model_engine import PyTorchModelEngine
from .py_executor import PyExecutor
from .resource_manager import (KVCacheManager, MambaHybridCacheManager,
                               PeftCacheManager, ResourceManager,
                               ResourceManagerType)
from .sampler import EarlyStopSampler, TorchSampler, TRTLLMSampler
from .scheduler import (BindCapacityScheduler, BindMicroBatchScheduler,
                        SimpleScheduler)
from .seq_slot_manager import SeqSlotManager

GB = 1 << 30


class KvCacheCreator:
    """Groups together logic related to KV cache construction."""

    def __init__(self, *, executor_config: ExecutorConfig,
                 model_engine: PyTorchModelEngine,
                 draft_model_engine: Optional[PyTorchModelEngine],
                 mapping: Mapping, net_max_seq_len: int,
                 kv_connector_manager: Optional[KvCacheConnectorManager]):
        self._executor_config = executor_config
        self._model_engine = model_engine
        self._draft_model_engine = draft_model_engine
        self._mapping = mapping
        self._max_kv_tokens_in = self._executor_config.kv_cache_config.max_tokens
        self._dummy_reqs = self._create_dummy_context_requests(net_max_seq_len -
                                                               1)
        self._kv_connector_manager = kv_connector_manager

    @staticmethod
    def _get_cache_size_per_token(model_config: ModelConfig,
                                  mapping: Mapping) -> int:
        mem_per_token = 2
        quant_config = model_config.quant_config
        if quant_config is not None and quant_config.quant_mode.has_fp8_kv_cache(
        ):
            mem_per_token = 1

        config = model_config.pretrained_config

        num_key_value_heads = getattr(config, 'num_key_value_heads',
                                      config.num_attention_heads)
        if isinstance(num_key_value_heads, Iterable):
            num_key_value_heads = sum(num_key_value_heads) / len(
                num_key_value_heads)

        mla = is_mla(config)
        tp_size = 1 if mapping.enable_attention_dp else mapping.tp_size

        kv_factor = 2
        if mla:
            # MLA has kv_lora_rank and qk_rope_head_dim
            head_dim = config.kv_lora_rank + config.qk_rope_head_dim
            kv_factor = 1
        else:
            _head_dim = getattr(config, 'head_dim', None)
            if not isinstance(_head_dim, int):
                _head_dim = config.hidden_size // config.num_attention_heads
            head_dim = _head_dim * num_key_value_heads // tp_size

        # provide at least 1 layer to prevent division by zero cache size
        num_attention_layers = max(
            len(mapping.pp_layers(model_config.get_num_attention_layers())), 1)
        mem_per_token *= num_attention_layers * head_dim
        # K and V
        mem_per_token *= kv_factor
        return mem_per_token

    def _get_free_gpu_memory_fraction(self) -> float:
        fraction = self._executor_config.kv_cache_config.free_gpu_memory_fraction
        if fraction is None:
            fraction = 0.9
        return fraction

    def _cal_max_tokens(self, peak_memory, total_gpu_memory, fraction,
                        alloc_kv_tokens: int) -> int:
        model_config = self._model_engine.model.model_config
        mapping = self._mapping
        kv_size_per_token = self._get_cache_size_per_token(
            model_config, mapping)
        if self._draft_model_engine is not None:
            draft_model_config = self._draft_model_engine.model.model_config
            kv_size_per_token += self._get_cache_size_per_token(
                draft_model_config, mapping)

        available_kv_mem = (total_gpu_memory - peak_memory +
                            alloc_kv_tokens * kv_size_per_token) * fraction
        logger.info(
            f"Peak memory during memory usage profiling (torch + non-torch): {peak_memory / (GB):.2f} GiB, "
            f"available KV cache memory when calculating max tokens: {available_kv_mem / (GB):.2f} GiB, "
            f"fraction is set {fraction}, kv size is {kv_size_per_token}. device total memory {total_gpu_memory / (GB):.2f} GiB, "
            f", tmp kv_mem { (alloc_kv_tokens * kv_size_per_token) / (GB):.2f} GiB"
        )
        max_tokens = int((available_kv_mem) // kv_size_per_token)
        max_tokens = max(max_tokens, 0)
        return max_tokens

    def _create_dummy_context_requests(
            self, input_seq_len: int) -> List[trtllm.Request]:
        vocab_size = self._model_engine.model.model_config.pretrained_config.vocab_size
        max_num_tokens = self._executor_config.max_num_tokens
        max_beam_width = self._executor_config.max_beam_width

        requests = []
        input_seq_len = min(max_num_tokens, input_seq_len)
        remaining_tokens = max_num_tokens
        while remaining_tokens > 0:
            input_seq_len = min(input_seq_len, remaining_tokens)
            input_tokens = [
                random.randint(0, vocab_size - 1) for _ in range(input_seq_len)
            ]
            request = trtllm.Request(input_tokens,
                                     max_tokens=1,
                                     streaming=False,
                                     sampling_config=trtllm.SamplingConfig(
                                         beam_width=max_beam_width, ),
                                     output_config=trtllm.OutputConfig(),
                                     end_id=-1)
            requests.append(request)
            remaining_tokens -= input_seq_len
        if self._mapping.enable_attention_dp:
            requests = requests * self._mapping.tp_size
        return requests

    def _get_token_num_for_estimation(self) -> int:
        """Compute KV cache capacity required for estimate_max_kv_cache_tokens to succeed."""
        executor_config = self._executor_config
        if 'cp_type' in self._mapping.cp_config:
            raise ValueError(
                "KV cache size estimation not supported with context parallelism."
            )
        # estimate_max_kv_cache_tokens submits self._dummy_reqs
        num_cache_blocks = 0
        num_extra_tokens_per_seq = 1  # account for generated tokens
        pytorch_backend_config = executor_config.pytorch_backend_config
        spec_cfg = executor_config.speculative_config
        if not pytorch_backend_config.disable_overlap_scheduler:
            num_extra_tokens_per_seq = num_extra_tokens_per_seq + 1
            if spec_cfg is not None:
                num_extra_tokens_per_seq += spec_cfg.max_draft_len

        if spec_cfg is not None:
            num_extra_tokens_per_seq += spec_cfg.max_draft_len
            num_extra_tokens_per_seq += get_num_extra_kv_tokens(spec_cfg)
        for req in self._dummy_reqs:
            num_req_tokens = len(req.input_token_ids) + num_extra_tokens_per_seq
            # Requests cannot share KV cache blocks. Round up to nearest integer multiple of block size.
            num_cache_blocks += (num_req_tokens +
                                 executor_config.tokens_per_block -
                                 1) // executor_config.tokens_per_block
        # Multiply by beam width, to prevent rescaling of the max_seq_len caused by the influence of beam width during the preparation for kv_cache_estimation
        return num_cache_blocks * executor_config.tokens_per_block * self._dummy_reqs[
            0].sampling_config.beam_width

    def try_prepare_estimation(self) -> bool:
        """Prepare for possible KV cache capacity estimation.

        This updates `kv_cache_config` and returns a boolean indicating whether KV cache
        estimation is to be performend.
        """
        estimating_kv_cache = False
        if 'cp_type' not in self._mapping.cp_config:
            estimating_kv_cache = True
            self._executor_config.kv_cache_config.max_tokens = self._get_token_num_for_estimation(
            )
        return estimating_kv_cache

    def estimate_max_tokens(self, py_executor: PyExecutor) -> None:
        """Perform KV cache capacity estimation.

        This updates `kv_cache_config`.
        """
        executor_config = self._executor_config
        mapping = self._mapping

        # TODO: support CP by generating dummy requests for it.
        assert 'cp_type' not in mapping.cp_config

        fraction = self._get_free_gpu_memory_fraction()

        torch.cuda.empty_cache()
        torch.cuda.reset_peak_memory_stats()
        end, total_gpu_memory = torch.cuda.mem_get_info()
        total_used_bytes = total_gpu_memory - end
        model_bytes = torch.cuda.memory_stats()["allocated_bytes.all.current"]
        logger.info(
            f"Memory used after loading model weights (inside torch) in memory usage profiling: {model_bytes / (GB):.2f} GiB"
        )
        logger.info(
            f"Memory used after loading model weights (outside torch) in memory usage profiling: {((total_used_bytes - model_bytes) if total_used_bytes > model_bytes else 0) / (GB):.2f} GiB"
        )

        py_executor.set_gather_responses(True)
        origin_iter_stats = py_executor.enable_iter_perf_stats
        py_executor.enable_iter_perf_stats = False
        req_ids = []
        if py_executor.dist.mapping.rank == 0:
            req_ids = py_executor.enqueue_requests(self._dummy_reqs)
        req_ids = py_executor.dist.broadcast(req_ids, root=0)
        py_executor.is_warmup = True
        py_executor.start_worker()
        try:
            responses = py_executor.await_responses(req_ids)
            for response_or_list in responses:
                response_list = [response_or_list] if isinstance(
                    response_or_list, ExecutorResponse) else response_or_list
                for response in response_list:
                    if response.has_error():
                        raise RuntimeError(response.error_msg)

            torch_peak_memory = torch.cuda.memory_stats(
            )["allocated_bytes.all.peak"]

            # Clear the caching allocator before measuring the current memory usage
            torch.cuda.empty_cache()
            end, total_gpu_memory = torch.cuda.mem_get_info()
            torch_used_bytes = torch.cuda.memory_stats(
            )["allocated_bytes.all.current"]
        finally:
            py_executor.shutdown()
            py_executor.is_warmup = False
            py_executor.enable_iter_perf_stats = origin_iter_stats
            py_executor.set_gather_responses(False)

        total_used_bytes = total_gpu_memory - end
        activation_bytes = torch_peak_memory - model_bytes
        extra_cost = max(total_used_bytes - torch_used_bytes, 0)
        peak_memory = torch_peak_memory + extra_cost
        logger.info(
            f"Memory dynamically allocated during inference (inside torch) in memory usage profiling: {activation_bytes / (GB):.2f} GiB"
        )
        logger.info(
            f"Memory used outside torch (e.g., NCCL and CUDA graphs) in memory usage profiling: {extra_cost / (GB):.2f} GiB"
        )
        kv_stats = py_executor.resource_manager.resource_managers.get(
            ResourceManagerType.KV_CACHE_MANAGER).get_kv_cache_stats()

        kv_cache_max_tokens = self._cal_max_tokens(
            peak_memory, total_gpu_memory, fraction,
            kv_stats.max_num_blocks * kv_stats.tokens_per_block)

        if self._max_kv_tokens_in is not None:
            kv_cache_max_tokens = min(kv_cache_max_tokens,
                                      self._max_kv_tokens_in)

        logger.info(f"Estimated max tokens in KV cache : {kv_cache_max_tokens}")
        executor_config.kv_cache_config.max_tokens = kv_cache_max_tokens

    def _create_kv_cache_manager(
            self,
            model_engine: PyTorchModelEngine,
            estimating_kv_cache: bool = False) -> KVCacheManager:
        executor_config = self._executor_config
        mapping = self._mapping
        assert model_engine.model.model_config.is_generation, "Only construct KV cache for generation models."

        config = model_engine.model.model_config.pretrained_config
        quant_config = model_engine.model.model_config.quant_config
        spec_config = executor_config.speculative_config

        hidden_size = config.hidden_size
        num_attention_heads = config.num_attention_heads
        num_key_value_heads = getattr(config, 'num_key_value_heads',
                                      num_attention_heads)
        head_dim = getattr(config, "head_dim", None)
        if not isinstance(head_dim, int):
            head_dim = hidden_size // num_attention_heads

        if quant_config is not None and quant_config.quant_mode.has_fp8_kv_cache(
        ):
            kv_cache_dtype = tensorrt_llm.bindings.DataType.FP8
        else:
            kv_cache_dtype = str_dtype_to_binding(
                torch_dtype_to_str(model_engine.dtype))

        num_hidden_layers = config.num_hidden_layers

        if is_mla(config):
            kv_cache_manager = KVCacheManager(
                executor_config.kv_cache_config,
                tensorrt_llm.bindings.internal.batch_manager.CacheType.
                SELFKONLY,
                num_layers=num_hidden_layers,
                num_kv_heads=1,
                head_dim=config.kv_lora_rank + config.qk_rope_head_dim,
                tokens_per_block=executor_config.tokens_per_block,
                max_seq_len=executor_config.max_seq_len,
                max_batch_size=executor_config.max_batch_size,
                mapping=mapping,
                dtype=kv_cache_dtype,
                spec_config=spec_config,
                max_beam_width=executor_config.max_beam_width,
<<<<<<< HEAD
                kv_connector_manager=self._kv_connector_manager
                if not estimating_kv_cache else None,
=======
                is_draft=model_engine.is_draft_model,
>>>>>>> 767879ef
            )
        elif is_nemotron_hybrid(config):
            if executor_config.max_beam_width > 1:
                raise ValueError(
                    "MambaHybridCacheManager + beam search is not supported yet."
                )

            if not estimating_kv_cache and self._kv_connector_manager is not None:
                raise NotImplementedError(
                    "Connector manager is not supported for MambaHybridCacheManager."
                )

            config = model_engine.model.model_config.pretrained_config
            num_layers = config.hybrid_override_pattern.count("*")
            layer_mask = [
                char == "*" for char in config.hybrid_override_pattern
            ]
            mamba_num_layers = config.hybrid_override_pattern.count("M")
            mamba_layer_mask = [
                char == "M" for char in config.hybrid_override_pattern
            ]

            kv_cache_manager = MambaHybridCacheManager(
                # mamba cache parameters
                config.ssm_state_size,
                config.conv_kernel,
                config.mamba_num_heads,
                config.n_groups,
                config.mamba_head_dim,
                mamba_num_layers,
                mamba_layer_mask,
                config.torch_dtype,
                model_engine.model.model_config.quant_config.
                mamba_ssm_cache_dtype,
                # kv cache parameters
                executor_config.kv_cache_config,
                tensorrt_llm.bindings.internal.batch_manager.CacheType.SELF,
                num_layers=num_layers,
                layer_mask=layer_mask,
                num_kv_heads=num_key_value_heads,
                head_dim=head_dim,
                tokens_per_block=executor_config.tokens_per_block,
                max_seq_len=executor_config.max_seq_len,
                max_batch_size=executor_config.max_batch_size,
                mapping=mapping,
                dtype=kv_cache_dtype,
                spec_config=spec_config,
            )
        else:
            # NOTE: this is a workaround for VSWA to switch to calculate_max_num_blocks_from_cpp in KVCahceManager
            is_vswa = executor_config.kv_cache_config.max_attention_window is not None and len(
                set(executor_config.kv_cache_config.max_attention_window)) > 1
            binding_model_config = model_engine.model.model_config.get_bindings_model_config(
                tokens_per_block=executor_config.tokens_per_block
            ) if is_vswa else None

            kv_cache_manager = KVCacheManager(
                executor_config.kv_cache_config,
                tensorrt_llm.bindings.internal.batch_manager.CacheType.SELF,
                num_layers=num_hidden_layers,
                num_kv_heads=num_key_value_heads,
                head_dim=head_dim,
                tokens_per_block=executor_config.tokens_per_block,
                max_seq_len=executor_config.max_seq_len,
                max_batch_size=executor_config.max_batch_size,
                mapping=mapping,
                dtype=kv_cache_dtype,
                spec_config=spec_config,
                max_num_tokens=executor_config.max_num_tokens,
                model_config=binding_model_config,
                max_beam_width=executor_config.max_beam_width,
<<<<<<< HEAD
                kv_connector_manager=self._kv_connector_manager
                if not estimating_kv_cache else None,
=======
                is_draft=model_engine.is_draft_model,
>>>>>>> 767879ef
            )
        # KVCacheManager (Non-draft) modifies the max_seq_len field, update it to executor_config
        if model_engine.kv_cache_manager_key == ResourceManagerType.KV_CACHE_MANAGER:
            executor_config.max_seq_len = kv_cache_manager.max_seq_len

        return kv_cache_manager

    def build_managers(self,
                       resources: Dict,
                       estimating_kv_cache: bool = False) -> None:
        """Construct KV caches for model and draft model (if applicable)."""
        kv_cache_manager = self._create_kv_cache_manager(
            self._model_engine, estimating_kv_cache)

        if not estimating_kv_cache and self._kv_connector_manager is not None and self._draft_model_engine is not None:
            raise NotImplementedError(
                "Connector manager is not supported for draft model.")

        draft_kv_cache_manager = self._create_kv_cache_manager(
            self._draft_model_engine, estimating_kv_cache
        ) if self._draft_model_engine is not None else None

        resources[ResourceManagerType.KV_CACHE_MANAGER] = kv_cache_manager
        resources[
            ResourceManagerType.DRAFT_KV_CACHE_MANAGER] = draft_kv_cache_manager

    def teardown_managers(self, resources: Dict) -> None:
        """Clean up KV caches for model and draft model (if applicable)."""
        resources[ResourceManagerType.KV_CACHE_MANAGER].shutdown()
        del resources[ResourceManagerType.KV_CACHE_MANAGER]
        draft_kv_cache_manager = resources[
            ResourceManagerType.DRAFT_KV_CACHE_MANAGER]
        if draft_kv_cache_manager:
            draft_kv_cache_manager.shutdown()
        del resources[ResourceManagerType.DRAFT_KV_CACHE_MANAGER]


def create_py_executor_instance(
    *,
    dist,
    resources,
    mapping,
    pytorch_backend_config,
    executor_config,
    ctx_chunk_config,
    model_engine,
    start_worker,
    sampler,
    drafter,
    guided_decoder: Optional[GuidedDecoder] = None,
    lora_config: Optional[LoraConfig] = None,
    garbage_collection_gen0_threshold: Optional[int] = None,
    kv_connector_manager: Optional[KvCacheConnectorManager] = None
) -> PyExecutor:
    kv_cache_manager = resources.get(ResourceManagerType.KV_CACHE_MANAGER, None)

    spec_config = model_engine.spec_config

    logger.info(
        f"max_seq_len={executor_config.max_seq_len}, max_num_requests={executor_config.max_batch_size}, max_num_tokens={executor_config.max_num_tokens}, max_batch_size={executor_config.max_batch_size}"
    )

    for key, value in pytorch_backend_config.extra_resource_managers.items():
        if key in resources:
            raise ValueError(
                f"Cannot overwrite existing resource manager {key}.")
        resources[key] = value

    peft_cache_manager = None
    if lora_config is not None:
        from tensorrt_llm.bindings import LoraModule

        if len(lora_config.lora_dir) == 1:
            # Route to appropriate loader based on checkpoint source
            load_torch_lora(lora_config)
        else:
            assert len(lora_config.lora_target_modules
                       ) >= 1, "Expecting at least one lora target module"
            if not bool(lora_config.trtllm_modules_to_hf_modules):
                lora_config.trtllm_modules_to_hf_modules = get_default_trtllm_modules_to_hf_modules(
                )

        model_binding_config = model_engine.model.model_config.get_bindings_model_config(
        )

        num_experts = _try_infer_num_experts(model_engine.model.model_config)

        num_kv_attention_heads_per_layer = model_binding_config.num_kv_heads_per_layer
        if max(num_kv_attention_heads_per_layer) != min(
                num_kv_attention_heads_per_layer):
            logger.warning(
                "Defining LORA with per-layer KV heads is not supported for LORA, using the max number of KV heads per layer"
            )
            num_kv_attention_heads = max(num_kv_attention_heads_per_layer)
        else:
            # all layers have the same number of KV heads
            num_kv_attention_heads = num_kv_attention_heads_per_layer[0]

        lora_modules = LoraModule.create_lora_modules(
            lora_module_names=lora_config.lora_target_modules,
            hidden_size=model_binding_config.hidden_size,
            mlp_hidden_size=model_binding_config.mlp_hidden_size,
            num_attention_heads=model_binding_config.num_heads,
            num_kv_attention_heads=num_kv_attention_heads,
            attention_head_size=model_binding_config.head_size,
            tp_size=mapping.tp_size,
            num_experts=num_experts)
        model_binding_config.use_lora_plugin = True
        model_binding_config.lora_modules = lora_modules
        model_binding_config.max_lora_rank = lora_config.max_lora_rank

        max_lora_rank = lora_config.max_lora_rank
        num_lora_modules = model_engine.model.model_config.pretrained_config.num_hidden_layers * \
            len(lora_config.lora_target_modules + lora_config.missing_qkv_modules)

        peft_cache_config_model = PeftCacheConfig.from_pybind(
            executor_config.peft_cache_config
        ) if executor_config.peft_cache_config is not None else PeftCacheConfig(
        )
        if lora_config.max_loras is not None:
            peft_cache_config_model.num_device_module_layer = \
                max_lora_rank * num_lora_modules * lora_config.max_loras
        if lora_config.max_cpu_loras is not None:
            peft_cache_config_model.num_host_module_layer = \
                max_lora_rank * num_lora_modules * lora_config.max_cpu_loras
        executor_config.peft_cache_config = peft_cache_config_model._to_pybind()

        from tensorrt_llm.bindings import WorldConfig
        world_config = WorldConfig(
            tensor_parallelism=mapping.tp_size,
            pipeline_parallelism=mapping.pp_size,
            context_parallelism=mapping.cp_size,
            rank=dist.mapping.rank,
            gpus_per_node=dist.mapping.gpus_per_node,
        )
        peft_cache_manager = PeftCacheManager(
            peft_cache_config=executor_config.peft_cache_config,
            lora_config=lora_config,
            model_config=model_binding_config,
            world_config=world_config,
        )
        resources[ResourceManagerType.PEFT_CACHE_MANAGER] = peft_cache_manager
        model_engine.set_lora_model_config(
            lora_config.lora_target_modules,
            lora_config.trtllm_modules_to_hf_modules)

    max_num_sequences = executor_config.max_batch_size * mapping.pp_size

    resources[ResourceManagerType.SEQ_SLOT_MANAGER] = SeqSlotManager(
        max_num_sequences)

    resource_manager = ResourceManager(resources)

    # Make sure the kv cache manager is always invoked last as it could
    # depend on the results of other resource managers.
    if kv_cache_manager is not None:
        resource_manager.resource_managers.move_to_end(
            ResourceManagerType.KV_CACHE_MANAGER, last=True)

    capacity_scheduler = BindCapacityScheduler(
        max_num_sequences,
        kv_cache_manager.impl if kv_cache_manager is not None else None,
        peft_cache_manager.impl if peft_cache_manager is not None else None,
        executor_config.scheduler_config.capacity_scheduler_policy,
        two_step_lookahead=mapping.has_pp())
    mb_scheduler = BindMicroBatchScheduler(executor_config.max_batch_size,
                                           executor_config.max_num_tokens,
                                           ctx_chunk_config)
    scheduler = SimpleScheduler(capacity_scheduler, mb_scheduler)

    config = model_engine.model.model_config.pretrained_config
    attention_type = AttentionTypeCpp.MLA if is_mla(
        config) else AttentionTypeCpp.DEFAULT
    cache_transceiver_config = executor_config.cache_transceiver_config
    kv_cache_transceiver = create_kv_cache_transceiver(
        mapping, kv_cache_manager, attention_type, cache_transceiver_config)
    return PyExecutor(
        resource_manager,
        scheduler,
        model_engine=model_engine,
        sampler=sampler,
        drafter=drafter,
        dist=dist,
        max_num_sequences=max_num_sequences,
        disable_overlap_scheduler=pytorch_backend_config.
        disable_overlap_scheduler,
        max_batch_size=executor_config.max_batch_size,
        max_beam_width=executor_config.max_beam_width,
        max_draft_len=spec_config.max_draft_len
        if spec_config is not None else 0,
        kv_cache_transceiver=kv_cache_transceiver,
        guided_decoder=guided_decoder,
        start_worker=start_worker,
        garbage_collection_gen0_threshold=garbage_collection_gen0_threshold,
        kv_connector_manager=kv_connector_manager)


def create_torch_sampler_args(executor_config: ExecutorConfig, mapping: Mapping,
                              *, max_seq_len: int, enable_mixed_sampler: bool):
    max_num_sequences = executor_config.max_batch_size * mapping.pp_size
    max_draft_len = (0 if executor_config.speculative_config is None else
                     executor_config.speculative_config.max_draft_len)
    return TorchSampler.Args(
        max_seq_len=max_seq_len,
        max_draft_len=max_draft_len,
        max_num_sequences=max_num_sequences,
        max_beam_width=executor_config.max_beam_width,
        enable_mixed_sampler=enable_mixed_sampler,
    )


def instantiate_sampler(engine: PyTorchModelEngine,
                        executor_config: ExecutorConfig,
                        pytorch_backend_config: PyTorchConfig,
                        mapping: Mapping):
    sampler_args = create_torch_sampler_args(
        executor_config,
        mapping,
        max_seq_len=engine.max_seq_len,
        enable_mixed_sampler=pytorch_backend_config.enable_mixed_sampler)
    if mapping.cp_config.get('cp_type') == 'star_attention':
        assert pytorch_backend_config.attn_backend == "FLASHINFER_STAR_ATTENTION", "attention backend of star attention should be 'FLASHINFER_STAR_ATTENTION'"
        return TorchSampler(sampler_args)
    if engine.spec_config is not None and engine.spec_config.spec_dec_mode.has_spec_decoder(
    ):
        return get_spec_decoder(sampler_args, engine.spec_config)
    if pytorch_backend_config.use_torch_sampler or pytorch_backend_config.enable_mixed_sampler or engine.spec_config is not None:
        return TorchSampler(sampler_args)
    if not engine.model.model_config.is_generation:
        # NOTE: choose sampler based on model type
        return EarlyStopSampler()
    return TRTLLMSampler(executor_config, engine.model, engine.dtype, mapping,
                         get_decoding_mode(executor_config),
                         pytorch_backend_config.disable_overlap_scheduler)


def get_decoding_mode(executor_config: ExecutorConfig) -> DecodingMode:
    '''This implementation is based off trtGptModelInflightBatching.cpp getDecodingMode().'''

    if executor_config.decoding_config and executor_config.decoding_config.decoding_mode and not executor_config.decoding_config.decoding_mode.isAuto(
    ):
        decoding_mode = executor_config.decoding_config.decoding_mode
    elif executor_config.max_beam_width == 1:
        decoding_mode = DecodingMode.TopKTopP()
    else:
        decoding_mode = DecodingMode.BeamSearch()

    # Override decoding mode when beam width is one
    if executor_config.max_beam_width == 1 and decoding_mode.isBeamSearch():
        logger.warning(
            "Beam width is set to 1, but decoding mode is BeamSearch. Overwriting decoding mode to TopKTopP."
        )
        decoding_mode = DecodingMode.TopKTopP()

    # Override decoding mode when Medusa is used
    if getattr(executor_config.speculative_config, "is_medusa",
               False) and not decoding_mode.isMedusa():
        logger.warning(
            "Model is Medusa, but decoding mode is not Medusa. Overwriting decoding mode to Medusa."
        )
        decoding_mode = DecodingMode.Medusa()

    # Override decoding mode when Medusa is not used
    if (not getattr(executor_config.speculative_config, "is_medusa",
                    False)) and decoding_mode.isMedusa():
        logger.warning(
            "Model is not Medusa, but decoding mode is Medusa. Overwriting decoding mode."
        )
        if executor_config.max_beam_width == 1:
            decoding_mode = DecodingMode.TopKTopP()
        else:
            decoding_mode = DecodingMode.BeamSearch()

    # Override decoding mode when lookahead decoding is used
    if getattr(executor_config.speculative_config, "is_lookahead",
               False) and not decoding_mode.isLookahead():
        logger.warning(
            "Model is Lookahead, but decoding mode is not Lookahead. Overwriting decoding mode to Lookahead."
        )
        decoding_mode = DecodingMode.Lookahead()

    # Override decoding mode when lookahead decoding is not used
    if (not getattr(executor_config.speculative_config, "is_lookahead",
                    False)) and decoding_mode.isLookahead():
        logger.warning(
            "Model is not built with Lookahead decoding, but decoding mode is Lookahead. Overwriting decoding mode."
        )
        if executor_config.max_beam_width == 1:
            decoding_mode = DecodingMode.TopKTopP()
        else:
            decoding_mode = DecodingMode.BeamSearch()

    # Override decoding mode when 'explicit draft tokens' is used
    if getattr(executor_config.speculative_config, "is_explicit_draft_tokens",
               False) and not decoding_mode.isExplicitDraftTokens():
        logger.warning(
            "Model is built with 'explicit draft tokens' decoding, but decoding mode is something else. Overwriting decoding mode."
        )
        decoding_mode = DecodingMode.ExplicitDraftTokens()

    # Override decoding mode when 'explicit draft tokens' is not used
    if (not getattr(executor_config.speculative_config,
                    "is_explicit_draft_tokens",
                    False)) and decoding_mode.isExplicitDraftTokens():
        logger.warning(
            "Model is not built with 'explicit draft tokens' decoding, but decoding mode is set to it. Overwriting decoding mode to default."
        )
        if executor_config.max_beam_width == 1:
            decoding_mode = DecodingMode.TopKTopP()
        else:
            decoding_mode = DecodingMode.BeamSearch()

    # Override decoding mode when EAGLE is used
    if getattr(executor_config.speculative_config, "is_eagle",
               False) and not decoding_mode.isEagle():
        logger.warning(
            "Model is Eagle, but decoding mode is not Eagle. Overwriting decoding mode to Eagle."
        )
        decoding_mode = DecodingMode.Eagle()

    # Override decoding mode when Eagle is not used
    if (not getattr(executor_config.speculative_config, "is_eagle",
                    False)) and decoding_mode.isEagle():
        logger.warning(
            "Model is not Eagle, but decoding mode is Eagle. Overwriting decoding mode."
        )
        if executor_config.max_beam_width == 1:
            decoding_mode = DecodingMode.TopKTopP()
        else:
            decoding_mode = DecodingMode.BeamSearch()

    # Override decoding mode when draft tokens are external
    if getattr(executor_config.speculative_config, "is_draft_tokens_external",
               False):
        logger.warning("Overwriting decoding mode to external draft token")
        decoding_mode = DecodingMode.ExternalDraftTokens()

    logger.debug(f"DecodingMode: {decoding_mode.name}")
    return decoding_mode


def _try_infer_num_experts(model_config: ModelConfig) -> int:
    """
    Attempt to infer the number of experts from the model configuration.

    Different MoE models use different attribute names for storing the number of experts,
    so this function checks for various possible names and returns a default of 1 if none are found.
    However, this function is not exhaustive and may miss some cases, so it should be revised.
    """
    config = getattr(model_config, 'pretrained_config', model_config)

    expert_attr_names = [
        'num_experts', 'num_local_experts', 'moe_num_experts',
        'experts_per_router'
    ]
    num_experts = None
    for attr_name in expert_attr_names:
        if hasattr(config, attr_name):
            num_experts = getattr(config, attr_name)
            break

    # Default to 1 for non-MoE models or if no experts attribute is found
    if num_experts is None:
        return 1

    return num_experts


def _adjust_torch_mem_fraction(pytorch_backend_config: PyTorchConfig):
    # FIXME: PyTorch only uses the garbage_collection_threshold setting
    #        if a memory fraction is set, cf.
    #   https://github.com/pytorch/pytorch/blob/cd995bfb2aac8891465809be3ce29543bd524287/c10/cuda/CUDACachingAllocator.cpp#L1357
    logger.debug("Setting PyTorch memory fraction to 1.0")
    torch.cuda.set_per_process_memory_fraction(1.0)

    # FIXME: As soon as
    #     torch.cuda._set_allocator_settings (added in PyTorch 2.8.0-rc1)
    #   or a similar API is available, the warning below should be removed
    #   and the allocator GC threshold be set via the new API instead.
    torch_allocator_config = os.environ.get("PYTORCH_CUDA_ALLOC_CONF", "")
    torch_mem_threshold_advised = (
        torch.cuda.get_allocator_backend() == "native"
        and "expandable_segments:True" not in torch_allocator_config)
    torch_mem_threshold_set = "garbage_collection_threshold:" in torch_allocator_config
    if torch_mem_threshold_advised and not torch_mem_threshold_set:
        logger.warning(
            "It is recommended to incl. 'garbage_collection_threshold:0.???' or 'backend:cudaMallocAsync'"
            " or 'expandable_segments:True' in PYTORCH_CUDA_ALLOC_CONF.")

    # NOTE: Even if a memory threshold was not set (cf. warning above), setting a memory
    #       fraction < 1.0 is beneficial, because
    #         https://github.com/pytorch/pytorch/blob/5228986c395dc79f90d2a2b991deea1eef188260/c10/cuda/CUDACachingAllocator.cpp#L2719
    #       and
    #         https://github.com/pytorch/pytorch/blob/5228986c395dc79f90d2a2b991deea1eef188260/c10/cuda/CUDACachingAllocator.cpp#L1240
    #       lead PyTorch to release all unused memory before hitting the set fraction. This
    #       still mitigates OOM, although at a higher performance impact, because it
    #       effectively resets the allocator cache.
    if not pytorch_backend_config._limit_torch_cuda_mem_fraction:
        return
    mem_reserved = torch.cuda.memory_reserved()
    mem_free, mem_total = torch.cuda.mem_get_info()
    safety_margin = 32 * 1024**2
    mem_torch_max = mem_free + mem_reserved - safety_margin
    mem_torch_fraction = mem_torch_max / mem_total
    logger.info(
        f"Setting PyTorch memory fraction to {mem_torch_fraction} ({mem_torch_max / 1024**3} GiB)"
    )
    torch.cuda.set_per_process_memory_fraction(mem_torch_fraction)<|MERGE_RESOLUTION|>--- conflicted
+++ resolved
@@ -319,12 +319,9 @@
                 dtype=kv_cache_dtype,
                 spec_config=spec_config,
                 max_beam_width=executor_config.max_beam_width,
-<<<<<<< HEAD
+                is_draft=model_engine.is_draft_model,
                 kv_connector_manager=self._kv_connector_manager
                 if not estimating_kv_cache else None,
-=======
-                is_draft=model_engine.is_draft_model,
->>>>>>> 767879ef
             )
         elif is_nemotron_hybrid(config):
             if executor_config.max_beam_width > 1:
@@ -396,12 +393,9 @@
                 max_num_tokens=executor_config.max_num_tokens,
                 model_config=binding_model_config,
                 max_beam_width=executor_config.max_beam_width,
-<<<<<<< HEAD
+                is_draft=model_engine.is_draft_model,
                 kv_connector_manager=self._kv_connector_manager
                 if not estimating_kv_cache else None,
-=======
-                is_draft=model_engine.is_draft_model,
->>>>>>> 767879ef
             )
         # KVCacheManager (Non-draft) modifies the max_seq_len field, update it to executor_config
         if model_engine.kv_cache_manager_key == ResourceManagerType.KV_CACHE_MANAGER:
