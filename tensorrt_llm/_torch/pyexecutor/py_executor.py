--- conflicted
+++ resolved
@@ -807,33 +807,17 @@
                 profile_step()
                 if self.enable_iter_perf_stats:
                     iter_start_time = time.time()
-<<<<<<< HEAD
                 new_requests_num = self._fetch_new_requests()
-=======
-                new_requests = self._fetch_new_requests()
-                got_finish_signal = self._merge_requests(
-                    new_requests) or got_finish_signal
-                if got_finish_signal and len(self.active_requests) == 0:
-                    break
 
                 if self.kv_cache_transceiver:
                     self._check_disagg_gen_transfer_status()
 
->>>>>>> a201ce9d
                 if self.enable_iter_perf_stats:
                     iter_stats = self._get_init_iter_stats(
                         new_requests_num,
                         self.new_active_requests_queue_latency_ms)
 
-<<<<<<< HEAD
-                if self.kv_cache_transceiver:
-                    self._check_disagg_gen_transfer_status()
-
                 num_dummy_request = self._get_num_dummy_request()
-=======
-                if not got_finish_signal:
-                    num_dummy_request = self._get_num_dummy_request()
->>>>>>> a201ce9d
                 if num_dummy_request > 0:
                     self._merge_dummy_request(num_dummy_request)
 
