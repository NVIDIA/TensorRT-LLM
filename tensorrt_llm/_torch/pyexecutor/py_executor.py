--- conflicted
+++ resolved
@@ -34,14 +34,9 @@
 from ..distributed import Distributed
 from .kv_cache_transceiver import KvCacheTransceiver
 from .llm_request import (ExecutorRequest, ExecutorResponse, LlmRequest,
-<<<<<<< HEAD
-                          LlmRequestState, LlmResponse,
-                          executor_request_to_llm_request)
-=======
                           LlmRequestState, executor_request_to_llm_request,
                           make_llm_responses_serialize_friendly,
                           restore_llm_responses_from_serialize_friendly_dict)
->>>>>>> 97d74988
 from .model_engine import ModelEngine
 from .sampler import Sampler, SampleState, SampleStateTensors, TorchSampler
 from .scheduler import ScheduledRequests
@@ -2023,53 +2018,6 @@
 
         logger.debug(
             f'before gather, rank = {self.dist.rank}, responses = {responses}')
-<<<<<<< HEAD
-        if self.enable_attention_dp:
-            if self.dist.world_size == 1:
-                pass
-            elif not self.gather_all_responses:
-                response_list = ResponseList(
-                    [r._response for r in responses.values()])
-                py_result_list = PyResultsList(
-                    [r._py_result for r in responses.values()])
-                req_id_list = list(responses.keys())
-                packed_responses = PackedResponses(response_list,
-                                                   py_result_list, req_id_list)
-
-                responses_list = self.dist.tp_gather(packed_responses)
-
-                responses = {}
-                if self.dist.rank == 0:
-                    for res in responses_list:
-                        for response, py_result, req_id in itertools.zip_longest(
-                                res._response_list._responses,
-                                res._py_result_list._py_results,
-                                res._req_id_list):
-                            responses[req_id] = LlmResponse(response, py_result)
-            else:
-                response_list = ResponseList(
-                    [r._response for r in responses.values()])
-                py_result_list = PyResultsList(
-                    [r._py_result for r in responses.values()])
-                req_id_list = list(responses.keys())
-                packed_responses = PackedResponses(response_list,
-                                                   py_result_list, req_id_list)
-
-                responses_list = self.dist.allgather(packed_responses)
-
-                responses = {}
-                for res in responses_list:
-                    for response, py_result, req_id in zip(
-                            res._response_list._responses,
-                            res._py_result_list._py_results, res._req_id_list):
-                        responses[req_id] = LlmResponse(response, py_result)
-            # if self.dist.rank == 0 or self.gather_all_responses:
-            #     gather_responses = {}
-            #     if responses_list is not None:
-            #         for resp in responses_list:
-            #             gather_responses.update(resp)
-            #         responses = gather_responses
-=======
         if self.enable_attention_dp and self.dist.world_size != 1:
             if not self.gather_all_responses:
                 packed_responses = make_llm_responses_serialize_friendly(
@@ -2089,7 +2037,6 @@
                 for res in packed_responses:
                     responses.update(
                         restore_llm_responses_from_serialize_friendly_dict(res))
->>>>>>> 97d74988
         logger.debug(
             f'after gather, rank = {self.dist.rank}, responses = {responses}')
 
@@ -2124,10 +2071,6 @@
             f'------before _handle_responses, rank = {self.dist.rank}, output = {self.active_requests}'
         )
         for request in self.active_requests:
-<<<<<<< HEAD
-            # req_id = request.py_request_id
-=======
->>>>>>> 97d74988
             # no responses for dummy request, and finish it
             if request.is_attention_dp_dummy:
                 requests_to_terminate.append(request)
@@ -2148,15 +2091,8 @@
             request.draft_tokens = request.py_draft_tokens
             request.decoding_iter = request.py_decoding_iter
 
-<<<<<<< HEAD
-            # responses = create_responses(self.active_requests, False, self.dist.rank)
-            # for i, request in enumerate(self.active_requests):
-            response: Response = request.create_response(False, self.dist.rank)
-            # response = responses[i]
-=======
             response = request.create_response(False, self.dist.rank)
 
->>>>>>> 97d74988
             req_id = request.py_request_id
             request_done = False
             if response:
