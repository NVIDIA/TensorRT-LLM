import dataclasses
import datetime
import functools
import gc
import heapq
import os
import queue
import threading
import time
import traceback
import weakref
from collections import namedtuple
from contextlib import contextmanager
from typing import Dict, List, Optional, Tuple, Union

import torch

from tensorrt_llm._torch.pyexecutor.resource_manager import ResourceManagerType
from tensorrt_llm._torch.pyexecutor.seq_slot_manager import SeqSlotManager
from tensorrt_llm._utils import (customized_gc_thresholds, global_mpi_rank,
                                 is_trace_enabled, nvtx_range, trace_func)
from tensorrt_llm.bindings.executor import (DisServingRequestStats,
                                            FinishReason, InflightBatchingStats,
                                            IterationStats, KvCacheStats,
                                            RequestStage, RequestStats,
                                            RequestType, SpecDecodingStats,
                                            StaticBatchingStats)
from tensorrt_llm.bindings.internal.batch_manager import (LlmRequestType,
                                                          ReqIdsSet)
from tensorrt_llm.logger import logger

from ..distributed import Distributed
from ..speculative.drafter import Drafter
from .kv_cache_transceiver import KvCacheTransceiver
from .llm_request import (ExecutorRequest, LlmRequest, LlmRequestState,
                          LlmResponse, executor_request_to_llm_request)
from .model_engine import ModelEngine
from .sampler import Sampler, SampleState, SampleStateTensors, TorchSampler
from .scheduler import RequestScheduler, ScheduledRequests

# Environment variable to specify iteration ranges for profiling start/stop.
# Format: "start1-stop1,start2-stop2,..." or single iterations "iter1,iter2,..."
PROFILE_START_STOP_ENV_VAR_NAME = "TLLM_PROFILE_START_STOP"

# Environment variable to enable garbage collection profiling.
# Set to "1" to enable recording of garbage collection events during profiling.
PROFILE_RECORD_GC_ENV_VAR_NAME = "TLLM_PROFILE_RECORD_GC"

# Environment variable to enable PyTorch profiler tracing.
# Set to a path to save detailed tracing of PyTorch operations.
PROFILE_TRACE_ENV_VAR_NAME = "TLLM_TORCH_PROFILE_TRACE"

SHUTDOWN_REQUEST_ID = -1


@dataclasses.dataclass
class RequestQueueItem:
    id: int
    request: Optional[ExecutorRequest] = None
    query: Optional[list] = None  # only used in `StarAttention`

    def is_shutdown_request(self):
        return self.id == SHUTDOWN_REQUEST_ID


def _get_from_request_queue(request_queue,
                            timeout: Optional[datetime.timedelta],
                            max_req_count: int) -> List[RequestQueueItem]:
    items = []
    timeout_secs = timeout.total_seconds() if timeout is not None else None
    req_count = 0
    try:
        if request_queue.empty() and (timeout_secs is None or timeout_secs > 0):
            # if queue is empty and want to wait, wait
            items.append(request_queue.get(timeout=timeout_secs))
        else:
            # if not empty or don't want to wait, just return all items in queue
            while req_count < max_req_count:
                queue_item = request_queue.get_nowait()
                items.append(queue_item)
                if not queue_item.is_shutdown_request():
                    req_count += 1
    except queue.Empty:
        pass
    return items


@functools.cache
def _load_iteration_indexes(env_var: str):
    spans = os.environ.get(env_var, None)
    starts, stops = [], []

    if spans:
        spans = spans.split(',')

        for span in spans:
            try:
                if '-' in span:
                    start, stop = span.strip().split('-')
                    starts.append(int(start))
                    stops.append(int(stop))
                else:
                    it = int(span.strip())
                    starts.append(it)
                    stops.append(it)
            except ValueError as e:
                raise ValueError(
                    f"Cannot parse span in environment variable `{env_var}`: {e}"
                ) from None

    return frozenset(starts), frozenset(stops)


class _GCNvtxHandle:
    pass


def _gc_nvtx_watcher():
    enabled = os.environ.get(PROFILE_RECORD_GC_ENV_VAR_NAME, None)
    if not enabled:
        return None

    range_id: Optional[int] = None

    def gc_callback(phase, _):
        nonlocal range_id
        if phase == "start":
            assert range_id is None, "Unexpected state in GC callback: another GC while last GC not finished?"
            range_id = torch.cuda.nvtx.range_start("Python GC")
        elif phase == "stop":
            assert range_id is not None, "Unexpected state in GC callback: no active GC but got GC finished?"
            torch.cuda.nvtx.range_end(range_id)
            range_id = None

    gc.callbacks.append(gc_callback)

    def gc_cleanup(callback):
        try:
            gc.callbacks.remove(callback)
        except ValueError:
            pass

    handle = _GCNvtxHandle()
    weakref.finalize(handle, gc_cleanup, gc_callback)
    return handle


@dataclasses.dataclass
class BatchState:
    sample_state: SampleState

    iter_start_time: float = 0
    iter_stats: IterationStats = None
    ctx_transmission_reqs: list[LlmRequest] = None


@dataclasses.dataclass
class BatchStatePP(BatchState):
    microbatch_id: int = -1


class PyExecutor:

    def __init__(self,
                 resource_manager,
                 scheduler: RequestScheduler,
                 model_engine: ModelEngine,
                 sampler: Sampler,
                 dist: Distributed,
<<<<<<< HEAD
                 max_num_sequences: int,
=======
                 drafter: Drafter = None,
>>>>>>> 94dc97ab
                 disable_overlap_scheduler: bool = False,
                 max_input_len: int = 2048,
                 max_batch_size: int = 8,
                 max_draft_tokens: int = 0,
                 kv_cache_transceiver: KvCacheTransceiver = None,
                 draft_model_engine: Optional[ModelEngine] = None,
                 garbage_collection_gen0_threshold: Optional[int] = None,
                 start_worker: bool = True):
        super(PyExecutor, self).__init__()
        self.device_id = torch.cuda.current_device()
        self.global_rank = global_mpi_rank()
        self.request_queue: queue.Queue[RequestQueueItem] = queue.Queue()

        # profile config
        self.profile_start_iters, self.profile_stop_iters = _load_iteration_indexes(
            PROFILE_START_STOP_ENV_VAR_NAME)
        self.gc_nvtx_watcher_handle = _gc_nvtx_watcher()
        self.is_warmup = False  # During warmup, we don't enable the profiler

        # related modules
        self.resource_manager = resource_manager
        self.scheduler = scheduler
        self.model_engine = model_engine
        self.enable_attention_dp = model_engine.enable_attention_dp
        self.sampler = sampler
        self.drafter = drafter
        self.dist = dist
        self.disable_overlap_scheduler = disable_overlap_scheduler

        # Draft model for certain spec decode algorithms, e.g. EAGLE3
        self.draft_model_engine = draft_model_engine

        # enqueue and _fetch_new_requests used data
        self.enqueue_lock = threading.Lock()
        self.active = True
        self.next_req_id = max_batch_size  # The first max_batch_size request IDs are reserved for dummy requests
        self.max_draft_tokens = max_draft_tokens
        self.print_log = model_engine.pytorch_backend_config.print_iter_log
        self.enable_iter_perf_stats = model_engine.pytorch_backend_config.enable_iter_perf_stats
        self.enable_iter_req_stats = model_engine.pytorch_backend_config.enable_iter_req_stats
        self.stream_interval = model_engine.pytorch_backend_config.stream_interval
        self.num_fetch_requests_cur_rank = 0
        self.num_fetch_requests = 0
        self.shutdown_event = threading.Event()

        # response used data
        self.response_lock = threading.Lock()
        self.response_cv = threading.Condition(self.response_lock)
        self.responses = {}

        # kv cache events
        self.kv_cache_manager = self.resource_manager.resource_managers.get(
            ResourceManagerType.KV_CACHE_MANAGER)
        self.enable_kv_cache_events = self.kv_cache_manager is not None and self.kv_cache_manager.event_buffer_max_size > 0

        if self.draft_model_engine is not None and self.kv_cache_manager is not None:
            if self.kv_cache_manager.enable_block_reuse:
                raise NotImplementedError(
                    "Draft model engine + KV cache reuse is not supported yet. "
                    "This will be fixed in the near future!")

        self.max_input_len = max_input_len
        # _executor_loop private data
        self.max_num_active_requests = model_engine.get_max_num_sequences()
        self.active_requests: List[LlmRequest] = []
        self.expected_num_active_requests = 0
        self.has_context_request = False
        self.ctx_in_transmission_requests = []
        self.previous_batch: Optional[BatchState] = None
        self.num_scheduled_requests: int = 0
        self.benchmark_req_queues_size = int(
            os.environ.get("TLLM_BENCHMARK_REQ_QUEUES_SIZE", 0))

        # list of requests in each PP micro batch
        self.num_micro_batches = self.dist.pp_size
        self.micro_batches: List[BatchStatePP
                                 | None] = [None] * self.num_micro_batches
        self.send_handles = [None] * self.num_micro_batches

        self.inflight_req_ids = ReqIdsSet()
        self.canceled_req_ids = ReqIdsSet()

        self.model_engine.warmup(self.resource_manager)
        if self.draft_model_engine is not None:
            self.draft_model_engine.warmup(self.resource_manager)

        self.is_shutdown = False

        self.stats_lock = threading.Lock()
        self.stats = []
        self.start_times = {}
        self.new_active_requests_queue_latency_ms = 0
        self.gather_all_responses = False

        self.kv_cache_transceiver = kv_cache_transceiver
        if self.dist.pp_size > 1:
            self.event_loop = self._executor_loop_pp
        else:
            self.event_loop = self._executor_loop if disable_overlap_scheduler else self._executor_loop_overlap

        if is_trace_enabled("TLLM_TRACE_EXECUTOR_LOOP"):
            self.event_loop = trace_func(self.event_loop)

        if self.draft_model_engine is not None:
            if self.event_loop.__name__ != self._executor_loop.__name__:
                raise NotImplementedError(
                    "Drafting is not supported for selected executor loop. "
                    "Please disable disagg/pipeline parallelism/overlap scheduler."
                )
            self.draft_seq_slot_manager = SeqSlotManager(max_num_sequences)
        self.garbage_collection_gen0_threshold = garbage_collection_gen0_threshold

        self.worker_started = False
        self.worker_lock = threading.Lock()
        if start_worker:
            self.start_worker()

    def _event_loop_wrapper(self):
        try:
            with customized_gc_thresholds(
                    self.garbage_collection_gen0_threshold):
                self.event_loop()
        except Exception as e:
            logger.error(f"Error in event loop: {e}")
            logger.error(traceback.format_exc())
            raise e
        finally:
            self._executor_loop_cleanup()

    def start_worker(self):
        self.worker_lock.acquire()
        try:
            if self.worker_started == False:
                self.worker_thread = threading.Thread(
                    target=self._event_loop_wrapper, daemon=True)
                self.worker_thread.start()
                self.worker_started = True
        finally:
            self.worker_lock.release()

    def __enter__(self):
        return self

    def __exit__(self):
        self.shutdown()

    def enqueue_requests(self, requests: List[ExecutorRequest]):
        """
        Enqueue new requests
        """
        req_ids = []
        try:
            self.enqueue_lock.acquire()
            assert self.active, "PyExecutor has already been shutdown."
            start_time = time.time()
            for request in requests:
                self.start_times[self.next_req_id] = start_time
                self.request_queue.put(
                    RequestQueueItem(self.next_req_id, request))
                req_ids.append(self.next_req_id)
                self.next_req_id += 1
        finally:
            self.enqueue_lock.release()
        return req_ids

    def await_responses(
        self,
        id: Optional[Union[List[int], int]] = None,
        timeout: Optional[datetime.timedelta] = None,
    ) -> Union[List[List[LlmResponse]], List[LlmResponse]]:
        """
        Await for ready responses
        Args:
            id (Optional[Union[List[int], int]]): Request id
            timeout (Optional[datetime.timedelta]): The maximum time to wait for new responses
        Returns:
            Union[List[LlmResponse], List[List[LlmResponse]]]: Responses
        """
        timeout = timeout.total_seconds() if timeout is not None else None
        if id is None:
            return self._await_any_response(timeout=timeout)
        if isinstance(id, int):
            return self._await_single_response(id=id, timeout=timeout)
        responses = []
        for req_id in id:
            responses.append(
                self._await_single_response(id=req_id, timeout=timeout))
        return responses

    def cancel_request(self, id: int):
        """
        Cancel the request with provided request id
        Args:
            id (int): The request id for which to cancel the response
        """
        self.canceled_req_ids.insert(id)

    def shutdown(self):
        """
        Signals the server to shutdown.
        """
        try:
            self.enqueue_lock.acquire()
            self.request_queue.put(RequestQueueItem(SHUTDOWN_REQUEST_ID))
            self.active = False
        finally:
            self.enqueue_lock.release()
        self.shutdown_event.wait()
        self.worker_thread.join()
        self.worker_started = False
        for manager in self.resource_manager.resource_managers.values():
            if manager:
                manager.shutdown()
        del self.model_engine
        if self.draft_model_engine is not None:
            del self.draft_model_engine

    def can_enqueue_requests(self) -> bool:
        """
        Indicates if the current process is allowed to enqueue requests
        """
        self.enqueue_lock.acquire()
        can_enqueue = self.active
        self.enqueue_lock.release()
        return can_enqueue and self.dist.rank == 0

    def get_latest_iteration_stats(self):
        """
        Returns the per-iterations statistics computed since last call to this method.
        Contains at most iter_stats_max_iterations iterations.
        """
        if self.enable_iter_perf_stats == False:
            return []

        latest_stats = (IterationStats(), None)
        try:
            self.stats_lock.acquire()
            latest_stats = self.stats
            self.stats = []
        finally:
            self.stats_lock.release()

        return latest_stats

    def get_latest_kv_cache_events(self):
        kv_cache_manager = self.resource_manager.resource_managers.get(
            ResourceManagerType.KV_CACHE_MANAGER)
        if not kv_cache_manager or not self.enable_kv_cache_events:
            return []

        events = kv_cache_manager.get_latest_events(0)
        return events

    def wait_shutdown(self):
        self.shutdown_event.wait()

    def enqueue_request(self,
                        request: ExecutorRequest,
                        query: Optional[List] = None):
        """
        Enqueue a new request, query is only used in `StarAttention`.
        """
        try:
            self.enqueue_lock.acquire()
            assert self.active, "PyExecutor has already been shutdown."
            req_id = self.next_req_id
            if self.enable_iter_perf_stats:
                self.start_times[req_id] = time.time()

            if query is not None:
                self.request_queue.put(RequestQueueItem(req_id, request, query))
            else:
                self.request_queue.put(RequestQueueItem(req_id, request))
            self.next_req_id += 1
        finally:
            self.enqueue_lock.release()
        return req_id

    def set_gather_responses(self, gather_all_responses):
        self.gather_all_responses = gather_all_responses

    @contextmanager
    def _profiler(self):
        it = -1
        enabled = False
        start_time = None
        torch_trace_path = os.environ.get(PROFILE_TRACE_ENV_VAR_NAME, None)
        profile_start_stop = os.environ.get(PROFILE_START_STOP_ENV_VAR_NAME,
                                            None)
        enable_torch_trace = bool(torch_trace_path and profile_start_stop)
        if torch_trace_path and profile_start_stop is None:
            logger.warning(
                f"{PROFILE_START_STOP_ENV_VAR_NAME} environment variable "
                "needs to be set to enable the torch trace. Example to profile "
                f"iteration 10-20: export {PROFILE_START_STOP_ENV_VAR_NAME}=10-20"
            )

        if enable_torch_trace:
            activities = [
                torch.profiler.ProfilerActivity.CPU,
                torch.profiler.ProfilerActivity.CUDA,
                torch.profiler.ProfilerActivity.XPU,
            ]
            torch_profiler = torch.profiler.profile(activities=activities,
                                                    record_shapes=True,
                                                    with_modules=True)

        def profile_step():
            nonlocal it, enabled, start_time
            if it in self.profile_stop_iters and not self.is_warmup:
                assert enabled, "Inconsistent CUDA profiling state"
                if enable_torch_trace:
                    torch_profiler.stop()
                    torch_profiler.export_chrome_trace(torch_trace_path)
                    logger.info(f"Profiling stopped at iteration {it}, "
                                f"trace saved to {torch_trace_path}")
                torch.cuda.cudart().cudaProfilerStop()
                enabled = False

            if start_time is not None and self.print_log and self.dist.rank == 0:
                end_time = time.time()

                formatted_timestamp = datetime.datetime.now().strftime(
                    "%Y-%m-%d %H:%M:%S")
                logger.info(
                    f"iter = {self.model_engine.iter_counter}, "
                    f"global_rank = {self.global_rank}, "
                    f"rank = {self.dist.rank}, "
                    f"currank_total_requests = {self.num_fetch_requests_cur_rank}/{self.num_fetch_requests}, "
                    f"elapsed_time = {end_time - start_time}s, "
                    f"timestamp = {formatted_timestamp}, "
                    f"num_scheduled_requests: {self.num_scheduled_requests}, "
                    f"states = {self.model_engine.iter_states}")

            it += 1

            if it in self.profile_start_iters and not self.is_warmup:
                assert not enabled, "Inconsistent CUDA profiling state"
                torch.cuda.cudart().cudaProfilerStart()
                if enable_torch_trace:
                    torch_profiler.start()
                logger.info(f"Profiling started at iteration {it}.")
                enabled = True
            start_time = time.time()

        try:
            yield profile_step
        finally:
            if enabled:
                # Stop on early exit / exception
                if enable_torch_trace:
                    torch_profiler.stop()
                    torch_profiler.export_chrome_trace(torch_trace_path)
                    logger.info(f"Profiling stopped at iteration {it}, "
                                f"trace saved to {torch_trace_path}")
                torch.cuda.cudart().cudaProfilerStop()

    def _get_init_iter_stats(self, num_new_active_requests,
                             new_active_requests_queue_latency_ms):
        stats = IterationStats()
        stats.timestamp = datetime.datetime.now().strftime(
            "%m-%d-%Y %H:%M:%S.%f")

        stats.num_new_active_requests = num_new_active_requests
        stats.num_active_requests = len(self.active_requests)
        stats.new_active_requests_queue_latency_ms = new_active_requests_queue_latency_ms
        stats.inflight_batching_stats = InflightBatchingStats()
        # staticBatchingStats is not used in pytorch path
        stats.static_batching_stats = StaticBatchingStats()
        spec_resource_manager = self.resource_manager.resource_managers.get(
            ResourceManagerType.SPEC_RESOURCE_MANAGER)
        if spec_resource_manager is not None:
            stats.specdec_stats = SpecDecodingStats()
        return stats

    def _populate_req_stats(
            self, finished_requests: List[LlmRequest],
            active_requests: List[LlmRequest],
            scheduled_requests: ScheduledRequests
    ) -> Optional[List[RequestStats]]:

        def get_req_stats(req: LlmRequest) -> RequestStats:
            req_stat = RequestStats()
            req_stat.id = req.request_id
            req_stat.context_prefill_position = req.context_current_position
            req_stat.num_generated_tokens = req.max_beam_num_tokens - req.orig_prompt_len
            req_stat.avg_num_decoded_tokens_per_iter = req.avg_decoded_tokens_per_iter
            req_stat.alloc_total_blocks_per_request = req.alloc_total_blocks
            req_stat.alloc_new_blocks_per_request = req.alloc_new_blocks
            req_stat.reused_blocks_per_request = req.reused_blocks
            req_stat.missed_blocks_per_request = req.missed_blocks
            req_stat.kv_cache_hit_rate_per_request = req.kv_cache_hit_rate
            req_stat.scheduled = req in scheduled_requests.context_requests or req in scheduled_requests.generation_requests
            if req.llm_request_type == LlmRequestType.LLMREQUEST_TYPE_CONTEXT_ONLY or req.llm_request_type == LlmRequestType.LLMREQUEST_TYPE_GENERATION_ONLY:
                req_stat.dis_serving_stats = DisServingRequestStats()
                req_stat.dis_serving_stats.kv_cache_transfer_ms = req.kv_cache_transfer_time_ms
                req_stat.dis_serving_stats.kv_cache_size = req.kv_cache_size
            return req_stat

        def get_queued_req_stats(request_id: int) -> RequestStats:
            req_stat = RequestStats()
            req_stat.id = request_id
            req_stat.context_prefill_position = 0
            req_stat.num_generated_tokens = 0
            req_stat.avg_num_decoded_tokens_per_iter = 0
            req_stat.alloc_total_blocks_per_request = 0
            req_stat.alloc_new_blocks_per_request = 0
            req_stat.reused_blocks_per_request = 0
            req_stat.missed_blocks_per_request = 0
            req_stat.kv_cache_hit_rate_per_request = 0
            return req_stat

        req_stats = []
        for req in active_requests:
            req_stat = get_req_stats(req)
            req_stat.stage = req.stage
            req_stats.append(req_stat)

        for req in list(self.request_queue.queue):
            if isinstance(req, RequestQueueItem):
                req_stat = get_queued_req_stats(req.id)
                req_stat.stage = RequestStage.QUEUED
                req_stats.append(req_stat)

        for req in finished_requests:
            req_stat = get_req_stats(req)
            req_stat.stage = RequestStage.GENERATION_COMPLETE
            req_stats.append(req_stat)

        return req_stats

    def _update_iter_stats(self, stats, iter_latency_ms, num_completed_requests,
                           scheduled_batch) -> IterationStats:
        stats.iter_latency_ms = iter_latency_ms

        stats.num_queued_requests = self.request_queue.qsize()
        stats.num_completed_requests = num_completed_requests
        stats.max_num_active_requests = self.max_num_active_requests

        end, total_gpu_memory = torch.cuda.mem_get_info()
        stats.gpu_mem_usage = total_gpu_memory - end
        stats.cpu_mem_usage = 0
        stats.pinned_mem_usage = 0

        stats.iter = self.model_engine.iter_counter

        kv_cache_manager = self.resource_manager.resource_managers.get(
            ResourceManagerType.KV_CACHE_MANAGER)
        if kv_cache_manager is not None:
            kv_stats = kv_cache_manager.get_kv_cache_stats()
            kv_stats_to_save = KvCacheStats()
            kv_stats_to_save.max_num_blocks = kv_stats.max_num_blocks
            kv_stats_to_save.free_num_blocks = kv_stats.free_num_blocks
            kv_stats_to_save.used_num_blocks = kv_stats.used_num_blocks
            kv_stats_to_save.tokens_per_block = kv_stats.tokens_per_block
            kv_stats_to_save.alloc_total_blocks = kv_stats.alloc_total_blocks
            kv_stats_to_save.alloc_new_blocks = kv_stats.alloc_new_blocks
            kv_stats_to_save.reused_blocks = kv_stats.reused_blocks
            kv_stats_to_save.missed_blocks = kv_stats.missed_blocks
            kv_stats_to_save.cache_hit_rate = kv_stats.cache_hit_rate
            stats.kv_cache_stats = kv_stats_to_save

        stats.inflight_batching_stats.num_scheduled_requests = len(
            scheduled_batch.context_requests) + len(
                scheduled_batch.generation_requests)
        stats.inflight_batching_stats.num_context_requests = len(
            scheduled_batch.context_requests)
        stats.inflight_batching_stats.num_gen_requests = len(
            scheduled_batch.generation_requests)
        stats.inflight_batching_stats.num_paused_requests = len(
            scheduled_batch.paused_requests)
        stats.inflight_batching_stats.avg_num_decoded_tokens_per_iter = 0
        stats.inflight_batching_stats.micro_batch_id = 0
        if stats.specdec_stats is not None:
            stats.specdec_stats.draft_overhead = 0.0 if iter_latency_ms <= 0.0 else float(
                stats.specdec_stats.iter_latency_ms) / float(iter_latency_ms)
        return stats

    def _append_iter_stats(self,
                           stats: IterationStats,
                           req_stats: Optional[List[RequestStats]] = None):

        try:
            self.stats_lock.acquire()
            self.stats.append((stats, req_stats))
        finally:
            self.stats_lock.release()

    def _process_iter_stats(self, finished_requests: list[LlmRequest],
                            active_requests: List[LlmRequest],
                            batch_state: BatchState):
        iter_end_time = time.time()
        iter_latency_ms = (iter_end_time - batch_state.iter_start_time) * 1e3
        if batch_state.iter_stats is None:
            return

        req_stats = self._populate_req_stats(
            finished_requests, active_requests,
            batch_state.sample_state.scheduled_requests) if (
                self.enable_iter_req_stats
                and self.enable_iter_perf_stats) else None

        self._append_iter_stats(
            self._update_iter_stats(
                batch_state.iter_stats, iter_latency_ms, len(finished_requests),
                batch_state.sample_state.scheduled_requests), req_stats)

    def _executor_loop_cleanup(self):
        with self.response_cv:
            self.is_shutdown = True
            self.response_cv.notify_all()
        self.shutdown_event.set()

    def _need_return_logits(self, scheduled_requests: ScheduledRequests):
        for req in scheduled_requests.context_requests:
            if req.py_return_context_logits:
                return True
        for req in scheduled_requests.generation_requests:
            if req.py_return_generation_logits:
                return True
        return False

    def _need_return_log_probs(self, scheduled_requests: ScheduledRequests):
        for req in scheduled_requests.context_requests:
            if req.py_return_log_probs:
                return True
        for req in scheduled_requests.generation_requests:
            if req.py_return_log_probs:
                return True
        return False

    def _executor_loop_pp(self):
        torch.cuda.set_device(self.device_id)
        microbatch_id = 0
        with self._profiler() as profile_step:
            iter_start_time = time.time()
            iter_stats = None
            while not self.is_shutdown or len(self.active_requests) > 0:
                profile_step()
                if self.enable_iter_perf_stats:
                    iter_start_time = time.time()
                new_requests = self._fetch_new_requests()
                if self.is_shutdown and len(self.active_requests) == 0:
                    break

                if self.enable_iter_perf_stats:
                    iter_stats = self._get_init_iter_stats(
                        len(new_requests),
                        self.new_active_requests_queue_latency_ms)

                self._pad_attention_dp_dummy_request()

                scheduled_batch, _, _ = self._schedule()

                self.num_scheduled_requests = scheduled_batch.batch_size
                logger.debug(
                    f'has {len(self.active_requests)} active_request, '
                    f'scheduled {len(scheduled_batch.context_requests)} context requests and '
                    f'{len(scheduled_batch.generation_requests)} generation requests'
                )

                if self.enable_attention_dp:
                    tp_batch_sizes = self.dist.tp_allgather(
                        scheduled_batch.batch_size)
                    can_queue = 0 not in tp_batch_sizes
                else:
                    can_queue = scheduled_batch.batch_size > 0
                    if not can_queue:
                        assert len(self.inflight_req_ids) > 0, (
                            "fail to schedule any pending request, probably run out of resource"
                        )

                if not can_queue:
                    self.micro_batches[microbatch_id] = None
                else:
                    self._add_inflight_ids(scheduled_batch)
                    self.resource_manager.prepare_resources(scheduled_batch)

                    # Stage 1: Async forward (all ranks) and decoding pass (last rank only)
                    if not self.dist.is_last_pp_rank:
                        sample_state = self._forward_step_inter_pp(
                            scheduled_batch)
                    else:
                        with torch.cuda.nvtx.range("_forward_step_last_pp"):
                            batch_outputs = self._forward_step(scheduled_batch)
                            logits_host = None
                            if self._need_return_logits(scheduled_batch):
                                logits_host = batch_outputs["logits"].to(
                                    "cpu", non_blocking=True)
                            sample_state = self._sample_async(
                                scheduled_batch, batch_outputs)
                            sample_state.host.logits = logits_host
                            self._update_request_states(scheduled_batch)

                    if self.enable_iter_perf_stats:
                        iter_stats.inflight_batching_stats.num_ctx_tokens = self.model_engine.iter_states[
                            'num_ctx_tokens']
                    batch_state = BatchStatePP(
                        sample_state=sample_state,
                        iter_start_time=iter_start_time,
                        iter_stats=iter_stats,
                        microbatch_id=microbatch_id,
                    )

                    self.micro_batches[microbatch_id] = batch_state

                # Stage 2: Communicate new tokens for previous batch between ranks
                # send/recv chain: (pp_size - 1) -> 0 -> 1 -> ... -> (pp_size - 2)
                # last rank: sync sampler for previous microbatch to start new tokens comm chain.
                # other ranks: send/recv tokens for next microbatch to allow overlap
                offset = -1 if self.dist.is_last_pp_rank else 1
                prev_microbatch_id = (microbatch_id +
                                      offset) % self.num_micro_batches
                previous_batch = self.micro_batches[prev_microbatch_id]
                if previous_batch is not None:
                    sample_state = previous_batch.sample_state
                    if not self.dist.is_last_pp_rank:
                        torch.cuda.nvtx.range_push(
                            "_handle_new_tokens_inter_pp")
                        # Receive tokens from previous pp rank (w.r.t model forward direction)
                        (
                            logits,
                            sample_state.host,
                        ) = self.dist.recv_object(
                            src=self.dist.prev_pp_rank,
                            tag=prev_microbatch_id,
                        )
                        if logits is not None:
                            logits_host = torch.from_numpy(logits)
                            sample_state.host.logits = logits_host
                            sample_state.device.logits = logits_host.to(
                                self.device_id)
                    else:
                        torch.cuda.nvtx.range_push("_handle_new_tokens_last_pp")
                        sample_state.sampler_event.synchronize()

                    # Send tokens to next pp rank (w.r.t model forward direction)
                    # Second last rank does not need to since last rank has original decoded tokens
                    if not self.dist.is_second_last_pp_rank:
                        if self.send_handles[prev_microbatch_id] is not None:
                            self.send_handles[prev_microbatch_id].Wait()
                        needs_logits = (
                            self._need_return_logits(scheduled_batch)
                            or (self._need_return_log_probs(scheduled_batch)
                                and sample_state.host.log_probs is not None))
                        serialized_logits = sample_state.host.logits.numpy(
                        ) if needs_logits else None
                        self.send_handles[
                            prev_microbatch_id] = self.dist.isend_object(
                                (
                                    serialized_logits,
                                    sample_state.host,
                                ),
                                dest=self.dist.next_pp_rank,
                                tag=prev_microbatch_id)
                    torch.cuda.nvtx.range_pop()

                # Stage 3: Finalize previous batch that finished tokens communication
                # In last pp rank, stage 2 and 3 process different previous batches
                prev_microbatch_id = (microbatch_id +
                                      1) % self.num_micro_batches
                previous_batch = self.micro_batches[prev_microbatch_id]
                finished_requests = []
                if previous_batch is not None:
                    with torch.cuda.nvtx.range("_handle_previous_batch_pp"):
                        self._update_requests(previous_batch.sample_state)
                        self._handle_cancelled_requests()
                        finished_requests = self._handle_responses()
                        previous_scheduled_batch = previous_batch.sample_state.scheduled_requests
                        self.resource_manager.update_resources(
                            previous_scheduled_batch)
                        self._remove_inflight_ids(previous_scheduled_batch)
                    self.micro_batches[prev_microbatch_id] = None

                # march forward in microbatch slots
                microbatch_id = (microbatch_id + 1) % self.num_micro_batches

                if self.enable_iter_perf_stats and previous_batch is not None:
                    self._process_iter_stats(finished_requests,
                                             self.active_requests,
                                             previous_batch)

    def _executor_loop(self):
        torch.cuda.set_device(self.device_id)
        with self._profiler() as profile_step:
            sample_state = None
            iter_start_time = time.time()
            iter_stats = None
            while not self.is_shutdown or len(self.active_requests) > 0:
                profile_step()
                if self.enable_iter_perf_stats:
                    iter_start_time = time.time()
                new_requests = self._fetch_new_requests()
                if self.is_shutdown and len(self.active_requests) == 0:
                    break

                if self.kv_cache_transceiver:
                    self._check_disagg_gen_transfer_status()

                if self.enable_iter_perf_stats:
                    iter_stats = self._get_init_iter_stats(
                        len(new_requests),
                        self.new_active_requests_queue_latency_ms)

                self._pad_attention_dp_dummy_request()

                if self.draft_model_engine is not None or self.drafter is not None:
                    self._prepare_draft_requests()

                scheduled_batch, fitting_disagg_gen_init_requests, num_fitting_reqs = self._schedule(
                )

                if self.kv_cache_transceiver:
                    # For requests that are fitting disagg gen init, also prepare resources for KV cache manager
                    self._prepare_disagg_gen_init(
                        fitting_disagg_gen_init_requests)
                    if num_fitting_reqs == 0 and not fitting_disagg_gen_init_requests:
                        logger.warning(
                            "num_fitting_reqs=0 and fitting_disagg_gen_init_requests is empty, may not have enough kvCache"
                        )
                        self.kv_cache_transceiver.check_context_transfer_status(
                            1)
                else:
                    assert scheduled_batch.batch_size > 0, (
                        "fail to schedule any pending request, "
                        "probably run out of resource.")

                self.num_scheduled_requests = scheduled_batch.batch_size
                logger.debug(
                    f'has {len(self.active_requests)} active_request, '
                    f'scheduled {len(scheduled_batch.context_requests)} context requests and '
                    f'{len(scheduled_batch.generation_requests)} generation requests'
                )

                self._pause_requests(scheduled_batch.paused_requests)

                finished_requests = []

                if scheduled_batch.batch_size > 0:
                    if self.kv_cache_transceiver:
                        # For generation requests which have completed KV cache transfer
                        self._prepare_disagg_gen_transmission_complete(
                            scheduled_batch)

                    self.resource_manager.prepare_resources(scheduled_batch)
                    if self.draft_model_engine is not None:
                        self._prepare_draft_tokens(scheduled_batch)

                    if self.drafter is not None:
                        self.drafter.prepare_draft_tokens(
                            scheduled_batch, sample_state)

                    if self.kv_cache_transceiver:
                        # For generation requests which have completed KV cache transfer
                        self._prepare_disagg_gen_transmission_complete(
                            scheduled_batch)

                        # Return the first token to the client
                        self._handle_first_token_response(scheduled_batch)

                    batch_outputs = self._forward_step(scheduled_batch)

                    sample_state = self._sample_async(scheduled_batch,
                                                      batch_outputs)

                    self._update_request_states(scheduled_batch)
                    self._update_requests(sample_state)

                    ctx_transmission_reqs = self._send_disagg_ctx_cache(
                        scheduled_batch.context_requests
                    ) if self.kv_cache_transceiver else []

                    if self.kv_cache_transceiver:
                        # For context only req in transmission, we reset the state since sampler might have changed it
                        for req in ctx_transmission_reqs:
                            req.state = LlmRequestState.DISAGG_CONTEXT_TRANS_IN_PROGRESS

                    self._handle_cancelled_requests()
                    finished_requests = self._handle_responses()
                    self.resource_manager.update_resources(scheduled_batch)
                    if self.enable_kv_cache_events:
                        self._add_kv_cache_events()

                if self.kv_cache_transceiver and self.ctx_in_transmission_requests:
                    self._terminate_ctx_finished_requests()

                if self.enable_iter_perf_stats:
                    iter_stats.inflight_batching_stats.num_ctx_tokens = self.model_engine.iter_states[
                        'num_ctx_tokens']
                    self._process_iter_stats(
                        finished_requests, self.active_requests,
                        BatchState(sample_state=SampleState(
                            scheduled_requests=scheduled_batch),
                                   iter_stats=iter_stats,
                                   iter_start_time=iter_start_time))

    def _prepare_draft_requests(self):
        try:
            # Set draft tokens here to make the KV cache manager
            # and scheduler aware of them.
            for req in self.active_requests:
                # TODO: enable draft tokens in context phase
                if req.state != LlmRequestState.GENERATION_IN_PROGRESS:
                    continue
                req.py_last_draft_tokens = req.py_draft_tokens
                max_draft_len = self.model_engine.spec_config.max_draft_tokens

                if max_draft_len > 0:
                    req.py_draft_tokens = [0] * max_draft_len
                    req.py_draft_pages_allocated = max_draft_len
                else:
                    req.py_draft_tokens = None
                    req.py_draft_pages_allocated = 0

        except Exception as e:
            traceback.print_exc()
            error_msg = str(e)
            logger.error(f"Encountered an error in decode: {error_msg}")
            self._handle_errors(error_msg)

    def _executor_loop_overlap(self):
        torch.cuda.set_device(self.device_id)
        if self.dist.rank == 0 and not self.is_warmup and self.benchmark_req_queues_size > 0 and self.kv_cache_transceiver:
            while self.request_queue.qsize() < self.benchmark_req_queues_size:
                logger.info(
                    f"sleep 5 seconds, num_request_queue: {self.request_queue.qsize()}"
                )
                time.sleep(5)

        with self._profiler() as profile_step:
            iter_start_time = time.time()
            iter_stats = None
            while not self.is_shutdown or len(self.active_requests) > 0:
                profile_step()
                if self.enable_iter_perf_stats:
                    iter_start_time = time.time()
                new_requests = self._fetch_new_requests()
                if self.is_shutdown and len(self.active_requests) == 0:
                    break

                if self.kv_cache_transceiver:
                    self._check_disagg_gen_transfer_status()

                if self.enable_iter_perf_stats:
                    iter_stats = self._get_init_iter_stats(
                        len(new_requests),
                        self.new_active_requests_queue_latency_ms)

                self._pad_attention_dp_dummy_request()

                scheduled_batch, fitting_disagg_gen_init_requests, num_fitting_reqs = self._schedule(
                )

                if self.kv_cache_transceiver:

                    # For requests that are fitting disagg gen init, also prepare resources for KV cache manager
                    self._prepare_disagg_gen_init(
                        fitting_disagg_gen_init_requests)

                    if num_fitting_reqs == 0 and not fitting_disagg_gen_init_requests:
                        logger.warning(
                            "num_fitting_reqs=0 and fitting_disagg_gen_init_requests is empty, may not have enough kvCache"
                        )
                        self.kv_cache_transceiver.check_context_transfer_status(
                            1)
                else:
                    assert scheduled_batch.batch_size > 0, (
                        "fail to schedule any pending request, "
                        "probably run out of resource.")

                self.num_scheduled_requests = scheduled_batch.batch_size
                logger.debug(
                    f'has {len(self.active_requests)} active_request, '
                    f'scheduled {len(scheduled_batch.context_requests)} context requests and '
                    f'{len(scheduled_batch.generation_requests)} generation requests'
                )

                self._pause_requests(scheduled_batch.paused_requests)

                if scheduled_batch.batch_size > 0:
                    if self.kv_cache_transceiver:
                        # For generation requests which have completed KV cache transfer
                        self._prepare_disagg_gen_transmission_complete(
                            scheduled_batch)

                    self.resource_manager.prepare_resources(scheduled_batch)

                    # The generation requests that are do not have batch_idx,
                    # needs to be in front of the batch due to the assumptions
                    # made in model_engine.py::_forward_step. This is only important
                    # for disaggregated serving. For non-disaggregated serving,
                    # the generation requests always have batch_idx.
                    scheduled_batch.generation_requests = sorted(  # stable sort
                        scheduled_batch.generation_requests,
                        key=lambda req: int(req.py_batch_idx is not None),
                    )

                    if self.kv_cache_transceiver:
                        # For generation requests which have completed KV cache transfer
                        self._prepare_disagg_gen_transmission_complete(
                            scheduled_batch)

                        # Return the first token to the client
                        self._handle_first_token_response(scheduled_batch)

                    previous_tensors_device = self.previous_batch and self.previous_batch.sample_state and self.previous_batch.sample_state.device

                    batch_outputs = self._forward_step(scheduled_batch,
                                                       previous_tensors_device)

                    sample_state = self._sample_async(scheduled_batch,
                                                      batch_outputs)

                    self._update_request_states(scheduled_batch)

                    ctx_transmission_reqs = self._send_disagg_ctx_cache(
                        scheduled_batch.context_requests
                    ) if self.kv_cache_transceiver else []

                    if self.previous_batch is not None:
                        previous_batch_size = self.previous_batch.sample_state.scheduled_requests.batch_size
                        if previous_batch_size > 0:  # first previous batch size is 0
                            self._process_previous_batch()
                        self.previous_batch: Optional[BatchState] = None

                    # Separate chunked requests so we can handle them in _update_requests w/o relying on the request state.
                    # This is necessary because _forward_step updates the state before _update_requests is executed.
                    scheduled_batch.chunked_requests = [
                        r for r in scheduled_batch.context_requests
                        if r.context_remaining_length != 0
                    ]
                    scheduled_batch.context_requests = [
                        r for r in scheduled_batch.context_requests
                        if r.context_remaining_length == 0
                    ]

                    if self.enable_iter_perf_stats:
                        iter_stats.inflight_batching_stats.num_ctx_tokens = self.model_engine.iter_states[
                            'num_ctx_tokens']

                    self.previous_batch = BatchState(
                        sample_state=sample_state,
                        iter_start_time=iter_start_time,
                        iter_stats=iter_stats,
                        ctx_transmission_reqs=ctx_transmission_reqs)

                if self.kv_cache_transceiver and self.ctx_in_transmission_requests:
                    self._terminate_ctx_finished_requests()

    def _process_previous_batch(self):
        self._update_requests(self.previous_batch.sample_state)

        if self.kv_cache_transceiver and self.previous_batch.ctx_transmission_reqs:
            for req in self.previous_batch.ctx_transmission_reqs:
                req.state = LlmRequestState.DISAGG_CONTEXT_TRANS_IN_PROGRESS

        self._handle_cancelled_requests()
        finished_requests = self._handle_responses()
        scheduled_requests = self.previous_batch.sample_state.scheduled_requests
        self.resource_manager.update_resources(scheduled_requests)
        if self.enable_kv_cache_events:
            self._add_kv_cache_events()

        if self.enable_iter_perf_stats:
            self._process_iter_stats(finished_requests, self.active_requests,
                                     self.previous_batch)

    @nvtx_range("_forward_step_inter_pp")
    def _forward_step_inter_pp(self, scheduled_batch) -> SampleState:
        self._forward_step(scheduled_batch)
        sampler_event = torch.cuda.Event()
        sampler_event.record()
        self._update_request_states(scheduled_batch)
        sampler_event.synchronize()
        return self.sampler.SampleState(
            scheduled_requests=scheduled_batch,
            sampler_event=sampler_event,
        )

    def _update_new_active_requests_queue_latency(
            self, new_requests: List[RequestQueueItem]):
        if self.enable_iter_perf_stats and self.dist.rank == 0:
            now = time.time()
            for req_item in new_requests:
                if req_item.id in self.start_times:
                    self.new_active_requests_queue_latency_ms += now - self.start_times.pop(
                        req_item.id)

    @nvtx_range("_broadcast_new_requests")
    def _broadcast_new_requests(
        self,
        new_requests: List[RequestQueueItem],
        py_request_objects: Optional[tuple[str, dict]] = None,
    ) -> tuple[List[RequestQueueItem], Optional[tuple[str, dict]]]:
        """Broadcasts new_requests and optional Python-only metadata (`py_request_objects`) across pipeline stages.
           `py_request_objects` is a tuple of (attribute_name, {request_id: object}).
        """
        payloads = (new_requests, py_request_objects)

        if not self.dist.has_pp:
            return self.dist.broadcast(payloads, root=0)

        # broadcast within first tp group before send/recv chain to other tp groups
        if self.dist.tp_size > 1 and self.dist.is_first_pp_rank:
            payloads = self.dist.tp_broadcast(payloads, root=0)

        # tag = [0, num_micro_batches - 1] used for new_tokens send/recv
        tag = self.num_micro_batches

        # send payloads
        if not self.dist.is_first_pp_rank:
            payloads = self.dist.recv_object(self.dist.prev_pp_rank, tag)

        if not self.dist.is_last_pp_rank:
            self.dist.send_object(payloads, self.dist.next_pp_rank, tag)

        return payloads

    @nvtx_range("_fetch_new_requests")
    def _fetch_new_requests(self) -> List[RequestQueueItem]:
        if self.enable_attention_dp:
            all_ranks_num_active_requests = []
            responses_list = self.dist.tp_allgather(len(self.active_requests))
            for num_active_requests in responses_list:
                all_ranks_num_active_requests.append(num_active_requests)
            total_num_active_requests = sum(all_ranks_num_active_requests)
            total_max_num_active_requests = self.dist.tp_size * self.max_num_active_requests
        else:
            total_num_active_requests = len(self.active_requests)
            total_max_num_active_requests = self.max_num_active_requests

        timeout = None if total_num_active_requests == 0 else datetime.timedelta(
            0)
        new_requests = []
        if self.dist.rank == 0:
            new_requests = _get_from_request_queue(
                self.request_queue, timeout,
                total_max_num_active_requests - total_num_active_requests)

        if self.dist.rank == 0:
            py_request_objects = self._collect_py_objects_from_requests(
                new_requests, "py_logits_post_processors")
        else:
            py_request_objects = None

        if self.dist.rank == 0:
            # Preserve original `new_requests` on rank 0 since it may contain
            # Python-only objects (e.g., custom logits processors) not serializable by pybind.
            _ = self._broadcast_new_requests(new_requests, py_request_objects)
        else:
            new_requests, py_request_objects = self._broadcast_new_requests(
                new_requests, py_request_objects)

        # drop requests arriving after shutdown
        valid_new_requests = []
        for req_item in new_requests:
            if req_item.is_shutdown_request():
                self.is_shutdown = True
                break
            else:
                valid_new_requests.append(req_item)
        new_requests = valid_new_requests

        if py_request_objects and (self.dist.tp_size > 1
                                   or self.dist.has_pp) and self.dist.rank > 0:
            attr_name, req_obj_dict = py_request_objects
            self._attach_py_objects_to_requests(new_requests, attr_name,
                                                req_obj_dict)

        if not self.enable_attention_dp:
            self._update_new_active_requests_queue_latency(new_requests)
            new_requests = self._merge_requests(new_requests)
            self.active_requests.extend(new_requests)
            return new_requests

        num_new_requests_all_ranks = len(new_requests)
        self.expected_num_active_requests = max(
            (total_num_active_requests + num_new_requests_all_ranks +
             self.dist.tp_size - 1) // self.dist.tp_size,
            max(all_ranks_num_active_requests),
        )

        self.has_context_request = False
        new_requests_cur_rank = []
        if new_requests != [] and self.expected_num_active_requests > all_ranks_num_active_requests[
                self.dist.tp_rank]:
            # Balance context tokens across ranks
            HeapVal = namedtuple(
                'HeapVal',
                [
                    'num_tokens',  # number of context tokens that have been added
                    'num_requests',  # number of requests to be added
                    'rank',  # rank
                    'request_list',  # new requests that have been added
                ],
            )
            all_ranks_new_requests_heap = [
                HeapVal(0, self.expected_num_active_requests - val, tp_rank, [])
                for tp_rank, val in enumerate(all_ranks_num_active_requests)
            ]
            new_requests_cur_rank = all_ranks_new_requests_heap[
                self.dist.tp_rank].request_list
            all_ranks_new_requests_heap = [
                val for val in all_ranks_new_requests_heap
                if val.num_requests > 0
            ]
            heapq.heapify(all_ranks_new_requests_heap)
            new_requests = sorted(new_requests,
                                  key=lambda x: len(x.request.input_token_ids),
                                  reverse=True)
            for req_item in new_requests:
                val = heapq.heappop(all_ranks_new_requests_heap)
                val = val._replace(
                    num_tokens=val.num_tokens +
                    len(req_item.request.input_token_ids),
                    num_requests=val.num_requests - 1,
                )
                val.request_list.append(req_item)
                if val.num_requests > 0:
                    heapq.heappush(all_ranks_new_requests_heap, val)
                elif val.rank == self.dist.tp_rank:
                    break

            # In disaggregated serving, we might get either context request or
            # generation request. In IFB, we only get context request from request queue
            if self.kv_cache_transceiver:
                for req_item in new_requests_cur_rank:
                    if req_item.request.request_type == RequestType.REQUEST_TYPE_CONTEXT_ONLY:
                        self.has_context_request = True
                        break
            else:
                self.has_context_request = len(new_requests_cur_rank) > 0
            self._update_new_active_requests_queue_latency(
                new_requests_cur_rank)

        self.num_fetch_requests = self.num_fetch_requests + num_new_requests_all_ranks
        self.num_fetch_requests_cur_rank = self.num_fetch_requests_cur_rank + len(
            new_requests_cur_rank)

        new_requests_cur_rank = self._merge_requests(new_requests_cur_rank)
        self.active_requests.extend(new_requests_cur_rank)
        return new_requests_cur_rank

    def _add_kv_cache_events(self):
        kv_cache_manager = self.resource_manager.resource_managers.get(
            ResourceManagerType.KV_CACHE_MANAGER)
        if not kv_cache_manager:
            return
        # Flush iteration events at each iteration to ensure that events have enough time
        # to be transferred to main thread when user needs them.
        kv_cache_manager.flush_iteration_events()

    def _collect_py_objects_from_requests(
            self, requests: list[RequestQueueItem],
            attribute_name: str) -> Optional[tuple[str, dict]]:
        """WAR to gather dynamic Python-only attributes (e.g., custom logits processors)
        that cannot be handled by pybind serialization during MP communication.

        Returns:
            A tuple of (attribute_name, {request_id: object}) or None.
        """
        req_id_to_obj = {}
        for item in requests:
            if item.is_shutdown_request():
                continue
            obj = getattr(item.request, attribute_name, None)
            if obj is not None:
                req_id_to_obj[item.id] = obj
        return None if not req_id_to_obj else (attribute_name, req_id_to_obj)

    def _attach_py_objects_to_requests(self, requests: list[RequestQueueItem],
                                       attribute_name: str,
                                       py_request_objects: dict):
        """Attaches Python-only objects (e.g., dynamic attributes not handled by pybind)
        to each request.
        """
        for item in requests:
            py_obj = py_request_objects.get(item.id)
            if py_obj is not None:
                setattr(item.request, attribute_name, py_obj)

    def _partition_context(self, ctx_ids_list):
        ctx_ids = torch.tensor(ctx_ids_list).unsqueeze(0)
        ctx_len = ctx_ids.shape[-1]
        block_size = self.dist.cp_config['block_size']
        if block_size is None:
            block_size = ctx_len // self.dist.cp_size
        anchor_block_size = self.dist.cp_config['cp_anchor_size']
        if anchor_block_size is None:
            anchor_block_size = block_size

        assert anchor_block_size <= block_size, f'cp_anchor_size {anchor_block_size} should be smaller than block_size {block_size}'
        padding = 0
        if ctx_len % block_size != 0:
            padding = block_size - (ctx_len % block_size)
            assert padding <= ctx_len, f'block size is too large for context, please set it smaller'
            ctx_ids = torch.cat(
                (ctx_ids, torch.zeros_like(ctx_ids)[:, :padding]), dim=-1)
        position_ids = torch.arange(0, ctx_ids.shape[-1]).unsqueeze(0)

        ctx_ids_blocks = torch.tensor_split(
            torch.stack(ctx_ids.split(block_size, dim=-1)), self.dist.cp_size)
        position_ids_blocks = torch.tensor_split(
            torch.stack(position_ids.split(block_size, dim=-1)),
            self.dist.cp_size)
        if self.dist.cp_rank != 0:
            ctx_blocks, position_blocks = [
                ctx_ids_blocks[0][0].tolist()[0][:anchor_block_size]
            ], [position_ids_blocks[0][0].tolist()[0][:anchor_block_size]]
        else:
            ctx_blocks, position_blocks = [], []

        for idx in range(len(ctx_ids_blocks[self.dist.cp_rank])):
            ctx_block = ctx_ids_blocks[self.dist.cp_rank][idx]
            position_block = position_ids_blocks[self.dist.cp_rank][idx]
            ctx_blocks.append(ctx_block.tolist()[0])
            position_blocks.append(position_block.tolist()[0])
        return ctx_blocks, position_blocks, padding

    def _merge_star_attention_requests(self,
                                       new_requests: list[RequestQueueItem]):
        result = []
        for req_item in new_requests:
            req_id, exe_req, query_token_ids = req_item.id, req_item.request, req_item.query
            ctx_len0 = len(exe_req.input_token_ids)
            ctx_blocks, position_blocks, last_block_padding_num = [
                exe_req.input_token_ids
            ], [[i for i in range(ctx_len0)]], 0
            ctx_blocks, position_blocks, last_block_padding_num = self._partition_context(
                exe_req.input_token_ids)
            if self.dist.cp_rank == self.dist.cp_size - 1 and last_block_padding_num > 0:
                ctx_blocks[-1] = ctx_blocks[-1][:-last_block_padding_num]
                position_blocks[-1] = position_blocks[
                    -1][:-last_block_padding_num]
            #if has query
            if query_token_ids:
                ctx_blocks.append(query_token_ids)
                position_blocks.append([
                    i for i in range(ctx_len0, ctx_len0 + len(query_token_ids))
                ])

            # insert the dummy block to align the number of ctx iterations of each rank
            block_size = self.dist.cp_config['block_size']
            total_blocks = (ctx_len0 + block_size - 1) // block_size
            num_blocks_per_rank = (
                total_blocks + self.dist.cp_size -
                1) // self.dist.cp_size + 1  # 1 for query block
            if len(ctx_blocks) == num_blocks_per_rank:
                ctx_blocks.insert(1, [])
                position_blocks.insert(1, [])
            elif len(ctx_blocks) == num_blocks_per_rank + 1:
                # anchor + ctx_blocks + qry_block
                pass
            else:
                print(
                    f'rank = {self.dist.cp_rank}, len(ctx_blocks)  = {len(ctx_blocks) }, num_blocks_per_rank = {num_blocks_per_rank}'
                )
                assert False, f'invalid context partition'

            # fake data for scheduler
            ctx_blocks_list = [0] * (block_size +
                                     self.dist.cp_config['cp_anchor_size'])

            req = executor_request_to_llm_request(
                req_id, exe_req, self._should_exclude_last_generation_logits(),
                ctx_blocks_list)
            req.gen_iters = 0
            req.ctx_iters = 0
            req.ctx_blocks = ctx_blocks
            req.ctx_position_blocks = position_blocks
            req.query_id = query_token_ids

            result.append(req)

        return result

    @nvtx_range("_merge_requests")
    def _merge_requests(self, new_requests: list[RequestQueueItem]):
        cp_config = self.dist.cp_config
        if 'cp_type' in cp_config:
            cp_type = cp_config['cp_type']
            if cp_type == 'star_attention':
                return self._merge_star_attention_requests(new_requests)
            elif cp_type == 'ring_attention':
                raise NotImplementedError("ring attention not implemented yet")
            else:
                raise NotImplementedError(f'unsupport cp type {cp_type}')
        else:
            return [
                executor_request_to_llm_request(
                    req_item.id, req_item.request,
                    self._should_exclude_last_generation_logits())
                for req_item in new_requests
            ]

    @nvtx_range("_schedule")
    def _schedule(self):
        scheduler_output = self.scheduler.schedule_request(
            self.active_requests, self.inflight_req_ids)
        scheduled_requests = ScheduledRequests()

        scheduled_requests.context_requests = scheduler_output.context_requests
        scheduled_requests.generation_requests = scheduler_output.generation_requests
        scheduled_requests.paused_requests = scheduler_output.paused_requests
        return scheduled_requests, scheduler_output.fitting_disagg_gen_init_requests, scheduler_output.num_fitting_requests

    @nvtx_range("_check_disagg_gen_transfer_status")
    def _check_disagg_gen_transfer_status(self):

        need_check = any([
            req.is_disagg_generation_transmission_in_progress
            for req in self.active_requests
        ])
        need_check_one = all([
            req.is_disagg_generation_transmission_in_progress
            for req in self.active_requests
        ])

        if need_check:
            at_least_num = 1 if need_check_one else 0
            self.kv_cache_transceiver.check_gen_transfer_status(at_least_num)

        return

    @nvtx_range("_pad_attention_dp_dummy_request")
    def _pad_attention_dp_dummy_request(self):
        """
        Pad with a dummy request, if required, to ensure every attention_dp rank has at least one active request.
        """
        if not self.enable_attention_dp:
            return

        assert self.expected_num_active_requests >= len(self.active_requests)
        if self.kv_cache_transceiver is None:
            num_active_request = len(self.active_requests)
        else:
            num_active_request = sum([
                0 if req.is_disagg_generation_init_state
                or req.is_disagg_generation_transmission_in_progress else 1
                for req in self.active_requests
            ])

        if self.expected_num_active_requests - num_active_request > 0 and num_active_request == 0:
            llm_request = self.kv_cache_manager.add_dummy_requests(
                request_ids=[0],
                is_gen=not self.has_context_request,
                prepare_resource=not self.has_context_request,
                max_num_draft_tokens=self.max_draft_tokens,
            )[0]
            llm_request.is_attention_dp_dummy = True
            spec_resource_manager = self.resource_manager.get_resource_manager(
                ResourceManagerType.SPEC_RESOURCE_MANAGER)
            if spec_resource_manager is not None:
                spec_resource_manager.add_dummy_requests([0])
            self.active_requests.append(llm_request)

    @nvtx_range("_prepare_disagg_gen_init")
    def _prepare_disagg_gen_init(self, fitting_disagg_gen_init_requests):
        if fitting_disagg_gen_init_requests:
            disagg_gen_init_to_prepare = ScheduledRequests()
            disagg_gen_init_to_prepare.context_requests = fitting_disagg_gen_init_requests
            disagg_gen_init_to_prepare.generation_requests = []
            disagg_gen_init_to_prepare.paused_requests = []

            self.resource_manager.resource_managers[
                ResourceManagerType.KV_CACHE_MANAGER].prepare_resources(
                    disagg_gen_init_to_prepare)
            self.resource_manager.resource_managers[
                ResourceManagerType.SEQ_SLOT_MANAGER].prepare_resources(
                    disagg_gen_init_to_prepare)

            # Trigger KV cache exchange for new disagg_gen_init_requests
            self._recv_disagg_gen_cache(fitting_disagg_gen_init_requests)

    @nvtx_range("_prepare_disagg_gen_transmission_complete")
    def _prepare_disagg_gen_transmission_complete(self, scheduled_batch):
        cache_trans_complete_requests = []
        for req in scheduled_batch.generation_requests:
            if req.is_disagg_generation_transmission_complete:
                cache_trans_complete_requests.append(req)
        if len(cache_trans_complete_requests) > 0:
            self._setup_sampler_step(cache_trans_complete_requests)

        for req in scheduled_batch.generation_requests:
            if req.is_disagg_generation_transmission_complete:
                req.state = LlmRequestState.GENERATION_IN_PROGRESS
                req.context_current_position = req.prompt_len
                req.decoding_iter = 1
                req.py_decoding_iter = 1
                first_gen_tokens = req.context_phase_params.first_gen_tokens
                ctx_draft_tokens = req.context_phase_params.draft_tokens
                req.py_draft_tokens = [] if ctx_draft_tokens is None else ctx_draft_tokens
                beam_width = req.sampling_config.beam_width
                for beam in range(0, beam_width):
                    req.add_new_token(first_gen_tokens[beam], beam)

    @nvtx_range("_recv_disagg_gen_cache")
    def _recv_disagg_gen_cache(self, new_gen_reqs):

        # For gen-only benchmarking, mark new gen request as transmission complete right away
        if os.getenv("TRTLLM_DISAGG_BENCHMARK_GEN_ONLY") == "1":
            for req in new_gen_reqs:
                req.state = LlmRequestState.DISAGG_GENERATION_TRANS_COMPLETE
            return

        if os.getenv("TRTLLM_DISABLE_KV_CACHE_TRANSFER_OVERLAP") == "1":
            for req in new_gen_reqs:
                self.kv_cache_transceiver.request_and_receive_sync(req)
        else:
            for req in new_gen_reqs:
                self.kv_cache_transceiver.request_and_receive_async(req)

        block_transfer = all([
            req.is_disagg_generation_transmission_in_progress
            for req in self.active_requests
        ])
        self.kv_cache_transceiver.check_gen_transfer_status(
            1 if block_transfer else 0)

        return

    @nvtx_range("_send_disagg_ctx_cache")
    def _send_disagg_ctx_cache(self, scheduled_ctx_requests):
        if (scheduled_ctx_requests is None or len(scheduled_ctx_requests) == 0):
            return []
        for req in scheduled_ctx_requests:
            if req.is_context_only_request and (req.is_context_finished or
                                                req.is_finished_due_to_length):
                self.kv_cache_transceiver.respond_and_send_async(req)
                self.resource_manager.resource_managers[
                    ResourceManagerType.SEQ_SLOT_MANAGER].free_resources(req)

        self.kv_cache_transceiver.check_context_transfer_status(0)

        # Keep track of ctx requests that are in transmission
        ctx_transmission_reqs = [
            req for req in scheduled_ctx_requests
            if req.state == LlmRequestState.DISAGG_CONTEXT_TRANS_IN_PROGRESS
        ]

        return ctx_transmission_reqs

    def _forward_step(self,
                      scheduled_requests,
                      new_tensors_device: Optional[SampleStateTensors] = None):

        @nvtx_range(
            f"[Executor] _forward_step {self.model_engine.iter_counter}: {len(scheduled_requests.context_requests)} ctx reqs, {len(scheduled_requests.generation_requests)} gen reqs"
        )
        def forward(scheduled_requests, resource_manager, new_tensors_device,
                    gather_context_logits):
            return self.model_engine.forward(
                scheduled_requests,
                resource_manager,
                new_tensors_device,
                gather_context_logits=gather_context_logits)

        try:
            gather_context_logits = any(
                a.py_return_context_logits
                for a in scheduled_requests.context_requests)
            outputs = forward(scheduled_requests, self.resource_manager,
                              new_tensors_device, gather_context_logits)
            return outputs
        except Exception as e:
            traceback.print_exc()
            error_msg = str(e)
            logger.error(
                f"Encountered an error in forward function: {error_msg}")
            self._handle_errors(error_msg)
            return None

    def _update_request_states_tp(self, scheduled_requests: ScheduledRequests):
        # handle potential attention dp dummy request
        if self.active_requests and self.active_requests[
                -1].is_attention_dp_dummy:
            request = self.active_requests[-1]
            request.state = LlmRequestState.GENERATION_COMPLETE
            self.inflight_req_ids.erase(request.py_request_id)
            self._terminate_request(request)
            self.active_requests.remove(request)

        for request in scheduled_requests.context_requests:
            if request.state != LlmRequestState.GENERATION_COMPLETE:  # skip failed requests
                request.move_to_next_context_chunk()
            if request.context_remaining_length == 0:
                request.state = LlmRequestState.GENERATION_IN_PROGRESS

    def _update_request_states_star_attention(
            self, scheduled_requests: ScheduledRequests):
        for request in scheduled_requests.context_requests:
            if request.ctx_iters >= len(request.ctx_blocks) - 2:
                request.state = LlmRequestState.GENERATION_IN_PROGRESS
            request.ctx_iters += 1

        for request in scheduled_requests.generation_requests:
            request.gen_iters += 1

    @nvtx_range("_update_request_states")
    def _update_request_states(self, scheduled_requests: ScheduledRequests):
        cp_config = self.dist.cp_config
        if 'cp_type' in cp_config:
            cp_type = cp_config['cp_type']
            if cp_type == 'star_attention':
                self._update_request_states_star_attention(scheduled_requests)
            else:
                assert False, f'Unsupport cp_type {cp_type}'
        else:
            self._update_request_states_tp(scheduled_requests)

    @nvtx_range("_sample_async")
    def _sample_async(self, scheduled_batch,
                      batch_outputs) -> SampleState | None:
        try:
            if batch_outputs is not None:
                return self.sampler.sample_async(scheduled_batch, batch_outputs)
        except Exception as e:
            traceback.print_exc()
            error_msg = str(e)
            logger.error(f"Encountered an error in sampling: {error_msg}")
            self._handle_errors(error_msg)

    @nvtx_range("_setup_sampler_step")
    def _setup_sampler_step(self, requests):
        try:
            return self.sampler.setup_sampler_step(requests)
        except Exception as e:
            traceback.print_exc()
            error_msg = str(e)
            logger.error(f"Encountered an error in sampling: {error_msg}")
            self._handle_errors(error_msg)

    @nvtx_range("_update_requests")
    def _update_requests(self, sample_state: SampleState):
        try:
            self.sampler.update_requests(sample_state)
        except Exception as e:
            traceback.print_exc()
            error_msg = str(e)
            logger.error(f"Encountered an error in sampling: {error_msg}")
            self._handle_errors(error_msg)

<<<<<<< HEAD
    def _insert_ngram_iter_stats(
        self, scheduled_requests: ScheduledRequests, iter_stats: IterationStats
    ) -> Tuple[ScheduledRequests, Dict[int, LlmRequest]]:
        """
        Get statistic information from the draft tokens in NGram drafter
        """
        assert iter_stats is not None

        total_num_draft_tokens = 0
        total_num_accepted_tokens = 0
        num_requests_with_draft_tokens = 0
        for request in scheduled_requests.all_requests():
            num_draft_tokens = 0 if request.py_last_draft_tokens is None else len(
                request.py_last_draft_tokens)
            num_accepted_tokens = getattr(request,
                                          "py_num_accepted_draft_tokens", 0)
            if num_draft_tokens > 0:
                total_num_draft_tokens = total_num_draft_tokens + num_draft_tokens
                total_num_accepted_tokens = total_num_accepted_tokens + num_accepted_tokens
                num_requests_with_draft_tokens = num_requests_with_draft_tokens + 1

        if num_requests_with_draft_tokens > 0:
            iter_stats.specdec_stats.iter_latency_ms = 0.0  # We do not coutn time in this method
            iter_stats.specdec_stats.num_draft_tokens = total_num_draft_tokens
            iter_stats.specdec_stats.num_accepted_tokens = total_num_accepted_tokens
            iter_stats.specdec_stats.num_requests_with_draft_tokens = num_requests_with_draft_tokens
            iter_stats.specdec_stats.acceptance_length = float(
                (total_num_accepted_tokens + num_requests_with_draft_tokens
                 )) / float(num_requests_with_draft_tokens)
        else:
            iter_stats.specdec_stats.iter_latency_ms = 0.0
            iter_stats.specdec_stats.num_draft_tokens = 0
            iter_stats.specdec_stats.num_accepted_tokens = 0
            iter_stats.specdec_stats.num_requests_with_draft_tokens = 0
            iter_stats.specdec_stats.acceptance_length = 1.0

=======
>>>>>>> 94dc97ab
    @nvtx_range("_prepare_draft_batch")
    def _prepare_draft_batch(
        self, scheduled_requests: ScheduledRequests
    ) -> Tuple[ScheduledRequests, Dict[int, LlmRequest]]:
        """
        Prepares a batch for the draft model engine. Draft tokens are only produced
        for generation requests.

        The requests are prepared as follows:
        1. The first time the draft engine sees a request, it's a context request.
        2. Otherwise, if draft tokens were accepted on the last target model decoding
        step, it's a chunked context request (we process all the accepted tokens together).
        3. Otherwise, it's a generation request.
        """
        try:
            draft_batch = ScheduledRequests()

            for request in scheduled_requests.generation_requests:
                if request.py_draft_pages_allocated == 0:
                    # No space for draft tokens.
                    continue

                # Stop drafting when we hit the max seqlen. We still need dummy draft
                # tokens attached to the requests to make sure everything works properly
                # with CUDA graph. These dummy tokens are already added by
                # _prepare_draft_requests to make the KV cache/scheduler aware of the fact
                # that we want to do spec decoding, so no need to do anything else here.
                # This makes the perf for this case suboptimal, but that's OK - this is
                # a corner case for weird models like the llama 3.1 8b EAGLE3 implementation.
                if request.max_beam_num_tokens - 1 >= self.draft_model_engine.max_seq_len:
                    continue

                num_draft_tokens = len(
                    request.py_last_draft_tokens
                ) if request.py_last_draft_tokens is not None else 0
                request.py_draft_tokens = []

                num_accepted_tokens = request.py_num_accepted_draft_tokens
                num_rejected_tokens = num_draft_tokens - num_accepted_tokens
                assert num_rejected_tokens >= 0

                spec_config = self.model_engine.spec_config
                beam_idx = 0
                input_tokens = spec_config.get_draft_model_prompt(
                    request.get_tokens()[beam_idx])

                def create_new_request(input_tokens):
                    return LlmRequest(request_id=request.py_request_id,
                                      max_new_tokens=request.py_max_new_tokens,
                                      input_tokens=input_tokens,
                                      sampling_config=request.sampling_config,
                                      is_streaming=False,
                                      is_draft=True)

                if request.max_beam_num_tokens - 1 == request.py_prompt_len:
                    # This is the first time the draft model is seeing this request.
                    # Prepare a context request. We discard the first token and take
                    # the newly decoded one - this is the convention for EAGLE 2 and 3.
                    assert num_draft_tokens == 0
<<<<<<< HEAD
                    new_request = create_new_request(input_tokens)
                    draft_batch.context_requests.append(new_request)
                elif num_accepted_tokens == 0:
                    new_request = create_new_request(input_tokens[:-1])
=======
                    new_request = LlmRequest(
                        request_id=request.py_request_id,
                        max_new_tokens=request.py_max_new_tokens,
                        input_tokens=input_tokens,
                        sampling_config=request.sampling_config,
                        return_perf_metrics=request.return_perf_metrics,
                        is_streaming=False)

                    draft_batch.context_requests.append(new_request)
                elif num_accepted_tokens == 0:
                    new_request = LlmRequest(
                        request_id=request.py_request_id,
                        max_new_tokens=request.py_max_new_tokens,
                        input_tokens=input_tokens[:-1],
                        sampling_config=request.sampling_config,
                        return_perf_metrics=request.return_perf_metrics,
                        is_streaming=False)
>>>>>>> 94dc97ab
                    # Explicitly add the last token so get_last_tokens() returns
                    # the right value
                    new_request.add_new_token(input_tokens[-1], beam_idx)
                    new_request.state = LlmRequestState.GENERATION_IN_PROGRESS
                    draft_batch.generation_requests.append(new_request)
                else:
<<<<<<< HEAD
                    new_request = create_new_request(input_tokens)
                    new_request.context_chunk_size = num_accepted_tokens + 1
                    new_request.context_current_position = len(
                        input_tokens) - num_accepted_tokens - 1
=======
                    new_request = LlmRequest(
                        request_id=request.py_request_id,
                        max_new_tokens=request.py_max_new_tokens,
                        input_tokens=input_tokens,
                        sampling_config=request.sampling_config,
                        return_perf_metrics=request.return_perf_metrics,
                        is_streaming=False)
>>>>>>> 94dc97ab
                    new_request.context_chunk_size = num_accepted_tokens + 1
                    new_request.context_current_position = len(
                        input_tokens) - num_accepted_tokens - 1

                    draft_batch.context_requests.append(new_request)

                new_request.py_stop_words_list = request.py_stop_words_list

            return draft_batch

        except Exception as e:
            traceback.print_exc()
            error_msg = str(e)
            logger.error(f"Encountered an error in decode: {error_msg}")
            self._handle_errors(error_msg)

    @nvtx_range("_prepare_draft_tokens")
    def _prepare_draft_tokens(self, scheduled_requests: ScheduledRequests):
        if not self.draft_model_engine:
            raise ValueError("Draft model engine is not set")

        try:
            draft_batch = self._prepare_draft_batch(scheduled_requests)

            if draft_batch.batch_size == 0:
                return
            self.draft_seq_slot_manager.prepare_resources(draft_batch)

            req_id_to_old_request = {
                req.py_request_id: req
                for req in scheduled_requests.all_requests()
            }

            # Disable cuda graph for the 1st draft model forward
            if self.model_engine.spec_config.spec_dec_mode.needs_kv_cache_recompute(
            ):
                with self.draft_model_engine.no_cuda_graph():
                    outputs = self.draft_model_engine.forward(
                        draft_batch, self.resource_manager)
            else:
                outputs = self.draft_model_engine.forward(
                    draft_batch, self.resource_manager)
            if hasattr(self.draft_model_engine.model.model, 'd2t'):
                outputs['d2t'] = self.draft_model_engine.model.model.d2t.data

            sample_state = self._sample_async(draft_batch, outputs)
            previous_batch = sample_state

            self._update_request_states(draft_batch)

            def _process_decoded_tokens(draft_batch):
                new_requests = []
                for req in draft_batch.all_requests():
                    target_model_req = req_id_to_old_request[req.py_request_id]
                    target_model_req.py_draft_tokens.append(
                        req.get_last_tokens(0))
                    if req.state != LlmRequestState.GENERATION_COMPLETE and len(
                            target_model_req.py_draft_tokens
                    ) < target_model_req.py_draft_pages_allocated:
                        new_requests.append(req)
                    else:
                        self.draft_seq_slot_manager.free_resources(req)

                return new_requests

            # The TRTLLM attention kernels cannot handle generation requests with
            # different seqlens. No issues with flashinfer, should we look into removing
            # this? Just needs proper kernel support.
            def _pad_to_max_draft_tokens():
                for req in scheduled_requests.generation_requests:
                    max_draft_tokens = self.max_draft_tokens
                    num_draft_tokens = len(req.py_draft_tokens)
                    req.py_draft_tokens.extend(
                        0 for _ in range(max_draft_tokens - num_draft_tokens))

            draft_batch.generation_requests = draft_batch.context_requests + draft_batch.generation_requests
            draft_batch.context_requests = []

            for i in range(self.max_draft_tokens - 1):
                if len(draft_batch.generation_requests) == 0:
                    break

                outputs = self.draft_model_engine.forward(
                    draft_batch,
                    self.resource_manager,
                    new_tensors_device=previous_batch.device)

                if hasattr(self.draft_model_engine.model.model, 'd2t'):
                    outputs[
                        'd2t'] = self.draft_model_engine.model.model.d2t.data
                sample_state = self._sample_async(draft_batch, outputs)
                self._update_request_states(draft_batch)
                self._update_requests(previous_batch)
                new_requests = _process_decoded_tokens(
                    previous_batch.scheduled_requests)
                draft_batch.generation_requests = new_requests
                previous_batch = sample_state
            self._update_requests(previous_batch)
            new_requests = _process_decoded_tokens(
                previous_batch.scheduled_requests)
            _pad_to_max_draft_tokens()

        except Exception as e:
            traceback.print_exc()
            error_msg = str(e)
            logger.error(f"Encountered an error in decode: {error_msg}")
            self._handle_errors(error_msg)

    def _handle_errors(self, error_msg: Optional[str] = None):
        error_responses = {}
        error_msg = error_msg or "error"
        for request in self.active_requests:
            req_id = request.py_request_id
            request.state = LlmRequestState.GENERATION_COMPLETE
            self._terminate_request(request)
            error_responses[req_id] = LlmResponse(
                request_id=req_id,
                error_msg=error_msg,
                client_id=request.py_client_id)
        self.active_requests.clear()
        self._enqueue_responses(error_responses)

    def _terminate_request(self, request: LlmRequest):
        self.resource_manager.free_resources(request)

    @nvtx_range("_handle_cancelled_requests")
    def _handle_cancelled_requests(self):
        #TODO: properly handle canceled ids in pp case
        if self.dist.has_tp:
            self.canceled_req_ids = self.dist.broadcast(self.canceled_req_ids,
                                                        root=0)

        if len(self.canceled_req_ids) == 0:
            return

        cancelled_responses = {}
        left_requests = []
        # Tracks canceled requests for proper handling in overlap mode during `sampler.update_requests`.
        self.canceled_requests = []
        for request in self.active_requests:
            req_id = request.py_request_id
            if req_id in self.canceled_req_ids:
                self._terminate_request(request)
                request.finish_by_reason(FinishReason.CANCELLED)
                request.decoding_iter = request.py_decoding_iter
                cancelled_responses[req_id] = request.create_response(
                    False, self.dist.rank)
                self.canceled_requests.append(request)
                self.canceled_req_ids.erase(req_id)
            else:
                left_requests.append(request)
        self.active_requests = left_requests

        # When enable attention dp, each rank does not have full copy of requests
        # so we need to remove the cancel requests not in the local rank
        self.canceled_req_ids.clear()

        # enqueue the cancelled requests' responses as they are not
        # active_requests and be discarded in the sampler loop.
        self._enqueue_responses(cancelled_responses)

    @nvtx_range("_enqueue_responses")
    def _enqueue_responses(self, responses: Dict[int, LlmResponse]):
        if 0 not in self.dist.mapping.tp_group and not self.gather_all_responses:
            return

        logger.debug(
            f'before gather, rank = {self.dist.rank}, responses = {responses}')
        if self.enable_attention_dp and self.dist.world_size != 1:
            if not self.gather_all_responses:
                responses_list = self.dist.tp_gather(responses)
            else:
                responses_list = self.dist.allgather(responses)
            if self.dist.rank == 0 or self.gather_all_responses:
                gather_responses = {}
                if responses_list is not None:
                    for resp in responses_list:
                        gather_responses.update(resp)
                    responses = gather_responses
        logger.debug(
            f'after gather, rank = {self.dist.rank}, responses = {responses}')

        if self.dist.rank == 0 or self.gather_all_responses:
            with self.response_cv:
                for req_id, resp in responses.items():
                    if req_id in self.responses.keys():
                        self.responses[req_id].append(resp)
                    else:
                        self.responses.update({req_id: [resp]})
                self.response_cv.notify_all()

    @nvtx_range("_handle_first_token_response")
    def _handle_first_token_response(self, scheduled_batch):
        new_responses = {}
        for req in scheduled_batch.generation_requests:
            if req.py_decoding_iter == 1:
                logger.debug(
                    f'Send first token response for request {req.py_request_id}'
                )
                response = req.create_response(False, self.dist.rank)
                new_responses.update({req.py_request_id: response})

        self._enqueue_responses(new_responses)

    @nvtx_range("_handle_responses")
    def _handle_responses(self):
        new_responses = {}
        requests_to_terminate = []
        new_active_requests = []
        logger.debug(
            f'------before _handle_responses, rank = {self.dist.rank}, output = {self.active_requests}'
        )
        for request in self.active_requests:
            req_id = request.py_request_id
            # no responses for dummy request, and finish it
            if request.is_attention_dp_dummy:
                requests_to_terminate.append(request)
                continue

            if request.is_generation_only_request():
                # If request is in transmission, so we don't need to emit a response
                # Also, for the first iteration with overlap, we should skip since first
                # token has already been emitted previously
                if request.is_disagg_generation_transmission_in_progress or (
                        not self.disable_overlap_scheduler
                        and request.py_decoding_iter <= 1):
                    new_active_requests.append(request)
                    continue

            request.draft_tokens = request.py_draft_tokens
            request.decoding_iter = request.py_decoding_iter

            if request.return_perf_metrics:
                request.update_perf_metrics(self.model_engine.iter_counter)

            request_done = False
            if self.model_engine.iter_counter % self.stream_interval == 0 or request.is_finished:
                response = request.create_response(False, self.dist.rank)
                if response:
                    request_done = response.result.is_final
                    new_responses.update({req_id: response})

            if request_done:
                if request.is_disagg_context_transmission_state:
                    self.ctx_in_transmission_requests.append(request)
                else:
                    requests_to_terminate.append(request)
            else:
                new_active_requests.append(request)
        self.active_requests = new_active_requests
        self._enqueue_responses(new_responses)
        for request in requests_to_terminate:
            self._terminate_request(request)
        return requests_to_terminate

    @nvtx_range("_terminate_ctx_finished_requests")
    def _terminate_ctx_finished_requests(self):
        for request in self.ctx_in_transmission_requests[:]:
            if request.is_disagg_context_complete_state:
                self._terminate_request(request)
                self.ctx_in_transmission_requests.remove(request)

    def _await_any_response(self,
                            timeout: Optional[float] = None
                            ) -> List[LlmResponse]:

        def any_responses_ready():
            return len(self.responses) > 0 or self.is_shutdown

        responses = []
        with self.response_cv:
            self.response_cv.wait_for(any_responses_ready, timeout=timeout)
            for req_id, response in self.responses.items():
                responses += response
            self.responses = {}

        return responses

    def _await_single_response(
            self,
            id: int,
            timeout: Optional[float] = None) -> List[LlmResponse]:
        with self.response_cv:

            def key_has_response():
                return id in self.responses.keys()

            self.response_cv.wait_for(key_has_response, timeout=timeout)
            response = self.responses[id]
            self.responses.pop(id)
            return response

    def _pause_requests(self, requests_to_pause):
        # todo: support work with self.inflight_req_ids.
        #       Currently, self.inflight_req_ids is not.
        max_input_len = self.max_input_len
        for req in requests_to_pause:
            req.pause(max_input_len)
            self._terminate_request(req)

    def _add_inflight_ids(self, scheduled_requests):
        """Add reqids of current requests to self.inflight_req_ids."""
        for req in scheduled_requests.all_requests():
            self.inflight_req_ids.insert(req.request_id)

    def _remove_inflight_ids(self, scheduled_requests):
        """Remove reqids of current requests from self.inflight_req_ids."""
        for req in scheduled_requests.all_requests():
            self.inflight_req_ids.erase(req.request_id)

    def _should_exclude_last_generation_logits(self) -> bool:
        # When overlap scheduler is enabled then when starting to handle a new prompt,
        # sample_async is called twice before the first call to update_requests:
        # - 1st time as a context request that handles on the 1st generated token
        # - 2nd time as a generation request that handles on the 2nd generated token.
        # and only after these two calls the sampler's update_request method is called.
        # So in a sampler that works by the expected flow of handling the logits in
        # sample_async (TorchSampler is an anomaly that instead does that on
        # update_requests), every update_request doesn't handle the newest token, but one
        # before it. Since all these calls work on the same request object, then its
        # logits storage contains the logits of both the token update_requests should work
        # on, and also its next token. Thus, excluding the last generation logits from any
        # getter is required, when not using TorchSampler.
        return not self.disable_overlap_scheduler and not isinstance(
            self.sampler, TorchSampler)<|MERGE_RESOLUTION|>--- conflicted
+++ resolved
@@ -167,11 +167,8 @@
                  model_engine: ModelEngine,
                  sampler: Sampler,
                  dist: Distributed,
-<<<<<<< HEAD
                  max_num_sequences: int,
-=======
                  drafter: Drafter = None,
->>>>>>> 94dc97ab
                  disable_overlap_scheduler: bool = False,
                  max_input_len: int = 2048,
                  max_batch_size: int = 8,
@@ -1714,45 +1711,6 @@
             logger.error(f"Encountered an error in sampling: {error_msg}")
             self._handle_errors(error_msg)
 
-<<<<<<< HEAD
-    def _insert_ngram_iter_stats(
-        self, scheduled_requests: ScheduledRequests, iter_stats: IterationStats
-    ) -> Tuple[ScheduledRequests, Dict[int, LlmRequest]]:
-        """
-        Get statistic information from the draft tokens in NGram drafter
-        """
-        assert iter_stats is not None
-
-        total_num_draft_tokens = 0
-        total_num_accepted_tokens = 0
-        num_requests_with_draft_tokens = 0
-        for request in scheduled_requests.all_requests():
-            num_draft_tokens = 0 if request.py_last_draft_tokens is None else len(
-                request.py_last_draft_tokens)
-            num_accepted_tokens = getattr(request,
-                                          "py_num_accepted_draft_tokens", 0)
-            if num_draft_tokens > 0:
-                total_num_draft_tokens = total_num_draft_tokens + num_draft_tokens
-                total_num_accepted_tokens = total_num_accepted_tokens + num_accepted_tokens
-                num_requests_with_draft_tokens = num_requests_with_draft_tokens + 1
-
-        if num_requests_with_draft_tokens > 0:
-            iter_stats.specdec_stats.iter_latency_ms = 0.0  # We do not coutn time in this method
-            iter_stats.specdec_stats.num_draft_tokens = total_num_draft_tokens
-            iter_stats.specdec_stats.num_accepted_tokens = total_num_accepted_tokens
-            iter_stats.specdec_stats.num_requests_with_draft_tokens = num_requests_with_draft_tokens
-            iter_stats.specdec_stats.acceptance_length = float(
-                (total_num_accepted_tokens + num_requests_with_draft_tokens
-                 )) / float(num_requests_with_draft_tokens)
-        else:
-            iter_stats.specdec_stats.iter_latency_ms = 0.0
-            iter_stats.specdec_stats.num_draft_tokens = 0
-            iter_stats.specdec_stats.num_accepted_tokens = 0
-            iter_stats.specdec_stats.num_requests_with_draft_tokens = 0
-            iter_stats.specdec_stats.acceptance_length = 1.0
-
-=======
->>>>>>> 94dc97ab
     @nvtx_range("_prepare_draft_batch")
     def _prepare_draft_batch(
         self, scheduled_requests: ScheduledRequests
@@ -1800,62 +1758,34 @@
                     request.get_tokens()[beam_idx])
 
                 def create_new_request(input_tokens):
-                    return LlmRequest(request_id=request.py_request_id,
-                                      max_new_tokens=request.py_max_new_tokens,
-                                      input_tokens=input_tokens,
-                                      sampling_config=request.sampling_config,
-                                      is_streaming=False,
-                                      is_draft=True)
+                    return LlmRequest(
+                        request_id=request.py_request_id,
+                        max_new_tokens=request.py_max_new_tokens,
+                        input_tokens=input_tokens,
+                        sampling_config=request.sampling_config,
+                        return_perf_metrics=request.return_perf_metrics,
+                        is_streaming=False,
+                        is_draft=True)
 
                 if request.max_beam_num_tokens - 1 == request.py_prompt_len:
                     # This is the first time the draft model is seeing this request.
                     # Prepare a context request. We discard the first token and take
                     # the newly decoded one - this is the convention for EAGLE 2 and 3.
                     assert num_draft_tokens == 0
-<<<<<<< HEAD
                     new_request = create_new_request(input_tokens)
                     draft_batch.context_requests.append(new_request)
                 elif num_accepted_tokens == 0:
                     new_request = create_new_request(input_tokens[:-1])
-=======
-                    new_request = LlmRequest(
-                        request_id=request.py_request_id,
-                        max_new_tokens=request.py_max_new_tokens,
-                        input_tokens=input_tokens,
-                        sampling_config=request.sampling_config,
-                        return_perf_metrics=request.return_perf_metrics,
-                        is_streaming=False)
-
-                    draft_batch.context_requests.append(new_request)
-                elif num_accepted_tokens == 0:
-                    new_request = LlmRequest(
-                        request_id=request.py_request_id,
-                        max_new_tokens=request.py_max_new_tokens,
-                        input_tokens=input_tokens[:-1],
-                        sampling_config=request.sampling_config,
-                        return_perf_metrics=request.return_perf_metrics,
-                        is_streaming=False)
->>>>>>> 94dc97ab
                     # Explicitly add the last token so get_last_tokens() returns
                     # the right value
                     new_request.add_new_token(input_tokens[-1], beam_idx)
                     new_request.state = LlmRequestState.GENERATION_IN_PROGRESS
                     draft_batch.generation_requests.append(new_request)
                 else:
-<<<<<<< HEAD
                     new_request = create_new_request(input_tokens)
                     new_request.context_chunk_size = num_accepted_tokens + 1
                     new_request.context_current_position = len(
                         input_tokens) - num_accepted_tokens - 1
-=======
-                    new_request = LlmRequest(
-                        request_id=request.py_request_id,
-                        max_new_tokens=request.py_max_new_tokens,
-                        input_tokens=input_tokens,
-                        sampling_config=request.sampling_config,
-                        return_perf_metrics=request.return_perf_metrics,
-                        is_streaming=False)
->>>>>>> 94dc97ab
                     new_request.context_chunk_size = num_accepted_tokens + 1
                     new_request.context_current_position = len(
                         input_tokens) - num_accepted_tokens - 1
