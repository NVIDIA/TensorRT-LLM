--- conflicted
+++ resolved
@@ -2180,45 +2180,6 @@
                          scheduled_requests.generation_requests):
             self.inflight_req_ids.erase(req.request_id)
 
-<<<<<<< HEAD
-
-class ResponseList:
-
-    def __init__(self, responses):
-        self._responses = responses
-
-    def __reduce__(self):
-        return (ResponseList.deserialize, (self.serialize(), ))
-
-    def serialize(self):
-        return serialize_responses(self._responses)
-
-    @staticmethod
-    def deserialize(s):
-        # convert string back to list
-        responses = deserialize_responses(s)
-        return ResponseList(responses)
-
-
-class PyResultsList:
-
-    def __init__(self, py_results):
-        self._py_results = py_results
-
-
-class PackedResponses:
-
-    def __init__(self, response_list, py_result_list, req_id_list):
-        self._response_list = response_list
-        self._py_result_list = py_result_list
-        self._req_id_list = req_id_list
-
-    def __getstate__(self):
-        return self._response_list, self._py_result_list, self._req_id_list
-
-    def __setstate__(self, state):
-        self._response_list, self._py_result_list, self._req_id_list = state
-=======
     def _should_exclude_last_generation_logits(self) -> bool:
         # When overlap scheduler is enabled then when starting to handle a new prompt,
         # sample_async is called twice before the first call to update_requests:
@@ -2234,4 +2195,41 @@
         # getter is required, when not using TorchSampler.
         return not self.disable_overlap_scheduler and not isinstance(
             self.sampler, TorchSampler)
->>>>>>> 0a9f1059
+
+
+class ResponseList:
+
+    def __init__(self, responses):
+        self._responses = responses
+
+    def __reduce__(self):
+        return (ResponseList.deserialize, (self.serialize(), ))
+
+    def serialize(self):
+        return serialize_responses(self._responses)
+
+    @staticmethod
+    def deserialize(s):
+        # convert string back to list
+        responses = deserialize_responses(s)
+        return ResponseList(responses)
+
+
+class PyResultsList:
+
+    def __init__(self, py_results):
+        self._py_results = py_results
+
+
+class PackedResponses:
+
+    def __init__(self, response_list, py_result_list, req_id_list):
+        self._response_list = response_list
+        self._py_result_list = py_result_list
+        self._req_id_list = req_id_list
+
+    def __getstate__(self):
+        return self._response_list, self._py_result_list, self._req_id_list
+
+    def __setstate__(self, state):
+        self._response_list, self._py_result_list, self._req_id_list = state