import dataclasses
import datetime
import functools
import gc
import os
import pickle  # nosec B403
import threading
import time
import traceback
import weakref
from contextlib import contextmanager
from typing import Dict, Iterable, List, Optional, Tuple, Union

import torch

from tensorrt_llm.serve.responses_utils import get_steady_clock_now_in_seconds

try:
    from cuda.bindings import runtime as cudart
except ImportError:
    from cuda import cudart

from tensorrt_llm._torch.pyexecutor.resource_manager import (
    ResourceManagerType, request_context)
from tensorrt_llm._utils import (customized_gc_thresholds, is_trace_enabled,
                                 mpi_disabled, nvtx_range, trace_func)
from tensorrt_llm.bindings.executor import (DisServingRequestStats,
                                            FinishReason, InflightBatchingStats,
                                            IterationStats, KvCacheStats,
                                            PeftCacheConfig, RequestStage,
                                            RequestStats, SpecDecodingStats,
                                            StaticBatchingStats)
from tensorrt_llm.bindings.internal.batch_manager import (LlmRequestType,
                                                          ReqIdsSet)
from tensorrt_llm.logger import logger
from tensorrt_llm.mapping import CpType
from tensorrt_llm.runtime.generation import CUASSERT

from ..distributed import Distributed
from ..models.modeling_utils import DecoderModelForCausalLM
from ..modules.decoder_layer import DecoderLayer
from ..speculative.drafter import Drafter
from ..speculative.speculation_gate import SpeculationGate
from .executor_request_queue import ExecutorRequestQueue, RequestQueueItem
from .guided_decoder import GuidedDecoder
from .handle_logits import HandleLogits
from .kv_cache_connector import KvCacheConnectorManager
from .kv_cache_transceiver import KvCacheTransceiver
from .llm_request import (ExecutorRequest, LlmRequest, LlmRequestState,
                          LlmResponse, get_draft_token_length)
from .model_engine import ModelEngine
from .resource_manager import ResourceManager
from .sampler import Sampler, SampleState, SampleStateTensors
from .scheduler import RequestScheduler, ScheduledRequests

# Environment variable to specify iteration ranges for profiling start/stop.
# Format: "start1-stop1,start2-stop2,..." or single iterations "iter1,iter2,..."
PROFILE_START_STOP_ENV_VAR_NAME = "TLLM_PROFILE_START_STOP"

# Environment variable to enable garbage collection profiling.
# Set to "1" to enable recording of garbage collection events during profiling.
PROFILE_RECORD_GC_ENV_VAR_NAME = "TLLM_PROFILE_RECORD_GC"

# Environment variable to enable PyTorch profiler tracing.
# Set to a path to save detailed tracing of PyTorch operations.
PROFILE_TRACE_ENV_VAR_NAME = "TLLM_TORCH_PROFILE_TRACE"

# Unique tag base to avoid collisions with token/logits comms
TERMINATION_COMM_TAG_BASE = 20000


@functools.cache
def _load_iteration_indexes(env_var: str):
    spans = os.environ.get(env_var, None)
    starts, stops = [], []

    if spans:
        spans = spans.split(',')

        for span in spans:
            try:
                if '-' in span:
                    start, stop = span.strip().split('-')
                    starts.append(int(start))
                    stops.append(int(stop))
                else:
                    it = int(span.strip())
                    starts.append(it)
                    stops.append(it)
            except ValueError as e:
                raise ValueError(
                    f"Cannot parse span in environment variable `{env_var}`: {e}"
                ) from None

    return frozenset(starts), frozenset(stops)


class _GCNvtxHandle:
    pass


def _gc_nvtx_watcher():
    enabled = os.environ.get(PROFILE_RECORD_GC_ENV_VAR_NAME, None)
    if not enabled:
        return None

    range_id: Optional[int] = None

    def gc_callback(phase, _):
        nonlocal range_id
        if phase == "start":
            assert range_id is None, "Unexpected state in GC callback: another GC while last GC not finished?"
            range_id = torch.cuda.nvtx.range_start("Python GC")
        elif phase == "stop":
            assert range_id is not None, "Unexpected state in GC callback: no active GC but got GC finished?"
            torch.cuda.nvtx.range_end(range_id)
            range_id = None

    gc.callbacks.append(gc_callback)

    def gc_cleanup(callback):
        try:
            gc.callbacks.remove(callback)
        except ValueError:
            pass

    handle = _GCNvtxHandle()
    weakref.finalize(handle, gc_cleanup, gc_callback)
    return handle


@dataclasses.dataclass
class BatchState:
    sample_state: SampleState

    iter_start_time: float = 0
    iter_stats: IterationStats = None
    ctx_transmission_reqs: list[LlmRequest] = None


@dataclasses.dataclass
class BatchStatePP(BatchState):
    microbatch_id: int = -1
    scheduled_ctx_reqs: list[LlmRequest] = None


class PyExecutor:

    def __init__(self,
                 resource_manager,
                 scheduler: RequestScheduler,
                 model_engine: ModelEngine,
                 sampler: Sampler,
                 dist: Distributed,
                 max_num_sequences: int,
                 drafter: Optional[Drafter] = None,
                 disable_overlap_scheduler: bool = False,
                 max_input_len: int = 2048,
                 max_batch_size: int = 8,
                 max_beam_width: int = 1,
                 max_draft_len: int = 0,
                 kv_cache_transceiver: Optional[KvCacheTransceiver] = None,
                 guided_decoder: Optional[GuidedDecoder] = None,
                 garbage_collection_gen0_threshold: Optional[int] = None,
                 start_worker: bool = True,
                 kv_connector_manager: Optional[KvCacheConnectorManager] = None,
                 max_seq_len: Optional[int] = None,
                 peft_cache_config: Optional[PeftCacheConfig] = None):
        super(PyExecutor, self).__init__()
        self.device_id = torch.cuda.current_device()
        self.global_rank = dist.rank

        self.peft_cache_config = peft_cache_config

        # profile config
        self.profile_start_iters, self.profile_stop_iters = _load_iteration_indexes(
            PROFILE_START_STOP_ENV_VAR_NAME)
        self.gc_nvtx_watcher_handle = _gc_nvtx_watcher()

        # related modules
        self.resource_manager = resource_manager
        self.scheduler = scheduler
        self.model_engine = model_engine
        self.enable_attention_dp = model_engine.enable_attention_dp
        self.sampler = sampler
        self.drafter = drafter
        self.draft_model_engine = getattr(self.drafter, "draft_model_engine",
                                          None)
        self.guided_decoder = guided_decoder
        self.dist = dist
        self.disable_overlap_scheduler = disable_overlap_scheduler

        # enqueue and _fetch_new_requests used data
        self.active = True
        self.max_beam_width = max_beam_width
        self.max_draft_len = max_draft_len
        self.max_num_tokens = model_engine.pytorch_backend_config.max_num_tokens
        self.print_log = model_engine.pytorch_backend_config.print_iter_log
        self.enable_iter_perf_stats = model_engine.pytorch_backend_config.enable_iter_perf_stats
        self.enable_iter_req_stats = model_engine.pytorch_backend_config.enable_iter_req_stats
        self.stream_interval = model_engine.pytorch_backend_config.stream_interval
        self.attention_dp_enable_balance = model_engine.pytorch_backend_config.attention_dp_enable_balance
        self.attention_dp_time_out_iters = model_engine.pytorch_backend_config.attention_dp_time_out_iters
        self.attention_dp_batching_wait_iters = model_engine.pytorch_backend_config.attention_dp_batching_wait_iters
        self.batch_wait_timeout_ms = model_engine.pytorch_backend_config.batch_wait_timeout_ms
        self.batch_wait_timeout_iters = model_engine.pytorch_backend_config.batch_wait_timeout_iters
        self.batch_wait_max_tokens_ratio = model_engine.pytorch_backend_config.batch_wait_max_tokens_ratio
        self.enable_batch_waiting = self.batch_wait_timeout_iters > 0 or self.batch_wait_max_tokens_ratio > 0

        self.num_fetch_requests_cur_rank = 0
        self.num_fetch_requests = 0
        self.shutdown_event = threading.Event()

        # Rolling acceptance tracking for spec decode (disable speculation if rolling acceptance is below threshold)
        spec_config = getattr(self.model_engine, 'spec_config', None)
        self.acceptance_window = getattr(
            spec_config, 'acceptance_window',
            None) if spec_config is not None else None
        self.acceptance_length_threshold = getattr(
            spec_config, 'acceptance_length_threshold',
            None) if spec_config is not None else None
        self.speculation_permanently_disabled = False
        self.speculation_gate = None
        if self.acceptance_window and self.acceptance_length_threshold is not None:
            self.speculation_gate = SpeculationGate(
                self.acceptance_window, self.acceptance_length_threshold)

        # response used data
        self.response_lock = threading.Lock()
        self.response_cv = threading.Condition(self.response_lock)
        self.responses = {}
        self.result_wait_queues = {}

        # kv cache events
        self.kv_cache_manager = self.resource_manager.resource_managers.get(
            ResourceManagerType.KV_CACHE_MANAGER)
        self.block_reuse_enabled = True if self.kv_cache_manager is not None and self.kv_cache_manager.enable_block_reuse else False
        self.enable_kv_cache_events = self.kv_cache_manager is not None and self.kv_cache_manager.event_buffer_max_size > 0
        self.enable_kv_cache_reuse = self.kv_cache_manager is not None and self.kv_cache_manager.enable_block_reuse

        self.max_input_len = max_input_len
        # _executor_loop private data
        self.max_num_active_requests = model_engine.get_max_num_sequences()
        self.active_requests: List[LlmRequest] = []
        self.expected_num_active_requests = 0
        self.ctx_in_transmission_requests = []
        self.previous_batch: Optional[BatchState] = None
        self.has_previous_draft_tokens = False
        self.num_scheduled_requests: int = 0
        self.benchmark_req_queues_size = int(
            os.environ.get("TLLM_BENCHMARK_REQ_QUEUES_SIZE", 0))
        self._disable_mpi = mpi_disabled()

        # list of requests in each PP micro batch
        self.num_micro_batches = self.dist.pp_size
        self.micro_batches: List[BatchStatePP
                                 | None] = [None] * self.num_micro_batches
        self.send_handles = [None] * self.num_micro_batches

        self.inflight_req_ids = ReqIdsSet()

        # During warmup, we don't enable the profiler
        self.is_warmup = True
        self.model_engine.warmup(self.resource_manager)
        if self.draft_model_engine is not None:
            self.draft_model_engine.warmup(self.resource_manager)
        self.is_warmup = False

        self.is_shutdown = False
        self.max_batch_size = max_batch_size
        self.adp_ctx_waiting_iters_count = 0
        self.adp_ctx_batching_wait_iters_count = 0
        self.batch_wait_iters_count = 0

        # request fetcher initialization
        self._set_global_steady_clock_offset()
        self.executor_request_queue = ExecutorRequestQueue(
            dist=self.dist,
            enable_attention_dp=self.enable_attention_dp,
            max_batch_size=max_batch_size,
            max_beam_width=self.max_beam_width,
            max_num_active_requests=self.max_num_active_requests,
            enable_iter_perf_stats=self.enable_iter_perf_stats,
            batch_wait_timeout_ms=self.batch_wait_timeout_ms,
            is_disaggregated=kv_cache_transceiver is not None,
        )
        self.executor_request_queue.set_exclude_last_generation_logits(
            self.disable_overlap_scheduler, self.dist.pp_size)

        self.stats_lock = threading.Lock()
        self.stats = []
        self.gather_all_responses = False

        self.kv_cache_transceiver = kv_cache_transceiver

        # Initialize disagg PP termination handler if needed
        self._disagg_pp_termination_handler = None
        if self.dist.pp_size > 1 and self.enable_kv_cache_reuse and self.kv_cache_transceiver:
            self._disagg_pp_termination_handler = DisaggPPTerminationHandler(
                self.num_micro_batches, self.dist)

        if self.dist.pp_size > 1:
            self.event_loop = self._executor_loop_pp
        else:
            self.event_loop = self._executor_loop if disable_overlap_scheduler else self._executor_loop_overlap
        if is_trace_enabled("TLLM_TRACE_EXECUTOR_LOOP"):
            self.event_loop = trace_func(self.event_loop)

        if self.drafter is not None:
            if self.event_loop.__name__ == self._executor_loop_pp.__name__:
                raise NotImplementedError(
                    "Drafting is not supported for selected executor loop. "
                    "Please disable disagg/pipeline parallelism scheduler.")
        self.garbage_collection_gen0_threshold = garbage_collection_gen0_threshold
        self.max_seq_len = max_seq_len

        self.worker_started = False
        self.worker_lock = threading.Lock()

        self.kv_connector_manager = kv_connector_manager

        self._maybe_init_kv_connector_manager()

        if start_worker:
            self.start_worker()

    def _maybe_init_kv_connector_manager(self):
        if self.kv_connector_manager is not None:
            if self.kv_cache_transceiver is not None:
                raise NotImplementedError(
                    "KV Cache Connector is not supported with KvCacheTransceiver."
                )

            if self.dist.pp_size > 1:
                raise NotImplementedError(
                    "KV Cache Connector is not supported with pipeline parallelism."
                )

            if self.kv_cache_manager is None:
                raise ValueError(
                    "KV Cache Connector requires a KV Cache Manager.")

            kv_tensor = self.kv_cache_manager.get_unique_primary_pool()
            self.kv_connector_manager.worker.register_kv_caches(kv_tensor)

            # For each of our layers, we need to register the pre/post hooks.
            # These are used for methods like `wait_for_layer_load` and `save_kv_layer`.
            for _name, module in self.model_engine.model.named_modules():
                if isinstance(module, DecoderLayer):
                    module.register_forward_pre_hook(
                        self.kv_connector_manager.layer_pre_hook)
                    module.register_forward_hook(
                        self.kv_connector_manager.layer_post_hook)

    def _event_loop_wrapper(self):
        try:
            with customized_gc_thresholds(
                    self.garbage_collection_gen0_threshold):
                self.event_loop()
        except Exception as e:
            logger.error(f"Error in event loop: {e}")
            logger.error(traceback.format_exc())
            raise e
        finally:
            self._executor_loop_cleanup()

    @property
    def is_warmup(self) -> bool:
        return getattr(self, "_is_warmup", False)

    @is_warmup.setter
    def is_warmup(self, value: bool):
        self._is_warmup = value
        # Set warmup flag in model engine to trigger torch compile and avoid moe load balancer statistics update
        self.model_engine.is_warmup = value
        if self.draft_model_engine is not None:
            self.draft_model_engine.is_warmup = value

    def start_worker(self):
        with self.worker_lock:
            if self.worker_started == False:
                self.worker_thread = threading.Thread(
                    target=self._event_loop_wrapper, daemon=True)
                self.worker_thread.start()
                self.worker_started = True

    def _set_global_steady_clock_offset(self):
        assert self.global_rank >= 0, "rank should be >= 0"

        # Sync all ranks
        self.dist.barrier()
        # Immediately take the local steady clock timestamp
        local_timestamp = get_steady_clock_now_in_seconds()
        all_rank_timestamps = self.dist.allgather(local_timestamp)
        if self.global_rank == 0:
            logger.info(
                f"global_steady_clock_offset at each rank: {[local_timestamp - ts for ts in all_rank_timestamps]}"
            )
        # Compute the steady clock offset between rank 0 and current rank
        global_steady_clock_offset = all_rank_timestamps[0] - local_timestamp
        LlmRequest.global_steady_clock_offset = global_steady_clock_offset
        logger.info(
            f"Setting global_steady_clock_offset: {global_steady_clock_offset} seconds for rank {self.global_rank}"
        )

    def __enter__(self):
        return self

    def __exit__(self):
        self.shutdown()

    def enqueue_requests(
        self,
        requests: List[ExecutorRequest],
        result_wait_queue: "Optional[ray.actor.ActorHandle]" = None
    ) -> List[int]:
        """
        Enqueue new requests
        """
        req_ids = self.executor_request_queue.enqueue_requests(requests)
        if result_wait_queue is not None:
            with self.response_cv:
                for req_id in req_ids:
                    self.result_wait_queues[req_id] = result_wait_queue
        return req_ids

    def await_responses(
        self,
        id: Optional[Union[List[int], int]] = None,
        timeout: Optional[datetime.timedelta] = None,
    ) -> Union[List[List[LlmResponse]], List[LlmResponse]]:
        """
        Await for ready responses
        Args:
            id (Optional[Union[List[int], int]]): Request id
            timeout (Optional[datetime.timedelta]): The maximum time to wait for new responses
        Returns:
            Union[List[LlmResponse], List[List[LlmResponse]]]: Responses
        """
        timeout = timeout.total_seconds() if timeout is not None else None
        if id is None:
            return self._await_any_response(timeout=timeout)
        if isinstance(id, int):
            return self._await_single_response(id=id, timeout=timeout)
        responses = []
        for req_id in id:
            responses.append(
                self._await_single_response(id=req_id, timeout=timeout))

        return responses

    def cancel_request(self, id: int):
        """
        Cancel the request with provided request id
        Args:
            id (int): The request id for which to cancel the response
        """
        self.executor_request_queue.enqueue_cancel_request(id)

    def shutdown(self):
        """
        Signals the server to shutdown.
        """
        self.executor_request_queue.enqueue_shutdown_request()
        self.shutdown_event.wait()
        self.worker_thread.join()
        self.worker_started = False
        for manager in self.resource_manager.resource_managers.values():
            if manager:
                manager.shutdown()
        del self.model_engine
        if self.draft_model_engine is not None:
            del self.draft_model_engine

    def can_enqueue_requests(self) -> bool:
        """
        Indicates if the current process is allowed to enqueue requests
        """
        return self.executor_request_queue.can_enqueue_request()

    def get_latest_iteration_stats(self):
        """
        Returns the per-iterations statistics computed since last call to this method.
        Contains at most iter_stats_max_iterations iterations.
        """
        if self.enable_iter_perf_stats == False:
            return []

        latest_stats = (IterationStats(), None)
        with self.stats_lock:
            latest_stats = self.stats
            self.stats = []
        return latest_stats

    def get_latest_kv_cache_events(self):
        kv_cache_manager = self.resource_manager.resource_managers.get(
            ResourceManagerType.KV_CACHE_MANAGER)
        if not kv_cache_manager or not self.enable_kv_cache_events:
            return []

        events = kv_cache_manager.get_latest_events(0)
        return events

    def wait_shutdown(self):
        self.shutdown_event.wait()

    def enqueue_request(
            self,
            request: ExecutorRequest,
            query: Optional[List] = None,
            result_wait_queue: "Optional[ray.actor.ActorHandle]" = None) -> int:
        """
        Enqueue a new request, query is only used in `StarAttention`.
        """
        req_id = self.executor_request_queue.enqueue_request(request, query)
        if result_wait_queue is not None:
            with self.response_cv:
                self.result_wait_queues[req_id] = result_wait_queue
        return req_id

    def set_gather_responses(self, gather_all_responses):
        self.gather_all_responses = gather_all_responses

    @property
    def should_stop_processing(self):
        return self.is_shutdown and len(self.active_requests) == 0 and \
            self.executor_request_queue.get_waiting_queue_size() == 0

    @contextmanager
    def _profiler(self):
        it = -1
        enabled = False
        start_time = None

        # These events are used to record the time of the previous batch.
        # We need two set of the start-end events to record the time through
        # a ping-pong way so that it works with overlap scheduler.
        start_event_1 = None
        end_event_1 = torch.cuda.Event(enable_timing=True)
        start_event_2 = None
        end_event_2 = torch.cuda.Event(enable_timing=True)
        prev_device_step_time = None

        torch_trace_path = os.environ.get(PROFILE_TRACE_ENV_VAR_NAME, None)
        profile_start_stop = os.environ.get(PROFILE_START_STOP_ENV_VAR_NAME,
                                            None)
        enable_torch_trace = bool(torch_trace_path and profile_start_stop)
        if torch_trace_path and profile_start_stop is None:
            logger.warning(
                f"{PROFILE_START_STOP_ENV_VAR_NAME} environment variable "
                "needs to be set to enable the torch trace. Example to profile "
                f"iteration 10-20: export {PROFILE_START_STOP_ENV_VAR_NAME}=10-20"
            )

        if enable_torch_trace:
            activities = [
                torch.profiler.ProfilerActivity.CPU,
                torch.profiler.ProfilerActivity.CUDA,
                torch.profiler.ProfilerActivity.XPU,
            ]
            torch_profiler = torch.profiler.profile(activities=activities,
                                                    record_shapes=True,
                                                    with_modules=True)

        def profile_step():
            nonlocal it, enabled, start_time, start_event_1, end_event_1, start_event_2, end_event_2, prev_device_step_time
            if it in self.profile_stop_iters and not self.is_warmup:
                assert enabled, "Inconsistent CUDA profiling state"
                if enable_torch_trace:
                    torch_profiler.stop()
                    torch_profiler.export_chrome_trace(torch_trace_path)
                    logger.info(f"Profiling stopped at iteration {it}, "
                                f"trace saved to {torch_trace_path}")
                torch.cuda.cudart().cudaProfilerStop()
                enabled = False

            if start_time is not None and self.print_log and self.dist.rank == 0:
                end_time = time.time()
                if it % 2 == 0:
                    end_event_1.record()
                    if start_event_2 is not None:
                        end_event_2.synchronize()
                        prev_device_step_time = start_event_2.elapsed_time(
                            end_event_2)
                else:
                    end_event_2.record()
                    if start_event_1 is not None:
                        end_event_1.synchronize()
                        prev_device_step_time = start_event_1.elapsed_time(
                            end_event_1)

                if prev_device_step_time is None:
                    prev_device_step_time = "N/A"  # Handle first iteration
                else:
                    prev_device_step_time = f"{prev_device_step_time}ms"
                host_step_time = (end_time - start_time) * 1000  # milliseconds
                formatted_timestamp = datetime.datetime.now().strftime(
                    "%Y-%m-%d %H:%M:%S")
                logger.info(
                    f"iter = {self.model_engine.iter_counter}, "
                    f"global_rank = {self.global_rank}, "
                    f"rank = {self.dist.rank}, "
                    f"currank_total_requests = {self.executor_request_queue.num_fetch_requests_cur_rank}/"
                    f"{self.executor_request_queue.num_fetch_requests}, "
                    f"host_step_time = {host_step_time}ms, "
                    f"prev_device_step_time = {prev_device_step_time}, "
                    f"timestamp = {formatted_timestamp}, "
                    f"num_scheduled_requests: {self.num_scheduled_requests}, "
                    f"states = {self.model_engine.iter_states}")

            it += 1

            if it in self.profile_start_iters and not self.is_warmup:
                assert not enabled, "Inconsistent CUDA profiling state"
                torch.cuda.cudart().cudaProfilerStart()
                if enable_torch_trace:
                    torch_profiler.start()
                logger.info(f"Profiling started at iteration {it}.")
                enabled = True
            start_time = time.time()
            if it % 2 == 0:
                if start_event_1 is None:
                    start_event_1 = torch.cuda.Event(enable_timing=True)
                start_event_1.record()
            else:
                if start_event_2 is None:
                    start_event_2 = torch.cuda.Event(enable_timing=True)
                start_event_2.record()

        try:
            yield profile_step
        finally:
            if enabled:
                # Stop on early exit / exception
                if enable_torch_trace:
                    torch_profiler.stop()
                    torch_profiler.export_chrome_trace(torch_trace_path)
                    logger.info(f"Profiling stopped at iteration {it}, "
                                f"trace saved to {torch_trace_path}")
                torch.cuda.cudart().cudaProfilerStop()

    def _get_init_iter_stats(self, num_new_active_requests,
                             new_active_requests_queue_latency_ms):
        stats = IterationStats()
        stats.timestamp = datetime.datetime.now().strftime(
            "%m-%d-%Y %H:%M:%S.%f")

        stats.num_new_active_requests = num_new_active_requests
        stats.num_active_requests = len(self.active_requests)
        stats.new_active_requests_queue_latency_ms = new_active_requests_queue_latency_ms
        stats.inflight_batching_stats = InflightBatchingStats()
        # staticBatchingStats is not used in pytorch path
        stats.static_batching_stats = StaticBatchingStats()
        spec_resource_manager = self.resource_manager.resource_managers.get(
            ResourceManagerType.SPEC_RESOURCE_MANAGER)
        if spec_resource_manager is not None:
            stats.specdec_stats = SpecDecodingStats()
        return stats

    def _populate_req_stats(
            self, finished_requests: List[LlmRequest],
            active_requests: List[LlmRequest],
            scheduled_requests: ScheduledRequests
    ) -> Optional[List[RequestStats]]:

        def get_req_stats(req: LlmRequest) -> RequestStats:
            req_stat = RequestStats()
            req_stat.id = req.request_id
            req_stat.context_prefill_position = req.context_current_position
            req_stat.num_generated_tokens = req.max_beam_num_tokens - req.orig_prompt_len
            req_stat.avg_num_decoded_tokens_per_iter = req.avg_decoded_tokens_per_iter
            req_stat.alloc_total_blocks_per_request = req.alloc_total_blocks
            req_stat.alloc_new_blocks_per_request = req.alloc_new_blocks
            req_stat.reused_blocks_per_request = req.reused_blocks
            req_stat.missed_blocks_per_request = req.missed_blocks
            req_stat.kv_cache_hit_rate_per_request = req.kv_cache_hit_rate
            req_stat.scheduled = req in scheduled_requests.context_requests or req in scheduled_requests.generation_requests
            if req.llm_request_type == LlmRequestType.LLMREQUEST_TYPE_CONTEXT_ONLY or req.llm_request_type == LlmRequestType.LLMREQUEST_TYPE_GENERATION_ONLY:
                req_stat.dis_serving_stats = DisServingRequestStats()
                req_stat.dis_serving_stats.kv_cache_transfer_ms = req.kv_cache_transfer_time_ms
                req_stat.dis_serving_stats.kv_cache_size = req.kv_cache_size
            return req_stat

        def get_queued_req_stats(request_id: int) -> RequestStats:
            req_stat = RequestStats()
            req_stat.id = request_id
            req_stat.context_prefill_position = 0
            req_stat.num_generated_tokens = 0
            req_stat.avg_num_decoded_tokens_per_iter = 0
            req_stat.alloc_total_blocks_per_request = 0
            req_stat.alloc_new_blocks_per_request = 0
            req_stat.reused_blocks_per_request = 0
            req_stat.missed_blocks_per_request = 0
            req_stat.kv_cache_hit_rate_per_request = 0
            return req_stat

        req_stats = []
        for req in active_requests:
            req_stat = get_req_stats(req)
            req_stat.stage = req.stage
            req_stats.append(req_stat)

        for req in list(self.executor_request_queue.get_request_queue().queue):
            if isinstance(req, RequestQueueItem):
                req_stat = get_queued_req_stats(req.id)
                req_stat.stage = RequestStage.QUEUED
                req_stats.append(req_stat)

        for req in finished_requests:
            req_stat = get_req_stats(req)
            req_stat.stage = RequestStage.GENERATION_COMPLETE
            req_stats.append(req_stat)

        return req_stats

    def _update_iter_stats(self, stats, iter_latency_ms, num_completed_requests,
                           scheduled_batch) -> IterationStats:
        stats.iter_latency_ms = iter_latency_ms

        stats.num_queued_requests = self.executor_request_queue.get_request_queue_size(
        )
        stats.num_completed_requests = num_completed_requests
        stats.max_num_active_requests = self.max_num_active_requests

        end, total_gpu_memory = torch.cuda.mem_get_info()
        stats.gpu_mem_usage = total_gpu_memory - end
        stats.cpu_mem_usage = 0
        stats.pinned_mem_usage = 0

        stats.iter = self.model_engine.iter_counter

        kv_cache_manager = self.resource_manager.resource_managers.get(
            ResourceManagerType.KV_CACHE_MANAGER)
        if kv_cache_manager is not None:
            kv_stats = kv_cache_manager.get_kv_cache_stats()
            kv_stats_to_save = KvCacheStats()
            kv_stats_to_save.max_num_blocks = kv_stats.max_num_blocks
            kv_stats_to_save.free_num_blocks = kv_stats.free_num_blocks
            kv_stats_to_save.used_num_blocks = kv_stats.used_num_blocks
            kv_stats_to_save.tokens_per_block = kv_stats.tokens_per_block
            kv_stats_to_save.alloc_total_blocks = kv_stats.alloc_total_blocks
            kv_stats_to_save.alloc_new_blocks = kv_stats.alloc_new_blocks
            kv_stats_to_save.reused_blocks = kv_stats.reused_blocks
            kv_stats_to_save.missed_blocks = kv_stats.missed_blocks
            kv_stats_to_save.cache_hit_rate = kv_stats.cache_hit_rate
            stats.kv_cache_stats = kv_stats_to_save

        stats.inflight_batching_stats.num_scheduled_requests = len(
            scheduled_batch.context_requests) + len(
                scheduled_batch.generation_requests)
        stats.inflight_batching_stats.num_context_requests = len(
            scheduled_batch.context_requests)
        stats.inflight_batching_stats.num_gen_requests = len(
            scheduled_batch.generation_requests)
        stats.inflight_batching_stats.num_paused_requests = len(
            scheduled_batch.paused_requests)
        stats.inflight_batching_stats.avg_num_decoded_tokens_per_iter = 0
        stats.inflight_batching_stats.micro_batch_id = 0
        if stats.specdec_stats is not None:
            stats.specdec_stats.draft_overhead = 0.0 if iter_latency_ms <= 0.0 else float(
                stats.specdec_stats.iter_latency_ms) / float(iter_latency_ms)
        return stats

    def _append_iter_stats(self,
                           stats: IterationStats,
                           req_stats: Optional[List[RequestStats]] = None):

        with self.stats_lock:
            self.stats.append((stats, req_stats))

    def _process_iter_stats(self, finished_requests: list[LlmRequest],
                            active_requests: List[LlmRequest],
                            batch_state: BatchState):
        iter_end_time = time.time()
        iter_latency_ms = (iter_end_time - batch_state.iter_start_time) * 1e3
        if batch_state.iter_stats is None:
            return

        req_stats = self._populate_req_stats(
            finished_requests, active_requests,
            batch_state.sample_state.scheduled_requests) if (
                self.enable_iter_req_stats
                and self.enable_iter_perf_stats) else None

        self._append_iter_stats(
            self._update_iter_stats(
                batch_state.iter_stats, iter_latency_ms, len(finished_requests),
                batch_state.sample_state.scheduled_requests), req_stats)

    def _executor_loop_cleanup(self):

        for h in self.send_handles:
            if h is not None:
                h.wait()

        if self._disagg_pp_termination_handler is not None:
            self._disagg_pp_termination_handler.cleanup()

        with self.response_cv:
            self.is_shutdown = True
            self.response_cv.notify_all()
        self.shutdown_event.set()

    def _executor_loop_pp(self):
        logger.debug(f"Starting executor loop for pp_rank {self.dist.pp_rank}")
        torch.cuda.set_device(self.device_id)
        # ensure the context is created, otherwise, some MPI calls will fail.
        CUASSERT(cudart.cudaSetDevice(self.device_id))
        microbatch_id = 0
        with self._profiler() as profile_step:
            iter_start_time = time.time()
            iter_stats = None
            while True:
                profile_step()
                if self.enable_iter_perf_stats:
                    iter_start_time = time.time()
                new_requests = self._fetch_and_activate_new_requests()
                if self.should_stop_processing:
                    break

                if self.kv_cache_transceiver:
                    self._check_disagg_gen_transfer_status()

                if self.enable_iter_perf_stats:
                    iter_stats = self._get_init_iter_stats(
                        len(new_requests),
                        self.executor_request_queue.
                        get_new_active_requests_queue_latency())

                self._pad_attention_dp_dummy_request()

                scheduled_batch, fitting_disagg_gen_init_requests, num_fitting_reqs = self._schedule(
                )

                if self.kv_cache_transceiver:
                    # For requests that are fitting disagg gen init, also prepare resources for KV cache manager
                    self._prepare_disagg_gen_init(
                        fitting_disagg_gen_init_requests)

                    if num_fitting_reqs == 0 and not fitting_disagg_gen_init_requests:
                        logger.warning(
                            "num_fitting_reqs=0 and fitting_disagg_gen_init_requests is empty, may not have enough kvCache"
                        )
                        self._check_disagg_ctx_cache_transfer_status(1)

                self.num_scheduled_requests = scheduled_batch.batch_size

                logger.debug(
                    f'has {len(self.active_requests)} active_request, '
                    f'scheduled {len(scheduled_batch.context_requests)} context requests and '
                    f'{len(scheduled_batch.generation_requests)} generation requests'
                )

                if self.enable_attention_dp:
                    tp_batch_sizes = self.dist.tp_allgather(
                        scheduled_batch.batch_size)
                    can_queue = 0 not in tp_batch_sizes
                else:
                    can_queue = scheduled_batch.batch_size > 0

                if not can_queue:
                    self.micro_batches[microbatch_id] = None
                else:
                    self._add_inflight_ids(scheduled_batch)

                    if self.kv_cache_transceiver:
                        # For generation requests which have completed KV cache transfer
                        self._prepare_disagg_gen_transmission_complete(
                            scheduled_batch)

                    self.resource_manager.prepare_resources(scheduled_batch)

                    # The generation requests that are do not have batch_idx,
                    # needs to be in front of the batch due to the assumptions
                    # made in model_engine.py::_forward_step. This is only important
                    # for disaggregated serving. For non-disaggregated serving,
                    # the generation requests always have batch_idx.
                    scheduled_batch.generation_requests = sorted(  # stable sort
                        scheduled_batch.generation_requests,
                        key=lambda req: int(req.py_batch_idx is not None),
                    )

                    if self.kv_cache_transceiver:
                        # Return the first token to the client
                        self._handle_first_token_response(scheduled_batch)

                    # Stage 1: Async forward (all ranks) and decoding pass (last rank only)
                    if not self.dist.is_last_pp_rank:
                        sample_state = self._forward_step_inter_pp(
                            scheduled_batch)
                    else:
                        with torch.cuda.nvtx.range("_forward_step_last_pp"):
                            # init_disagg_gen_requests must be before engine forward, where the prev_seq_slot is updated.
                            if self.guided_decoder is not None and self.kv_cache_transceiver:
                                self.guided_decoder.add_batch(scheduled_batch)
                                self.guided_decoder.init_disagg_gen_requests()

                            batch_outputs = self._forward_step(scheduled_batch)

                            if self.guided_decoder is not None:
                                self.guided_decoder.add_batch(scheduled_batch)
                                self.guided_decoder.execute(
                                    batch_outputs['logits'])

                            sample_state = self._sample_async(
                                scheduled_batch, batch_outputs)
                            assert sample_state is not None, "Sampling failed"
                            self._update_request_states(scheduled_batch)

                    if self.enable_iter_perf_stats:
                        iter_stats.inflight_batching_stats.num_ctx_tokens = self.model_engine.iter_states[
                            'num_ctx_tokens']
                    batch_state = BatchStatePP(
                        sample_state=sample_state,
                        iter_start_time=iter_start_time,
                        iter_stats=iter_stats,
                        microbatch_id=microbatch_id,
                        scheduled_ctx_reqs=scheduled_batch.context_requests,
                    )

                    self.micro_batches[microbatch_id] = batch_state

                # Stage 2: Communicate new tokens for previous batch between ranks
                # send/recv chain: (pp_size - 1) -> 0 -> 1 -> ... -> (pp_size - 2)
                # last rank: sync sampler for previous microbatch to start new tokens comm chain.
                # other ranks: send/recv tokens for next microbatch to allow overlap
                offset = -1 if self.dist.is_last_pp_rank else 1
                prev_microbatch_id = (microbatch_id +
                                      offset) % self.num_micro_batches
                previous_batch = self.micro_batches[prev_microbatch_id]
                if previous_batch is not None:
                    sample_state = previous_batch.sample_state
                    if not self.dist.is_last_pp_rank:
                        recv_object_funct = self.dist.recv_object_from_isend if self._disable_mpi \
                            else self.dist.recv_object
                        torch.cuda.nvtx.range_push(
                            "_handle_new_tokens_inter_pp")
                        # Receive tokens from previous pp rank (w.r.t model forward direction)
                        sample_state.host = recv_object_funct(
                            src=self.dist.prev_pp_rank,
                            tag=prev_microbatch_id,
                        )
                    else:
                        torch.cuda.nvtx.range_push("_handle_new_tokens_last_pp")
                        sample_state.sampler_event.synchronize()

                    # Send tokens to next pp rank (w.r.t model forward direction)
                    # Second last rank does not need to since last rank has original decoded tokens
                    if not self.dist.is_second_last_pp_rank:
                        self.wait_on_pp_send_handles(prev_microbatch_id)
                        self.send_handles[
                            prev_microbatch_id] = self.dist.isend_object(
                                sample_state.host,
                                dest=self.dist.next_pp_rank,
                                tag=prev_microbatch_id)
                    torch.cuda.nvtx.range_pop()

                # Stage 3: Finalize previous batch that finished tokens communication
                # In last pp rank, stage 2 and 3 process different previous batches
                prev_microbatch_id = (microbatch_id +
                                      1) % self.num_micro_batches
                previous_batch = self.micro_batches[prev_microbatch_id]
                finished_requests = []
                if previous_batch is not None:
                    with torch.cuda.nvtx.range("_handle_previous_batch_pp"):
                        self._update_requests(previous_batch.sample_state)

                        if self.block_reuse_enabled and not self.kv_cache_manager.is_vswa and self.kv_cache_transceiver:
                            for req in previous_batch.scheduled_ctx_reqs:
                                if req.is_context_only_request and (
                                        req.is_context_finished
                                        or req.is_finished_due_to_length):
                                    block_id = self.kv_cache_manager.store_blocks_for_reuse(
                                        req, True)
                                    self.ctx_in_transmission_requests.append(
                                        (req, block_id))

                        if self.kv_cache_transceiver:
                            self._send_disagg_ctx_cache(
                                previous_batch.scheduled_ctx_reqs)
                        self._handle_canceled_requests()

                        self._handle_logits_communication(
                            previous_batch, prev_microbatch_id)

                        finished_requests = self._handle_responses()
                        previous_scheduled_batch = previous_batch.sample_state.scheduled_requests
                        self.resource_manager.update_resources(
                            previous_scheduled_batch)
                        self._remove_inflight_ids(previous_scheduled_batch)

                    self.wait_on_pp_send_handles(prev_microbatch_id)
                    self.micro_batches[prev_microbatch_id] = None

                if self.kv_cache_transceiver and self.ctx_in_transmission_requests:
                    self._terminate_ctx_finished_requests()

                if self._disagg_pp_termination_handler is not None:
                    requests_to_terminate = self._disagg_pp_termination_handler.sync(
                        prev_microbatch_id)
                    for req in requests_to_terminate:
                        self._do_terminate_request(req)

                # march forward in microbatch slots
                microbatch_id = (microbatch_id + 1) % self.num_micro_batches

                if self.enable_iter_perf_stats and previous_batch is not None:
                    self._process_iter_stats(finished_requests,
                                             self.active_requests,
                                             previous_batch)

    def wait_on_pp_send_handles(self, microbatch_id):
        if self.send_handles[microbatch_id] is not None:
            self.send_handles[microbatch_id].wait()
            self.send_handles[microbatch_id] = None

    def _prepare_and_schedule_batch(self):
        new_requests = self._fetch_and_activate_new_requests()
        if self.should_stop_processing:
            return None, None

        if self.kv_cache_transceiver:
            self._check_disagg_gen_transfer_status()

        iter_stats = None
        if self.enable_iter_perf_stats:
            iter_stats = self._get_init_iter_stats(
                len(new_requests),
                self.executor_request_queue.
                get_new_active_requests_queue_latency())

        self._pad_attention_dp_dummy_request()

        if self.drafter is not None:
            # Honor permanent disable flag based on rolling acceptance first
            if getattr(self, 'speculation_permanently_disabled', False):
                self.use_spec_decode = False
            else:
                self.use_spec_decode = self.drafter.should_use_spec_decode(
                    self.active_requests, self.max_batch_size,
                    self.model_engine.max_num_tokens,
                    self.model_engine.spec_config.max_draft_len)
            logger.debug(f"Use spec decode: {self.use_spec_decode}")
            self.model_engine.enable_spec_decode = self.use_spec_decode

            # Set up draft_tokens in active_requests, because they could be used in the scheduling stage.
            for request in self.active_requests:
                if request.state not in (
                        LlmRequestState.GENERATION_IN_PROGRESS,
                        LlmRequestState.DISAGG_GENERATION_INIT):
                    continue
                max_draft_len = self.model_engine.spec_config.max_draft_len
                request.draft_tokens = [
                    0
                ] * max_draft_len if max_draft_len > 0 else []

            # When overlap scheduler is enabled, and we already prepared the draft tokens in the previous batch,
            # we don't need to initialize py_draft_tokens at this stage because we haven't append the accepted tokens to the request yet.
            if not self.has_previous_draft_tokens:
                # If speculation is off, this function sets py_draft_tokens to []
                # for all active requests. If it's on, we initialize py_draft_tokens
                # with dummy draft tokens to make the scheduler aware of the fact
                # that speculation is about to happen.
                self._prepare_draft_requests()

        scheduled_batch, fitting_disagg_gen_init_requests, num_fitting_reqs = self._schedule(
        )

        if self.kv_cache_transceiver:
            # For requests that are fitting disagg gen init, also prepare resources for KV cache manager
            self._prepare_disagg_gen_init(fitting_disagg_gen_init_requests)

            if num_fitting_reqs == 0 and not fitting_disagg_gen_init_requests:
                logger.warning(
                    "num_fitting_reqs=0 and fitting_disagg_gen_init_requests is empty, may not have enough kvCache"
                )
                self._check_disagg_ctx_cache_transfer_status(1)

        self.num_scheduled_requests = scheduled_batch.batch_size
        logger.debug(
            f'has {len(self.active_requests)} active_request, '
            f'scheduled {len(scheduled_batch.context_requests)} context requests and '
            f'{len(scheduled_batch.generation_requests)} generation requests')
        return scheduled_batch, iter_stats

    def _kv_connector_start_batch(self, scheduled_batch):
        if self.kv_connector_manager:
            self.kv_connector_manager.take_scheduled_requests_pending_load(
                scheduled_batch)
            self.kv_connector_manager.handle_metadata()
            self.kv_connector_manager.worker.start_load_kv(
                torch.cuda.current_stream())

    def _kv_connector_terminate_requests(self):
        if self.kv_connector_manager:
            reqs_to_terminate = self.kv_connector_manager.get_finished()
            for req in reqs_to_terminate:
                self.resource_manager.free_resources(req)

    def _kv_connector_wait_for_save(self):
        if self.kv_connector_manager is not None:
            self.kv_connector_manager.worker.wait_for_save(
                torch.cuda.current_stream())

    def _executor_loop(self):
        torch.cuda.set_device(self.device_id)
        # ensure the context is created, otherwise, some MPI calls will fail.
        CUASSERT(cudart.cudaSetDevice(self.device_id))
        with self._profiler() as profile_step:
            sample_state = None
            iter_start_time = time.time()
            iter_stats = None
            while True:
                profile_step()
                if self.enable_iter_perf_stats:
                    iter_start_time = time.time()

                scheduled_batch, iter_stats = self._prepare_and_schedule_batch()
                if scheduled_batch is None:
                    break

                self._pause_requests(scheduled_batch.paused_requests)

                finished_requests = []

                if scheduled_batch.batch_size > 0 or (
                        self.enable_attention_dp and self.dist.tp_size > 1):
                    if self.kv_cache_transceiver:
                        # For generation requests which have completed KV cache transfer
                        self._prepare_disagg_gen_transmission_complete(
                            scheduled_batch)

                        # Return the first token to the client
                        self._handle_first_token_response(scheduled_batch)
                    self.resource_manager.prepare_resources(scheduled_batch)

                    self._kv_connector_start_batch(scheduled_batch)

                if scheduled_batch.batch_size > 0 or (
                        self.enable_attention_dp and self.dist.tp_size > 1):
                    # init_disagg_gen_requests must be before drafter loop, otherwise draft requests do not have initialized matchers.
                    # init_disagg_gen_requests must be before engine forward, where the prev_seq_slot is updated.
                    if self.guided_decoder is not None:
                        self.guided_decoder.add_batch(scheduled_batch)
                        if self.kv_cache_transceiver:
                            self.guided_decoder.init_disagg_gen_requests()

                    if self.drafter is not None and self.use_spec_decode:
                        if self.guided_decoder is not None:
                            self.guided_decoder.rollback_rejected_tokens()
                        with request_context(
                                is_draft=self.draft_model_engine is not None,
                                scheduled_requests=scheduled_batch):
                            self.drafter.prepare_draft_tokens(
                                scheduled_batch, self.resource_manager)
                            # Pad draft tokens to the max draft length. This is for CUDA graph compatibility.
                            self.drafter.pad_draft_tokens_for_cuda_graph(
                                scheduled_batch)
                        # add_batch must be called again to restore to target requests with updated draft tokens.
                        if self.guided_decoder is not None:
                            self.guided_decoder.add_batch(scheduled_batch)
                            if hasattr(self.drafter, "guided_decoder"):
                                self.guided_decoder.rollback_draft_tokens()

                    batch_outputs = self._forward_step(scheduled_batch)
                    if self.guided_decoder is not None:
                        self.guided_decoder.execute(batch_outputs['logits'])

                    sample_state = self._sample_async(scheduled_batch,
                                                      batch_outputs)
                    if self.drafter is not None:
                        self.drafter.run_drafter_post(scheduled_batch,
                                                      self.resource_manager,
                                                      self.is_warmup)

                    self._update_request_states(scheduled_batch)
                    self._update_requests(sample_state, self.resource_manager)
                    if self.block_reuse_enabled and not self.kv_cache_manager.is_vswa and self.kv_cache_transceiver:
                        for req in scheduled_batch.context_requests:
                            if req.is_context_only_request and (
                                    req.is_context_finished
                                    or req.is_finished_due_to_length):
                                block_id = self.kv_cache_manager.store_blocks_for_reuse(
                                    req, True)
                                self.ctx_in_transmission_requests.append(
                                    (req, block_id))

                    if self.kv_cache_transceiver:
                        ctx_transmission_reqs = self._send_disagg_ctx_cache(
                            scheduled_batch.context_requests)
                        # For context only req in transmission, we reset the state since sampler might have changed it
                        for req in ctx_transmission_reqs:
                            req.state = LlmRequestState.DISAGG_CONTEXT_TRANS_IN_PROGRESS

                    self._handle_canceled_requests()
                    finished_requests = self._handle_responses()
                    self.resource_manager.update_resources(scheduled_batch)
                    if self.enable_kv_cache_events:
                        self._add_kv_cache_events()

                if self.kv_cache_transceiver and self.ctx_in_transmission_requests:
                    self._terminate_ctx_finished_requests()

                self._kv_connector_terminate_requests()

                if self.enable_iter_perf_stats:
                    iter_stats.inflight_batching_stats.num_ctx_tokens = self.model_engine.iter_states[
                        'num_ctx_tokens']
                    self._process_iter_stats(
                        finished_requests, self.active_requests,
                        BatchState(sample_state=SampleState(
                            scheduled_requests=scheduled_batch),
                                   iter_stats=iter_stats,
                                   iter_start_time=iter_start_time))

    def _prepare_draft_requests(self):
        try:
            # Set draft tokens here to make the KV cache manager
            # and scheduler aware of them.
            for req in self.active_requests:
                if req.state not in (LlmRequestState.GENERATION_IN_PROGRESS,
                                     LlmRequestState.DISAGG_GENERATION_INIT):
                    continue

                req.py_last_draft_tokens = req.py_draft_tokens
                max_draft_len = self.model_engine.spec_config.max_draft_len

                if max_draft_len > 0 and self.use_spec_decode:
                    req.py_draft_tokens = [0] * max_draft_len
                    req.py_draft_pages_allocated = max_draft_len
                else:
                    req.py_draft_tokens = []
                    req.py_draft_pages_allocated = 0

        except Exception as e:
            traceback.print_exc()
            error_msg = str(e)
            logger.error(f"Encountered an error in decode: {error_msg}")
            self._handle_errors(error_msg)

    def _executor_loop_overlap(self):
        torch.cuda.set_device(self.device_id)
        # ensure the context is created, otherwise, some MPI calls will fail.
        CUASSERT(cudart.cudaSetDevice(self.device_id))
        with self._profiler() as profile_step:
            iter_start_time = time.time()
            iter_stats = None
            can_forward = False if self.benchmark_req_queues_size > 0 and self.kv_cache_transceiver else True
            while True:
                profile_step()
                if self.enable_iter_perf_stats:
                    iter_start_time = time.time()

                scheduled_batch, iter_stats = self._prepare_and_schedule_batch()
                if scheduled_batch is None:
                    break
                # In gen-only benchmarking mode, wait until the number of scheduled generation
                # requests reaches the required threshold before starting forward pass,
                # to ensure consistent batch sizes for accurate performance measurement.
                if not self.is_warmup and not can_forward:
                    if self.enable_attention_dp:
                        local_can_forward = self.executor_request_queue.num_fetch_requests + \
                            len(scheduled_batch.generation_requests) >= self.benchmark_req_queues_size
                        all_can_forward = self.dist.tp_allgather(
                            local_can_forward)
                        if all(all_can_forward):
                            can_forward = True
                            time.sleep(10)
                        else:
                            if self.dist.rank == 0:
                                logger.info(
                                    f"sleep 10 seconds, num_fetched_requests: {self.executor_request_queue.num_fetch_requests}, scheduled_gen_batch: {len(scheduled_batch.generation_requests)}"
                                )
                            time.sleep(10)
                            continue
                    else:
                        if len(scheduled_batch.generation_requests
                               ) < self.benchmark_req_queues_size:
                            if self.dist.rank == 0:
                                logger.info(
                                    f"sleep 10 seconds, scheduled_gen_batch: {len(scheduled_batch.generation_requests)}"
                                )
                            time.sleep(10)
                            continue
                        else:
                            can_forward = True

                self._pause_requests(scheduled_batch.paused_requests)

                if scheduled_batch.batch_size > 0:
                    if self.kv_cache_transceiver:
                        # For generation requests which have completed KV cache transfer
                        self._prepare_disagg_gen_transmission_complete(
                            scheduled_batch)
                    self.resource_manager.prepare_resources(scheduled_batch)

                    self._kv_connector_start_batch(scheduled_batch)

                if scheduled_batch.batch_size > 0:

                    # The generation requests that are do not have batch_idx,
                    # needs to be in front of the batch due to the assumptions
                    # made in model_engine.py::_forward_step. This is only important
                    # for disaggregated serving. For non-disaggregated serving,
                    # the generation requests always have batch_idx.
                    scheduled_batch.generation_requests = sorted(  # stable sort
                        scheduled_batch.generation_requests,
                        key=lambda req: int(req.py_batch_idx is not None),
                    )

                    if self.kv_cache_transceiver:
                        # Return the first token to the client
                        self._handle_first_token_response(scheduled_batch)

                    # init_disagg_gen_requests must be before engine forward, where the prev_seq_slot is updated.
                    if self.guided_decoder is not None and self.kv_cache_transceiver:
                        self.guided_decoder.add_batch(scheduled_batch)
                        self.guided_decoder.init_disagg_gen_requests()

                    previous_tensors = self.previous_batch and self.previous_batch.sample_state
                    target_inputs = None
                    draft_outputs = None
                    # If there are previous draft tokens, we need to update the target requests to accept some draft tokens.
                    # When there's any accepted tokens, we can't directly use the previous batch's outputs in this iteration for the target model,
                    # so we'll set the target model's input to None and skip updating the target requests after target model forward.
                    use_previous_draft_tokens = self.has_previous_draft_tokens
                    if self.drafter is not None and (self.use_spec_decode or
                                                     use_previous_draft_tokens):
                        target_inputs, draft_outputs, draft_batch = self._handle_speculative_decoding(
                            scheduled_batch, previous_tensors)

                    # Use the draft_model's outputs if we've launched the draft model.
                    # Otherwise, use the previous batch's outputs.
                    if target_inputs is not None or use_previous_draft_tokens:
                        previous_tensors_device = target_inputs
                    else:
                        previous_tensors_device = self.previous_batch and self.previous_batch.sample_state and self.previous_batch.sample_state.device

                    batch_outputs = self._forward_step(scheduled_batch,
                                                       previous_tensors_device)

                    if target_inputs is not None:
                        self._process_draft_results(scheduled_batch,
                                                    draft_outputs, draft_batch)
                    elif self.previous_batch is not None and not use_previous_draft_tokens:
                        self._update_requests(self.previous_batch.sample_state)

                        if self.block_reuse_enabled and not self.kv_cache_manager.is_vswa and self.kv_cache_transceiver:
                            for req in self.previous_batch.sample_state.scheduled_requests.context_requests:
                                if req.is_context_only_request and (
                                        req.is_context_finished
                                        or req.is_finished_due_to_length):
                                    block_id = self.kv_cache_manager.store_blocks_for_reuse(
                                        req, True)
                                    self.ctx_in_transmission_requests.append(
                                        (req, block_id))

                    if self.guided_decoder is not None:
                        # add_batch must be called again to have updated new tokens.
                        self.guided_decoder.add_batch(scheduled_batch)
                        self.guided_decoder.execute(batch_outputs['logits'])

                    sample_state = self._sample_async(scheduled_batch,
                                                      batch_outputs)
                    assert sample_state is not None, "Sampling failed"

                    self._update_request_states(scheduled_batch)

                    ctx_transmission_reqs = self._send_disagg_ctx_cache(
                        scheduled_batch.context_requests
                    ) if self.kv_cache_transceiver else []

                    if self.previous_batch is not None:
                        self._process_previous_batch()

                    if self.enable_iter_perf_stats:
                        iter_stats.inflight_batching_stats.num_ctx_tokens = self.model_engine.iter_states[
                            'num_ctx_tokens']

                    self.previous_batch = BatchState(
                        sample_state=sample_state,
                        iter_start_time=iter_start_time,
                        iter_stats=iter_stats,
                        ctx_transmission_reqs=ctx_transmission_reqs)

                if self.kv_cache_transceiver and self.ctx_in_transmission_requests:
                    self._terminate_ctx_finished_requests()

                self._kv_connector_terminate_requests()

    def _process_previous_batch(self):
        if self.kv_cache_transceiver and self.previous_batch.ctx_transmission_reqs:
            for req in self.previous_batch.ctx_transmission_reqs:
                req.state = LlmRequestState.DISAGG_CONTEXT_TRANS_IN_PROGRESS

        self._handle_canceled_requests()
        finished_requests = self._handle_responses()
        scheduled_requests = self.previous_batch.sample_state.scheduled_requests
        self.resource_manager.update_resources(scheduled_requests)
        if self.enable_kv_cache_events:
            self._add_kv_cache_events()

        if self.enable_iter_perf_stats:
            self._process_iter_stats(finished_requests, self.active_requests,
                                     self.previous_batch)

    @nvtx_range("_forward_step_inter_pp")
    def _forward_step_inter_pp(self, scheduled_batch) -> SampleState:
        self._forward_step(scheduled_batch)
        sampler_event = torch.cuda.Event()
        sampler_event.record()
        self._update_request_states(scheduled_batch)
        sampler_event.synchronize()
        return self.sampler.SampleState(
            scheduled_requests=scheduled_batch,
            sampler_event=sampler_event,
        )

    def _validate_request(self, request: LlmRequest):
        if isinstance(self.model_engine.model, DecoderModelForCausalLM):
            # Only skip token‐range checks for Llama4 when the request has multimodal data
            from ..models.modeling_llama import Llama4ForConditionalGeneration
            if isinstance(self.model_engine.model,
                          Llama4ForConditionalGeneration):
                has_mm = bool(request.py_multimodal_data)
                if has_mm:
                    logger.debug(
                        f"Skipping token-range validation for {type(self.model_engine.model).__name__} "
                        "(multimodal request)")
                    return

            # FIXME: This check is necessary because of how Qwen2ForProcessRewardModel
            #        subclasses DecoderModelForCausalLM. Perhaps the functionality
            #        of DecoderModelForCausalLM reused by Qwen2ForProcessRewardModel
            #        should be factored out into a separate class instead.
            if not hasattr(self.model_engine.model, "lm_head"):
                return

            if not request.check_token_id_range(
                    self.model_engine.model.lm_head.num_embeddings):
                raise ValueError("Token ID out of range")

    @nvtx_range("_fetch_and_activate_new_requests")
    def _fetch_and_activate_new_requests(self) -> List[LlmRequest]:

        def _respond_if_invalid(request: LlmRequest) -> bool:
            """Immediately fail invalid request.

            Return True if invalid request was encountered and
            handled.
            """
            try:
                self._validate_request(request)
                return False
            except Exception as e:
                self._handle_errors(str(e), requests=[request])
                return True

        new_requests_cur_rank = self.executor_request_queue.fetch_new_requests(
            self.active_requests)
        self.is_shutdown = self.executor_request_queue.is_shutdown
        self.expected_num_active_requests = self.executor_request_queue.get_expected_num_active_requests(
        )

        validated_requests = [
            request for request in new_requests_cur_rank
            if not _respond_if_invalid(request)
        ]

        self.active_requests.extend(validated_requests)
        return validated_requests

    def _add_kv_cache_events(self):
        kv_cache_manager = self.resource_manager.resource_managers.get(
            ResourceManagerType.KV_CACHE_MANAGER)
        if not kv_cache_manager:
            return
        # Flush iteration events at each iteration to ensure that events have enough time
        # to be transferred to main thread when user needs them.
        kv_cache_manager.flush_iteration_events()

    def _balance_adp_requests(self, context_requests: list[LlmRequest],
                              generation_requests: list[LlmRequest]):
        balanced_context_requests = context_requests
        num_scheduled_context_requests = len(context_requests)
        num_scheduled_generation_requests = len(generation_requests)
        num_scheduled_tokens = sum(
            [len(req.get_tokens(0))
             for req in context_requests]) + num_scheduled_generation_requests
        responses_list = self.dist.tp_allgather([
            num_scheduled_context_requests, num_scheduled_generation_requests,
            num_scheduled_tokens
        ])
        all_ranks_num_scheduled_context_requests = [
            response[0] for response in responses_list
        ]
        all_ranks_num_scheduled_generation_requests = [
            response[1] for response in responses_list
        ]
        all_ranks_have_free_ctx_slots = all([
            num_gen < self.max_batch_size
            for num_gen in all_ranks_num_scheduled_generation_requests
        ])
        all_ranks_have_ctx_requests = all([
            num_ctx > 0 for num_ctx in all_ranks_num_scheduled_context_requests
        ])
        all_ranks_have_gen_requests = all([
            num_gen > 0
            for num_gen in all_ranks_num_scheduled_generation_requests
        ])

        if self.attention_dp_enable_balance:
            # wait for all ranks have context requests
            if all_ranks_have_free_ctx_slots and all_ranks_have_ctx_requests:
                self.adp_ctx_waiting_iters_count = 0
                # balance number of context requests across ranks
                if all_ranks_have_gen_requests:
                    if self.adp_ctx_batching_wait_iters_count < self.attention_dp_batching_wait_iters:
                        self.adp_ctx_batching_wait_iters_count += 1
                        balanced_context_requests = []
                    else:
                        self.adp_ctx_batching_wait_iters_count = 0
            else:
                self.adp_ctx_waiting_iters_count += 1
                balanced_context_requests = []
                timeout_reached = self.adp_ctx_waiting_iters_count >= self.attention_dp_time_out_iters
                if timeout_reached or not all_ranks_have_gen_requests:
                    self.adp_ctx_waiting_iters_count = 0
                    balanced_context_requests = context_requests
        return balanced_context_requests

    def _waiting_requests(self, context_requests: list[LlmRequest],
                          generation_requests: list[LlmRequest]):
        if not self.enable_batch_waiting:
            return context_requests

        waited_context_requests = []
        stop_waiting = False
        num_scheduled_ctx_tokens = sum(
            len(ctx_req.get_tokens(0)) for ctx_req in context_requests)
        num_scheduled_gen_tokens = sum(1 + gen_req.num_draft_tokens
                                       for gen_req in generation_requests)
        num_scheduled_tokens = num_scheduled_ctx_tokens + num_scheduled_gen_tokens

        stop_waiting = self.batch_wait_iters_count >= self.batch_wait_timeout_iters or num_scheduled_tokens >= self.batch_wait_max_tokens_ratio * self.max_num_tokens
        if stop_waiting:
            waited_context_requests = context_requests
            self.batch_wait_iters_count = 0
        else:
            self.batch_wait_iters_count += 1
        return waited_context_requests

    @nvtx_range("_schedule")
    def _schedule(self):
        scheduler_output = self.scheduler.schedule_request(
            self.active_requests, self.inflight_req_ids)
        scheduled_context_requests = scheduler_output.context_requests
        if self.enable_attention_dp and self.attention_dp_enable_balance:
            scheduled_context_requests = self._balance_adp_requests(
                scheduler_output.context_requests,
                scheduler_output.generation_requests)

        # if no generation requests, no need to wait, to avoid dead waiting
        if not self.enable_attention_dp and self.enable_batch_waiting and len(
                scheduler_output.context_requests) > 0 and len(
                    scheduler_output.generation_requests) > 0:
            scheduled_context_requests = self._waiting_requests(
                scheduler_output.context_requests,
                scheduler_output.generation_requests)

        scheduled_requests = ScheduledRequests()
        scheduled_requests.context_requests = scheduled_context_requests
        scheduled_requests.generation_requests = scheduler_output.generation_requests
        scheduled_requests.paused_requests = scheduler_output.paused_requests
        return scheduled_requests, scheduler_output.fitting_disagg_gen_init_requests, scheduler_output.num_fitting_requests

    @nvtx_range("_check_disagg_gen_transfer_status")
    def _check_disagg_gen_transfer_status(self):

        need_check = any([
            req.is_disagg_generation_transmission_in_progress
            for req in self.active_requests
        ])
        need_check_one = all([
            req.is_disagg_generation_transmission_in_progress
            for req in self.active_requests
        ])

        if need_check:
            at_least_num = 1 if need_check_one else 0
            self._check_disagg_gen_cache_transfer_status(at_least_num)

        return

    @nvtx_range("_pad_attention_dp_dummy_request")
    def _pad_attention_dp_dummy_request(self):
        """
        Pad with a generation dummy request, if required, to ensure every attention_dp rank has at least one active request.
        """
        if not self.enable_attention_dp:
            return

        assert self.expected_num_active_requests >= len(self.active_requests)
        if self.kv_cache_transceiver is None:
            num_active_request = len(self.active_requests)
        else:
            num_active_request = sum([
                0 if req.is_disagg_generation_init_state
                or req.is_disagg_generation_transmission_in_progress else 1
                for req in self.active_requests
            ])

        if self.expected_num_active_requests - num_active_request > 0 and num_active_request == 0:
            llm_request = self.kv_cache_manager.add_dummy_requests(
                request_ids=[0],
                is_gen=True,
                prepare_resource=True,
                max_num_draft_tokens=self.max_draft_len,
            )[0]
            llm_request.is_attention_dp_dummy = True
            spec_resource_manager = self.resource_manager.get_resource_manager(
                ResourceManagerType.SPEC_RESOURCE_MANAGER)
            if spec_resource_manager is not None:
                spec_resource_manager.add_dummy_requests([0])
            self.active_requests.append(llm_request)

    @nvtx_range("_prepare_disagg_gen_init")
    def _prepare_disagg_gen_init(self, fitting_disagg_gen_init_requests):
        if fitting_disagg_gen_init_requests:
            disagg_gen_init_to_prepare = ScheduledRequests()
            disagg_gen_init_to_prepare.context_requests = fitting_disagg_gen_init_requests
            disagg_gen_init_to_prepare.generation_requests = []
            disagg_gen_init_to_prepare.paused_requests = []

            for resource_mgr_type in (
                    ResourceManagerType.KV_CACHE_MANAGER,
                    ResourceManagerType.SPEC_RESOURCE_MANAGER,
                    ResourceManagerType.DRAFT_KV_CACHE_MANAGER):
                if (resource_mgr_type in self.resource_manager.resource_managers
                        and self.resource_manager.
                        resource_managers[resource_mgr_type] is not None):
                    self.resource_manager.resource_managers[
                        resource_mgr_type].prepare_resources(
                            disagg_gen_init_to_prepare)

            # Trigger KV cache exchange for new disagg_gen_init_requests
            self._recv_disagg_gen_cache(fitting_disagg_gen_init_requests)

    @nvtx_range("_prepare_disagg_gen_transmission_complete")
    def _prepare_disagg_gen_transmission_complete(self, scheduled_batch):
        cache_trans_complete_requests = []
        for req in scheduled_batch.generation_requests:
            if req.is_disagg_generation_transmission_complete:
                cache_trans_complete_requests.append(req)
        if len(cache_trans_complete_requests) > 0:
            requests = ScheduledRequests()
            requests.context_requests = cache_trans_complete_requests
            self.resource_manager.resource_managers[
                ResourceManagerType.SEQ_SLOT_MANAGER].prepare_resources(
                    requests)
            self._setup_sampler_step(requests)

        for req in scheduled_batch.generation_requests:
            if req.is_disagg_generation_transmission_complete:
                req.state = LlmRequestState.GENERATION_IN_PROGRESS
                req.context_current_position = req.prompt_len
                req.decoding_iter = 1
                req.py_decoding_iter = 1
                first_gen_tokens = req.context_phase_params.first_gen_tokens
                ctx_draft_tokens = req.context_phase_params.draft_tokens
                req.py_draft_tokens = [] if ctx_draft_tokens is None else ctx_draft_tokens
                beam_width = req.sampling_config.beam_width
                for beam in range(0, beam_width):
                    req.add_new_token(first_gen_tokens[beam], beam)

    @nvtx_range("_recv_disagg_gen_cache")
    def _recv_disagg_gen_cache(self, new_gen_reqs):

        # For gen-only benchmarking, mark new gen request as transmission complete right away
        if os.getenv("TRTLLM_DISAGG_BENCHMARK_GEN_ONLY") == "1":
            for req in new_gen_reqs:
                req.state = LlmRequestState.DISAGG_GENERATION_TRANS_COMPLETE
            return

        if os.getenv("TRTLLM_DISABLE_KV_CACHE_TRANSFER_OVERLAP") == "1":
            for req in new_gen_reqs:
                self.kv_cache_transceiver.request_and_receive_sync(req)
        else:
            for req in new_gen_reqs:
                self.kv_cache_transceiver.request_and_receive_async(req)

        block_transfer = all([
            req.is_disagg_generation_transmission_in_progress
            for req in self.active_requests
        ])
        self._check_disagg_gen_cache_transfer_status(1 if block_transfer else 0)

        return

    @nvtx_range("_send_disagg_ctx_cache")
    def _send_disagg_ctx_cache(self, scheduled_ctx_requests):
        if (scheduled_ctx_requests is None or len(scheduled_ctx_requests) == 0):
            return []
        for req in scheduled_ctx_requests:
            if req.is_context_only_request and (req.is_context_finished or
                                                req.is_finished_due_to_length):
                self.kv_cache_transceiver.respond_and_send_async(req)
                for resource_mgr_type in (
                        ResourceManagerType.SEQ_SLOT_MANAGER,
                        ResourceManagerType.SPEC_RESOURCE_MANAGER):
                    if resource_mgr_type in self.resource_manager.resource_managers and self.resource_manager.resource_managers[
                            resource_mgr_type] is not None:
                        self.resource_manager.resource_managers[
                            resource_mgr_type].free_resources(req)

        self._check_disagg_ctx_cache_transfer_status(0)

        # Keep track of ctx requests that are in transmission
        ctx_transmission_reqs = [
            req for req in scheduled_ctx_requests
            if req.state == LlmRequestState.DISAGG_CONTEXT_TRANS_IN_PROGRESS
        ]

        return ctx_transmission_reqs

    def _get_disagg_reqs_in_error_state(self):
        return [
            req for req in self.active_requests
            if req.state == LlmRequestState.DISAGG_TRANS_ERROR
        ]

    def _check_cache_transfer_errors(self, error_msg_prefix: str):
        """Common helper to check for and handle cache transfer errors."""
        error_requests = self._get_disagg_reqs_in_error_state()
        if error_requests:
            self._handle_errors(
                f"Error in kv cache transfer for {error_msg_prefix}",
                requests=error_requests)

    @nvtx_range("_check_disagg_ctx_cache_transfer_status")
    def _check_disagg_ctx_cache_transfer_status(self, atLeastNum: int = 0):
        self.kv_cache_transceiver.check_context_transfer_status(atLeastNum)
        self._check_cache_transfer_errors("context requests")

    @nvtx_range("_check_disagg_gen_cache_transfer_status")
    def _check_disagg_gen_cache_transfer_status(self, atLeastNum: int = 0):
        self.kv_cache_transceiver.check_gen_transfer_status(atLeastNum)
        self._check_cache_transfer_errors("generation requests")

    def _forward_step(self,
                      scheduled_requests,
                      new_tensors_device: Optional[SampleStateTensors] = None):

        @nvtx_range(
            f"[Executor] _forward_step {self.model_engine.iter_counter + 1}: {len(scheduled_requests.context_requests)} ctx reqs, {len(scheduled_requests.generation_requests)} gen reqs"
        )
        def forward(scheduled_requests, resource_manager, new_tensors_device,
                    gather_context_logits, cache_indirection_buffer):
            return self.model_engine.forward(
                scheduled_requests,
                resource_manager,
                new_tensors_device,
                gather_context_logits=gather_context_logits,
                cache_indirection_buffer=cache_indirection_buffer)

        try:
            gather_context_logits = any(
                a.py_return_context_logits
                for a in scheduled_requests.context_requests)
            cache_indirection_buffer = self.sampler.get_cache_indirection()
            outputs = forward(scheduled_requests, self.resource_manager,
                              new_tensors_device, gather_context_logits,
                              cache_indirection_buffer)

            self._kv_connector_wait_for_save()

            return outputs
        except Exception as e:
            traceback.print_exc()
            error_msg = str(e)
            logger.error(
                f"Encountered an error in forward function: {error_msg}")
            self._handle_errors(error_msg)
            return None

    def _update_request_states_tp(self, scheduled_requests: ScheduledRequests):
        # handle potential attention dp dummy request
        if self.active_requests and self.active_requests[
                -1].is_attention_dp_dummy:
            request = self.active_requests[-1]
            request.state = LlmRequestState.GENERATION_COMPLETE
            self.inflight_req_ids.erase(request.py_request_id)
            self._terminate_request(request)
            self.active_requests.remove(request)

        for request in scheduled_requests.context_requests:
            if request.state != LlmRequestState.GENERATION_COMPLETE:  # skip failed requests
                request.py_last_context_chunk = (
                    request.context_current_position,
                    request.context_current_position +
                    request.context_chunk_size)
                request.move_to_next_context_chunk()
            if request.context_remaining_length == 0:
                request.state = LlmRequestState.GENERATION_IN_PROGRESS

    def _update_request_states_star_attention(
            self, scheduled_requests: ScheduledRequests):
        for request in scheduled_requests.context_requests:
            if request.ctx_iters >= len(request.ctx_blocks) - 2:
                request.state = LlmRequestState.GENERATION_IN_PROGRESS
            request.ctx_iters += 1

        for request in scheduled_requests.generation_requests:
            request.gen_iters += 1

    @nvtx_range("_update_request_states")
    def _update_request_states(self, scheduled_requests: ScheduledRequests):
        cp_config = self.dist.cp_config
        if 'cp_type' in cp_config:
            cp_type = cp_config['cp_type']
            if cp_type == CpType.STAR:
                self._update_request_states_star_attention(scheduled_requests)
            elif cp_type == CpType.HELIX:
                # Take the usual route with _update_request_states_tp().
                pass
            else:
                raise NotImplementedError(
                    f'Unsupported cp type {cp_type.name}.')
        self._update_request_states_tp(scheduled_requests)

    @nvtx_range("_sample_async")
    def _sample_async(self, scheduled_batch,
                      batch_outputs) -> SampleState | None:
        try:
            if batch_outputs is not None:
                num_context_logits_prefix_sum = [0]
                prefix_sum = 0
                for request in scheduled_batch.context_requests:
                    prefix_sum += request.context_chunk_size if request.py_return_context_logits else 1
                    num_context_logits_prefix_sum.append(prefix_sum)

                HandleLogits()(scheduled_batch.context_requests,
                               scheduled_batch.generation_requests,
                               batch_outputs["logits"],
                               self.sampler.beam_width(
                                   scheduled_batch.all_requests()),
                               num_context_logits_prefix_sum,
                               self.sampler.is_generation_model())

                return self.sampler.sample_async(scheduled_batch, batch_outputs,
                                                 num_context_logits_prefix_sum)
        except Exception as e:
            traceback.print_exc()
            error_msg = str(e)
            logger.error(f"Encountered an error in sampling: {error_msg}")
            self._handle_errors(error_msg)

    @nvtx_range("_setup_sampler_step")
    def _setup_sampler_step(self, requests: ScheduledRequests):
        try:
            return self.sampler.setup_sampler_step(requests)
        except Exception as e:
            traceback.print_exc()
            error_msg = str(e)
            logger.error(f"Encountered an error in sampling: {error_msg}")
            self._handle_errors(error_msg)

    @nvtx_range("_update_requests")
    def _update_requests(self,
                         sample_state: SampleState,
                         resource_manager: Optional[ResourceManager] = None):
        try:
            self.sampler.update_requests(sample_state, resource_manager)
        except Exception as e:
            traceback.print_exc()
            error_msg = str(e)
            logger.error(f"Encountered an error in sampling: {error_msg}")
            self._handle_errors(error_msg)

    def _handle_errors(self,
                       error_msg: Optional[str] = None,
                       *,
                       requests: Optional[List[LlmRequest]] = None):
        error_responses: Dict[int, LlmResponse] = {}
        error_msg = error_msg or "error"
        failed_requests = requests if requests is not None else self.active_requests
        for request in failed_requests:
            req_id = request.py_request_id
            request.state = LlmRequestState.GENERATION_COMPLETE
            error_responses[req_id] = LlmResponse(
                request_id=req_id,
                error_msg=error_msg,
                client_id=request.py_client_id)
        if requests is None:
            self.active_requests.clear()
        else:
            self.active_requests = [
                request for request in self.active_requests
                if request not in requests
            ]
        self._enqueue_responses(list(error_responses.items()))
        for request in failed_requests:
            self._terminate_request(request)

    def _terminate_request(self, request: LlmRequest):
        if self._disagg_pp_termination_handler is not None:
            self._disagg_pp_termination_handler.terminate(request)
        else:
            self._do_terminate_request(request)

    def _do_terminate_request(self, request: LlmRequest):
        if self.kv_connector_manager is not None:
            # Only call request_finished on the connector if the request has already been added to the kv cache manager.
            try:
                cache_block_ids = self.kv_cache_manager.get_cache_indices(
                    request)
            except IndexError:
                # If the request has not yet been added to the kv cache manager,
                # we still need to free resources corresponding to other resource managers.
                self.resource_manager.free_resources(request)
            else:
                if not self.kv_connector_manager.request_finished(
                        request, cache_block_ids):
                    self.resource_manager.free_resources(request)
        else:
            self.resource_manager.free_resources(request)
        if self.gather_all_responses or self.dist.rank == 0:
            self.result_wait_queues.pop(request.py_request_id, None)

    def _is_request_in_transmission(self, request) -> bool:
        """Check if a request is currently in transmission state."""
        return (request.state
                == LlmRequestState.DISAGG_CONTEXT_TRANS_IN_PROGRESS
                or request.state
                == LlmRequestState.DISAGG_GENERATION_TRANS_IN_PROGRESS)

    def _try_cancel_request(self, request) -> bool:
        """Check if a request can be canceled and attempt cancellation if needed.

        Returns:
            bool: True if the request can be canceled (either successfully cancelled or doesn't need cancellation).
        """
        if self.kv_cache_transceiver is None:
            return True

        if not self._is_request_in_transmission(request):
            return True

        return self.kv_cache_transceiver.cancel_request(request)

    @nvtx_range("_handle_canceled_requests")
    def _handle_canceled_requests(self):
        if self.executor_request_queue.get_canceled_req_ids_size() == 0:
            return

        # Remove cancel request in the waiting queue
        self.executor_request_queue.update_waiting_queue()

        for request in self.active_requests:
            req_id = request.py_request_id if not request.is_child else request.parent_request_id
            if req_id not in self.executor_request_queue.get_canceled_req_ids():
                continue

            is_cancelled = self._try_cancel_request(request)
            if is_cancelled:
                # Mark requests as finished, then, we reuse all existing code
                # to clean up the KV cache resources.
                request.finish_by_reason(FinishReason.CANCELLED)
                request.decoding_iter = request.py_decoding_iter

        if self.enable_attention_dp:
            # TODO: revisit the cancel logic of attention dp
            # When enable attention dp, each rank does not have full copy of requests
            # so we need to remove the cancel requests not in the local rank
            self.executor_request_queue.clear_canceled_req_ids()

    @nvtx_range("_enqueue_responses")
    def _enqueue_responses(self, responses: Iterable[Tuple[int, LlmResponse]]):
        if 0 not in self.dist.mapping.tp_group and not self.gather_all_responses:
            return

        if self.enable_attention_dp and self.dist.world_size != 1:
            if not self.gather_all_responses:
                responses_list = self.dist.tp_gather(responses)
            else:
                responses_list = self.dist.allgather(responses)
            if self.dist.rank == 0 or self.gather_all_responses:
                gather_responses = []
                if responses_list is not None:
                    for resp in responses_list:
                        if resp is not None:
                            gather_responses.extend(resp)
                    responses = gather_responses
        logger.debug(
            f'after gather, rank = {self.dist.rank}, responses = {responses}')

        if self.dist.rank == 0 or self.gather_all_responses:
            with self.response_cv:
                for req_id, resp in responses:
                    if req_id in self.responses.keys():
                        self.responses[req_id].append(resp)
                    else:
                        self.responses.update({req_id: [resp]})
                    # (TODO: joyang) There are other types of responses, we need to sort out.
                    if type(
                            resp
                    ) == LlmResponse and req_id in self.result_wait_queues and self.result_wait_queues[
                            req_id] is not None:
                        self.result_wait_queues[req_id].put_response.remote(
                            resp.client_id, resp)
                self.response_cv.notify_all()

    @nvtx_range("_handle_first_token_response")
    def _handle_first_token_response(self, scheduled_batch):
        new_responses = []
        for req in scheduled_batch.generation_requests:
            if req.py_decoding_iter == 1:
                logger.debug(
                    f'Send first token response for request {req.py_request_id}'
                )
                response = req.create_response(False, self.dist.rank)
                new_responses.append((req.py_request_id, response))

        self._enqueue_responses(new_responses)

    @nvtx_range("_handle_responses")
    def _handle_responses(self):
        new_responses = []
        requests_to_terminate = []
        new_active_requests = []
        logger.debug(
            f'------before _handle_responses, rank = {self.dist.rank}, output = {self.active_requests}'
        )
        for request in self.active_requests:
            req_id = request.py_request_id
            # no responses for dummy request, and finish it
            if request.is_attention_dp_dummy:
                requests_to_terminate.append(request)
                continue

            if request.is_generation_only_request():
                # If request is in transmission, so we don't need to emit a response
                # Also, for the first iteration with overlap, we should skip since first
                # token has already been emitted previously
                if request.is_disagg_generation_transmission_in_progress or (
                        not self.disable_overlap_scheduler
                        and request.py_decoding_iter <= 1):
                    new_active_requests.append(request)
                    continue

            request.draft_tokens = request.py_draft_tokens if get_draft_token_length(
                request) > 0 else []
            request.decoding_iter = request.py_decoding_iter

            # Skip active requests that are not scheduled
            if request.return_perf_metrics and request.py_decoding_iter >= 1:
                request.update_perf_metrics(self.model_engine.iter_counter)

            request_done = False
            if request.py_decoding_iter == 1 or request.is_finished or \
                    request.py_decoding_iter % self.stream_interval == 0:
                response = request.create_response(False, self.dist.rank)
                if response:
                    request_done = request.is_finished
                    new_responses.append((req_id, response))

            if request_done:
<<<<<<< HEAD
                if (self.model_engine.enable_spec_decode
                        and not self.speculation_permanently_disabled
                        and not request.is_dummy and not self.is_warmup):
                    if self.speculation_gate is not None:
                        # Response handling runs on multiple PP ranks. Only the last PP rank performs
                        # sampling; restrict rolling stat updates to it to avoid overcounting.
                        if (not getattr(self.dist, 'has_pp',
                                        False)) or self.dist.is_last_pp_rank:
                            avg_decoded = getattr(
                                request, 'avg_decoded_tokens_per_iter', None)
                            if avg_decoded is not None:
                                disabled_now, _ = self.speculation_gate.record_avg_decoded(
                                    avg_decoded,
                                    request_id=getattr(request, 'py_request_id',
                                                       None))
                                if disabled_now:
                                    # disable speculation permanently
                                    # starting from next iteration, _prepare_and_schedule_batch will set self.use_spec_decode to False
                                    self.speculation_permanently_disabled = True
                            else:
                                logger.debug(
                                    f"Request {request.py_request_id} has no avg_decoded_tokens_per_iter"
                                )
                if request.is_disagg_context_transmission_state:
                    self.ctx_in_transmission_requests.append(request)
                else:
=======
                if self.block_reuse_enabled and not self.kv_cache_manager.is_vswa:
>>>>>>> 7b6803b6
                    requests_to_terminate.append(request)
                else:
                    if request.is_disagg_context_transmission_state:
                        self.ctx_in_transmission_requests.append(
                            (request, None))
                    else:
                        requests_to_terminate.append(request)
            else:
                new_active_requests.append(request)

        self.active_requests.clear()
        self.active_requests.extend(new_active_requests)
        # Request should be terminated after enqueueing response to ensure we can enqueue response successfully.
        self._enqueue_responses(new_responses)
        for request in requests_to_terminate:
            self._terminate_request(request)
        return requests_to_terminate

    @nvtx_range("_terminate_ctx_finished_requests")
    def _terminate_ctx_finished_requests(self):
        for request, block_id in self.ctx_in_transmission_requests[:]:
            if request.is_disagg_context_complete_state:
                if not self.block_reuse_enabled or self.kv_cache_manager.is_vswa:
                    self._terminate_request(request)
                else:
                    self.kv_cache_manager.unpin_blocks_by_id(block_id)
                self.ctx_in_transmission_requests.remove((request, block_id))

    def _handle_logits_communication(self, previous_batch, prev_microbatch_id):
        """Handle logits communication between pipeline parallel ranks.

        If logits were requested, the last PP rank sends to the first PP rank (who sends responses)
        the logits of the requests that have finished.

        Args:
            previous_batch: The previous batch state
            prev_microbatch_id: The microbatch ID for the previous batch
        """
        # NOTE: If the rank processing the logits ever becomes the same as
        # the rank sending the responses, this code can be removed.
        finished_reqs = [
            r for r in
            previous_batch.sample_state.scheduled_requests.all_requests()
            if r.state == LlmRequestState.GENERATION_COMPLETE and (
                r.py_return_context_logits or r.py_return_generation_logits)
        ]
        if self.dist.is_first_pp_rank and len(finished_reqs):
            finished_reqs_py_results = [r.py_result for r in finished_reqs]
            finished_reqs_py_results = self.dist.recv_object(
                src=self.dist.prev_pp_rank,
                tag=prev_microbatch_id,
            )
            for req, py_result in zip(finished_reqs, finished_reqs_py_results):
                req.py_result = py_result

        elif self.dist.is_last_pp_rank and len(finished_reqs):
            self.wait_on_pp_send_handles(prev_microbatch_id)
            self.send_handles[prev_microbatch_id] = self.dist.isend_object(
                [r.py_result for r in finished_reqs],
                dest=self.dist.next_pp_rank,
                tag=prev_microbatch_id)

    def _await_any_response(self,
                            timeout: Optional[float] = None
                            ) -> List[LlmResponse]:

        def any_responses_ready():
            return len(self.responses) > 0 or self.is_shutdown

        responses = []
        with self.response_cv:
            self.response_cv.wait_for(any_responses_ready, timeout=timeout)
            for req_id, response in self.responses.items():
                responses += response
            self.responses = {}

        return responses

    def _await_single_response(
            self,
            id: int,
            timeout: Optional[float] = None) -> List[LlmResponse]:
        with self.response_cv:

            def key_has_response():
                return id in self.responses.keys()

            self.response_cv.wait_for(key_has_response, timeout=timeout)
            response = self.responses[id]
            self.responses.pop(id)
            return response

    def _pause_requests(self, requests_to_pause):
        # todo: support work with self.inflight_req_ids.
        #       Currently, self.inflight_req_ids is not.
        max_input_len = self.max_input_len
        for req in requests_to_pause:
            req.pause(max_input_len)
            self._terminate_request(req)

    def _add_inflight_ids(self, scheduled_requests):
        """Add reqids of current requests to self.inflight_req_ids."""
        for req in scheduled_requests.all_requests():
            self.inflight_req_ids.insert(req.request_id)

    def _remove_inflight_ids(self, scheduled_requests):
        """Remove reqids of current requests from self.inflight_req_ids."""
        for req in scheduled_requests.all_requests():
            self.inflight_req_ids.erase(req.request_id)

    def _handle_speculative_decoding(self, scheduled_batch, previous_tensors):
        with request_context(is_draft=self.draft_model_engine is not None,
                             scheduled_requests=scheduled_batch):
            # Do an early checking to see if we need to forward the draft model.
            # If needed, the overlap should happen between the target requests and the draft requests.
            # Otherwise, we can still do overlap between the previous target requests and the current target requests.
            has_draft_batch = (
                self.previous_batch is not None and self.use_spec_decode
                and self.drafter.should_forward_draft_model(scheduled_batch))

            if has_draft_batch or self.has_previous_draft_tokens:
                self._update_requests(self.previous_batch.sample_state)
                if self.has_previous_draft_tokens:
                    self._prepare_draft_requests()

            if has_draft_batch:
                target_inputs, draft_outputs, draft_batch = self.drafter.generate_draft_tokens_with_overlap(
                    scheduled_batch, self.resource_manager,
                    previous_tensors.device if previous_tensors else None)

                self.has_previous_draft_tokens = target_inputs is not None and target_inputs.next_draft_tokens is not None
            else:
                self.has_previous_draft_tokens = False
                target_inputs, draft_outputs, draft_batch = None, None, None

        return target_inputs, draft_outputs, draft_batch

    def _process_draft_results(self, scheduled_batch, draft_outputs,
                               draft_batch):
        """
        Append the draft tokens to the target requests, and clean up the draft resources.
        """
        with request_context(is_draft=self.draft_model_engine is not None,
                             scheduled_requests=scheduled_batch):
            req_id_to_old_request = {
                req.py_request_id: req
                for req in scheduled_batch.all_requests()
            }

            if self.drafter.use_static_draft_loop:
                self.drafter.process_static_draft_outputs(
                    draft_outputs, draft_batch, req_id_to_old_request)
            elif draft_outputs is not None:
                self.drafter.process_dynamic_draft_outputs(
                    draft_outputs, req_id_to_old_request)

            # Pad draft tokens to the max draft length. This is for CUDA graph compatibility.
            self.drafter.pad_draft_tokens_for_cuda_graph(scheduled_batch)
            # add_batch must be called again to restore to target requests with updated draft tokens.
            if self.guided_decoder is not None:
                self.guided_decoder.add_batch(scheduled_batch)
                if hasattr(self.drafter, "guided_decoder"):
                    self.guided_decoder.rollback_draft_tokens()


class DisaggPPTerminationHandler:
    """Handles termination synchronization across pipeline parallel ranks under disaggregated serving.

    We require synchronization when terminating requests in disaggregated PP when
    KV cache reuse is enabled. All PP ranks need to reach consensus before freeing
    resources to avoid a NCCL hang.
    """

    def __init__(self, num_micro_batches: int, dist):
        self.dist = dist
        # Request termination synchronization across PP ranks
        # {request_id: {'ready_to_terminate': set{ranks}, 'terminated': {ranks}}}
        self.pending_termination = {}
        self.termination_handles = [None] * num_micro_batches
        # Local map from request_id -> local LlmRequest awaiting consensus termination
        self.local_termination = {}

    def terminate(self, request: LlmRequest) -> bool:
        req_key = request.py_request_id
        self.local_termination[req_key] = request
        state = self.pending_termination.get(req_key, None)
        if state is None:
            state = {'ready_to_terminate': set(), 'terminated': set()}
            self.pending_termination[req_key] = state
        if self.dist.rank not in state['ready_to_terminate']:
            state['ready_to_terminate'].add(self.dist.rank)
        return False

    def sync(self, microbatch_id: int) -> List[LlmRequest]:
        """Ring-communicate pending termination state and apply local terminations upon consensus.

        Each rank sends its current pending_termination snapshot to the next PP rank
        and receives the previous rank's snapshot. After merging, apply any terminations
        that have reached consensus (i.e., all PP ranks are ready).
        """
        snapshot = {
            req_id: {
                'ready_to_terminate': state.get('ready_to_terminate', set()),
                'terminated': state.get('terminated', set()),
            }
            for req_id, state in self.pending_termination.items()
        }

        if self.termination_handles[microbatch_id] is not None:
            self.termination_handles[microbatch_id].wait()

        term_tag = TERMINATION_COMM_TAG_BASE + microbatch_id
        self.termination_handles[microbatch_id] = self.dist.isend_object(
            snapshot,
            dest=self.dist.next_pp_rank,
            tag=term_tag,
        )
        remote_state = self.dist.recv_object(
            src=self.dist.prev_pp_rank,
            tag=term_tag,
        )
        logger.debug(
            f"received remote state for microbatch {microbatch_id}, prev pp rank: {self.dist.prev_pp_rank} state {remote_state}"
        )

        if remote_state:
            for req_id, state in remote_state.items():
                local = self.pending_termination.get(req_id)
                if local is None:
                    self.pending_termination[req_id] = {
                        'ready_to_terminate': state.get('ready_to_terminate',
                                                        set()),
                        'terminated': state.get('terminated', set()),
                    }
                else:
                    for key in ('ready_to_terminate', 'terminated'):
                        for r in state.get(key, []):
                            if r not in local[key]:
                                local[key].add(r)

        requests_to_terminate = []
        to_delete = []
        for req_id, state in self.pending_termination.items():
            ready = state.get('ready_to_terminate', set())
            done = state.get('terminated', set())
            # If all PP ranks are ready to terminate the request, we can free the resources
            if len(ready) >= self.dist.pp_size and self.dist.rank not in done:
                local_req = self.local_termination.get(req_id)
                if local_req is not None:
                    requests_to_terminate.append(local_req)
                done.add(self.dist.rank)
            if len(done) >= self.dist.pp_size:
                to_delete.append(req_id)
                if req_id in self.local_termination:
                    self.local_termination.pop(req_id, None)
        for req_id in to_delete:
            self.pending_termination.pop(req_id, None)

        return requests_to_terminate

    def cleanup(self):
        for h in self.termination_handles:
            if h is not None:
                h.wait()<|MERGE_RESOLUTION|>--- conflicted
+++ resolved
@@ -2065,7 +2065,6 @@
                     new_responses.append((req_id, response))
 
             if request_done:
-<<<<<<< HEAD
                 if (self.model_engine.enable_spec_decode
                         and not self.speculation_permanently_disabled
                         and not request.is_dummy and not self.is_warmup):
@@ -2089,12 +2088,7 @@
                                 logger.debug(
                                     f"Request {request.py_request_id} has no avg_decoded_tokens_per_iter"
                                 )
-                if request.is_disagg_context_transmission_state:
-                    self.ctx_in_transmission_requests.append(request)
-                else:
-=======
                 if self.block_reuse_enabled and not self.kv_cache_manager.is_vswa:
->>>>>>> 7b6803b6
                     requests_to_terminate.append(request)
                 else:
                     if request.is_disagg_context_transmission_state:
