--- conflicted
+++ resolved
@@ -1013,12 +1013,7 @@
         try:
             # Set draft tokens here to make the KV cache manager
             # and scheduler aware of them.
-<<<<<<< HEAD
-            for req in self.active_requests:
-                # TODO: enable draft tokens in context phase
-=======
             for req in requests:
->>>>>>> 01b2def5
                 if req.state not in (LlmRequestState.GENERATION_IN_PROGRESS,
                                      LlmRequestState.DISAGG_GENERATION_INIT):
                     continue
@@ -1279,18 +1274,10 @@
         # Check if the beam width of the requests is equal to the max_beam_width
         for req_item in valid_new_requests:
             assert req_item.request.sampling_config.beam_width == self.max_beam_width, f"Request beam width {req_item.request.sampling_config.beam_width} is not equal to max_beam_width {self.max_beam_width}. This is not supported!"
-<<<<<<< HEAD
-        new_requests = valid_new_requests
-=======
->>>>>>> 01b2def5
 
         if py_request_objects and (self.dist.tp_size > 1
                                    or self.dist.has_pp) and self.dist.rank > 0:
             for attr_name, req_obj_dict in py_request_objects:
-<<<<<<< HEAD
-                self._attach_py_objects_to_requests(new_requests, attr_name,
-                                                    req_obj_dict)
-=======
                 self._attach_py_objects_to_requests(valid_new_requests,
                                                     attr_name, req_obj_dict)
 
@@ -1299,7 +1286,6 @@
         new_requests = _get_from_waiting_queue(
             self.waiting_queue,
             total_max_num_active_requests - total_num_active_requests)
->>>>>>> 01b2def5
 
         if not self.enable_attention_dp:
             self._update_new_active_requests_queue_latency(new_requests)
