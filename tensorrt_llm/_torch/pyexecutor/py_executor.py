import dataclasses
import datetime
import functools
import os
import pickle  # nosec B403
import threading
import time
import traceback
from contextlib import contextmanager
from typing import Dict, Iterable, List, Optional, Tuple, Union

import torch

from tensorrt_llm._torch.expert_statistic import ExpertStatistic
from tensorrt_llm.serve.responses_utils import get_steady_clock_now_in_seconds

try:
    from cuda.bindings import runtime as cudart
except ImportError:
    from cuda import cudart

from tensorrt_llm._torch.pyexecutor.resource_manager import (
    ResourceManagerType, request_context)
from tensorrt_llm._utils import (customized_gc_thresholds, is_trace_enabled,
                                 mpi_disabled, nvtx_range, trace_func)
from tensorrt_llm.bindings.executor import (DisServingRequestStats,
                                            FinishReason, InflightBatchingStats,
                                            IterationStats, KvCacheStats,
                                            RequestStage, RequestStats,
                                            SpecDecodingStats,
                                            StaticBatchingStats)
from tensorrt_llm.bindings.internal.batch_manager import (LlmRequestType,
                                                          ReqIdsSet)
from tensorrt_llm.llmapi.llm_args import PeftCacheConfig
from tensorrt_llm.logger import logger
from tensorrt_llm.mapping import CpType
from tensorrt_llm.runtime.generation import CUASSERT

from ..distributed import Distributed
from ..models.modeling_utils import DecoderModelForCausalLM
from ..modules.decoder_layer import DecoderLayer
from ..speculative.drafter import Drafter
from ..speculative.mtp import SampleStateTensorsMTP
from ..speculative.speculation_gate import SpeculationGate
from .executor_request_queue import ExecutorRequestQueue, RequestQueueItem
from .guided_decoder import GuidedDecoder
from .handle_additional_outputs import HandleAdditionalOutputs
from .handle_logits import HandleLogits
from .kv_cache_connector import KvCacheConnectorManager
from .kv_cache_transceiver import KvCacheTransceiver
from .llm_request import (ExecutorRequest, LlmRequest, LlmRequestState,
                          LlmResponse, get_draft_token_length)
from .model_engine import ModelEngine
from .resource_manager import ResourceManager
from .sampler import Sampler, SampleState, SampleStateTensors
from .scheduler import RequestScheduler, ScheduledRequests

# Environment variable to specify iteration ranges for profiling start/stop.
# Format: "start1-stop1,start2-stop2,..." or single iterations "iter1,iter2,..."
PROFILE_START_STOP_ENV_VAR_NAME = "TLLM_PROFILE_START_STOP"

# Environment variable to enable PyTorch profiler tracing.
# Set to a path to save detailed tracing of PyTorch operations.
PROFILE_TRACE_ENV_VAR_NAME = "TLLM_TORCH_PROFILE_TRACE"

# Unique tag base to avoid collisions with token/logits comms
TERMINATION_COMM_TAG_BASE = 20000


@functools.cache
def _load_iteration_indexes(env_var: str):
    spans = os.environ.get(env_var, None)
    starts, stops = [], []

    if spans:
        spans = spans.split(',')

        for span in spans:
            try:
                if '-' in span:
                    start, stop = span.strip().split('-')
                    starts.append(int(start))
                    stops.append(int(stop))
                else:
                    it = int(span.strip())
                    starts.append(it)
                    stops.append(it)
            except ValueError as e:
                raise ValueError(
                    f"Cannot parse span in environment variable `{env_var}`: {e}"
                ) from None

    return frozenset(starts), frozenset(stops)


@dataclasses.dataclass
class BatchState:
    sample_state: SampleState

    iter_start_time: float = 0
    iter_stats: IterationStats = None
    ctx_transmission_reqs: list[LlmRequest] = None


@dataclasses.dataclass
class BatchStatePP(BatchState):
    microbatch_id: int = -1
    scheduled_ctx_reqs: list[LlmRequest] = None


class AsyncTransferManager:

    def __init__(self, kv_cache_manager: "KvCacheManager"):
        self.kv_cache_manager = kv_cache_manager
        self.requests: dict[int, (LlmRequest, int, int)] = dict()

    def requests_in_transfer(self) -> dict[int, LlmRequest]:
        return {k: v[0] for k, v in self.requests.items()}

    def start_transfer(self, request: LlmRequest):
        if request.py_request_id not in self.requests:
            block_id = self.kv_cache_manager.store_blocks_for_reuse(
                request, True)
            self.requests[request.py_request_id] = (request, block_id, 1)
        else:
            _, block_id, counter = self.requests[request.py_request_id]
            self.requests[request.py_request_id] = (request, block_id,
                                                    counter + 1)

    def end_transfer(self, request: LlmRequest):
        request, block_id, counter = self.requests.pop(request.py_request_id)

        if counter == 1:
            self.kv_cache_manager.unpin_blocks_by_id(block_id)
            request.state = LlmRequestState.DISAGG_CONTEXT_COMPLETE
        else:
            self.requests[request.py_request_id] = (request, block_id,
                                                    counter - 1)


class PyExecutor:

    def __init__(self,
                 resource_manager,
                 scheduler: RequestScheduler,
                 model_engine: ModelEngine,
                 sampler: Sampler,
                 dist: Distributed,
                 max_num_sequences: int,
                 drafter: Optional[Drafter] = None,
                 disable_overlap_scheduler: bool = False,
                 max_input_len: int = 2048,
                 max_batch_size: int = 8,
                 max_beam_width: int = 1,
                 max_draft_len: int = 0,
                 max_total_draft_tokens: int = 0,
                 kv_cache_transceiver: Optional[KvCacheTransceiver] = None,
                 guided_decoder: Optional[GuidedDecoder] = None,
                 garbage_collection_gen0_threshold: Optional[int] = None,
                 start_worker: bool = True,
                 kv_connector_manager: Optional[KvCacheConnectorManager] = None,
                 max_seq_len: Optional[int] = None,
                 peft_cache_config: Optional[PeftCacheConfig] = None,
                 virtual_memory_pools: Optional[dict] = None):
        super(PyExecutor, self).__init__()
        self.device_id = torch.cuda.current_device()
        self.global_rank = dist.rank

        self.peft_cache_config = peft_cache_config

        self.iter_counter = 0
        # profile config
        self.profile_start_iters, self.profile_stop_iters = _load_iteration_indexes(
            PROFILE_START_STOP_ENV_VAR_NAME)

        # related modules
        self.resource_manager = resource_manager
        self.scheduler = scheduler
        self.model_engine = model_engine
        self.enable_attention_dp = model_engine.enable_attention_dp
        self.sampler = sampler
        self.drafter = drafter
        self.draft_model_engine = getattr(self.drafter, "draft_model_engine",
                                          None)
        self.guided_decoder = guided_decoder
        self.dist = dist
        self.disable_overlap_scheduler = disable_overlap_scheduler
        self.virtual_memory_pools = virtual_memory_pools

        # enqueue and _fetch_new_requests used data
        self.active = True
        self.max_beam_width = max_beam_width
        self.max_draft_len = max_draft_len
        self.max_total_draft_tokens = max_total_draft_tokens
        self.llm_args = self.model_engine.llm_args
        self.max_num_tokens = self.llm_args.max_num_tokens
        self.print_log = self.llm_args.print_iter_log
        self.enable_iter_perf_stats = self.llm_args.enable_iter_perf_stats
        self.enable_iter_req_stats = self.llm_args.enable_iter_req_stats
        self.stream_interval = self.llm_args.stream_interval
        self.attention_dp_enable_balance = (
            self.llm_args.attention_dp_config is not None
            and self.llm_args.attention_dp_config.enable_balance)
        if self.attention_dp_enable_balance:
            self.attention_dp_time_out_iters = self.llm_args.attention_dp_config.timeout_iters
            self.attention_dp_batching_wait_iters = self.llm_args.attention_dp_config.batching_wait_iters
        self.batch_wait_timeout_ms = self.llm_args.batch_wait_timeout_ms
        self.batch_wait_timeout_iters = self.llm_args.batch_wait_timeout_iters
        self.batch_wait_max_tokens_ratio = self.llm_args.batch_wait_max_tokens_ratio
        self.enable_batch_waiting = self.batch_wait_timeout_iters > 0 or self.batch_wait_max_tokens_ratio > 0

        self.num_fetch_requests_cur_rank = 0
        self.num_fetch_requests = 0
        self.shutdown_event = threading.Event()

        # Rolling acceptance tracking for spec decode (disable speculation if rolling acceptance is below threshold)
        spec_config = getattr(self.model_engine, 'spec_config', None)
        self.acceptance_window = getattr(
            spec_config, 'acceptance_window',
            None) if spec_config is not None else None
        self.acceptance_length_threshold = getattr(
            spec_config, 'acceptance_length_threshold',
            None) if spec_config is not None else None
        self.speculation_permanently_disabled = False
        self.speculation_gate = None
        if self.acceptance_window and self.acceptance_length_threshold is not None:
            self.speculation_gate = SpeculationGate(
                self.acceptance_window, self.acceptance_length_threshold)

        # response used data
        self.response_lock = threading.Lock()
        self.response_cv = threading.Condition(self.response_lock)
        self.responses = {}
        self.result_wait_queues = {}

        # kv cache events
        self.kv_cache_manager = self.resource_manager.resource_managers.get(
            ResourceManagerType.KV_CACHE_MANAGER)
        self.block_reuse_enabled = True if self.kv_cache_manager is not None and self.kv_cache_manager.enable_block_reuse else False
        self.enable_kv_cache_events = self.kv_cache_manager is not None and self.kv_cache_manager.event_buffer_max_size > 0
        self.enable_kv_cache_reuse = self.kv_cache_manager is not None and self.kv_cache_manager.enable_block_reuse

        self.max_input_len = max_input_len
        # _executor_loop private data
        self.max_num_active_requests = model_engine.get_max_num_sequences()
        self.active_requests: List[LlmRequest] = []
        self.expected_num_active_requests = 0
        self.async_transfer_manager = AsyncTransferManager(
            self.kv_cache_manager)
        self.previous_batch: Optional[BatchState] = None
        self.has_previous_draft_tokens = False
        self.num_scheduled_requests: int = 0
        self.benchmark_req_queues_size = int(
            os.environ.get("TLLM_BENCHMARK_REQ_QUEUES_SIZE", 0))
        self._disable_mpi = mpi_disabled()

        # list of requests in each PP micro batch
        self.num_micro_batches = self.dist.pp_size
        self.micro_batches: List[BatchStatePP
                                 | None] = [None] * self.num_micro_batches
        self.send_handles = [None] * self.num_micro_batches

        self.inflight_req_ids = ReqIdsSet()

        # During warmup, we don't enable the profiler
        self.is_warmup = True
        self.model_engine.warmup(self.resource_manager)
        if self.draft_model_engine is not None:
            self.draft_model_engine.warmup(self.resource_manager)
        self.is_warmup = False

        self.is_shutdown = False
        self.max_batch_size = max_batch_size
        self.adp_ctx_waiting_iters_count = 0
        self.adp_ctx_batching_wait_iters_count = 0
        self.batch_wait_iters_count = 0

        # request fetcher initialization
        self._set_global_steady_clock_offset()
        self.executor_request_queue = ExecutorRequestQueue(
            dist=self.dist,
            enable_attention_dp=self.enable_attention_dp,
            max_batch_size=max_batch_size,
            max_beam_width=self.max_beam_width,
            max_num_active_requests=self.max_num_active_requests,
            enable_iter_perf_stats=self.enable_iter_perf_stats,
            batch_wait_timeout_ms=self.batch_wait_timeout_ms,
            using_kv_connector=kv_connector_manager is not None)
        self.executor_request_queue.set_exclude_last_generation_logits(
            self.disable_overlap_scheduler, self.dist.pp_size)
        self.control_request_barrier = threading.Event()
        self.control_action_done = threading.Event()

        self.stats_lock = threading.Lock()
        self.stats = []
        self.gather_all_responses = False

        self.kv_cache_transceiver = kv_cache_transceiver

        # Initialize disagg PP termination handler if needed
        self._disagg_pp_termination_handler = None
        if self.dist.pp_size > 1 and self.enable_kv_cache_reuse and self.kv_cache_transceiver:
            self._disagg_pp_termination_handler = DisaggPPTerminationHandler(
                self.num_micro_batches, self.dist)

        if self.dist.pp_size > 1:
            self.event_loop = self._executor_loop_pp
        else:
            self.event_loop = self._executor_loop if self.disable_overlap_scheduler else self._executor_loop_overlap
        if is_trace_enabled("TLLM_TRACE_EXECUTOR_LOOP"):
            self.event_loop = trace_func(self.event_loop)

        if self.drafter is not None:
            if self.event_loop.__name__ == self._executor_loop_pp.__name__:
                raise NotImplementedError(
                    "Drafting is not supported for selected executor loop. "
                    "Please disable disagg/pipeline parallelism scheduler.")
        self.garbage_collection_gen0_threshold = garbage_collection_gen0_threshold
        self.max_seq_len = max_seq_len

        self.worker_started = False
        self.worker_lock = threading.Lock()

        self.kv_connector_manager = kv_connector_manager

        self._maybe_init_kv_connector_manager()

        if start_worker:
            self.start_worker()

    def _maybe_init_kv_connector_manager(self):
        if self.kv_connector_manager is not None:
            if self.kv_cache_transceiver is not None:
                logger.warning(
                    "Both KV Cache Connector and KV Cache Transceiver are enabled. Are you sure you want to do this?"
                )

            if self.dist.pp_size > 1:
                raise NotImplementedError(
                    "KV Cache Connector is not supported with pipeline parallelism."
                )

            if self.kv_cache_manager is None:
                raise ValueError(
                    "KV Cache Connector requires a KV Cache Manager.")

            kv_tensor = self.kv_cache_manager.get_unique_primary_pool()
            self.kv_connector_manager.worker.register_kv_caches(kv_tensor)

            # For each of our layers, we need to register the pre/post hooks.
            # These are used for methods like `wait_for_layer_load` and `save_kv_layer`.
            for _name, module in self.model_engine.model.named_modules():
                if isinstance(module, DecoderLayer):
                    module.register_forward_pre_hook(
                        self.kv_connector_manager.layer_pre_hook)
                    module.register_forward_hook(
                        self.kv_connector_manager.layer_post_hook)

    def _event_loop_wrapper(self):
        try:
            with customized_gc_thresholds(
                    self.garbage_collection_gen0_threshold):
                self.event_loop()
        except Exception as e:
            logger.error(f"Error in event loop: {e}")
            logger.error(traceback.format_exc())
            raise e
        finally:
            self._executor_loop_cleanup()

    @property
    def is_warmup(self) -> bool:
        return getattr(self, "_is_warmup", False)

    @is_warmup.setter
    def is_warmup(self, value: bool):
        self._is_warmup = value
        # Set warmup flag in model engine to trigger torch compile and avoid moe load balancer statistics update
        self.model_engine.is_warmup = value
        if self.draft_model_engine is not None:
            self.draft_model_engine.is_warmup = value

    def start_worker(self):
        with self.worker_lock:
            if self.worker_started == False:
                self.worker_thread = threading.Thread(
                    target=self._event_loop_wrapper, daemon=True)
                self.worker_thread.start()
                self.worker_started = True

    def _set_global_steady_clock_offset(self):
        assert self.global_rank >= 0, "rank should be >= 0"

        # Sync all ranks
        self.dist.barrier()
        # Immediately take the local steady clock timestamp
        local_timestamp = get_steady_clock_now_in_seconds()
        all_rank_timestamps = self.dist.allgather(local_timestamp)
        if self.global_rank == 0:
            logger.info(
                f"global_steady_clock_offset at each rank: {[local_timestamp - ts for ts in all_rank_timestamps]}"
            )
        # Compute the steady clock offset between rank 0 and current rank
        global_steady_clock_offset = all_rank_timestamps[0] - local_timestamp
        LlmRequest.global_steady_clock_offset = global_steady_clock_offset
        logger.info(
            f"Setting global_steady_clock_offset: {global_steady_clock_offset} seconds for rank {self.global_rank}"
        )

    def __enter__(self):
        return self

    def __exit__(self):
        self.shutdown()

    def enqueue_requests(
        self,
        requests: List[ExecutorRequest],
        result_wait_queue: "Optional[ray.actor.ActorHandle]" = None
    ) -> List[int]:
        """
        Enqueue new requests
        """
        req_ids = self.executor_request_queue.enqueue_requests(requests)
        if result_wait_queue is not None:
            with self.response_cv:
                for req_id in req_ids:
                    self.result_wait_queues[req_id] = result_wait_queue
        return req_ids

    def await_responses(
        self,
        id: Optional[Union[List[int], int]] = None,
        timeout: Optional[datetime.timedelta] = None,
    ) -> Union[List[List[LlmResponse]], List[LlmResponse]]:
        """
        Await for ready responses
        Args:
            id (Optional[Union[List[int], int]]): Request id
            timeout (Optional[datetime.timedelta]): The maximum time to wait for new responses
        Returns:
            Union[List[LlmResponse], List[List[LlmResponse]]]: Responses
        """
        timeout = timeout.total_seconds() if timeout is not None else None
        if id is None:
            return self._await_any_response(timeout=timeout)
        if isinstance(id, int):
            return self._await_single_response(id=id, timeout=timeout)
        responses = []
        for req_id in id:
            responses.append(
                self._await_single_response(id=req_id, timeout=timeout))

        return responses

    def cancel_request(self, id: int):
        """
        Cancel the request with provided request id
        Args:
            id (int): The request id for which to cancel the response
        """
        self.executor_request_queue.enqueue_cancel_request(id)

    def shutdown(self):
        """
        Signals the server to shutdown.
        """
        self.executor_request_queue.enqueue_shutdown_request()
        self.shutdown_event.wait()
        self.worker_thread.join()
        self.worker_started = False
        for manager in self.resource_manager.resource_managers.values():
            if manager:
                manager.shutdown()
        del self.model_engine
        if self.draft_model_engine is not None:
            del self.draft_model_engine
        if self.virtual_memory_pools is not None:
            keys = list(self.virtual_memory_pools.keys())
            for key in keys:
                del self.virtual_memory_pools[key]

    def can_enqueue_requests(self) -> bool:
        """
        Indicates if the current process is allowed to enqueue requests
        """
        return self.executor_request_queue.can_enqueue_request()

    def get_latest_iteration_stats(self):
        """
        Returns the per-iterations statistics computed since last call to this method.
        Contains at most iter_stats_max_iterations iterations.
        """
        if self.enable_iter_perf_stats == False:
            return []

        latest_stats = (IterationStats(), None)
        with self.stats_lock:
            latest_stats = self.stats
            self.stats = []
        return latest_stats

    def get_latest_kv_cache_events(self):
        kv_cache_manager = self.resource_manager.resource_managers.get(
            ResourceManagerType.KV_CACHE_MANAGER)
        if not kv_cache_manager or not self.enable_kv_cache_events:
            return []

        events = kv_cache_manager.get_latest_events(0)
        return events

    def wait_shutdown(self):
        self.shutdown_event.wait()

    def enqueue_request(
            self,
            request: ExecutorRequest,
            query: Optional[List] = None,
            result_wait_queue: "Optional[ray.actor.ActorHandle]" = None) -> int:
        """
        Enqueue a new request, query is only used in `StarAttention`.
        """
        req_id = self.executor_request_queue.enqueue_request(request, query)
        if result_wait_queue is not None:
            with self.response_cv:
                self.result_wait_queues[req_id] = result_wait_queue
        return req_id

    def set_gather_responses(self, gather_all_responses):
        self.gather_all_responses = gather_all_responses

    @property
    def should_stop_processing(self):
        return self.is_shutdown and len(self.active_requests) == 0 and \
            self.executor_request_queue.get_waiting_queue_size() == 0

    @contextmanager
    def _profiler(self):
        it = -1
        enabled = False
        start_time = None

        # These events are used to record the time of the previous batch.
        # We need two set of the start-end events to record the time through
        # a ping-pong way so that it works with overlap scheduler.
        start_event_1 = None
        end_event_1 = torch.cuda.Event(enable_timing=True)
        start_event_2 = None
        end_event_2 = torch.cuda.Event(enable_timing=True)
        prev_device_step_time = None

        torch_trace_path = os.environ.get(PROFILE_TRACE_ENV_VAR_NAME, None)
        profile_start_stop = os.environ.get(PROFILE_START_STOP_ENV_VAR_NAME,
                                            None)
        enable_torch_trace = bool(torch_trace_path and profile_start_stop)
        if torch_trace_path and profile_start_stop is None:
            logger.warning(
                f"{PROFILE_START_STOP_ENV_VAR_NAME} environment variable "
                "needs to be set to enable the torch trace. Example to profile "
                f"iteration 10-20: export {PROFILE_START_STOP_ENV_VAR_NAME}=10-20"
            )

        if enable_torch_trace:
            activities = [
                torch.profiler.ProfilerActivity.CPU,
                torch.profiler.ProfilerActivity.CUDA,
                torch.profiler.ProfilerActivity.XPU,
            ]
            torch_profiler = torch.profiler.profile(activities=activities,
                                                    record_shapes=True,
                                                    with_modules=True)

        def profile_step():
            nonlocal it, enabled, start_time, start_event_1, end_event_1, start_event_2, end_event_2, prev_device_step_time
            if it in self.profile_stop_iters and not self.is_warmup:
                assert enabled, "Inconsistent CUDA profiling state"
                if enable_torch_trace:
                    torch_profiler.stop()
                    torch_profiler.export_chrome_trace(torch_trace_path)
                    logger.info(f"Profiling stopped at iteration {it}, "
                                f"trace saved to {torch_trace_path}")
                torch.cuda.cudart().cudaProfilerStop()
                enabled = False

            if start_time is not None and self.print_log and self.dist.rank == 0:
                end_time = time.time()
                if it % 2 == 0:
                    end_event_1.record()
                    if start_event_2 is not None:
                        end_event_2.synchronize()
                        prev_device_step_time = start_event_2.elapsed_time(
                            end_event_2)
                else:
                    end_event_2.record()
                    if start_event_1 is not None:
                        end_event_1.synchronize()
                        prev_device_step_time = start_event_1.elapsed_time(
                            end_event_1)

                if prev_device_step_time is None:
                    prev_device_step_time = "N/A"  # Handle first iteration
                else:
                    prev_device_step_time = f"{prev_device_step_time}ms"
                host_step_time = (end_time - start_time) * 1000  # milliseconds
                formatted_timestamp = datetime.datetime.now().strftime(
                    "%Y-%m-%d %H:%M:%S")
                logger.info(
                    f"iter = {self.iter_counter}, "
                    f"global_rank = {self.global_rank}, "
                    f"rank = {self.dist.rank}, "
                    f"currank_total_requests = {self.executor_request_queue.num_fetch_requests_cur_rank}/"
                    f"{self.executor_request_queue.num_fetch_requests}, "
                    f"host_step_time = {host_step_time}ms, "
                    f"prev_device_step_time = {prev_device_step_time}, "
                    f"timestamp = {formatted_timestamp}, "
                    f"num_scheduled_requests: {self.num_scheduled_requests}, "
                    f"states = {self.model_engine.iter_states}")

            it += 1

            if it in self.profile_start_iters and not self.is_warmup:
                assert not enabled, "Inconsistent CUDA profiling state"
                torch.cuda.cudart().cudaProfilerStart()
                if enable_torch_trace:
                    torch_profiler.start()
                logger.info(f"Profiling started at iteration {it}.")
                enabled = True
            start_time = time.time()
            if it % 2 == 0:
                if start_event_1 is None:
                    start_event_1 = torch.cuda.Event(enable_timing=True)
                start_event_1.record()
            else:
                if start_event_2 is None:
                    start_event_2 = torch.cuda.Event(enable_timing=True)
                start_event_2.record()

        try:
            yield profile_step
        finally:
            if enabled:
                # Stop on early exit / exception
                if enable_torch_trace:
                    torch_profiler.stop()
                    torch_profiler.export_chrome_trace(torch_trace_path)
                    logger.info(f"Profiling stopped at iteration {it}, "
                                f"trace saved to {torch_trace_path}")
                torch.cuda.cudart().cudaProfilerStop()

    def _get_init_iter_stats(self, num_new_active_requests,
                             new_active_requests_queue_latency_ms):
        stats = IterationStats()
        stats.timestamp = datetime.datetime.now().strftime(
            "%m-%d-%Y %H:%M:%S.%f")

        stats.num_new_active_requests = num_new_active_requests
        stats.num_active_requests = len(self.active_requests)
        stats.new_active_requests_queue_latency_ms = new_active_requests_queue_latency_ms
        stats.inflight_batching_stats = InflightBatchingStats()
        # staticBatchingStats is not used in pytorch path
        stats.static_batching_stats = StaticBatchingStats()
        spec_resource_manager = self.resource_manager.resource_managers.get(
            ResourceManagerType.SPEC_RESOURCE_MANAGER)
        if spec_resource_manager is not None:
            stats.specdec_stats = SpecDecodingStats()
        return stats

    def _populate_req_stats(
            self, finished_requests: List[LlmRequest],
            active_requests: List[LlmRequest],
            scheduled_requests: ScheduledRequests
    ) -> Optional[List[RequestStats]]:

        def get_req_stats(req: LlmRequest) -> RequestStats:
            req_stat = RequestStats()
            req_stat.id = req.request_id
            req_stat.context_prefill_position = req.context_current_position
            req_stat.num_generated_tokens = req.max_beam_num_tokens - req.orig_prompt_len
            req_stat.avg_num_decoded_tokens_per_iter = req.avg_decoded_tokens_per_iter
            req_stat.alloc_total_blocks_per_request = req.alloc_total_blocks
            req_stat.alloc_new_blocks_per_request = req.alloc_new_blocks
            req_stat.reused_blocks_per_request = req.reused_blocks
            req_stat.missed_blocks_per_request = req.missed_blocks
            req_stat.kv_cache_hit_rate_per_request = req.kv_cache_hit_rate
            req_stat.scheduled = req in scheduled_requests.context_requests or req in scheduled_requests.generation_requests
            if req.llm_request_type == LlmRequestType.LLMREQUEST_TYPE_CONTEXT_ONLY or req.llm_request_type == LlmRequestType.LLMREQUEST_TYPE_GENERATION_ONLY:
                req_stat.dis_serving_stats = DisServingRequestStats()
                req_stat.dis_serving_stats.kv_cache_transfer_ms = req.kv_cache_transfer_time_ms
                req_stat.dis_serving_stats.kv_cache_size = req.kv_cache_size
            return req_stat

        def get_queued_req_stats(request_id: int) -> RequestStats:
            req_stat = RequestStats()
            req_stat.id = request_id
            req_stat.context_prefill_position = 0
            req_stat.num_generated_tokens = 0
            req_stat.avg_num_decoded_tokens_per_iter = 0
            req_stat.alloc_total_blocks_per_request = 0
            req_stat.alloc_new_blocks_per_request = 0
            req_stat.reused_blocks_per_request = 0
            req_stat.missed_blocks_per_request = 0
            req_stat.kv_cache_hit_rate_per_request = 0
            return req_stat

        req_stats = []
        for req in active_requests:
            req_stat = get_req_stats(req)
            req_stat.stage = req.stage
            req_stats.append(req_stat)

        for req in list(self.executor_request_queue.get_request_queue().queue):
            if isinstance(req, RequestQueueItem):
                req_stat = get_queued_req_stats(req.id)
                req_stat.stage = RequestStage.QUEUED
                req_stats.append(req_stat)

        for req in finished_requests:
            req_stat = get_req_stats(req)
            req_stat.stage = RequestStage.GENERATION_COMPLETE
            req_stats.append(req_stat)

        return req_stats

    def _update_iter_stats(self, stats, iter_latency_ms, num_completed_requests,
                           scheduled_batch) -> IterationStats:
        stats.iter_latency_ms = iter_latency_ms

        stats.num_queued_requests = self.executor_request_queue.get_request_queue_size(
        )
        stats.num_completed_requests = num_completed_requests
        stats.max_num_active_requests = self.max_num_active_requests

        end, total_gpu_memory = torch.cuda.mem_get_info()
        stats.gpu_mem_usage = total_gpu_memory - end
        stats.cpu_mem_usage = 0
        stats.pinned_mem_usage = 0

        stats.iter = self.iter_counter

        kv_cache_manager = self.resource_manager.resource_managers.get(
            ResourceManagerType.KV_CACHE_MANAGER)
        if kv_cache_manager is not None:
            kv_stats = kv_cache_manager.get_kv_cache_stats()
            kv_stats_to_save = KvCacheStats()
            kv_stats_to_save.max_num_blocks = kv_stats.max_num_blocks
            kv_stats_to_save.free_num_blocks = kv_stats.free_num_blocks
            kv_stats_to_save.used_num_blocks = kv_stats.used_num_blocks
            kv_stats_to_save.tokens_per_block = kv_stats.tokens_per_block
            kv_stats_to_save.alloc_total_blocks = kv_stats.alloc_total_blocks
            kv_stats_to_save.alloc_new_blocks = kv_stats.alloc_new_blocks
            kv_stats_to_save.reused_blocks = kv_stats.reused_blocks
            kv_stats_to_save.missed_blocks = kv_stats.missed_blocks
            kv_stats_to_save.cache_hit_rate = kv_stats.cache_hit_rate
            stats.kv_cache_stats = kv_stats_to_save

        stats.inflight_batching_stats.num_scheduled_requests = len(
            scheduled_batch.context_requests) + len(
                scheduled_batch.generation_requests)
        stats.inflight_batching_stats.num_context_requests = len(
            scheduled_batch.context_requests)
        stats.inflight_batching_stats.num_gen_requests = len(
            scheduled_batch.generation_requests)
        stats.inflight_batching_stats.num_paused_requests = len(
            scheduled_batch.paused_requests)
        stats.inflight_batching_stats.avg_num_decoded_tokens_per_iter = 0
        stats.inflight_batching_stats.micro_batch_id = 0
        if stats.specdec_stats is not None:
            stats.specdec_stats.draft_overhead = 0.0 if iter_latency_ms <= 0.0 else float(
                stats.specdec_stats.iter_latency_ms) / float(iter_latency_ms)
        return stats

    def _append_iter_stats(self,
                           stats: IterationStats,
                           req_stats: Optional[List[RequestStats]] = None):

        with self.stats_lock:
            self.stats.append((stats, req_stats))

    def _process_iter_stats(self, finished_requests: list[LlmRequest],
                            active_requests: List[LlmRequest],
                            batch_state: BatchState):
        iter_end_time = time.time()
        iter_latency_ms = (iter_end_time - batch_state.iter_start_time) * 1e3
        if batch_state.iter_stats is None:
            return

        req_stats = self._populate_req_stats(
            finished_requests, active_requests,
            batch_state.sample_state.scheduled_requests) if (
                self.enable_iter_req_stats
                and self.enable_iter_perf_stats) else None

        self._append_iter_stats(
            self._update_iter_stats(
                batch_state.iter_stats, iter_latency_ms, len(finished_requests),
                batch_state.sample_state.scheduled_requests), req_stats)

    def _executor_loop_cleanup(self):

        for h in self.send_handles:
            if h is not None:
                h.wait()

        if self._disagg_pp_termination_handler is not None:
            self._disagg_pp_termination_handler.cleanup()

        with self.response_cv:
            self.is_shutdown = True
            self.response_cv.notify_all()
        self.shutdown_event.set()

    def _executor_loop_pp(self):
        logger.debug(f"Starting executor loop for pp_rank {self.dist.pp_rank}")
        torch.cuda.set_device(self.device_id)
        # ensure the context is created, otherwise, some MPI calls will fail.
        CUASSERT(cudart.cudaSetDevice(self.device_id))
        microbatch_id = 0
        with self._profiler() as profile_step:
            iter_start_time = time.time()
            iter_stats = None
            while True:
                profile_step()
                if self.enable_iter_perf_stats:
                    iter_start_time = time.time()
                new_requests = self._fetch_and_activate_new_requests()
                if self.should_stop_processing:
                    break

                self._handle_control_request()

                if self.kv_cache_transceiver:
                    self._check_disagg_gen_transfer_status()

                if self.enable_iter_perf_stats:
                    iter_stats = self._get_init_iter_stats(
                        len(new_requests),
                        self.executor_request_queue.
                        get_new_active_requests_queue_latency())

                self._pad_attention_dp_dummy_request()

                scheduled_batch, fitting_disagg_gen_init_requests, num_fitting_reqs = self._schedule(
                )

                if self.kv_cache_transceiver:
                    # For requests that are fitting disagg gen init, also prepare resources for KV cache manager
                    self._prepare_disagg_gen_init(
                        fitting_disagg_gen_init_requests)

                    if num_fitting_reqs == 0 and not fitting_disagg_gen_init_requests:
                        logger.warning(
                            "num_fitting_reqs=0 and fitting_disagg_gen_init_requests is empty, may not have enough kvCache"
                        )
                        self._check_disagg_ctx_cache_transfer_status(1)

                self.num_scheduled_requests = scheduled_batch.batch_size

                logger.debug(
                    f'has {len(self.active_requests)} active_requests, '
                    f'scheduled {len(scheduled_batch.context_requests)} context requests and '
                    f'{len(scheduled_batch.generation_requests)} generation requests'
                )

                can_queue = self._can_queue(scheduled_batch)

                if not can_queue:
                    self.micro_batches[microbatch_id] = None
                else:
                    self._add_inflight_ids(scheduled_batch)

                    if self.kv_cache_transceiver:
                        # For generation requests which have completed KV cache transfer
                        self._prepare_disagg_gen_transmission_complete(
                            scheduled_batch)

                    self.resource_manager.prepare_resources(scheduled_batch)

                    # The generation requests that are do not have batch_idx,
                    # needs to be in front of the batch due to the assumptions
                    # made in model_engine.py::_forward_step. This is only important
                    # for disaggregated serving. For non-disaggregated serving,
                    # the generation requests always have batch_idx.
                    scheduled_batch.generation_requests = sorted(  # stable sort
                        scheduled_batch.generation_requests,
                        key=lambda req: int(req.py_batch_idx is not None),
                    )

                    if self.kv_cache_transceiver:
                        # Return the first token to the client
                        self._handle_first_token_response(scheduled_batch)

                    # Stage 1: Async forward (all ranks) and decoding pass (last rank only)
                    if not self.dist.is_last_pp_rank:
                        with torch.cuda.nvtx.range(
                                f"_forward_step_inter_pp pp_rank {self.dist.pp_rank}"
                        ):
                            sample_state = self._forward_step_inter_pp(
                                scheduled_batch)
                    else:
                        with torch.cuda.nvtx.range(
                                f"_forward_step_last_pp pp_rank {self.dist.pp_rank}"
                        ):
                            # init_disagg_gen_requests must be before engine forward, where the prev_seq_slot is updated.
                            if self.guided_decoder is not None and self.kv_cache_transceiver:
                                self.guided_decoder.add_batch(scheduled_batch)
                                self.guided_decoder.init_disagg_gen_requests()

                            batch_outputs = self._forward_step(scheduled_batch)

                            if self.guided_decoder is not None:
                                self.guided_decoder.add_batch(scheduled_batch)
                                self.guided_decoder.execute(
                                    batch_outputs['logits'])

                            sample_state = self._sample_async(
                                scheduled_batch, batch_outputs)
                            assert sample_state is not None, "Sampling failed"
                            self._update_request_states(scheduled_batch)

                    if self.enable_iter_perf_stats:
                        iter_stats.inflight_batching_stats.num_ctx_tokens = self.model_engine.iter_states[
                            'num_ctx_tokens']
                    batch_state = BatchStatePP(
                        sample_state=sample_state,
                        iter_start_time=iter_start_time,
                        iter_stats=iter_stats,
                        microbatch_id=microbatch_id,
                        scheduled_ctx_reqs=scheduled_batch.context_requests,
                    )

                    self.micro_batches[microbatch_id] = batch_state

                # sync sampler for previous microbatch to start new sample state comm chain.
                prev_microbatch_id = (microbatch_id -
                                      1) % self.num_micro_batches
                previous_batch = self.micro_batches[prev_microbatch_id]
                if previous_batch is not None:
                    with nvtx_range("sync_previous_sampler_event"):
                        previous_batch.sample_state.sampler_event.synchronize()

                # Stage 2: Communicate sample state for previous batch between ranks
                # send/recv chain: (pp_size - 1) -> 0 -> 1 -> ... -> (pp_size - 2)
                # intermediate ranks: send/recv sample state for next microbatch to allow overlap
                offset = -1 if self.dist.is_last_pp_rank else 1
                prev_microbatch_id = (microbatch_id +
                                      offset) % self.num_micro_batches
                previous_batch = self.micro_batches[prev_microbatch_id]
                if previous_batch is not None:
                    sample_state = previous_batch.sample_state
                    if not self.dist.is_last_pp_rank:
                        recv_object_funct = self.dist.recv_object_from_isend if self._disable_mpi \
                            else self.dist.recv_object
                        torch.cuda.nvtx.range_push(
                            "_handle_new_tokens_inter_pp")
                        # Receive tokens from previous pp rank (w.r.t model forward direction)
                        sample_state.host = recv_object_funct(
                            src=self.dist.prev_pp_rank,
                            tag=prev_microbatch_id,
                        )
                    else:
                        torch.cuda.nvtx.range_push("_handle_new_tokens_last_pp")

                    # Send tokens to next pp rank (w.r.t model forward direction)
                    # Second last rank does not need to since last rank has original decoded tokens
                    if not self.dist.is_second_last_pp_rank:
                        self.wait_on_pp_send_handles(prev_microbatch_id)
                        with nvtx_range("send_sample_state"):
                            self.send_handles[
                                prev_microbatch_id] = self.dist.isend_object(
                                    sample_state.host,
                                    dest=self.dist.next_pp_rank,
                                    tag=prev_microbatch_id)
                    torch.cuda.nvtx.range_pop()

                # Stage 3: Finalize previous batch that finished sample state communication
                # In last pp rank, stage 2 and 3 process different previous batches
                prev_microbatch_id = (microbatch_id +
                                      1) % self.num_micro_batches
                previous_batch = self.micro_batches[prev_microbatch_id]
                finished_requests = []
                if previous_batch is not None:
                    with torch.cuda.nvtx.range("_handle_previous_batch_pp"):
                        self._update_requests(previous_batch.sample_state)

                        if self.kv_cache_transceiver:
                            self._send_kv_async(
                                previous_batch.scheduled_ctx_reqs)
                        self._handle_canceled_requests()

                        self._handle_logits_communication(
                            previous_batch, prev_microbatch_id)

                        finished_requests = self._handle_responses()
                        previous_scheduled_batch = previous_batch.sample_state.scheduled_requests
                        attn_metadata = getattr(self.model_engine,
                                                'attn_metadata', None)
                        kv_cache_dtype_byte_size = getattr(
                            self.model_engine, 'kv_cache_dtype_byte_size', None)
                        self.resource_manager.update_resources(
                            previous_scheduled_batch, attn_metadata,
                            kv_cache_dtype_byte_size)
                        self._remove_inflight_ids(previous_scheduled_batch)

                    self.wait_on_pp_send_handles(prev_microbatch_id)
                    self.micro_batches[prev_microbatch_id] = None

                if self.kv_cache_transceiver and self.async_transfer_manager.requests_in_transfer(
                ):
                    self._check_kv_transfer_timeout()
                    self._finished_requests()

                if self._disagg_pp_termination_handler is not None:
                    requests_to_terminate = self._disagg_pp_termination_handler.sync(
                        prev_microbatch_id)
                    for req in requests_to_terminate:
                        self._do_terminate_request(req)

                # march forward in microbatch slots
                microbatch_id = (microbatch_id + 1) % self.num_micro_batches

                if self.enable_iter_perf_stats and previous_batch is not None:
                    self._process_iter_stats(finished_requests,
                                             self.active_requests,
                                             previous_batch)

                self.iter_counter += 1

    def wait_on_pp_send_handles(self, microbatch_id):
        if self.send_handles[microbatch_id] is not None:
            self.send_handles[microbatch_id].wait()
            self.send_handles[microbatch_id] = None

    def _can_queue(self, scheduled_batch):

        if self.enable_attention_dp:
            tp_batch_sizes = self.dist.tp_allgather(scheduled_batch.batch_size)
            can_queue = 0 not in tp_batch_sizes
        else:
            can_queue = scheduled_batch.batch_size > 0

        return can_queue

    def _prepare_and_schedule_batch(self):
        new_requests = self._fetch_and_activate_new_requests()
        if self.should_stop_processing:
            return None, None

        if self.kv_cache_transceiver:
            self._check_disagg_gen_transfer_status()
            self._check_kv_transfer_timeout()

        iter_stats = None
        if self.enable_iter_perf_stats:
            iter_stats = self._get_init_iter_stats(
                len(new_requests),
                self.executor_request_queue.
                get_new_active_requests_queue_latency())

        self._pad_attention_dp_dummy_request()

        if self.drafter is not None:
            # Honor permanent disable flag based on rolling acceptance first
            if getattr(self, 'speculation_permanently_disabled', False):
                self.use_spec_decode = False
            else:
                self.use_spec_decode = self.drafter.should_use_spec_decode(
                    self.active_requests, self.max_batch_size,
                    self.model_engine.max_num_tokens,
                    self.model_engine.spec_config.max_total_draft_tokens)
            logger.debug(f"Use spec decode: {self.use_spec_decode}")
            self.model_engine.enable_spec_decode = self.use_spec_decode

            # Set up draft_tokens in active_requests, because they could be used in the scheduling stage.
            for request in self.active_requests:
                if request.state not in (
                        LlmRequestState.GENERATION_IN_PROGRESS,
                        LlmRequestState.DISAGG_GENERATION_INIT):
                    continue
                max_total_draft_tokens = self.model_engine.spec_config.max_total_draft_tokens
                request.draft_tokens = [
                    0
                ] * max_total_draft_tokens if max_total_draft_tokens > 0 else []

            # If speculation is off, this function sets py_draft_tokens to []
            # for all active requests. If it's on, we initialize py_draft_tokens
            # with dummy draft tokens to make the scheduler aware of the fact
            # that speculation is about to happen.
            self._prepare_draft_requests()

        scheduled_batch, fitting_disagg_gen_init_requests, num_fitting_reqs = self._schedule(
        )

        if self.drafter is not None and not self.use_spec_decode:
            for request in scheduled_batch.all_requests():
                request.py_disable_speculative_decoding = True

        if self.kv_cache_transceiver or self.kv_connector_manager:
            # For requests that are fitting disagg gen init, also prepare resources for KV cache manager
            self._prepare_disagg_gen_init(fitting_disagg_gen_init_requests)

            if num_fitting_reqs == 0 and not fitting_disagg_gen_init_requests:
                logger.warning(
                    "num_fitting_reqs=0 and fitting_disagg_gen_init_requests is empty, may not have enough kvCache"
                )

                if self.kv_cache_transceiver:
                    self._check_disagg_ctx_cache_transfer_status(1)

        if self.kv_connector_manager:
            # Some of our connector requests may not be doing an async load.
            # In this case, we mark them as ready by moving them back to the context init state.
            self.kv_connector_manager.mark_ready_requests(
                fitting_disagg_gen_init_requests)

            # Now that we've marked some more requests as ready, we need to re-schedule the batch.
            # The first time we call schedule, we pick which requests we should allocate kv cache for and pass along to the connector.
            # The second time is once we know which requests are being loaded synchronously/asynchronously.
            scheduled_batch, fitting_disagg_gen_init_requests, num_fitting_reqs = self._schedule(
            )

            assert len(
                fitting_disagg_gen_init_requests
            ) == 0, "Fitting disaggregated generation init requests should be empty"

        self.num_scheduled_requests = scheduled_batch.batch_size
        logger.debug(
            f'has {len(self.active_requests)} active_requests, '
            f'scheduled {len(scheduled_batch.context_requests)} context requests and '
            f'{len(scheduled_batch.generation_requests)} generation requests')
        return scheduled_batch, iter_stats

    def _kv_connector_start_batch(self, scheduled_batch):
        if self.kv_connector_manager:
            self.kv_connector_manager.build_scheduler_output(
                scheduled_batch, self.kv_cache_manager)
            self.kv_connector_manager.handle_metadata()
            self.kv_connector_manager.worker.start_load_kv(
                torch.cuda.current_stream())

    def _kv_connector_terminate_requests(self):
        if self.kv_connector_manager:
            reqs_to_terminate = self.kv_connector_manager.get_finished()
            for req in reqs_to_terminate:
                self.async_transfer_manager.end_transfer(req)

    def _kv_connector_wait_for_save(self):
        if self.kv_connector_manager is not None:
            self.kv_connector_manager.worker.wait_for_save(
                torch.cuda.current_stream())

    def _executor_loop(self):
        torch.cuda.set_device(self.device_id)
        # ensure the context is created, otherwise, some MPI calls will fail.
        CUASSERT(cudart.cudaSetDevice(self.device_id))
        with self._profiler() as profile_step:
            sample_state = None
            iter_start_time = time.time()
            iter_stats = None
            while True:
                profile_step()
                if self.enable_iter_perf_stats:
                    iter_start_time = time.time()

                scheduled_batch, iter_stats = self._prepare_and_schedule_batch()
                self._handle_control_request()

                if scheduled_batch is None:
                    break

                self._pause_requests(scheduled_batch.paused_requests)

                finished_requests = []

                can_queue = self._can_queue(scheduled_batch)
                if can_queue:
                    if self.kv_cache_transceiver:
                        # For generation requests which have completed KV cache transfer
                        self._prepare_disagg_gen_transmission_complete(
                            scheduled_batch)

                        # Return the first token to the client
                        self._handle_first_token_response(scheduled_batch)
                    self.resource_manager.prepare_resources(scheduled_batch)

                    self._kv_connector_start_batch(scheduled_batch)

                    # init_disagg_gen_requests must be before drafter loop, otherwise draft requests do not have initialized matchers.
                    # init_disagg_gen_requests must be before engine forward, where the prev_seq_slot is updated.
                    if self.guided_decoder is not None:
                        self.guided_decoder.add_batch(scheduled_batch)
                        if self.kv_cache_transceiver:
                            self.guided_decoder.init_disagg_gen_requests()

                    if self.drafter is not None and self.use_spec_decode:
                        if self.guided_decoder is not None:
                            self.guided_decoder.rollback_rejected_tokens()
                        with request_context(
                                is_draft=self.draft_model_engine is not None,
                                scheduled_requests=scheduled_batch):
                            self.drafter.prepare_draft_tokens(
                                scheduled_batch, self.resource_manager)
                            # Pad draft tokens to the max draft length. This is for CUDA graph compatibility.
                            self.drafter.pad_draft_tokens_for_cuda_graph(
                                scheduled_batch)
                        # add_batch must be called again to restore to target requests with updated draft tokens.
                        if self.guided_decoder is not None:
                            self.guided_decoder.add_batch(scheduled_batch)
                            if hasattr(self.drafter, "guided_decoder"):
                                self.guided_decoder.rollback_draft_tokens()

                    batch_outputs = self._forward_step(scheduled_batch)
                    if self.guided_decoder is not None:
                        self.guided_decoder.execute(batch_outputs['logits'])

                    sample_state = self._sample_async(scheduled_batch,
                                                      batch_outputs)
                    if self.drafter is not None:
                        self.drafter.run_drafter_post(scheduled_batch,
                                                      self.resource_manager,
                                                      self.is_warmup)

                    self._update_request_states(scheduled_batch)
                    self._update_requests(sample_state, self.resource_manager)

                    self._send_kv_async(scheduled_batch.context_requests +
                                        scheduled_batch.generation_requests)

                    self._handle_canceled_requests()
                    finished_requests = self._handle_responses()
                    attn_metadata = getattr(self.model_engine, 'attn_metadata',
                                            None)
                    kv_cache_dtype_byte_size = getattr(
                        self.model_engine, 'kv_cache_dtype_byte_size', None)
                    self.resource_manager.update_resources(
                        scheduled_batch, attn_metadata,
                        kv_cache_dtype_byte_size)
                    if self.enable_kv_cache_events:
                        self._add_kv_cache_events()

                if self.kv_cache_transceiver and self.async_transfer_manager.requests_in_transfer(
                ):
                    self._check_kv_transfer_timeout()

                self._kv_connector_terminate_requests()

                if self.enable_iter_perf_stats and sample_state is not None:
                    iter_stats.inflight_batching_stats.num_ctx_tokens = self.model_engine.iter_states[
                        'num_ctx_tokens']
                    self._process_iter_stats(
                        finished_requests, self.active_requests,
                        BatchState(sample_state=sample_state,
                                   iter_stats=iter_stats,
                                   iter_start_time=iter_start_time))

                self.iter_counter += 1

    def _prepare_draft_requests(self):
        try:
            # Set draft tokens here to make the KV cache manager
            # and scheduler aware of them.
            for req in self.active_requests:
                if req.state not in (LlmRequestState.GENERATION_IN_PROGRESS,
                                     LlmRequestState.DISAGG_GENERATION_INIT):
                    continue

                req.py_last_draft_tokens = req.py_draft_tokens
                max_total_draft_tokens = self.model_engine.spec_config.max_total_draft_tokens

                if max_total_draft_tokens > 0 and self.use_spec_decode and not req.py_disable_speculative_decoding:
                    req.py_draft_tokens = [0] * max_total_draft_tokens
                    req.py_draft_pages_allocated = max_total_draft_tokens
                else:
                    req.py_draft_tokens = []
                    req.py_draft_pages_allocated = 0

        except Exception as e:
            traceback.print_exc()
            error_msg = str(e)
            logger.error(f"Encountered an error in decode: {error_msg}")
            self._handle_errors(error_msg)

    def _handle_control_request(self):
        if len(self.active_requests) == 0 and \
            self.executor_request_queue.get_waiting_queue_size() == 0 and \
            len(self.executor_request_queue.control_requests) > 0:
            assert len(self.executor_request_queue.control_requests) == 1, (
                f"Expected exactly one control request to be processed at a time, "
                f"but found {len(self.executor_request_queue.control_requests)} control requests. "
                f"This may indicate a race condition or improper control request handling."
            )
            self.executor_request_queue.control_requests.pop(0)
            self.control_request_barrier.set()
            self.control_action_done.wait()
            self.control_action_done.clear()

    @contextmanager
    def control_action(self):
        """
        Context manager for synchronized control actions.

        Usage:
            with control_action():
                # Eventloop thread has finished all previous requests and paused
                do some actions here
            # Eventloop thread resumes automatically after exiting
        """

        if self.dist.rank == 0:
            self.executor_request_queue.enqueue_control_request()

        # Wait for worker to finish all previous requests
        self.control_request_barrier.wait()

        try:
            # Yield control to the with block
            # Worker is now paused, safe to execute actions
            yield self
        finally:
            # Cleanup: signal worker to resume
            self.control_action_done.set()
            self.control_request_barrier.clear()

    def _executor_loop_overlap(self):
        torch.cuda.set_device(self.device_id)
        # ensure the context is created, otherwise, some MPI calls will fail.
        CUASSERT(cudart.cudaSetDevice(self.device_id))
        with self._profiler() as profile_step:
            iter_start_time = time.time()
            iter_stats = None
            target_inputs = None
            previous_tensors_device = None
            can_forward = False if self.benchmark_req_queues_size > 0 and self.kv_cache_transceiver else True
            while True:
                profile_step()
                if self.enable_iter_perf_stats:
                    iter_start_time = time.time()

                scheduled_batch, iter_stats = self._prepare_and_schedule_batch()
                self._handle_control_request()

                if scheduled_batch is None:
                    break
                # In gen-only benchmarking mode, wait until the number of scheduled generation
                # requests reaches the required threshold before starting forward pass,
                # to ensure consistent batch sizes for accurate performance measurement.
                if not self.is_warmup and not can_forward:
                    if self.enable_attention_dp:
                        local_can_forward = self.executor_request_queue.num_fetch_requests + \
                            len(scheduled_batch.generation_requests) >= self.benchmark_req_queues_size
                        all_can_forward = self.dist.tp_allgather(
                            local_can_forward)
                        if all(all_can_forward):
                            can_forward = True
                            time.sleep(10)
                        else:
                            if self.dist.rank == 0:
                                logger.info(
                                    f"sleep 10 seconds, num_fetched_requests: {self.executor_request_queue.num_fetch_requests}, scheduled_gen_batch: {len(scheduled_batch.generation_requests)}"
                                )
                            time.sleep(10)
                            continue
                    else:
                        if len(scheduled_batch.generation_requests
                               ) < self.benchmark_req_queues_size:
                            if self.dist.rank == 0:
                                logger.info(
                                    f"sleep 10 seconds, scheduled_gen_batch: {len(scheduled_batch.generation_requests)}"
                                )
                            time.sleep(10)
                            continue
                        else:
                            can_forward = True

                self._pause_requests(scheduled_batch.paused_requests)

                can_queue = self._can_queue(scheduled_batch)
                if can_queue:
                    if self.kv_cache_transceiver:
                        # For generation requests which have completed KV cache transfer
                        self._prepare_disagg_gen_transmission_complete(
                            scheduled_batch)
                    self.resource_manager.prepare_resources(scheduled_batch)

                    self._kv_connector_start_batch(scheduled_batch)

                    # The generation requests that are do not have batch_idx,
                    # needs to be in front of the batch due to the assumptions
                    # made in model_engine.py::_forward_step. This is only important
                    # for disaggregated serving. For non-disaggregated serving,
                    # the generation requests always have batch_idx.
                    scheduled_batch.generation_requests = sorted(  # stable sort
                        scheduled_batch.generation_requests,
                        key=lambda req: int(req.py_batch_idx is not None),
                    )

                    if self.kv_cache_transceiver:
                        # Return the first token to the client
                        self._handle_first_token_response(scheduled_batch)

                    # init_disagg_gen_requests must be before engine forward, where the prev_seq_slot is updated.
                    if self.guided_decoder is not None and self.kv_cache_transceiver:
                        self.guided_decoder.add_batch(scheduled_batch)
                        self.guided_decoder.init_disagg_gen_requests()

                    previous_tensors = self.previous_batch and self.previous_batch.sample_state
                    # If there are previous draft tokens, we need to update the target requests to accept some draft tokens.
                    # When there's any accepted tokens, we can't directly use the previous batch's outputs in this iteration for the target model,
                    # so we'll set the target model's input to None and skip updating the target requests after target model forward.
                    use_previous_draft_tokens = self.has_previous_draft_tokens
                    if self.drafter is not None and (self.use_spec_decode or
                                                     use_previous_draft_tokens):
                        target_inputs = self._handle_speculative_decoding(
                            scheduled_batch, previous_tensors,
                            previous_tensors_device)

                    # Use the draft_model's outputs if we've launched the draft model.
                    # Otherwise, use the previous batch's outputs.
                    if (target_inputs is not None
                            and target_inputs.next_draft_tokens
                            is not None) or use_previous_draft_tokens:
                        previous_tensors_device = target_inputs
                    else:
                        previous_tensors_device = self.previous_batch and self.previous_batch.sample_state and self.previous_batch.sample_state.device

                    batch_outputs = self._forward_step(scheduled_batch,
                                                       previous_tensors_device)

                if self.previous_batch is not None:
                    self._update_requests(self.previous_batch.sample_state)

<<<<<<< HEAD
                    if self.drafter is not None and self.use_spec_decode:
                        # Cleanup previous draft resources used in the draft model
                        self.drafter.cleanup_previous_draft_resources()
=======
                    if self.block_reuse_enabled and not self.kv_cache_manager.is_vswa and self.kv_cache_transceiver:
                        for req in self.previous_batch.sample_state.scheduled_requests.context_requests:
                            if req.is_context_only_request and (
                                    req.is_context_finished
                                    or req.is_finished_due_to_length):
                                block_id = self.kv_cache_manager.store_blocks_for_reuse(
                                    req, True)
                                self.ctx_in_transmission_requests[
                                    req.py_request_id] = (
                                        (req, block_id,
                                         self.ctx_in_transmission_counter))

                if self.drafter is not None and self.use_spec_decode:
                    # Cleanup previous draft resources used in the draft model
                    self.drafter.cleanup_previous_draft_resources()
>>>>>>> df41f220

                if can_queue:
                    if self.guided_decoder is not None:
                        # add_batch must be called again to have updated new tokens.
                        self.guided_decoder.add_batch(scheduled_batch)
                        self.guided_decoder.execute(batch_outputs['logits'])

                    sample_state = self._sample_async(scheduled_batch,
                                                      batch_outputs)
                    assert sample_state is not None, "Sampling failed"

                    self._update_request_states(scheduled_batch)

                    ctx_transmission_reqs = self._send_kv_async(
                        scheduled_batch.context_requests +
                        scheduled_batch.generation_requests)

                if self.previous_batch is not None:
                    self._process_previous_batch()

                if can_queue:
                    if self.enable_iter_perf_stats:
                        iter_stats.inflight_batching_stats.num_ctx_tokens = self.model_engine.iter_states[
                            'num_ctx_tokens']

                    self.previous_batch = BatchState(
                        sample_state=sample_state,
                        iter_start_time=iter_start_time,
                        iter_stats=iter_stats,
                        ctx_transmission_reqs=ctx_transmission_reqs)

                if self.kv_cache_transceiver and self.async_transfer_manager.requests_in_transfer(
                ):
                    self._check_kv_transfer_timeout()

                self._kv_connector_terminate_requests()

                self.iter_counter += 1

    def _accept_draft_tokens(
        self, scheduled_batch: ScheduledRequests,
        target_outputs: SampleStateTensors,
        target_inputs: Optional[SampleStateTensors]
    ) -> Tuple[SampleStateTensorsMTP, Optional[torch.Tensor]]:
        """
        Prepare target device inputs after computing draft token acceptance.

        This function:
        1. If draft tokens exist: compares sampled tokens with draft tokens to compute acceptance
        2. If no draft tokens: directly uses the first sampled token
        3. Creates new_tokens by extracting accepted tokens per request

        Args:
            scheduled_batch: The scheduled requests
            target_outputs: Contains new_tokens [max_draft_len + 1, batch_size, beam_width]
                                or [1, batch_size, beam_width] if no draft tokens
            target_inputs: Contains next_draft_tokens [batch_size, max_draft_len]
        Returns:
            Tuple of:
            - SampleStateTensorsMTP with new_tokens set to accepted tokens,
              new_tokens_lens and next_draft_tokens set to None
            - num_accepted_tokens: [batch_size] tensor with acceptance counts per request,
              or None if no draft tokens
        """
        has_draft_tokens = target_inputs is not None and isinstance(
            target_inputs, SampleStateTensorsMTP
        ) and target_inputs.next_draft_tokens is not None
        target_tokens = target_outputs.new_tokens  # [max_draft_len + 1, batch_size, beam_width] or [1, batch_size, beam_width]
        new_tokens = torch.zeros_like(target_tokens)

        # Squeeze the beam dimension (beam_width=1 for greedy or single beam)
        target_tokens = target_tokens.squeeze(
            -1)  # [max_draft_len + 1, batch_size] or [1, batch_size]

        batch_size = target_tokens.shape[1]
        device = target_tokens.device
        # Compute number of accepted tokens per request
        num_accepted_tokens = torch.zeros(batch_size,
                                          dtype=torch.int32,
                                          device=device)

        if has_draft_tokens:
            # Draft tokens exist, compute acceptance
            draft_tokens = target_inputs.next_draft_tokens  # [batch_size, max_draft_len]
            max_draft_len = draft_tokens.shape[1]

            # Compute number of accepted tokens per request
            # Generation requests: compare with draft tokens to find acceptance
            num_contexts = len(scheduled_batch.context_requests)
            if batch_size > num_contexts:
                # Use .T to transpose: [max_draft_len + 1, num_gens] -> [num_gens, max_draft_len + 1]
                gen_target_tokens = target_tokens[:,
                                                  num_contexts:].T  # [num_gens, max_draft_len + 1]

                # Compare draft tokens with target tokens to find acceptance
                # Use cumprod to find the first rejection point
                draft_tokens_gen = draft_tokens[
                    num_contexts:, :].int()  # [num_gens, max_draft_len]
                num_accepted_tokens[num_contexts:] += torch.cumprod(
                    (draft_tokens_gen == gen_target_tokens[:, :max_draft_len]
                     ).int(),
                    dim=-1).sum(dim=1)

            # Vectorized extraction using advanced indexing (no GPU-CPU sync)
            # Use num_accepted_tokens as indices to gather the right tokens
            batch_indices = torch.arange(batch_size, device=device)
            new_tokens[0, :, 0] = target_tokens[num_accepted_tokens,
                                                batch_indices]
        else:
            # No draft tokens to accept, just use the first (and only) sampled token
            batch_indices = torch.arange(batch_size, device=device)
            new_tokens[0, :, 0] = target_tokens[0, batch_indices]

        # Create the updated SampleStateTensorsMTP
        # new_tokens_lens and next_draft_tokens are left as None
        result_tensors = SampleStateTensorsMTP(
            new_tokens=new_tokens,
            log_probs=target_outputs.log_probs,
            new_tokens_lens=None,
            next_draft_tokens=None)

        # Copy logits if available
        if hasattr(target_outputs, 'logits'):
            result_tensors.logits = target_outputs.logits

        return result_tensors, num_accepted_tokens

    def _process_previous_batch(self):
        if self.kv_cache_transceiver and self.previous_batch.ctx_transmission_reqs:
            for req in self.previous_batch.ctx_transmission_reqs:
                req.state = LlmRequestState.DISAGG_CONTEXT_TRANS_IN_PROGRESS

        self._handle_canceled_requests()
        finished_requests = self._handle_responses()
        scheduled_requests = self.previous_batch.sample_state.scheduled_requests
        attn_metadata = getattr(self.model_engine, 'attn_metadata', None)
        kv_cache_dtype_byte_size = getattr(self.model_engine,
                                           'kv_cache_dtype_byte_size', None)
        self.resource_manager.update_resources(scheduled_requests,
                                               attn_metadata,
                                               kv_cache_dtype_byte_size)
        if self.enable_kv_cache_events:
            self._add_kv_cache_events()

        if self.enable_iter_perf_stats:
            self._process_iter_stats(finished_requests, self.active_requests,
                                     self.previous_batch)

    def _forward_step_inter_pp(self, scheduled_batch) -> SampleState:
        self._forward_step(scheduled_batch)
        sampler_event = torch.cuda.Event()
        sampler_event.record()
        self._update_request_states(scheduled_batch)
        return self.sampler.SampleState(
            scheduled_requests=scheduled_batch,
            sampler_event=sampler_event,
        )

    def _validate_request(self, request: LlmRequest):
        if isinstance(self.model_engine.model, DecoderModelForCausalLM):
            # Only skip token‐range checks for Llama4 when the request has multimodal data
            from ..models.modeling_llama import Llama4ForConditionalGeneration
            if isinstance(self.model_engine.model,
                          Llama4ForConditionalGeneration):
                has_mm = bool(request.py_multimodal_data)
                if has_mm:
                    logger.debug(
                        f"Skipping token-range validation for {type(self.model_engine.model).__name__} "
                        "(multimodal request)")
                    return

            # FIXME: This check is necessary because of how Qwen2ForProcessRewardModel
            #        subclasses DecoderModelForCausalLM. Perhaps the functionality
            #        of DecoderModelForCausalLM reused by Qwen2ForProcessRewardModel
            #        should be factored out into a separate class instead.
            if not hasattr(self.model_engine.model, "lm_head"):
                return

            if not request.check_token_id_range(
                    self.model_engine.model.lm_head.num_embeddings):
                raise ValueError("Token ID out of range")

    @nvtx_range("_fetch_and_activate_new_requests")
    def _fetch_and_activate_new_requests(self) -> List[LlmRequest]:

        def _respond_if_invalid(request: LlmRequest) -> bool:
            """Immediately fail invalid request.

            Return True if invalid request was encountered and
            handled.
            """
            try:
                self._validate_request(request)
                return False
            except Exception as e:
                self._handle_errors(str(e), requests=[request])
                return True

        new_requests_cur_rank = self.executor_request_queue.fetch_new_requests(
            self.active_requests)
        self.is_shutdown = self.executor_request_queue.is_shutdown
        self.expected_num_active_requests = self.executor_request_queue.get_expected_num_active_requests(
        )

        validated_requests = [
            request for request in new_requests_cur_rank
            if not _respond_if_invalid(request)
        ]

        self.active_requests.extend(validated_requests)
        return validated_requests

    def _add_kv_cache_events(self):
        kv_cache_manager = self.resource_manager.resource_managers.get(
            ResourceManagerType.KV_CACHE_MANAGER)
        if not kv_cache_manager:
            return
        # Flush iteration events at each iteration to ensure that events have enough time
        # to be transferred to main thread when user needs them.
        kv_cache_manager.flush_iteration_events()

    def _balance_adp_requests(self, context_requests: list[LlmRequest],
                              generation_requests: list[LlmRequest]):
        balanced_context_requests = context_requests
        num_scheduled_context_requests = len(context_requests)
        num_scheduled_generation_requests = len(generation_requests)
        num_scheduled_tokens = sum(
            [len(req.get_tokens(0))
             for req in context_requests]) + num_scheduled_generation_requests
        responses_list = self.dist.tp_allgather([
            num_scheduled_context_requests, num_scheduled_generation_requests,
            num_scheduled_tokens
        ])
        all_ranks_num_scheduled_context_requests = [
            response[0] for response in responses_list
        ]
        all_ranks_num_scheduled_generation_requests = [
            response[1] for response in responses_list
        ]
        all_ranks_have_free_ctx_slots = all([
            num_gen < self.max_batch_size
            for num_gen in all_ranks_num_scheduled_generation_requests
        ])
        all_ranks_have_ctx_requests = all([
            num_ctx > 0 for num_ctx in all_ranks_num_scheduled_context_requests
        ])
        all_ranks_have_gen_requests = all([
            num_gen > 0
            for num_gen in all_ranks_num_scheduled_generation_requests
        ])

        if self.attention_dp_enable_balance:
            # wait for all ranks have context requests
            if all_ranks_have_free_ctx_slots and all_ranks_have_ctx_requests:
                self.adp_ctx_waiting_iters_count = 0
                # balance number of context requests across ranks
                if all_ranks_have_gen_requests:
                    if self.adp_ctx_batching_wait_iters_count < self.attention_dp_batching_wait_iters:
                        self.adp_ctx_batching_wait_iters_count += 1
                        balanced_context_requests = []
                    else:
                        self.adp_ctx_batching_wait_iters_count = 0
            else:
                self.adp_ctx_waiting_iters_count += 1
                balanced_context_requests = []
                timeout_reached = self.adp_ctx_waiting_iters_count >= self.attention_dp_time_out_iters
                if timeout_reached or not all_ranks_have_gen_requests:
                    self.adp_ctx_waiting_iters_count = 0
                    balanced_context_requests = context_requests
        return balanced_context_requests

    def _waiting_requests(self, context_requests: list[LlmRequest],
                          generation_requests: list[LlmRequest]):
        if not self.enable_batch_waiting:
            return context_requests

        waited_context_requests = []
        stop_waiting = False
        num_scheduled_ctx_tokens = sum(
            len(ctx_req.get_tokens(0)) for ctx_req in context_requests)
        num_scheduled_gen_tokens = sum(1 + gen_req.num_draft_tokens
                                       for gen_req in generation_requests)
        num_scheduled_tokens = num_scheduled_ctx_tokens + num_scheduled_gen_tokens

        stop_waiting = self.batch_wait_iters_count >= self.batch_wait_timeout_iters or num_scheduled_tokens >= self.batch_wait_max_tokens_ratio * self.max_num_tokens
        if stop_waiting:
            waited_context_requests = context_requests
            self.batch_wait_iters_count = 0
        else:
            self.batch_wait_iters_count += 1
        return waited_context_requests

    @nvtx_range("_schedule")
    def _schedule(self):
        scheduler_output = self.scheduler.schedule_request(
            self.active_requests, self.inflight_req_ids)
        scheduled_context_requests = scheduler_output.context_requests
        if self.enable_attention_dp and self.attention_dp_enable_balance:
            scheduled_context_requests = self._balance_adp_requests(
                scheduler_output.context_requests,
                scheduler_output.generation_requests)

        # if no generation requests, no need to wait, to avoid dead waiting
        if not self.enable_attention_dp and self.enable_batch_waiting and len(
                scheduler_output.context_requests) > 0 and len(
                    scheduler_output.generation_requests) > 0:
            scheduled_context_requests = self._waiting_requests(
                scheduler_output.context_requests,
                scheduler_output.generation_requests)

        scheduled_requests = ScheduledRequests()
        scheduled_requests.context_requests = scheduled_context_requests
        scheduled_requests.generation_requests = scheduler_output.generation_requests
        scheduled_requests.paused_requests = scheduler_output.paused_requests
        return scheduled_requests, scheduler_output.fitting_disagg_gen_init_requests, scheduler_output.num_fitting_requests

    @nvtx_range("_check_disagg_gen_transfer_status")
    def _check_disagg_gen_transfer_status(self):

        need_check = any([
            req.is_disagg_generation_transmission_in_progress
            for req in self.active_requests
        ])
        need_check_one = all([
            req.is_disagg_generation_transmission_in_progress
            for req in self.active_requests
        ])

        if need_check:
            at_least_num = 1 if need_check_one else 0
            self._check_disagg_gen_cache_transfer_status(at_least_num)

        return

    @nvtx_range("_check_kv_transfer_timeout")
    def _check_kv_transfer_timeout(self):
        if not self.kv_cache_transceiver:
            return
        timeout_ms = self.kv_cache_transceiver.kv_transfer_timeout_ms
        if timeout_ms is None:
            return

        def flag_if_kv_transfer_timed_out(req: LlmRequest, type: str) -> None:
            current_time = time.time()
            if req.py_kv_transfer_start_time is None:
                return
            elapsed_time = (current_time - req.py_kv_transfer_start_time) * 1000
            if elapsed_time > timeout_ms and not req.py_kv_transfer_timed_out:
                logger.warning(
                    f"Terminating {type} request {req.py_request_id} due to KV cache transfer timeout"
                )
                req.py_kv_transfer_timed_out = True

        for req in self.async_transfer_manager.requests_in_transfer().values():
            flag_if_kv_transfer_timed_out(req, "context")

        for req in self.active_requests:
            if req.is_disagg_generation_transmission_in_progress:
                flag_if_kv_transfer_timed_out(req, "generation")

        return

    @nvtx_range("_pad_attention_dp_dummy_request")
    def _pad_attention_dp_dummy_request(self):
        """
        Pad with a generation dummy request, if required, to ensure every attention_dp rank has at least one active request.
        """
        if not self.enable_attention_dp:
            return

        assert self.expected_num_active_requests >= len(self.active_requests)
        if self.kv_cache_transceiver is None:
            num_active_request = len(self.active_requests)
        else:
            num_active_request = sum([
                0 if req.is_disagg_generation_init_state
                or req.is_disagg_generation_transmission_in_progress else 1
                for req in self.active_requests
            ])

        if self.expected_num_active_requests - num_active_request > 0 and num_active_request == 0:
            llm_request = self.kv_cache_manager.add_dummy_requests(
                request_ids=[0],
                is_gen=True,
                prepare_resource=True,
                max_num_draft_tokens=self.max_total_draft_tokens,
            )[0]
            llm_request.is_attention_dp_dummy = True
            spec_resource_manager = self.resource_manager.get_resource_manager(
                ResourceManagerType.SPEC_RESOURCE_MANAGER)
            if spec_resource_manager is not None:
                spec_resource_manager.add_dummy_requests([0])
            self.active_requests.append(llm_request)

    @nvtx_range("_prepare_disagg_gen_init")
    def _prepare_disagg_gen_init(self, fitting_disagg_gen_init_requests):
        if fitting_disagg_gen_init_requests:
            disagg_gen_init_to_prepare = ScheduledRequests()
            disagg_gen_init_to_prepare.context_requests = fitting_disagg_gen_init_requests
            disagg_gen_init_to_prepare.generation_requests = []
            disagg_gen_init_to_prepare.paused_requests = []

            for resource_mgr_type in (
                    ResourceManagerType.KV_CACHE_MANAGER,
                    ResourceManagerType.SPEC_RESOURCE_MANAGER,
                    ResourceManagerType.DRAFT_KV_CACHE_MANAGER):
                if (resource_mgr_type in self.resource_manager.resource_managers
                        and self.resource_manager.
                        resource_managers[resource_mgr_type] is not None):
                    self.resource_manager.resource_managers[
                        resource_mgr_type].prepare_resources(
                            disagg_gen_init_to_prepare)
            if self.kv_cache_transceiver and not self.kv_connector_manager:
                # Trigger KV cache exchange for new disagg_gen_init_requests
                self._recv_disagg_gen_cache(fitting_disagg_gen_init_requests)
            elif self.kv_connector_manager:
                for req in fitting_disagg_gen_init_requests:
                    req.state = LlmRequestState.DISAGG_GENERATION_TRANS_IN_PROGRESS

    @nvtx_range("_prepare_disagg_gen_transmission_complete")
    def _prepare_disagg_gen_transmission_complete(self, scheduled_batch):
        cache_trans_complete_requests = []
        for req in scheduled_batch.generation_requests:
            if req.is_disagg_generation_transmission_complete:
                cache_trans_complete_requests.append(req)
        if len(cache_trans_complete_requests) > 0:
            requests = ScheduledRequests()
            requests.context_requests = cache_trans_complete_requests
            self.resource_manager.resource_managers[
                ResourceManagerType.SEQ_SLOT_MANAGER].prepare_resources(
                    requests)
            self._setup_sampler_step(requests)

        for req in scheduled_batch.generation_requests:
            if req.is_disagg_generation_transmission_complete:
                req.state = LlmRequestState.GENERATION_IN_PROGRESS
                req.context_current_position = req.prompt_len
                req.decoding_iter = 1
                req.py_decoding_iter = 1
                req.py_kv_transfer_start_time = None
                first_gen_tokens = req.context_phase_params.first_gen_tokens
                ctx_draft_tokens = req.context_phase_params.draft_tokens
                req.py_draft_tokens = [] if ctx_draft_tokens is None else ctx_draft_tokens
                beam_width = req.sampling_config.beam_width
                for beam in range(0, beam_width):
                    req.add_new_token(first_gen_tokens[beam], beam)

    @nvtx_range("_recv_disagg_gen_cache")
    def _recv_disagg_gen_cache(self, new_gen_reqs):

        # For gen-only benchmarking, mark new gen request as transmission complete right away
        if os.getenv("TRTLLM_DISAGG_BENCHMARK_GEN_ONLY") == "1":
            for req in new_gen_reqs:
                req.state = LlmRequestState.DISAGG_GENERATION_TRANS_COMPLETE
            return

        if os.getenv("TRTLLM_DISABLE_KV_CACHE_TRANSFER_OVERLAP") == "1":
            for req in new_gen_reqs:
                self.kv_cache_transceiver.request_and_receive_sync(req)
        else:
            for req in new_gen_reqs:
                self.kv_cache_transceiver.request_and_receive_async(req)

        if self.kv_cache_transceiver.kv_transfer_timeout_ms is not None:
            for req in new_gen_reqs:
                if req.state == LlmRequestState.DISAGG_GENERATION_TRANS_IN_PROGRESS:
                    req.py_kv_transfer_start_time = time.time()

        block_transfer = all([
            req.is_disagg_generation_transmission_in_progress
            for req in self.active_requests
        ])
        self._check_disagg_gen_cache_transfer_status(1 if block_transfer else 0)

        return

    @nvtx_range("_send_kv_async")
    def _send_kv_async(self, scheduled_requests: List[LlmRequest]):
        if (scheduled_requests is None or len(scheduled_requests) == 0):
            return []
        for req in scheduled_requests:
            if self.kv_cache_transceiver and req.is_context_only_request and (
                    req.is_context_finished or req.is_finished_due_to_length):
                self.kv_cache_transceiver.respond_and_send_async(req)
                self.async_transfer_manager.start_transfer(req)

            if self.kv_connector_manager and req.is_finished:
                try:
                    cache_block_ids = self.kv_cache_manager.get_cache_indices(
                        req)
                except Exception as e:
                    logger.error(
                        f"Error in request_finished for request {req.py_request_id}: {e}"
                    )
                else:
                    if self.kv_connector_manager.request_finished(
                            req, cache_block_ids):
                        self.async_transfer_manager.start_transfer(req)

            if req.py_request_id in self.async_transfer_manager.requests_in_transfer(
            ).keys():
                for resource_mgr_type in (
                        ResourceManagerType.SEQ_SLOT_MANAGER,
                        ResourceManagerType.SPEC_RESOURCE_MANAGER):
                    if resource_mgr_type in self.resource_manager.resource_managers and self.resource_manager.resource_managers[
                            resource_mgr_type] is not None:
                        self.resource_manager.resource_managers[
                            resource_mgr_type].free_resources(req)

        if self.kv_cache_transceiver:
            self._check_disagg_ctx_cache_transfer_status(0)

        # Keep track of ctx requests that are in transmission
        ctx_transmission_reqs = [
            req for req in scheduled_requests
            if req.state == LlmRequestState.DISAGG_CONTEXT_TRANS_IN_PROGRESS
        ]

        if self.kv_cache_transceiver and self.kv_cache_transceiver.kv_transfer_timeout_ms is not None:
            for req in ctx_transmission_reqs:
                req.py_kv_transfer_start_time = time.time()

        return ctx_transmission_reqs

    def _get_disagg_reqs_in_error_state(self):
        return [
            req for req in self.active_requests
            if req.state == LlmRequestState.DISAGG_TRANS_ERROR
        ]

    def _check_cache_transfer_errors(self, error_msg_prefix: str):
        """Common helper to check for and handle cache transfer errors."""
        error_requests = self._get_disagg_reqs_in_error_state()
        if error_requests:
            self._handle_errors(
                f"Error in kv cache transfer for {error_msg_prefix}",
                requests=error_requests)

    @nvtx_range("_check_disagg_ctx_cache_transfer_status")
    def _check_disagg_ctx_cache_transfer_status(self, atLeastNum: int = 0):
        finished_requests, error_requests = self.kv_cache_transceiver.check_context_transfer_status(
            atLeastNum)

        for request_id in finished_requests + error_requests:

            request = self.async_transfer_manager.requests_in_transfer().get(
                request_id)
            if request.py_kv_transfer_timed_out:
                is_cancelled = self.kv_cache_transceiver.cancel_request(request)
                # If cancel is successful, mark as complete so it can be cleaned up
                # Otherwise, try at next iteration
                if is_cancelled:
                    request.py_kv_transfer_start_time = None
                    request.state = LlmRequestState.DISAGG_CONTEXT_COMPLETE

            self.async_transfer_manager.end_transfer(request_id)

        self._check_cache_transfer_errors("context requests")

    @nvtx_range("_check_disagg_gen_cache_transfer_status")
    def _check_disagg_gen_cache_transfer_status(self, atLeastNum: int = 0):
        self.kv_cache_transceiver.check_gen_transfer_status(atLeastNum)
        self._check_cache_transfer_errors("generation requests")

    def _forward_step(self,
                      scheduled_requests,
                      new_tensors_device: Optional[SampleStateTensors] = None):
        ExpertStatistic.set_iter(self.iter_counter)

        @nvtx_range(
            f"[Executor] _forward_step {self.iter_counter}: {len(scheduled_requests.context_requests)} ctx reqs, {len(scheduled_requests.generation_requests)} gen reqs"
        )
        def forward(scheduled_requests, resource_manager, new_tensors_device,
                    gather_context_logits, cache_indirection_buffer):
            return self.model_engine.forward(
                scheduled_requests,
                resource_manager,
                new_tensors_device,
                gather_context_logits=gather_context_logits,
                cache_indirection_buffer=cache_indirection_buffer)

        try:
            gather_context_logits = any(
                a.py_return_context_logits
                for a in scheduled_requests.context_requests)
            cache_indirection_buffer = self.sampler.get_cache_indirection()
            outputs = forward(scheduled_requests, self.resource_manager,
                              new_tensors_device, gather_context_logits,
                              cache_indirection_buffer)

            self._kv_connector_wait_for_save()

            return outputs
        except Exception as e:
            traceback.print_exc()
            error_msg = str(e)
            logger.error(
                f"Encountered an error in forward function: {error_msg}")
            self._handle_errors(error_msg)
            return None

    def _update_request_states_tp(self, scheduled_requests: ScheduledRequests):
        # handle potential attention dp dummy request
        if self.active_requests and self.active_requests[
                -1].is_attention_dp_dummy:
            request = self.active_requests[-1]
            request.state = LlmRequestState.GENERATION_COMPLETE
            self.inflight_req_ids.erase(request.py_request_id)
            self._terminate_request(request)
            self.active_requests.remove(request)

        for request in scheduled_requests.context_requests:
            if request.state != LlmRequestState.GENERATION_COMPLETE:  # skip failed requests
                request.py_last_context_chunk = (
                    request.context_current_position,
                    request.context_current_position +
                    request.context_chunk_size)
                request.move_to_next_context_chunk()
            if request.context_remaining_length == 0:
                if not self.disable_overlap_scheduler and request.will_complete_next_iteration(
                ):
                    request.set_exclude_last_generation_logits(False)
                    request.state = LlmRequestState.GENERATION_TO_COMPLETE
                else:
                    request.state = LlmRequestState.GENERATION_IN_PROGRESS

        for request in scheduled_requests.generation_requests:
            if request.state != LlmRequestState.GENERATION_COMPLETE:
                if not self.disable_overlap_scheduler and request.will_complete_next_iteration(
                ):
                    request.set_exclude_last_generation_logits(False)
                    request.state = LlmRequestState.GENERATION_TO_COMPLETE

    def _update_request_states_star_attention(
            self, scheduled_requests: ScheduledRequests):
        for request in scheduled_requests.context_requests:
            if request.ctx_iters >= len(request.ctx_blocks) - 2:
                request.state = LlmRequestState.GENERATION_IN_PROGRESS
            request.ctx_iters += 1

        for request in scheduled_requests.generation_requests:
            request.gen_iters += 1

    @nvtx_range("_update_request_states")
    def _update_request_states(self, scheduled_requests: ScheduledRequests):
        cp_config = self.dist.cp_config
        if 'cp_type' in cp_config:
            cp_type = cp_config['cp_type']
            if cp_type == CpType.STAR:
                self._update_request_states_star_attention(scheduled_requests)
            elif cp_type == CpType.HELIX:
                # Take the usual route with _update_request_states_tp().
                pass
            else:
                raise NotImplementedError(
                    f'Unsupported cp type {cp_type.name}.')
        self._update_request_states_tp(scheduled_requests)

    @nvtx_range("_sample_async")
    def _sample_async(self, scheduled_batch,
                      batch_outputs) -> SampleState | None:
        try:
            if batch_outputs is not None:
                num_context_logits_prefix_sum = [0]
                prefix_sum = 0
                num_context_tokens = 0
                for request in scheduled_batch.context_requests:
                    context_chunk_size = request.context_chunk_size
                    prefix_sum += context_chunk_size if request.py_return_context_logits else 1
                    num_context_logits_prefix_sum.append(prefix_sum)
                    num_context_tokens += context_chunk_size

                beam_width = self.sampler.beam_width(
                    scheduled_batch.all_requests())

                HandleLogits()(scheduled_batch.context_requests,
                               scheduled_batch.generation_requests,
                               batch_outputs["logits"], beam_width,
                               num_context_logits_prefix_sum,
                               self.sampler.is_generation_model())

                HandleAdditionalOutputs()(scheduled_batch.context_requests,
                                          scheduled_batch.generation_requests,
                                          batch_outputs, beam_width,
                                          num_context_tokens)

                return self.sampler.sample_async(scheduled_batch, batch_outputs,
                                                 num_context_logits_prefix_sum)
        except Exception as e:
            traceback.print_exc()
            error_msg = str(e)
            logger.error(f"Encountered an error in sampling: {error_msg}")
            self._handle_errors(error_msg)

    @nvtx_range("_setup_sampler_step")
    def _setup_sampler_step(self, requests: ScheduledRequests):
        try:
            return self.sampler.setup_sampler_step(requests)
        except Exception as e:
            traceback.print_exc()
            error_msg = str(e)
            logger.error(f"Encountered an error in sampling: {error_msg}")
            self._handle_errors(error_msg)

    @nvtx_range("_update_requests")
    def _update_requests(self,
                         sample_state: SampleState,
                         resource_manager: Optional[ResourceManager] = None):
        try:
            self.sampler.update_requests(sample_state, resource_manager)
        except Exception as e:
            traceback.print_exc()
            error_msg = str(e)
            logger.error(f"Encountered an error in sampling: {error_msg}")
            self._handle_errors(error_msg)

    def _handle_errors(self,
                       error_msg: Optional[str] = None,
                       *,
                       requests: Optional[List[LlmRequest]] = None):
        error_responses: Dict[int, LlmResponse] = {}
        error_msg = error_msg or "error"
        failed_requests = requests if requests is not None else self.active_requests
        for request in failed_requests:
            req_id = request.py_request_id
            request.state = LlmRequestState.GENERATION_COMPLETE
            error_responses[req_id] = LlmResponse(
                request_id=req_id,
                error_msg=error_msg,
                client_id=request.py_client_id)
        if requests is None:
            self.active_requests.clear()
        else:
            self.active_requests = [
                request for request in self.active_requests
                if request not in requests
            ]
        self._enqueue_responses(list(error_responses.items()))
        for request in failed_requests:
            self._terminate_request(request)

    def _terminate_request(self, request: LlmRequest):
        if self._disagg_pp_termination_handler is not None:
            self._disagg_pp_termination_handler.terminate(request)
        else:
            self._do_terminate_request(request)

    def _do_terminate_request(self, request: LlmRequest):
        self.resource_manager.free_resources(request)

        if self.gather_all_responses or self.dist.rank == 0:
            self.result_wait_queues.pop(request.py_request_id, None)

    def _is_request_in_transmission(self, request) -> bool:
        """Check if a request is currently in transmission state."""
        return (request.state
                == LlmRequestState.DISAGG_CONTEXT_TRANS_IN_PROGRESS
                or request.state
                == LlmRequestState.DISAGG_GENERATION_TRANS_IN_PROGRESS)

    def _try_cancel_request(self, request) -> bool:
        """Check if a request can be canceled and attempt cancellation if needed.

        Returns:
            bool: True if the request can be canceled (either successfully cancelled or doesn't need cancellation).
        """
        if self.kv_cache_transceiver is None:
            return True

        if not self._is_request_in_transmission(request):
            return True

        return self.kv_cache_transceiver.cancel_request(request)

    @nvtx_range("_handle_canceled_requests")
    def _handle_canceled_requests(self):
        if self.executor_request_queue.get_canceled_req_ids_size() == 0:
            return

        # Remove cancel request in the waiting queue
        self.executor_request_queue.update_waiting_queue()

        for request in self.active_requests:
            req_id = request.py_request_id if not request.is_child else request.parent_request_id
            if req_id not in self.executor_request_queue.get_canceled_req_ids():
                continue

            is_cancelled = self._try_cancel_request(request)
            if is_cancelled:
                # Mark requests as finished, then, we reuse all existing code
                # to clean up the KV cache resources.
                request.finish_by_reason(FinishReason.CANCELLED)
                request.decoding_iter = request.py_decoding_iter
                self.executor_request_queue.canceled_req_ids.remove(req_id)

        if self.enable_attention_dp:
            # TODO: revisit the cancel logic of attention dp
            # When enable attention dp, each rank does not have full copy of requests
            # so we need to remove the cancel requests not in the local rank
            self.executor_request_queue.clear_canceled_req_ids()

    @nvtx_range("_enqueue_responses")
    def _enqueue_responses(self, responses: Iterable[Tuple[int, LlmResponse]]):
        if 0 not in self.dist.mapping.tp_group and not self.gather_all_responses:
            return

        if self.enable_attention_dp and self.dist.world_size != 1:
            if not self.gather_all_responses:
                responses_list = self.dist.tp_gather(responses)
            else:
                responses_list = self.dist.allgather(responses)
            if self.dist.rank == 0 or self.gather_all_responses:
                gather_responses = []
                if responses_list is not None:
                    for resp in responses_list:
                        if resp is not None:
                            gather_responses.extend(resp)
                    responses = gather_responses
        logger.debug(
            f'after gather, rank = {self.dist.rank}, responses = {responses}')

        if self.dist.rank == 0 or self.gather_all_responses:
            with self.response_cv:
                for req_id, resp in responses:
                    if req_id in self.responses.keys():
                        self.responses[req_id].append(resp)
                    else:
                        self.responses.update({req_id: [resp]})
                    # (TODO: joyang) There are other types of responses, we need to sort out.
                    if type(
                            resp
                    ) == LlmResponse and req_id in self.result_wait_queues and self.result_wait_queues[
                            req_id] is not None:
                        self.result_wait_queues[req_id].put_response.remote(
                            resp.client_id, resp)
                self.response_cv.notify_all()

    @nvtx_range("_handle_first_token_response")
    def _handle_first_token_response(self, scheduled_batch):
        new_responses = []
        for req in scheduled_batch.generation_requests:
            if req.py_decoding_iter == 1:
                logger.debug(
                    f'Send first token response for request {req.py_request_id}'
                )
                response = req.create_response(False, self.dist.rank)
                new_responses.append((req.py_request_id, response))

        self._enqueue_responses(new_responses)

    @nvtx_range("_handle_responses")
    def _handle_responses(self):
        new_responses = []
        requests_to_terminate = []
        new_active_requests = []
        logger.debug(
            f'------before _handle_responses, rank = {self.dist.rank}, output = {self.active_requests}'
        )
        for request in self.active_requests:
            req_id = request.py_request_id
            # no responses for dummy request, and finish it
            if request.is_attention_dp_dummy:
                requests_to_terminate.append(request)
                continue

            # Check if generation request needs cleanup due to KV cache transfer timeout
            if request.py_kv_transfer_timed_out:
                is_cancelled = self.kv_cache_transceiver.cancel_request(request)
                if is_cancelled:
                    self._handle_errors(
                        error_msg=f"Request {request.py_request_id} timed out",
                        requests=[request])
                continue

            if request.is_generation_only_request():
                # If request is in transmission, so we don't need to emit a response
                # Also, for the first iteration with overlap, we should skip since first
                # token has already been emitted previously
                if request.is_disagg_generation_transmission_in_progress or (
                        not self.disable_overlap_scheduler
                        and request.py_decoding_iter <= 1):
                    new_active_requests.append(request)
                    continue

            request.draft_tokens = request.py_draft_tokens if get_draft_token_length(
                request) > 0 else []
            request.decoding_iter = request.py_decoding_iter

            # Skip active requests that are not scheduled
            if request.return_perf_metrics and request.py_decoding_iter >= 1:
                request.update_perf_metrics(self.iter_counter)

            request_done = False
            if request.py_decoding_iter == 1 or request.is_finished or \
                    request.py_decoding_iter % self.stream_interval == 0:
                response = request.create_response(False, self.dist.rank)
                if response:
                    request_done = request.is_finished
                    response.result.cached_tokens = request.cached_tokens
                    new_responses.append((req_id, response))

            if request_done:
                if (self.drafter is not None and getattr(
                        self.model_engine, 'enable_spec_decode', False)
                        and not self.speculation_permanently_disabled
                        and not request.is_dummy and not self.is_warmup):
                    if self.speculation_gate is not None:
                        # Response handling runs on multiple PP ranks. Only the last PP rank performs
                        # sampling; restrict rolling stat updates to it to avoid overcounting.
                        if (not getattr(self.dist, 'has_pp',
                                        False)) or self.dist.is_last_pp_rank:
                            avg_decoded = getattr(
                                request, 'avg_decoded_tokens_per_iter', None)
                            if avg_decoded is not None:
                                disabled_now, _ = self.speculation_gate.record_avg_decoded(
                                    avg_decoded,
                                    request_id=getattr(request, 'py_request_id',
                                                       None))
                                if disabled_now:
                                    # disable speculation permanently
                                    # starting from next iteration, _prepare_and_schedule_batch will set self.use_spec_decode to False
                                    self.speculation_permanently_disabled = True
                            else:
                                logger.debug(
                                    f"Request {request.py_request_id} has no avg_decoded_tokens_per_iter"
                                )
                requests_to_terminate.append(request)
            else:
                new_active_requests.append(request)

        self.active_requests.clear()
        self.active_requests.extend(new_active_requests)
        # Request should be terminated after enqueueing response to ensure we can enqueue response successfully.
        self._enqueue_responses(new_responses)
        for request in requests_to_terminate:
            self._terminate_request(request)
        return requests_to_terminate

    def _handle_logits_communication(self, previous_batch, prev_microbatch_id):
        """Handle logits communication between pipeline parallel ranks.

        If logits were requested, the last PP rank sends to the first PP rank (who sends responses)
        the logits of the requests that have finished.

        Args:
            previous_batch: The previous batch state
            prev_microbatch_id: The microbatch ID for the previous batch
        """
        # NOTE: If the rank processing the logits ever becomes the same as
        # the rank sending the responses, this code can be removed.
        finished_reqs = [
            r for r in
            previous_batch.sample_state.scheduled_requests.all_requests()
            if r.state == LlmRequestState.GENERATION_COMPLETE and (
                r.py_return_context_logits or r.py_return_generation_logits)
        ]
        if self.dist.is_first_pp_rank and len(finished_reqs):
            finished_reqs_py_results = [r.py_result for r in finished_reqs]
            finished_reqs_py_results = self.dist.recv_object(
                src=self.dist.prev_pp_rank,
                tag=prev_microbatch_id,
            )
            for req, py_result in zip(finished_reqs, finished_reqs_py_results):
                req.py_result = py_result

        elif self.dist.is_last_pp_rank and len(finished_reqs):
            self.wait_on_pp_send_handles(prev_microbatch_id)
            self.send_handles[prev_microbatch_id] = self.dist.isend_object(
                [r.py_result for r in finished_reqs],
                dest=self.dist.next_pp_rank,
                tag=prev_microbatch_id)

    def _await_any_response(self,
                            timeout: Optional[float] = None
                            ) -> List[LlmResponse]:

        def any_responses_ready():
            return len(self.responses) > 0 or self.is_shutdown

        responses = []
        with self.response_cv:
            self.response_cv.wait_for(any_responses_ready, timeout=timeout)
            for req_id, response in self.responses.items():
                responses += response
            self.responses = {}

        return responses

    def _await_single_response(
            self,
            id: int,
            timeout: Optional[float] = None) -> List[LlmResponse]:
        with self.response_cv:

            def key_has_response():
                return id in self.responses.keys()

            self.response_cv.wait_for(key_has_response, timeout=timeout)
            response = self.responses[id]
            self.responses.pop(id)
            return response

    def _pause_requests(self, requests_to_pause):
        # todo: support work with self.inflight_req_ids.
        #       Currently, self.inflight_req_ids is not.
        max_input_len = self.max_input_len
        for req in requests_to_pause:
            req.pause(max_input_len)
            self._terminate_request(req)

    def _add_inflight_ids(self, scheduled_requests):
        """Add reqids of current requests to self.inflight_req_ids."""
        for req in scheduled_requests.all_requests():
            self.inflight_req_ids.insert(req.request_id)

    def _remove_inflight_ids(self, scheduled_requests):
        """Remove reqids of current requests from self.inflight_req_ids."""
        for req in scheduled_requests.all_requests():
            self.inflight_req_ids.erase(req.request_id)

    def _handle_speculative_decoding(self, scheduled_batch, previous_tensors,
                                     target_inputs):
        with request_context(is_draft=self.draft_model_engine is not None,
                             scheduled_requests=scheduled_batch):
            # Do an early checking to see if we need to forward the draft model.
            # If needed, the overlap should happen between the target requests and the draft requests.
            # Otherwise, we can still do overlap between the previous target requests and the current target requests.
            has_draft_batch = (
                self.previous_batch is not None and self.use_spec_decode
                and self.drafter.should_forward_draft_model(scheduled_batch))

            new_target_inputs = None
            if has_draft_batch:
                target_outputs = self.previous_batch.sample_state and self.previous_batch.sample_state.device
                assert target_outputs is not None, "target_outputs should not be None"
                new_target_inputs, num_accepted_tokens_device = self._accept_draft_tokens(
                    scheduled_batch=scheduled_batch,
                    target_inputs=target_inputs,
                    target_outputs=target_outputs)

            if has_draft_batch:
                self.drafter.generate_draft_tokens_with_overlap(
                    scheduled_batch, self.resource_manager,
                    previous_tensors.device if previous_tensors else None,
                    new_target_inputs, num_accepted_tokens_device)

                # Pad draft tokens to the max draft length for CUDA graph compatibility
                self.has_previous_draft_tokens = new_target_inputs is not None and new_target_inputs.next_draft_tokens is not None
            else:
                self.has_previous_draft_tokens = False
                # We are not running the draft model. Remove the draft tokens and turn off spec
                # decode so that the requests get handled correctly.
                # One corner case: when we have at least one context request, we have to keep spec
                # dec on. This ensures that we capture hidden states for requests that haven't done
                # prefill yet.
                self.use_spec_decode = False
                self.model_engine.enable_spec_decode = len(
                    scheduled_batch.context_requests) > 0
                if not self.model_engine.enable_spec_decode:
                    for request in scheduled_batch.all_requests():
                        request.py_draft_tokens = []

        return new_target_inputs

    def reset_prefix_cache(self):
        self.kv_cache_manager.reset_reuse_state()


class DisaggPPTerminationHandler:
    """Handles termination synchronization across pipeline parallel ranks under disaggregated serving.

    We require synchronization when terminating requests in disaggregated PP when
    KV cache reuse is enabled. All PP ranks need to reach consensus before freeing
    resources to avoid a NCCL hang.
    """

    def __init__(self, num_micro_batches: int, dist):
        self.dist = dist
        # Request termination synchronization across PP ranks
        # {request_id: {'ready_to_terminate': set{ranks}, 'terminated': {ranks}}}
        self.pending_termination = {}
        self.termination_handles = [None] * num_micro_batches
        # Local map from request_id -> local LlmRequest awaiting consensus termination
        self.local_termination = {}

    def terminate(self, request: LlmRequest) -> bool:
        req_key = request.py_request_id
        self.local_termination[req_key] = request
        state = self.pending_termination.get(req_key, None)
        if state is None:
            state = {'ready_to_terminate': set(), 'terminated': set()}
            self.pending_termination[req_key] = state
        if self.dist.rank not in state['ready_to_terminate']:
            state['ready_to_terminate'].add(self.dist.rank)
        return False

    def sync(self, microbatch_id: int) -> List[LlmRequest]:
        """Ring-communicate pending termination state and apply local terminations upon consensus.

        Each rank sends its current pending_termination snapshot to the next PP rank
        and receives the previous rank's snapshot. After merging, apply any terminations
        that have reached consensus (i.e., all PP ranks are ready).
        """
        snapshot = {
            req_id: {
                'ready_to_terminate': state.get('ready_to_terminate', set()),
                'terminated': state.get('terminated', set()),
            }
            for req_id, state in self.pending_termination.items()
        }

        if self.termination_handles[microbatch_id] is not None:
            self.termination_handles[microbatch_id].wait()

        term_tag = TERMINATION_COMM_TAG_BASE + microbatch_id
        self.termination_handles[microbatch_id] = self.dist.isend_object(
            snapshot,
            dest=self.dist.next_pp_rank,
            tag=term_tag,
        )
        remote_state = self.dist.recv_object(
            src=self.dist.prev_pp_rank,
            tag=term_tag,
        )
        logger.debug(
            f"received remote state for microbatch {microbatch_id}, prev pp rank: {self.dist.prev_pp_rank} state {remote_state}"
        )

        if remote_state:
            for req_id, state in remote_state.items():
                local = self.pending_termination.get(req_id)
                if local is None:
                    self.pending_termination[req_id] = {
                        'ready_to_terminate': state.get('ready_to_terminate',
                                                        set()),
                        'terminated': state.get('terminated', set()),
                    }
                else:
                    for key in ('ready_to_terminate', 'terminated'):
                        for r in state.get(key, []):
                            if r not in local[key]:
                                local[key].add(r)

        requests_to_terminate = []
        to_delete = []
        for req_id, state in self.pending_termination.items():
            ready = state.get('ready_to_terminate', set())
            done = state.get('terminated', set())
            # If all PP ranks are ready to terminate the request, we can free the resources
            if len(ready) >= self.dist.pp_size and self.dist.rank not in done:
                local_req = self.local_termination.get(req_id)
                if local_req is not None:
                    requests_to_terminate.append(local_req)
                done.add(self.dist.rank)
            if len(done) >= self.dist.pp_size:
                to_delete.append(req_id)
                if req_id in self.local_termination:
                    self.local_termination.pop(req_id, None)
        for req_id in to_delete:
            self.pending_termination.pop(req_id, None)

        return requests_to_terminate

    def cleanup(self):
        for h in self.termination_handles:
            if h is not None:
                h.wait()<|MERGE_RESOLUTION|>--- conflicted
+++ resolved
@@ -1428,27 +1428,9 @@
                 if self.previous_batch is not None:
                     self._update_requests(self.previous_batch.sample_state)
 
-<<<<<<< HEAD
-                    if self.drafter is not None and self.use_spec_decode:
-                        # Cleanup previous draft resources used in the draft model
-                        self.drafter.cleanup_previous_draft_resources()
-=======
-                    if self.block_reuse_enabled and not self.kv_cache_manager.is_vswa and self.kv_cache_transceiver:
-                        for req in self.previous_batch.sample_state.scheduled_requests.context_requests:
-                            if req.is_context_only_request and (
-                                    req.is_context_finished
-                                    or req.is_finished_due_to_length):
-                                block_id = self.kv_cache_manager.store_blocks_for_reuse(
-                                    req, True)
-                                self.ctx_in_transmission_requests[
-                                    req.py_request_id] = (
-                                        (req, block_id,
-                                         self.ctx_in_transmission_counter))
-
                 if self.drafter is not None and self.use_spec_decode:
                     # Cleanup previous draft resources used in the draft model
                     self.drafter.cleanup_previous_draft_resources()
->>>>>>> df41f220
 
                 if can_queue:
                     if self.guided_decoder is not None:
