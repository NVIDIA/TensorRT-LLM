import dataclasses
import datetime
import functools
import os
import pickle  # nosec B403
import threading
import time
import traceback
from contextlib import contextmanager
from typing import Dict, Iterable, List, Optional, Tuple, Union

import torch

from tensorrt_llm._torch.expert_statistic import ExpertStatistic
from tensorrt_llm.serve.responses_utils import get_steady_clock_now_in_seconds

try:
    from cuda.bindings import runtime as cudart
except ImportError:
    from cuda import cudart

from tensorrt_llm._torch.pyexecutor.resource_manager import (
    ResourceManagerType, request_context)
from tensorrt_llm._utils import (customized_gc_thresholds, is_trace_enabled,
                                 mpi_disabled, nvtx_range, trace_func)
from tensorrt_llm.bindings.executor import (DisServingRequestStats,
                                            FinishReason, InflightBatchingStats,
                                            IterationStats, KvCacheStats,
                                            RequestStage, RequestStats,
                                            SpecDecodingStats,
                                            StaticBatchingStats)
from tensorrt_llm.bindings.internal.batch_manager import (LlmRequestType,
                                                          ReqIdsSet)
from tensorrt_llm.llmapi.llm_args import PeftCacheConfig
from tensorrt_llm.logger import logger
from tensorrt_llm.mapping import CpType
from tensorrt_llm.runtime.generation import CUASSERT

from ..distributed import Distributed
from ..models.modeling_utils import DecoderModelForCausalLM
from ..modules.decoder_layer import DecoderLayer
from ..speculative.drafter import Drafter
from ..speculative.mtp import SampleStateTensorsMTP
from ..speculative.speculation_gate import SpeculationGate
from .executor_request_queue import ExecutorRequestQueue, RequestQueueItem
from .guided_decoder import GuidedDecoder
from .handle_additional_outputs import HandleAdditionalOutputs
from .handle_logits import HandleLogits
from .kv_cache_connector import KvCacheConnectorManager
from .kv_cache_transceiver import KvCacheTransceiver
from .llm_request import (ExecutorRequest, LlmRequest, LlmRequestState,
                          LlmResponse, get_draft_token_length)
from .model_engine import ModelEngine
from .resource_manager import ResourceManager
from .sampler import Sampler, SampleState, SampleStateTensors
from .scheduler import RequestScheduler, ScheduledRequests

# Environment variable to specify iteration ranges for profiling start/stop.
# Format: "start1-stop1,start2-stop2,..." or single iterations "iter1,iter2,..."
PROFILE_START_STOP_ENV_VAR_NAME = "TLLM_PROFILE_START_STOP"

# Environment variable to enable PyTorch profiler tracing.
# Set to a path to save detailed tracing of PyTorch operations.
PROFILE_TRACE_ENV_VAR_NAME = "TLLM_TORCH_PROFILE_TRACE"

# Unique tag base to avoid collisions with token/logits comms
TERMINATION_COMM_TAG_BASE = 20000


@functools.cache
def _load_iteration_indexes(env_var: str):
    spans = os.environ.get(env_var, None)
    starts, stops = [], []

    if spans:
        spans = spans.split(',')

        for span in spans:
            try:
                if '-' in span:
                    start, stop = span.strip().split('-')
                    starts.append(int(start))
                    stops.append(int(stop))
                else:
                    it = int(span.strip())
                    starts.append(it)
                    stops.append(it)
            except ValueError as e:
                raise ValueError(
                    f"Cannot parse span in environment variable `{env_var}`: {e}"
                ) from None

    return frozenset(starts), frozenset(stops)


@dataclasses.dataclass
class BatchState:
    sample_state: SampleState

    iter_start_time: float = 0
    iter_stats: IterationStats = None
    ctx_transmission_reqs: list[LlmRequest] = None


@dataclasses.dataclass
class BatchStatePP(BatchState):
    microbatch_id: int = -1
    scheduled_ctx_reqs: list[LlmRequest] = None


class PyExecutor:

    def __init__(self,
                 resource_manager,
                 scheduler: RequestScheduler,
                 model_engine: ModelEngine,
                 sampler: Sampler,
                 dist: Distributed,
                 max_num_sequences: int,
                 drafter: Optional[Drafter] = None,
                 disable_overlap_scheduler: bool = False,
                 max_input_len: int = 2048,
                 max_batch_size: int = 8,
                 max_beam_width: int = 1,
                 max_draft_len: int = 0,
                 max_total_draft_tokens: int = 0,
                 kv_cache_transceiver: Optional[KvCacheTransceiver] = None,
                 guided_decoder: Optional[GuidedDecoder] = None,
                 garbage_collection_gen0_threshold: Optional[int] = None,
                 start_worker: bool = True,
                 kv_connector_manager: Optional[KvCacheConnectorManager] = None,
                 max_seq_len: Optional[int] = None,
                 peft_cache_config: Optional[PeftCacheConfig] = None,
                 virtual_memory_pools: Optional[dict] = None):
        super(PyExecutor, self).__init__()
        self.device_id = torch.cuda.current_device()
        self.global_rank = dist.rank

        self.peft_cache_config = peft_cache_config

        self.iter_counter = 0
        # profile config
        self.profile_start_iters, self.profile_stop_iters = _load_iteration_indexes(
            PROFILE_START_STOP_ENV_VAR_NAME)

        # related modules
        self.resource_manager = resource_manager
        self.scheduler = scheduler
        self.model_engine = model_engine
        self.enable_attention_dp = model_engine.enable_attention_dp
        self.sampler = sampler
        self.drafter = drafter
        self.draft_model_engine = getattr(self.drafter, "draft_model_engine",
                                          None)
        self.guided_decoder = guided_decoder
        self.dist = dist
        self.disable_overlap_scheduler = disable_overlap_scheduler
        self.virtual_memory_pools = virtual_memory_pools

        # enqueue and _fetch_new_requests used data
        self.active = True
        self.max_beam_width = max_beam_width
        self.max_draft_len = max_draft_len
        self.max_total_draft_tokens = max_total_draft_tokens
        self.llm_args = self.model_engine.llm_args
        self.max_num_tokens = self.llm_args.max_num_tokens
        self.print_log = self.llm_args.print_iter_log
        self.enable_iter_perf_stats = self.llm_args.enable_iter_perf_stats
        self.enable_iter_req_stats = self.llm_args.enable_iter_req_stats
        self.stream_interval = self.llm_args.stream_interval
        self.attention_dp_enable_balance = (
            self.llm_args.attention_dp_config is not None
            and self.llm_args.attention_dp_config.enable_balance)
        if self.attention_dp_enable_balance:
            self.attention_dp_time_out_iters = self.llm_args.attention_dp_config.timeout_iters
            self.attention_dp_batching_wait_iters = self.llm_args.attention_dp_config.batching_wait_iters
        self.batch_wait_timeout_ms = self.llm_args.batch_wait_timeout_ms
        self.batch_wait_timeout_iters = self.llm_args.batch_wait_timeout_iters
        self.batch_wait_max_tokens_ratio = self.llm_args.batch_wait_max_tokens_ratio
        self.enable_batch_waiting = self.batch_wait_timeout_iters > 0 or self.batch_wait_max_tokens_ratio > 0

        self.num_fetch_requests_cur_rank = 0
        self.num_fetch_requests = 0
        self.shutdown_event = threading.Event()

        # Rolling acceptance tracking for spec decode (disable speculation if rolling acceptance is below threshold)
        spec_config = getattr(self.model_engine, 'spec_config', None)
        self.acceptance_window = getattr(
            spec_config, 'acceptance_window',
            None) if spec_config is not None else None
        self.acceptance_length_threshold = getattr(
            spec_config, 'acceptance_length_threshold',
            None) if spec_config is not None else None
        self.speculation_permanently_disabled = False
        self.speculation_gate = None
        if self.acceptance_window and self.acceptance_length_threshold is not None:
            self.speculation_gate = SpeculationGate(
                self.acceptance_window, self.acceptance_length_threshold)

        # response used data
        self.response_lock = threading.Lock()
        self.response_cv = threading.Condition(self.response_lock)
        self.responses = {}
        self.result_wait_queues = {}

        # kv cache events
        self.kv_cache_manager = self.resource_manager.resource_managers.get(
            ResourceManagerType.KV_CACHE_MANAGER)
        self.block_reuse_enabled = True if self.kv_cache_manager is not None and self.kv_cache_manager.enable_block_reuse else False
        self.enable_kv_cache_events = self.kv_cache_manager is not None and self.kv_cache_manager.event_buffer_max_size > 0
        self.enable_kv_cache_reuse = self.kv_cache_manager is not None and self.kv_cache_manager.enable_block_reuse

        self.max_input_len = max_input_len
        # _executor_loop private data
        self.max_num_active_requests = model_engine.get_max_num_sequences()
        self.active_requests: List[LlmRequest] = []
        self.expected_num_active_requests = 0
        self.ctx_in_transmission_requests = dict()
        self.ctx_in_transmission_counter = (1 if kv_cache_transceiver else
                                            0) + (1 if kv_connector_manager else
                                                  0)
        self.previous_batch: Optional[BatchState] = None
        self.has_previous_draft_tokens = False
        self.num_scheduled_requests: int = 0
        self.benchmark_req_queues_size = int(
            os.environ.get("TLLM_BENCHMARK_REQ_QUEUES_SIZE", 0))
        self._disable_mpi = mpi_disabled()

        # list of requests in each PP micro batch
        self.num_micro_batches = self.dist.pp_size
        self.micro_batches: List[BatchStatePP
                                 | None] = [None] * self.num_micro_batches
        self.send_handles = [None] * self.num_micro_batches

        self.inflight_req_ids = ReqIdsSet()

        # During warmup, we don't enable the profiler
        self.is_warmup = True
        self.model_engine.warmup(self.resource_manager)
        if self.draft_model_engine is not None:
            self.draft_model_engine.warmup(self.resource_manager)
        self.is_warmup = False

        self.is_shutdown = False
        self.max_batch_size = max_batch_size
        self.adp_ctx_waiting_iters_count = 0
        self.adp_ctx_batching_wait_iters_count = 0
        self.batch_wait_iters_count = 0

        # request fetcher initialization
        self._set_global_steady_clock_offset()
        self.executor_request_queue = ExecutorRequestQueue(
            dist=self.dist,
            enable_attention_dp=self.enable_attention_dp,
            max_batch_size=max_batch_size,
            max_beam_width=self.max_beam_width,
            max_num_active_requests=self.max_num_active_requests,
            enable_iter_perf_stats=self.enable_iter_perf_stats,
            batch_wait_timeout_ms=self.batch_wait_timeout_ms,
        )
        self.executor_request_queue.set_exclude_last_generation_logits(
            self.disable_overlap_scheduler, self.dist.pp_size)
        self.control_request_barrier = threading.Event()
        self.control_action_done = threading.Event()

        self.stats_lock = threading.Lock()
        self.stats = []
        self.gather_all_responses = False

        self.kv_cache_transceiver = kv_cache_transceiver

        # Initialize disagg PP termination handler if needed
        self._disagg_pp_termination_handler = None
        if self.dist.pp_size > 1 and self.enable_kv_cache_reuse and self.kv_cache_transceiver:
            self._disagg_pp_termination_handler = DisaggPPTerminationHandler(
                self.num_micro_batches, self.dist)

        if self.dist.pp_size > 1:
            self.event_loop = self._executor_loop_pp
        else:
            self.event_loop = self._executor_loop if self.disable_overlap_scheduler else self._executor_loop_overlap
        if is_trace_enabled("TLLM_TRACE_EXECUTOR_LOOP"):
            self.event_loop = trace_func(self.event_loop)

        if self.drafter is not None:
            if self.event_loop.__name__ == self._executor_loop_pp.__name__:
                raise NotImplementedError(
                    "Drafting is not supported for selected executor loop. "
                    "Please disable disagg/pipeline parallelism scheduler.")
        self.garbage_collection_gen0_threshold = garbage_collection_gen0_threshold
        self.max_seq_len = max_seq_len

        self.worker_started = False
        self.worker_lock = threading.Lock()

        self.kv_connector_manager = kv_connector_manager

        self._maybe_init_kv_connector_manager()

        if start_worker:
            self.start_worker()

    def _maybe_init_kv_connector_manager(self):
        if self.kv_connector_manager is not None:
            if self.kv_cache_transceiver is not None:
                logger.warning(
                    "Both KV Cache Connector and KV Cache Transceiver are enabled. Are you sure you want to do this?"
                )

            if self.dist.pp_size > 1:
                raise NotImplementedError(
                    "KV Cache Connector is not supported with pipeline parallelism."
                )

            if self.kv_cache_manager is None:
                raise ValueError(
                    "KV Cache Connector requires a KV Cache Manager.")

            kv_tensor = self.kv_cache_manager.get_unique_primary_pool()
            self.kv_connector_manager.worker.register_kv_caches(kv_tensor)

            # For each of our layers, we need to register the pre/post hooks.
            # These are used for methods like `wait_for_layer_load` and `save_kv_layer`.
            for _name, module in self.model_engine.model.named_modules():
                if isinstance(module, DecoderLayer):
                    module.register_forward_pre_hook(
                        self.kv_connector_manager.layer_pre_hook)
                    module.register_forward_hook(
                        self.kv_connector_manager.layer_post_hook)

    def _event_loop_wrapper(self):
        try:
            with customized_gc_thresholds(
                    self.garbage_collection_gen0_threshold):
                self.event_loop()
        except Exception as e:
            logger.error(f"Error in event loop: {e}")
            logger.error(traceback.format_exc())
            raise e
        finally:
            self._executor_loop_cleanup()

    @property
    def is_warmup(self) -> bool:
        return getattr(self, "_is_warmup", False)

    @is_warmup.setter
    def is_warmup(self, value: bool):
        self._is_warmup = value
        # Set warmup flag in model engine to trigger torch compile and avoid moe load balancer statistics update
        self.model_engine.is_warmup = value
        if self.draft_model_engine is not None:
            self.draft_model_engine.is_warmup = value

    def start_worker(self):
        with self.worker_lock:
            if self.worker_started == False:
                self.worker_thread = threading.Thread(
                    target=self._event_loop_wrapper, daemon=True)
                self.worker_thread.start()
                self.worker_started = True

    def _set_global_steady_clock_offset(self):
        assert self.global_rank >= 0, "rank should be >= 0"

        # Sync all ranks
        self.dist.barrier()
        # Immediately take the local steady clock timestamp
        local_timestamp = get_steady_clock_now_in_seconds()
        all_rank_timestamps = self.dist.allgather(local_timestamp)
        if self.global_rank == 0:
            logger.info(
                f"global_steady_clock_offset at each rank: {[local_timestamp - ts for ts in all_rank_timestamps]}"
            )
        # Compute the steady clock offset between rank 0 and current rank
        global_steady_clock_offset = all_rank_timestamps[0] - local_timestamp
        LlmRequest.global_steady_clock_offset = global_steady_clock_offset
        logger.info(
            f"Setting global_steady_clock_offset: {global_steady_clock_offset} seconds for rank {self.global_rank}"
        )

    def __enter__(self):
        return self

    def __exit__(self):
        self.shutdown()

    def enqueue_requests(
        self,
        requests: List[ExecutorRequest],
        result_wait_queue: "Optional[ray.actor.ActorHandle]" = None
    ) -> List[int]:
        """
        Enqueue new requests
        """
        req_ids = self.executor_request_queue.enqueue_requests(requests)
        if result_wait_queue is not None:
            with self.response_cv:
                for req_id in req_ids:
                    self.result_wait_queues[req_id] = result_wait_queue
        return req_ids

    def await_responses(
        self,
        id: Optional[Union[List[int], int]] = None,
        timeout: Optional[datetime.timedelta] = None,
    ) -> Union[List[List[LlmResponse]], List[LlmResponse]]:
        """
        Await for ready responses
        Args:
            id (Optional[Union[List[int], int]]): Request id
            timeout (Optional[datetime.timedelta]): The maximum time to wait for new responses
        Returns:
            Union[List[LlmResponse], List[List[LlmResponse]]]: Responses
        """
        timeout = timeout.total_seconds() if timeout is not None else None
        if id is None:
            return self._await_any_response(timeout=timeout)
        if isinstance(id, int):
            return self._await_single_response(id=id, timeout=timeout)
        responses = []
        for req_id in id:
            responses.append(
                self._await_single_response(id=req_id, timeout=timeout))

        return responses

    def cancel_request(self, id: int):
        """
        Cancel the request with provided request id
        Args:
            id (int): The request id for which to cancel the response
        """
        self.executor_request_queue.enqueue_cancel_request(id)

    def shutdown(self):
        """
        Signals the server to shutdown.
        """
        self.executor_request_queue.enqueue_shutdown_request()
        self.shutdown_event.wait()
        self.worker_thread.join()
        self.worker_started = False
        for manager in self.resource_manager.resource_managers.values():
            if manager:
                manager.shutdown()
        del self.model_engine
        if self.draft_model_engine is not None:
            del self.draft_model_engine
        if self.virtual_memory_pools is not None:
            keys = list(self.virtual_memory_pools.keys())
            for key in keys:
                del self.virtual_memory_pools[key]

    def can_enqueue_requests(self) -> bool:
        """
        Indicates if the current process is allowed to enqueue requests
        """
        return self.executor_request_queue.can_enqueue_request()

    def get_latest_iteration_stats(self):
        """
        Returns the per-iterations statistics computed since last call to this method.
        Contains at most iter_stats_max_iterations iterations.
        """
        if self.enable_iter_perf_stats == False:
            return []

        latest_stats = (IterationStats(), None)
        with self.stats_lock:
            latest_stats = self.stats
            self.stats = []
        return latest_stats

    def get_latest_kv_cache_events(self):
        kv_cache_manager = self.resource_manager.resource_managers.get(
            ResourceManagerType.KV_CACHE_MANAGER)
        if not kv_cache_manager or not self.enable_kv_cache_events:
            return []

        events = kv_cache_manager.get_latest_events(0)
        return events

    def wait_shutdown(self):
        self.shutdown_event.wait()

    def enqueue_request(
            self,
            request: ExecutorRequest,
            query: Optional[List] = None,
            result_wait_queue: "Optional[ray.actor.ActorHandle]" = None) -> int:
        """
        Enqueue a new request, query is only used in `StarAttention`.
        """
        req_id = self.executor_request_queue.enqueue_request(request, query)
        if result_wait_queue is not None:
            with self.response_cv:
                self.result_wait_queues[req_id] = result_wait_queue
        return req_id

    def set_gather_responses(self, gather_all_responses):
        self.gather_all_responses = gather_all_responses

    @property
    def should_stop_processing(self):
        return self.is_shutdown and len(self.active_requests) == 0 and \
            self.executor_request_queue.get_waiting_queue_size() == 0

    @contextmanager
    def _profiler(self):
        it = -1
        enabled = False
        start_time = None

        # These events are used to record the time of the previous batch.
        # We need two set of the start-end events to record the time through
        # a ping-pong way so that it works with overlap scheduler.
        start_event_1 = None
        end_event_1 = torch.cuda.Event(enable_timing=True)
        start_event_2 = None
        end_event_2 = torch.cuda.Event(enable_timing=True)
        prev_device_step_time = None

        torch_trace_path = os.environ.get(PROFILE_TRACE_ENV_VAR_NAME, None)
        profile_start_stop = os.environ.get(PROFILE_START_STOP_ENV_VAR_NAME,
                                            None)
        enable_torch_trace = bool(torch_trace_path and profile_start_stop)
        if torch_trace_path and profile_start_stop is None:
            logger.warning(
                f"{PROFILE_START_STOP_ENV_VAR_NAME} environment variable "
                "needs to be set to enable the torch trace. Example to profile "
                f"iteration 10-20: export {PROFILE_START_STOP_ENV_VAR_NAME}=10-20"
            )

        if enable_torch_trace:
            activities = [
                torch.profiler.ProfilerActivity.CPU,
                torch.profiler.ProfilerActivity.CUDA,
                torch.profiler.ProfilerActivity.XPU,
            ]
            torch_profiler = torch.profiler.profile(activities=activities,
                                                    record_shapes=True,
                                                    with_modules=True)

        def profile_step():
            nonlocal it, enabled, start_time, start_event_1, end_event_1, start_event_2, end_event_2, prev_device_step_time
            if it in self.profile_stop_iters and not self.is_warmup:
                assert enabled, "Inconsistent CUDA profiling state"
                if enable_torch_trace:
                    torch_profiler.stop()
                    torch_profiler.export_chrome_trace(torch_trace_path)
                    logger.info(f"Profiling stopped at iteration {it}, "
                                f"trace saved to {torch_trace_path}")
                torch.cuda.cudart().cudaProfilerStop()
                enabled = False

            if start_time is not None and self.print_log and self.dist.rank == 0:
                end_time = time.time()
                if it % 2 == 0:
                    end_event_1.record()
                    if start_event_2 is not None:
                        end_event_2.synchronize()
                        prev_device_step_time = start_event_2.elapsed_time(
                            end_event_2)
                else:
                    end_event_2.record()
                    if start_event_1 is not None:
                        end_event_1.synchronize()
                        prev_device_step_time = start_event_1.elapsed_time(
                            end_event_1)

                if prev_device_step_time is None:
                    prev_device_step_time = "N/A"  # Handle first iteration
                else:
                    prev_device_step_time = f"{prev_device_step_time}ms"
                host_step_time = (end_time - start_time) * 1000  # milliseconds
                formatted_timestamp = datetime.datetime.now().strftime(
                    "%Y-%m-%d %H:%M:%S")
                logger.info(
                    f"iter = {self.iter_counter}, "
                    f"global_rank = {self.global_rank}, "
                    f"rank = {self.dist.rank}, "
                    f"currank_total_requests = {self.executor_request_queue.num_fetch_requests_cur_rank}/"
                    f"{self.executor_request_queue.num_fetch_requests}, "
                    f"host_step_time = {host_step_time}ms, "
                    f"prev_device_step_time = {prev_device_step_time}, "
                    f"timestamp = {formatted_timestamp}, "
                    f"num_scheduled_requests: {self.num_scheduled_requests}, "
                    f"states = {self.model_engine.iter_states}")

            it += 1

            if it in self.profile_start_iters and not self.is_warmup:
                assert not enabled, "Inconsistent CUDA profiling state"
                torch.cuda.cudart().cudaProfilerStart()
                if enable_torch_trace:
                    torch_profiler.start()
                logger.info(f"Profiling started at iteration {it}.")
                enabled = True
            start_time = time.time()
            if it % 2 == 0:
                if start_event_1 is None:
                    start_event_1 = torch.cuda.Event(enable_timing=True)
                start_event_1.record()
            else:
                if start_event_2 is None:
                    start_event_2 = torch.cuda.Event(enable_timing=True)
                start_event_2.record()

        try:
            yield profile_step
        finally:
            if enabled:
                # Stop on early exit / exception
                if enable_torch_trace:
                    torch_profiler.stop()
                    torch_profiler.export_chrome_trace(torch_trace_path)
                    logger.info(f"Profiling stopped at iteration {it}, "
                                f"trace saved to {torch_trace_path}")
                torch.cuda.cudart().cudaProfilerStop()

    def _get_init_iter_stats(self, num_new_active_requests,
                             new_active_requests_queue_latency_ms):
        stats = IterationStats()
        stats.timestamp = datetime.datetime.now().strftime(
            "%m-%d-%Y %H:%M:%S.%f")

        stats.num_new_active_requests = num_new_active_requests
        stats.num_active_requests = len(self.active_requests)
        stats.new_active_requests_queue_latency_ms = new_active_requests_queue_latency_ms
        stats.inflight_batching_stats = InflightBatchingStats()
        # staticBatchingStats is not used in pytorch path
        stats.static_batching_stats = StaticBatchingStats()
        spec_resource_manager = self.resource_manager.resource_managers.get(
            ResourceManagerType.SPEC_RESOURCE_MANAGER)
        if spec_resource_manager is not None:
            stats.specdec_stats = SpecDecodingStats()
        return stats

    def _populate_req_stats(
            self, finished_requests: List[LlmRequest],
            active_requests: List[LlmRequest],
            scheduled_requests: ScheduledRequests
    ) -> Optional[List[RequestStats]]:

        def get_req_stats(req: LlmRequest) -> RequestStats:
            req_stat = RequestStats()
            req_stat.id = req.request_id
            req_stat.context_prefill_position = req.context_current_position
            req_stat.num_generated_tokens = req.max_beam_num_tokens - req.orig_prompt_len
            req_stat.avg_num_decoded_tokens_per_iter = req.avg_decoded_tokens_per_iter
            req_stat.alloc_total_blocks_per_request = req.alloc_total_blocks
            req_stat.alloc_new_blocks_per_request = req.alloc_new_blocks
            req_stat.reused_blocks_per_request = req.reused_blocks
            req_stat.missed_blocks_per_request = req.missed_blocks
            req_stat.kv_cache_hit_rate_per_request = req.kv_cache_hit_rate
            req_stat.scheduled = req in scheduled_requests.context_requests or req in scheduled_requests.generation_requests
            if req.llm_request_type == LlmRequestType.LLMREQUEST_TYPE_CONTEXT_ONLY or req.llm_request_type == LlmRequestType.LLMREQUEST_TYPE_GENERATION_ONLY:
                req_stat.dis_serving_stats = DisServingRequestStats()
                req_stat.dis_serving_stats.kv_cache_transfer_ms = req.kv_cache_transfer_time_ms
                req_stat.dis_serving_stats.kv_cache_size = req.kv_cache_size
            return req_stat

        def get_queued_req_stats(request_id: int) -> RequestStats:
            req_stat = RequestStats()
            req_stat.id = request_id
            req_stat.context_prefill_position = 0
            req_stat.num_generated_tokens = 0
            req_stat.avg_num_decoded_tokens_per_iter = 0
            req_stat.alloc_total_blocks_per_request = 0
            req_stat.alloc_new_blocks_per_request = 0
            req_stat.reused_blocks_per_request = 0
            req_stat.missed_blocks_per_request = 0
            req_stat.kv_cache_hit_rate_per_request = 0
            return req_stat

        req_stats = []
        for req in active_requests:
            req_stat = get_req_stats(req)
            req_stat.stage = req.stage
            req_stats.append(req_stat)

        for req in list(self.executor_request_queue.get_request_queue().queue):
            if isinstance(req, RequestQueueItem):
                req_stat = get_queued_req_stats(req.id)
                req_stat.stage = RequestStage.QUEUED
                req_stats.append(req_stat)

        for req in finished_requests:
            req_stat = get_req_stats(req)
            req_stat.stage = RequestStage.GENERATION_COMPLETE
            req_stats.append(req_stat)

        return req_stats

    def _update_iter_stats(self, stats, iter_latency_ms, num_completed_requests,
                           scheduled_batch) -> IterationStats:
        stats.iter_latency_ms = iter_latency_ms

        stats.num_queued_requests = self.executor_request_queue.get_request_queue_size(
        )
        stats.num_completed_requests = num_completed_requests
        stats.max_num_active_requests = self.max_num_active_requests

        end, total_gpu_memory = torch.cuda.mem_get_info()
        stats.gpu_mem_usage = total_gpu_memory - end
        stats.cpu_mem_usage = 0
        stats.pinned_mem_usage = 0

        stats.iter = self.iter_counter

        kv_cache_manager = self.resource_manager.resource_managers.get(
            ResourceManagerType.KV_CACHE_MANAGER)
        if kv_cache_manager is not None:
            kv_stats = kv_cache_manager.get_kv_cache_stats()
            kv_stats_to_save = KvCacheStats()
            kv_stats_to_save.max_num_blocks = kv_stats.max_num_blocks
            kv_stats_to_save.free_num_blocks = kv_stats.free_num_blocks
            kv_stats_to_save.used_num_blocks = kv_stats.used_num_blocks
            kv_stats_to_save.tokens_per_block = kv_stats.tokens_per_block
            kv_stats_to_save.alloc_total_blocks = kv_stats.alloc_total_blocks
            kv_stats_to_save.alloc_new_blocks = kv_stats.alloc_new_blocks
            kv_stats_to_save.reused_blocks = kv_stats.reused_blocks
            kv_stats_to_save.missed_blocks = kv_stats.missed_blocks
            kv_stats_to_save.cache_hit_rate = kv_stats.cache_hit_rate
            stats.kv_cache_stats = kv_stats_to_save

        stats.inflight_batching_stats.num_scheduled_requests = len(
            scheduled_batch.context_requests) + len(
                scheduled_batch.generation_requests)
        stats.inflight_batching_stats.num_context_requests = len(
            scheduled_batch.context_requests)
        stats.inflight_batching_stats.num_gen_requests = len(
            scheduled_batch.generation_requests)
        stats.inflight_batching_stats.num_paused_requests = len(
            scheduled_batch.paused_requests)
        stats.inflight_batching_stats.avg_num_decoded_tokens_per_iter = 0
        stats.inflight_batching_stats.micro_batch_id = 0
        if stats.specdec_stats is not None:
            stats.specdec_stats.draft_overhead = 0.0 if iter_latency_ms <= 0.0 else float(
                stats.specdec_stats.iter_latency_ms) / float(iter_latency_ms)
        return stats

    def _append_iter_stats(self,
                           stats: IterationStats,
                           req_stats: Optional[List[RequestStats]] = None):

        with self.stats_lock:
            self.stats.append((stats, req_stats))

    def _process_iter_stats(self, finished_requests: list[LlmRequest],
                            active_requests: List[LlmRequest],
                            batch_state: BatchState):
        iter_end_time = time.time()
        iter_latency_ms = (iter_end_time - batch_state.iter_start_time) * 1e3
        if batch_state.iter_stats is None:
            return

        req_stats = self._populate_req_stats(
            finished_requests, active_requests,
            batch_state.sample_state.scheduled_requests) if (
                self.enable_iter_req_stats
                and self.enable_iter_perf_stats) else None

        self._append_iter_stats(
            self._update_iter_stats(
                batch_state.iter_stats, iter_latency_ms, len(finished_requests),
                batch_state.sample_state.scheduled_requests), req_stats)

    def _executor_loop_cleanup(self):

        for h in self.send_handles:
            if h is not None:
                h.wait()

        if self._disagg_pp_termination_handler is not None:
            self._disagg_pp_termination_handler.cleanup()

        with self.response_cv:
            self.is_shutdown = True
            self.response_cv.notify_all()
        self.shutdown_event.set()

    def _executor_loop_pp(self):
        logger.debug(f"Starting executor loop for pp_rank {self.dist.pp_rank}")
        torch.cuda.set_device(self.device_id)
        # ensure the context is created, otherwise, some MPI calls will fail.
        CUASSERT(cudart.cudaSetDevice(self.device_id))
        microbatch_id = 0
        with self._profiler() as profile_step:
            iter_start_time = time.time()
            iter_stats = None
            while True:
                profile_step()
                if self.enable_iter_perf_stats:
                    iter_start_time = time.time()
                new_requests = self._fetch_and_activate_new_requests()
                if self.should_stop_processing:
                    break

                self._handle_control_request()

                if self.kv_cache_transceiver:
                    self._check_disagg_gen_transfer_status()

                if self.enable_iter_perf_stats:
                    iter_stats = self._get_init_iter_stats(
                        len(new_requests),
                        self.executor_request_queue.
                        get_new_active_requests_queue_latency())

                self._pad_attention_dp_dummy_request()

                scheduled_batch, fitting_disagg_gen_init_requests, num_fitting_reqs = self._schedule(
                )

                if self.kv_cache_transceiver:
                    # For requests that are fitting disagg gen init, also prepare resources for KV cache manager
                    self._prepare_disagg_gen_init(
                        fitting_disagg_gen_init_requests)

                    if num_fitting_reqs == 0 and not fitting_disagg_gen_init_requests:
                        logger.warning(
                            "num_fitting_reqs=0 and fitting_disagg_gen_init_requests is empty, may not have enough kvCache"
                        )
                        self._check_disagg_ctx_cache_transfer_status(1)

                self.num_scheduled_requests = scheduled_batch.batch_size

                logger.debug(
                    f'has {len(self.active_requests)} active_requests, '
                    f'scheduled {len(scheduled_batch.context_requests)} context requests and '
                    f'{len(scheduled_batch.generation_requests)} generation requests'
                )

                can_queue = self._can_queue(scheduled_batch)

                if not can_queue:
                    self.micro_batches[microbatch_id] = None
                else:
                    self._add_inflight_ids(scheduled_batch)

                    if self.kv_cache_transceiver:
                        # For generation requests which have completed KV cache transfer
                        self._prepare_disagg_gen_transmission_complete(
                            scheduled_batch)

                    self.resource_manager.prepare_resources(scheduled_batch)

                    # The generation requests that are do not have batch_idx,
                    # needs to be in front of the batch due to the assumptions
                    # made in model_engine.py::_forward_step. This is only important
                    # for disaggregated serving. For non-disaggregated serving,
                    # the generation requests always have batch_idx.
                    scheduled_batch.generation_requests = sorted(  # stable sort
                        scheduled_batch.generation_requests,
                        key=lambda req: int(req.py_batch_idx is not None),
                    )

                    if self.kv_cache_transceiver:
                        # Return the first token to the client
                        self._handle_first_token_response(scheduled_batch)

                    # Stage 1: Async forward (all ranks) and decoding pass (last rank only)
                    if not self.dist.is_last_pp_rank:
                        with torch.cuda.nvtx.range(
                                f"_forward_step_inter_pp pp_rank {self.dist.pp_rank}"
                        ):
                            sample_state = self._forward_step_inter_pp(
                                scheduled_batch)
                    else:
                        with torch.cuda.nvtx.range(
                                f"_forward_step_last_pp pp_rank {self.dist.pp_rank}"
                        ):
                            # init_disagg_gen_requests must be before engine forward, where the prev_seq_slot is updated.
                            if self.guided_decoder is not None and self.kv_cache_transceiver:
                                self.guided_decoder.add_batch(scheduled_batch)
                                self.guided_decoder.init_disagg_gen_requests()

                            batch_outputs = self._forward_step(scheduled_batch)

                            if self.guided_decoder is not None:
                                self.guided_decoder.add_batch(scheduled_batch)
                                self.guided_decoder.execute(
                                    batch_outputs['logits'])

                            sample_state = self._sample_async(
                                scheduled_batch, batch_outputs)
                            assert sample_state is not None, "Sampling failed"
                            self._update_request_states(scheduled_batch)

                    if self.enable_iter_perf_stats:
                        iter_stats.inflight_batching_stats.num_ctx_tokens = self.model_engine.iter_states[
                            'num_ctx_tokens']
                    batch_state = BatchStatePP(
                        sample_state=sample_state,
                        iter_start_time=iter_start_time,
                        iter_stats=iter_stats,
                        microbatch_id=microbatch_id,
                        scheduled_ctx_reqs=scheduled_batch.context_requests,
                    )

                    self.micro_batches[microbatch_id] = batch_state

                # sync sampler for previous microbatch to start new sample state comm chain.
                prev_microbatch_id = (microbatch_id -
                                      1) % self.num_micro_batches
                previous_batch = self.micro_batches[prev_microbatch_id]
                if previous_batch is not None:
                    with nvtx_range("sync_previous_sampler_event"):
                        previous_batch.sample_state.sampler_event.synchronize()

                # Stage 2: Communicate sample state for previous batch between ranks
                # send/recv chain: (pp_size - 1) -> 0 -> 1 -> ... -> (pp_size - 2)
                # intermediate ranks: send/recv sample state for next microbatch to allow overlap
                offset = -1 if self.dist.is_last_pp_rank else 1
                prev_microbatch_id = (microbatch_id +
                                      offset) % self.num_micro_batches
                previous_batch = self.micro_batches[prev_microbatch_id]
                if previous_batch is not None:
                    sample_state = previous_batch.sample_state
                    if not self.dist.is_last_pp_rank:
                        recv_object_funct = self.dist.recv_object_from_isend if self._disable_mpi \
                            else self.dist.recv_object
                        torch.cuda.nvtx.range_push(
                            "_handle_new_tokens_inter_pp")
                        # Receive tokens from previous pp rank (w.r.t model forward direction)
                        sample_state.host = recv_object_funct(
                            src=self.dist.prev_pp_rank,
                            tag=prev_microbatch_id,
                        )
                    else:
                        torch.cuda.nvtx.range_push("_handle_new_tokens_last_pp")

                    # Send tokens to next pp rank (w.r.t model forward direction)
                    # Second last rank does not need to since last rank has original decoded tokens
                    if not self.dist.is_second_last_pp_rank:
                        self.wait_on_pp_send_handles(prev_microbatch_id)
                        with nvtx_range("send_sample_state"):
                            self.send_handles[
                                prev_microbatch_id] = self.dist.isend_object(
                                    sample_state.host,
                                    dest=self.dist.next_pp_rank,
                                    tag=prev_microbatch_id)
                    torch.cuda.nvtx.range_pop()

                # Stage 3: Finalize previous batch that finished sample state communication
                # In last pp rank, stage 2 and 3 process different previous batches
                prev_microbatch_id = (microbatch_id +
                                      1) % self.num_micro_batches
                previous_batch = self.micro_batches[prev_microbatch_id]
                finished_requests = []
                if previous_batch is not None:
                    with torch.cuda.nvtx.range("_handle_previous_batch_pp"):
                        self._update_requests(previous_batch.sample_state)

                        if self.block_reuse_enabled and not self.kv_cache_manager.is_vswa and self.kv_cache_transceiver:
                            for req in previous_batch.scheduled_ctx_reqs:
                                if req.is_context_only_request and (
                                        req.is_context_finished
                                        or req.is_finished_due_to_length):
                                    block_id = self.kv_cache_manager.store_blocks_for_reuse(
                                        req, True)
                                    self.ctx_in_transmission_requests[
                                        req.py_request_id] = (
                                            (req, block_id,
                                             self.ctx_in_transmission_counter))

                        if self.kv_cache_transceiver:
                            self._send_disagg_ctx_cache(
                                previous_batch.scheduled_ctx_reqs)
                        self._handle_canceled_requests()

                        self._handle_logits_communication(
                            previous_batch, prev_microbatch_id)

                        finished_requests = self._handle_responses()
                        previous_scheduled_batch = previous_batch.sample_state.scheduled_requests
                        attn_metadata = getattr(self.model_engine,
                                                'attn_metadata', None)
                        kv_cache_dtype_byte_size = getattr(
                            self.model_engine, 'kv_cache_dtype_byte_size', None)
                        self.resource_manager.update_resources(
                            previous_scheduled_batch, attn_metadata,
                            kv_cache_dtype_byte_size)
                        self._remove_inflight_ids(previous_scheduled_batch)

                    self.wait_on_pp_send_handles(prev_microbatch_id)
                    self.micro_batches[prev_microbatch_id] = None

                if self.kv_cache_transceiver and self.ctx_in_transmission_requests:
                    self._check_kv_transfer_timeout()
                    self._terminate_disagg_ctx_finished_requests()

                if self._disagg_pp_termination_handler is not None:
                    requests_to_terminate = self._disagg_pp_termination_handler.sync(
                        prev_microbatch_id)
                    for req in requests_to_terminate:
                        self._do_terminate_request(req)

                # march forward in microbatch slots
                microbatch_id = (microbatch_id + 1) % self.num_micro_batches

                if self.enable_iter_perf_stats and previous_batch is not None:
                    self._process_iter_stats(finished_requests,
                                             self.active_requests,
                                             previous_batch)

                self.iter_counter += 1

    def wait_on_pp_send_handles(self, microbatch_id):
        if self.send_handles[microbatch_id] is not None:
            self.send_handles[microbatch_id].wait()
            self.send_handles[microbatch_id] = None

    def _can_queue(self, scheduled_batch):

        if self.enable_attention_dp:
            tp_batch_sizes = self.dist.tp_allgather(scheduled_batch.batch_size)
            can_queue = 0 not in tp_batch_sizes
        else:
            can_queue = scheduled_batch.batch_size > 0

        return can_queue

    def _prepare_and_schedule_batch(self):
        new_requests = self._fetch_and_activate_new_requests()
        if self.should_stop_processing:
            return None, None

        if self.kv_cache_transceiver:
            self._check_disagg_gen_transfer_status()
            self._check_kv_transfer_timeout()

        iter_stats = None
        if self.enable_iter_perf_stats:
            iter_stats = self._get_init_iter_stats(
                len(new_requests),
                self.executor_request_queue.
                get_new_active_requests_queue_latency())

        self._pad_attention_dp_dummy_request()

        if self.drafter is not None:
            # Honor permanent disable flag based on rolling acceptance first
            if self.drafter.draft_len_schedule is not None:
                batch_size_input = len(self.active_requests)

                self.max_total_draft_tokens = self.drafter.get_draft_len_for_batch_size(
                    batch_size_input)

                self.drafter.update_max_total_draft_tokens(
                    self.max_total_draft_tokens)

            # Check if draft_len=0 → immediately disable
            # self.max_total_draft_tokens==0 is only possible when draft_len_schedule is provided
            # for example, draft_len_schedule = {1:4, 4:2, 8:0}, batch_size >= 8 will set self.max_draft_len = 0
            if self.drafter.draft_len_schedule is not None and self.max_total_draft_tokens == 0:
                self.use_spec_decode = False
            elif getattr(self, 'speculation_permanently_disabled', False):
                self.use_spec_decode = False
            else:
                self.use_spec_decode = self.drafter.should_use_spec_decode(
                    self.active_requests, self.max_batch_size,
                    self.model_engine.max_num_tokens,
                    self.max_total_draft_tokens)
            logger.debug(f"Use spec decode: {self.use_spec_decode}")
            self.model_engine.enable_spec_decode = self.use_spec_decode

            # Set up draft_tokens in active_requests, because they could be used in the scheduling stage.
            for request in self.active_requests:
                if request.state not in (
                        LlmRequestState.GENERATION_IN_PROGRESS,
                        LlmRequestState.DISAGG_GENERATION_INIT):
                    continue
                request.draft_tokens = [
                    0
                ] * self.max_total_draft_tokens if self.max_total_draft_tokens > 0 else []

            # If speculation is off, this function sets py_draft_tokens to []
            # for all active requests. If it's on, we initialize py_draft_tokens
            # with dummy draft tokens to make the scheduler aware of the fact
            # that speculation is about to happen.
            self._prepare_draft_requests()

        scheduled_batch, fitting_disagg_gen_init_requests, num_fitting_reqs = self._schedule(
        )

        if self.drafter is not None and not self.use_spec_decode:
            for request in scheduled_batch.all_requests():
                request.py_disable_speculative_decoding = True

        if self.kv_cache_transceiver:
            # For requests that are fitting disagg gen init, also prepare resources for KV cache manager
            self._prepare_disagg_gen_init(fitting_disagg_gen_init_requests)

            if num_fitting_reqs == 0 and not fitting_disagg_gen_init_requests:
                logger.warning(
                    "num_fitting_reqs=0 and fitting_disagg_gen_init_requests is empty, may not have enough kvCache"
                )
                self._check_disagg_ctx_cache_transfer_status(1)

        self.num_scheduled_requests = scheduled_batch.batch_size
        logger.debug(
            f'has {len(self.active_requests)} active_requests, '
            f'scheduled {len(scheduled_batch.context_requests)} context requests and '
            f'{len(scheduled_batch.generation_requests)} generation requests')
        return scheduled_batch, iter_stats

    def _kv_connector_start_batch(self, scheduled_batch):
        if self.kv_connector_manager:
            self.kv_connector_manager.take_scheduled_requests_pending_load(
                scheduled_batch)
            self.kv_connector_manager.handle_metadata()
            self.kv_connector_manager.worker.start_load_kv(
                torch.cuda.current_stream())

    def _kv_connector_terminate_requests(self):
        if self.kv_connector_manager:
            reqs_to_terminate = self.kv_connector_manager.get_finished()
            for req in reqs_to_terminate:
                if req.py_request_id in self.ctx_in_transmission_requests:
                    request, block_id, counter = self.ctx_in_transmission_requests.pop(
                        req.py_request_id)
                    if counter == 1:
                        self.kv_cache_manager.unpin_blocks_by_id(block_id)
                    else:
                        self.ctx_in_transmission_requests[req.py_request_id] = (
                            request, block_id, counter - 1)

    def _kv_connector_wait_for_save(self):
        if self.kv_connector_manager is not None:
            self.kv_connector_manager.worker.wait_for_save(
                torch.cuda.current_stream())

    def _executor_loop(self):
        torch.cuda.set_device(self.device_id)
        # ensure the context is created, otherwise, some MPI calls will fail.
        CUASSERT(cudart.cudaSetDevice(self.device_id))
        with self._profiler() as profile_step:
            sample_state = None
            iter_start_time = time.time()
            iter_stats = None
            while True:
                profile_step()
                if self.enable_iter_perf_stats:
                    iter_start_time = time.time()

                scheduled_batch, iter_stats = self._prepare_and_schedule_batch()
                self._handle_control_request()

                if scheduled_batch is None:
                    break

                self._pause_requests(scheduled_batch.paused_requests)

                finished_requests = []

                can_queue = self._can_queue(scheduled_batch)
                if can_queue:
                    if self.kv_cache_transceiver:
                        # For generation requests which have completed KV cache transfer
                        self._prepare_disagg_gen_transmission_complete(
                            scheduled_batch)

                        # Return the first token to the client
                        self._handle_first_token_response(scheduled_batch)
                    self.resource_manager.prepare_resources(scheduled_batch)

                    self._kv_connector_start_batch(scheduled_batch)

                # if using a kv connector, we need to call can_queue again since scheduled_batch might have changed
                if self.kv_connector_manager:
                    can_queue = self._can_queue(scheduled_batch)

                if can_queue:
                    # init_disagg_gen_requests must be before drafter loop, otherwise draft requests do not have initialized matchers.
                    # init_disagg_gen_requests must be before engine forward, where the prev_seq_slot is updated.
                    if self.guided_decoder is not None:
                        self.guided_decoder.add_batch(scheduled_batch)
                        if self.kv_cache_transceiver:
                            self.guided_decoder.init_disagg_gen_requests()

                    if self.drafter is not None and self.use_spec_decode:
                        if self.guided_decoder is not None:
                            self.guided_decoder.rollback_rejected_tokens()
                        with request_context(
                                is_draft=self.draft_model_engine is not None,
                                scheduled_requests=scheduled_batch):
                            self.drafter.prepare_draft_tokens(
                                scheduled_batch, self.resource_manager)
                            # Pad draft tokens to the max draft length. This is for CUDA graph compatibility.
                            self.drafter.pad_draft_tokens_for_cuda_graph(
                                scheduled_batch)
                        # add_batch must be called again to restore to target requests with updated draft tokens.
                        if self.guided_decoder is not None:
                            self.guided_decoder.add_batch(scheduled_batch)
                            if hasattr(self.drafter, "guided_decoder"):
                                self.guided_decoder.rollback_draft_tokens()

                    batch_outputs = self._forward_step(scheduled_batch)
                    if self.guided_decoder is not None:
                        self.guided_decoder.execute(batch_outputs['logits'])

                    sample_state = self._sample_async(scheduled_batch,
                                                      batch_outputs)
                    if self.drafter is not None:
                        self.drafter.run_drafter_post(scheduled_batch,
                                                      self.resource_manager,
                                                      self.is_warmup)

                    self._update_request_states(scheduled_batch)
                    self._update_requests(sample_state, self.resource_manager)
                    if self.block_reuse_enabled and not self.kv_cache_manager.is_vswa and self.kv_cache_transceiver:
                        for req in scheduled_batch.context_requests:
                            if req.is_context_only_request and (
                                    req.is_context_finished
                                    or req.is_finished_due_to_length):
                                block_id = self.kv_cache_manager.store_blocks_for_reuse(
                                    req, True)
                                self.ctx_in_transmission_requests[
                                    req.py_request_id] = (
                                        (req, block_id,
                                         self.ctx_in_transmission_counter))

                    if self.kv_cache_transceiver:
                        ctx_transmission_reqs = self._send_disagg_ctx_cache(
                            scheduled_batch.context_requests)
                        # For context only req in transmission, we reset the state since sampler might have changed it
                        for req in ctx_transmission_reqs:
                            req.state = LlmRequestState.DISAGG_CONTEXT_TRANS_IN_PROGRESS

                    self._handle_canceled_requests()
                    finished_requests = self._handle_responses()
                    attn_metadata = getattr(self.model_engine, 'attn_metadata',
                                            None)
                    kv_cache_dtype_byte_size = getattr(
                        self.model_engine, 'kv_cache_dtype_byte_size', None)
                    self.resource_manager.update_resources(
                        scheduled_batch, attn_metadata,
                        kv_cache_dtype_byte_size)
                    if self.enable_kv_cache_events:
                        self._add_kv_cache_events()

                if self.kv_cache_transceiver and self.ctx_in_transmission_requests:
                    self._check_kv_transfer_timeout()
                    self._terminate_disagg_ctx_finished_requests()

                self._kv_connector_terminate_requests()

                if self.enable_iter_perf_stats and sample_state is not None:
                    iter_stats.inflight_batching_stats.num_ctx_tokens = self.model_engine.iter_states[
                        'num_ctx_tokens']
                    self._process_iter_stats(
                        finished_requests, self.active_requests,
                        BatchState(sample_state=sample_state,
                                   iter_stats=iter_stats,
                                   iter_start_time=iter_start_time))

                self.iter_counter += 1

    def _prepare_draft_requests(self):
        try:
            # Set draft tokens here to make the KV cache manager
            # and scheduler aware of them.
            for req in self.active_requests:
                if req.state not in (LlmRequestState.GENERATION_IN_PROGRESS,
                                     LlmRequestState.DISAGG_GENERATION_INIT):
                    continue

                req.py_last_draft_tokens = req.py_draft_tokens

                if self.max_total_draft_tokens > 0 and self.use_spec_decode and not req.py_disable_speculative_decoding:
                    req.py_draft_tokens = [0] * self.max_total_draft_tokens
                    req.py_draft_pages_allocated = self.max_total_draft_tokens
                else:
                    req.py_draft_tokens = []
                    req.py_draft_pages_allocated = 0

        except Exception as e:
            traceback.print_exc()
            error_msg = str(e)
            logger.error(f"Encountered an error in decode: {error_msg}")
            self._handle_errors(error_msg)

    def _handle_control_request(self):
        if len(self.active_requests) == 0 and \
            self.executor_request_queue.get_waiting_queue_size() == 0 and \
            len(self.executor_request_queue.control_requests) > 0:
            assert len(self.executor_request_queue.control_requests) == 1, (
                f"Expected exactly one control request to be processed at a time, "
                f"but found {len(self.executor_request_queue.control_requests)} control requests. "
                f"This may indicate a race condition or improper control request handling."
            )
            self.executor_request_queue.control_requests.pop(0)
            self.control_request_barrier.set()
            self.control_action_done.wait()
            self.control_action_done.clear()

    @contextmanager
    def control_action(self):
        """
        Context manager for synchronized control actions.

        Usage:
            with control_action():
                # Eventloop thread has finished all previous requests and paused
                do some actions here
            # Eventloop thread resumes automatically after exiting
        """

        if self.dist.rank == 0:
            self.executor_request_queue.enqueue_control_request()

        # Wait for worker to finish all previous requests
        self.control_request_barrier.wait()

        try:
            # Yield control to the with block
            # Worker is now paused, safe to execute actions
            yield self
        finally:
            # Cleanup: signal worker to resume
            self.control_action_done.set()
            self.control_request_barrier.clear()

    def _executor_loop_overlap(self):
        torch.cuda.set_device(self.device_id)
        # ensure the context is created, otherwise, some MPI calls will fail.
        CUASSERT(cudart.cudaSetDevice(self.device_id))
        with self._profiler() as profile_step:
            iter_start_time = time.time()
            iter_stats = None
            target_inputs = None
            previous_tensors_device = None
            can_forward = False if self.benchmark_req_queues_size > 0 and self.kv_cache_transceiver else True
            while True:
                profile_step()
                if self.enable_iter_perf_stats:
                    iter_start_time = time.time()

                scheduled_batch, iter_stats = self._prepare_and_schedule_batch()
                self._handle_control_request()

                if scheduled_batch is None:
                    break
                # In gen-only benchmarking mode, wait until the number of scheduled generation
                # requests reaches the required threshold before starting forward pass,
                # to ensure consistent batch sizes for accurate performance measurement.
                if not self.is_warmup and not can_forward:
                    if self.enable_attention_dp:
                        local_can_forward = self.executor_request_queue.num_fetch_requests + \
                            len(scheduled_batch.generation_requests) >= self.benchmark_req_queues_size
                        all_can_forward = self.dist.tp_allgather(
                            local_can_forward)
                        if all(all_can_forward):
                            can_forward = True
                            time.sleep(10)
                        else:
                            if self.dist.rank == 0:
                                logger.info(
                                    f"sleep 10 seconds, num_fetched_requests: {self.executor_request_queue.num_fetch_requests}, scheduled_gen_batch: {len(scheduled_batch.generation_requests)}"
                                )
                            time.sleep(10)
                            continue
                    else:
                        if len(scheduled_batch.generation_requests
                               ) < self.benchmark_req_queues_size:
                            if self.dist.rank == 0:
                                logger.info(
                                    f"sleep 10 seconds, scheduled_gen_batch: {len(scheduled_batch.generation_requests)}"
                                )
                            time.sleep(10)
                            continue
                        else:
                            can_forward = True

                self._pause_requests(scheduled_batch.paused_requests)

                can_queue = self._can_queue(scheduled_batch)
                if can_queue:
                    if self.kv_cache_transceiver:
                        # For generation requests which have completed KV cache transfer
                        self._prepare_disagg_gen_transmission_complete(
                            scheduled_batch)
                    self.resource_manager.prepare_resources(scheduled_batch)

                    self._kv_connector_start_batch(scheduled_batch)

                # if using a kv connector, we need to call can_queue again since scheduled_batch might have changed
                if self.kv_connector_manager:
                    can_queue = self._can_queue(scheduled_batch)

                if can_queue:

                    # The generation requests that are do not have batch_idx,
                    # needs to be in front of the batch due to the assumptions
                    # made in model_engine.py::_forward_step. This is only important
                    # for disaggregated serving. For non-disaggregated serving,
                    # the generation requests always have batch_idx.
                    scheduled_batch.generation_requests = sorted(  # stable sort
                        scheduled_batch.generation_requests,
                        key=lambda req: int(req.py_batch_idx is not None),
                    )

                    if self.kv_cache_transceiver:
                        # Return the first token to the client
                        self._handle_first_token_response(scheduled_batch)

                    # init_disagg_gen_requests must be before engine forward, where the prev_seq_slot is updated.
                    if self.guided_decoder is not None and self.kv_cache_transceiver:
                        self.guided_decoder.add_batch(scheduled_batch)
                        self.guided_decoder.init_disagg_gen_requests()

                    previous_tensors = self.previous_batch and self.previous_batch.sample_state
                    # If there are previous draft tokens, we need to update the target requests to accept some draft tokens.
                    # When there's any accepted tokens, we can't directly use the previous batch's outputs in this iteration for the target model,
                    # so we'll set the target model's input to None and skip updating the target requests after target model forward.
                    use_previous_draft_tokens = self.has_previous_draft_tokens
                    if self.drafter is not None and (self.use_spec_decode or
                                                     use_previous_draft_tokens):
                        target_inputs = self._handle_speculative_decoding(
                            scheduled_batch, previous_tensors,
                            previous_tensors_device)

                    # Use the draft_model's outputs if we've launched the draft model.
                    # Otherwise, use the previous batch's outputs.
                    if (target_inputs is not None
                            and target_inputs.next_draft_tokens
                            is not None) or use_previous_draft_tokens:
                        previous_tensors_device = target_inputs
                    else:
                        previous_tensors_device = self.previous_batch and self.previous_batch.sample_state and self.previous_batch.sample_state.device

                    batch_outputs = self._forward_step(scheduled_batch,
                                                       previous_tensors_device)

                if self.previous_batch is not None:
                    self._update_requests(self.previous_batch.sample_state)

                    if self.block_reuse_enabled and not self.kv_cache_manager.is_vswa and self.kv_cache_transceiver:
                        for req in self.previous_batch.sample_state.scheduled_requests.context_requests:
                            if req.is_context_only_request and (
                                    req.is_context_finished
                                    or req.is_finished_due_to_length):
                                block_id = self.kv_cache_manager.store_blocks_for_reuse(
                                    req, True)
                                self.ctx_in_transmission_requests[
                                    req.py_request_id] = (
                                        (req, block_id,
                                         self.ctx_in_transmission_counter))

                if self.drafter is not None and self.use_spec_decode:
                    # Cleanup previous draft resources used in the draft model
                    self.drafter.cleanup_previous_draft_resources()

                if can_queue:
                    if self.guided_decoder is not None:
                        # add_batch must be called again to have updated new tokens.
                        self.guided_decoder.add_batch(scheduled_batch)
                        self.guided_decoder.execute(batch_outputs['logits'])

                    sample_state = self._sample_async(scheduled_batch,
                                                      batch_outputs)
                    assert sample_state is not None, "Sampling failed"

                    self._update_request_states(scheduled_batch)

                    ctx_transmission_reqs = self._send_disagg_ctx_cache(
                        scheduled_batch.context_requests
                    ) if self.kv_cache_transceiver else []

                if self.previous_batch is not None:
                    self._process_previous_batch()

                if can_queue:
                    if self.enable_iter_perf_stats:
                        iter_stats.inflight_batching_stats.num_ctx_tokens = self.model_engine.iter_states[
                            'num_ctx_tokens']

                    self.previous_batch = BatchState(
                        sample_state=sample_state,
                        iter_start_time=iter_start_time,
                        iter_stats=iter_stats,
                        ctx_transmission_reqs=ctx_transmission_reqs)

                if self.kv_cache_transceiver and self.ctx_in_transmission_requests:
                    self._check_kv_transfer_timeout()
                    self._terminate_disagg_ctx_finished_requests()

                self._kv_connector_terminate_requests()

                self.iter_counter += 1

    def _accept_draft_tokens(
        self, scheduled_batch: ScheduledRequests,
        target_outputs: SampleStateTensors,
        target_inputs: Optional[SampleStateTensors]
    ) -> Tuple[SampleStateTensorsMTP, Optional[torch.Tensor]]:
        """
        Prepare target device inputs after computing draft token acceptance.

        This function:
        1. If draft tokens exist: compares sampled tokens with draft tokens to compute acceptance
        2. If no draft tokens: directly uses the first sampled token
        3. Creates new_tokens by extracting accepted tokens per request

        Args:
            scheduled_batch: The scheduled requests
            target_outputs: Contains new_tokens [max_draft_len + 1, batch_size, beam_width]
                                or [1, batch_size, beam_width] if no draft tokens
            target_inputs: Contains next_draft_tokens [batch_size, max_draft_len]
        Returns:
            Tuple of:
            - SampleStateTensorsMTP with new_tokens set to accepted tokens,
              new_tokens_lens and next_draft_tokens set to None
            - num_accepted_tokens: [batch_size] tensor with acceptance counts per request,
              or None if no draft tokens
        """
        has_draft_tokens = target_inputs is not None and isinstance(
            target_inputs, SampleStateTensorsMTP
        ) and target_inputs.next_draft_tokens is not None
        target_tokens = target_outputs.new_tokens  # [max_draft_len + 1, batch_size, beam_width] or [1, batch_size, beam_width]
        new_tokens = torch.zeros_like(target_tokens)

        # Squeeze the beam dimension (beam_width=1 for greedy or single beam)
        target_tokens = target_tokens.squeeze(
            -1)  # [max_draft_len + 1, batch_size] or [1, batch_size]

        batch_size = target_tokens.shape[1]
        device = target_tokens.device
        # Compute number of accepted tokens per request
        num_accepted_tokens = torch.zeros(batch_size,
                                          dtype=torch.int32,
                                          device=device)

        if has_draft_tokens:
            # Draft tokens exist, compute acceptance
            draft_tokens = target_inputs.next_draft_tokens  # [batch_size, max_draft_len]
            max_draft_len = draft_tokens.shape[1]

            # Compute number of accepted tokens per request
            # Generation requests: compare with draft tokens to find acceptance
            num_contexts = len(scheduled_batch.context_requests)
            if batch_size > num_contexts:
                # Use .T to transpose: [max_draft_len + 1, num_gens] -> [num_gens, max_draft_len + 1]
                gen_target_tokens = target_tokens[:,
                                                  num_contexts:].T  # [num_gens, max_draft_len + 1]

                # Compare draft tokens with target tokens to find acceptance
                # Use cumprod to find the first rejection point
                draft_tokens_gen = draft_tokens[
                    num_contexts:, :].int()  # [num_gens, max_draft_len]
                num_accepted_tokens[num_contexts:] += torch.cumprod(
                    (draft_tokens_gen == gen_target_tokens[:, :max_draft_len]
                     ).int(),
                    dim=-1).sum(dim=1)

            # Vectorized extraction using advanced indexing (no GPU-CPU sync)
            # Use num_accepted_tokens as indices to gather the right tokens
            batch_indices = torch.arange(batch_size, device=device)
            new_tokens[0, :, 0] = target_tokens[num_accepted_tokens,
                                                batch_indices]
        else:
            # No draft tokens to accept, just use the first (and only) sampled token
            batch_indices = torch.arange(batch_size, device=device)
            new_tokens[0, :, 0] = target_tokens[0, batch_indices]

        # Create the updated SampleStateTensorsMTP
        # new_tokens_lens and next_draft_tokens are left as None
        result_tensors = SampleStateTensorsMTP(
            new_tokens=new_tokens,
            log_probs=target_outputs.log_probs,
            new_tokens_lens=None,
            next_draft_tokens=None)

        # Copy logits if available
        if hasattr(target_outputs, 'logits'):
            result_tensors.logits = target_outputs.logits

        return result_tensors, num_accepted_tokens

    def _process_previous_batch(self):
        if self.kv_cache_transceiver and self.previous_batch.ctx_transmission_reqs:
            for req in self.previous_batch.ctx_transmission_reqs:
                req.state = LlmRequestState.DISAGG_CONTEXT_TRANS_IN_PROGRESS

        self._handle_canceled_requests()
        finished_requests = self._handle_responses()
        scheduled_requests = self.previous_batch.sample_state.scheduled_requests
        attn_metadata = getattr(self.model_engine, 'attn_metadata', None)
        kv_cache_dtype_byte_size = getattr(self.model_engine,
                                           'kv_cache_dtype_byte_size', None)
        self.resource_manager.update_resources(scheduled_requests,
                                               attn_metadata,
                                               kv_cache_dtype_byte_size)
        if self.enable_kv_cache_events:
            self._add_kv_cache_events()

        if self.enable_iter_perf_stats:
            self._process_iter_stats(finished_requests, self.active_requests,
                                     self.previous_batch)

    def _forward_step_inter_pp(self, scheduled_batch) -> SampleState:
        self._forward_step(scheduled_batch)
        sampler_event = torch.cuda.Event()
        sampler_event.record()
        self._update_request_states(scheduled_batch)
        return self.sampler.SampleState(
            scheduled_requests=scheduled_batch,
            sampler_event=sampler_event,
        )

    def _validate_request(self, request: LlmRequest):
        if isinstance(self.model_engine.model, DecoderModelForCausalLM):
            # Only skip token‐range checks for Llama4 when the request has multimodal data
            from ..models.modeling_llama import Llama4ForConditionalGeneration
            if isinstance(self.model_engine.model,
                          Llama4ForConditionalGeneration):
                has_mm = bool(request.py_multimodal_data)
                if has_mm:
                    logger.debug(
                        f"Skipping token-range validation for {type(self.model_engine.model).__name__} "
                        "(multimodal request)")
                    return

            # FIXME: This check is necessary because of how Qwen2ForProcessRewardModel
            #        subclasses DecoderModelForCausalLM. Perhaps the functionality
            #        of DecoderModelForCausalLM reused by Qwen2ForProcessRewardModel
            #        should be factored out into a separate class instead.
            if not hasattr(self.model_engine.model, "lm_head"):
                return

            if not request.check_token_id_range(
                    self.model_engine.model.lm_head.num_embeddings):
                raise ValueError("Token ID out of range")

    @nvtx_range("_fetch_and_activate_new_requests")
    def _fetch_and_activate_new_requests(self) -> List[LlmRequest]:

        def _respond_if_invalid(request: LlmRequest) -> bool:
            """Immediately fail invalid request.

            Return True if invalid request was encountered and
            handled.
            """
            try:
                self._validate_request(request)
                return False
            except Exception as e:
                self._handle_errors(str(e), requests=[request])
                return True

        new_requests_cur_rank = self.executor_request_queue.fetch_new_requests(
            self.active_requests)
        self.is_shutdown = self.executor_request_queue.is_shutdown
        self.expected_num_active_requests = self.executor_request_queue.get_expected_num_active_requests(
        )

        validated_requests = [
            request for request in new_requests_cur_rank
            if not _respond_if_invalid(request)
        ]

        self.active_requests.extend(validated_requests)
        return validated_requests

    def _add_kv_cache_events(self):
        kv_cache_manager = self.resource_manager.resource_managers.get(
            ResourceManagerType.KV_CACHE_MANAGER)
        if not kv_cache_manager:
            return
        # Flush iteration events at each iteration to ensure that events have enough time
        # to be transferred to main thread when user needs them.
        kv_cache_manager.flush_iteration_events()

    def _balance_adp_requests(self, context_requests: list[LlmRequest],
                              generation_requests: list[LlmRequest]):
        balanced_context_requests = context_requests
        num_scheduled_context_requests = len(context_requests)
        num_scheduled_generation_requests = len(generation_requests)
        num_scheduled_tokens = sum(
            [len(req.get_tokens(0))
             for req in context_requests]) + num_scheduled_generation_requests
        responses_list = self.dist.tp_allgather([
            num_scheduled_context_requests, num_scheduled_generation_requests,
            num_scheduled_tokens
        ])
        all_ranks_num_scheduled_context_requests = [
            response[0] for response in responses_list
        ]
        all_ranks_num_scheduled_generation_requests = [
            response[1] for response in responses_list
        ]
        all_ranks_have_free_ctx_slots = all([
            num_gen < self.max_batch_size
            for num_gen in all_ranks_num_scheduled_generation_requests
        ])
        all_ranks_have_ctx_requests = all([
            num_ctx > 0 for num_ctx in all_ranks_num_scheduled_context_requests
        ])
        all_ranks_have_gen_requests = all([
            num_gen > 0
            for num_gen in all_ranks_num_scheduled_generation_requests
        ])

        if self.attention_dp_enable_balance:
            # wait for all ranks have context requests
            if all_ranks_have_free_ctx_slots and all_ranks_have_ctx_requests:
                self.adp_ctx_waiting_iters_count = 0
                # balance number of context requests across ranks
                if all_ranks_have_gen_requests:
                    if self.adp_ctx_batching_wait_iters_count < self.attention_dp_batching_wait_iters:
                        self.adp_ctx_batching_wait_iters_count += 1
                        balanced_context_requests = []
                    else:
                        self.adp_ctx_batching_wait_iters_count = 0
            else:
                self.adp_ctx_waiting_iters_count += 1
                balanced_context_requests = []
                timeout_reached = self.adp_ctx_waiting_iters_count >= self.attention_dp_time_out_iters
                if timeout_reached or not all_ranks_have_gen_requests:
                    self.adp_ctx_waiting_iters_count = 0
                    balanced_context_requests = context_requests
        return balanced_context_requests

    def _waiting_requests(self, context_requests: list[LlmRequest],
                          generation_requests: list[LlmRequest]):
        if not self.enable_batch_waiting:
            return context_requests

        waited_context_requests = []
        stop_waiting = False
        num_scheduled_ctx_tokens = sum(
            len(ctx_req.get_tokens(0)) for ctx_req in context_requests)
        num_scheduled_gen_tokens = sum(1 + gen_req.num_draft_tokens
                                       for gen_req in generation_requests)
        num_scheduled_tokens = num_scheduled_ctx_tokens + num_scheduled_gen_tokens

        stop_waiting = self.batch_wait_iters_count >= self.batch_wait_timeout_iters or num_scheduled_tokens >= self.batch_wait_max_tokens_ratio * self.max_num_tokens
        if stop_waiting:
            waited_context_requests = context_requests
            self.batch_wait_iters_count = 0
        else:
            self.batch_wait_iters_count += 1
        return waited_context_requests

    @nvtx_range("_schedule")
    def _schedule(self):
        scheduler_output = self.scheduler.schedule_request(
            self.active_requests, self.inflight_req_ids)
        scheduled_context_requests = scheduler_output.context_requests
        if self.enable_attention_dp and self.attention_dp_enable_balance:
            scheduled_context_requests = self._balance_adp_requests(
                scheduler_output.context_requests,
                scheduler_output.generation_requests)

        # if no generation requests, no need to wait, to avoid dead waiting
        if not self.enable_attention_dp and self.enable_batch_waiting and len(
                scheduler_output.context_requests) > 0 and len(
                    scheduler_output.generation_requests) > 0:
            scheduled_context_requests = self._waiting_requests(
                scheduler_output.context_requests,
                scheduler_output.generation_requests)

        scheduled_requests = ScheduledRequests()
        scheduled_requests.context_requests = scheduled_context_requests
        scheduled_requests.generation_requests = scheduler_output.generation_requests
        scheduled_requests.paused_requests = scheduler_output.paused_requests
        return scheduled_requests, scheduler_output.fitting_disagg_gen_init_requests, scheduler_output.num_fitting_requests

    @nvtx_range("_check_disagg_gen_transfer_status")
    def _check_disagg_gen_transfer_status(self):

        need_check = any([
            req.is_disagg_generation_transmission_in_progress
            for req in self.active_requests
        ])
        need_check_one = all([
            req.is_disagg_generation_transmission_in_progress
            for req in self.active_requests
        ])

        if need_check:
            at_least_num = 1 if need_check_one else 0
            self._check_disagg_gen_cache_transfer_status(at_least_num)

        return

    @nvtx_range("_check_kv_transfer_timeout")
    def _check_kv_transfer_timeout(self):
        if not self.kv_cache_transceiver:
            return
        timeout_ms = self.kv_cache_transceiver.kv_transfer_timeout_ms
        if timeout_ms is None:
            return

        def flag_if_kv_transfer_timed_out(req: LlmRequest, type: str) -> None:
            current_time = time.time()
            if req.py_kv_transfer_start_time is None:
                return
            elapsed_time = (current_time - req.py_kv_transfer_start_time) * 1000
            if elapsed_time > timeout_ms and not req.py_kv_transfer_timed_out:
                logger.warning(
                    f"Terminating {type} request {req.py_request_id} due to KV cache transfer timeout"
                )
                req.py_kv_transfer_timed_out = True

        for req, _, _ in self.ctx_in_transmission_requests.values():
            flag_if_kv_transfer_timed_out(req, "context")

        for req in self.active_requests:
            if req.is_disagg_generation_transmission_in_progress:
                flag_if_kv_transfer_timed_out(req, "generation")

        return

    @nvtx_range("_pad_attention_dp_dummy_request")
    def _pad_attention_dp_dummy_request(self):
        """
        Pad with a generation dummy request, if required, to ensure every attention_dp rank has at least one active request.
        """
        if not self.enable_attention_dp:
            return

        assert self.expected_num_active_requests >= len(self.active_requests)
        if self.kv_cache_transceiver is None:
            num_active_request = len(self.active_requests)
        else:
            num_active_request = sum([
                0 if req.is_disagg_generation_init_state
                or req.is_disagg_generation_transmission_in_progress else 1
                for req in self.active_requests
            ])

        if self.expected_num_active_requests - num_active_request > 0 and num_active_request == 0:
            llm_request = self.kv_cache_manager.add_dummy_requests(
                request_ids=[0],
                is_gen=True,
                prepare_resource=True,
                max_num_draft_tokens=self.max_total_draft_tokens,
            )[0]
            llm_request.is_attention_dp_dummy = True
            spec_resource_manager = self.resource_manager.get_resource_manager(
                ResourceManagerType.SPEC_RESOURCE_MANAGER)
            if spec_resource_manager is not None:
                spec_resource_manager.add_dummy_requests([0])
            self.active_requests.append(llm_request)

    @nvtx_range("_prepare_disagg_gen_init")
    def _prepare_disagg_gen_init(self, fitting_disagg_gen_init_requests):
        if fitting_disagg_gen_init_requests:
            disagg_gen_init_to_prepare = ScheduledRequests()
            disagg_gen_init_to_prepare.context_requests = fitting_disagg_gen_init_requests
            disagg_gen_init_to_prepare.generation_requests = []
            disagg_gen_init_to_prepare.paused_requests = []

            for resource_mgr_type in (
                    ResourceManagerType.KV_CACHE_MANAGER,
                    ResourceManagerType.SPEC_RESOURCE_MANAGER,
                    ResourceManagerType.DRAFT_KV_CACHE_MANAGER):
                if (resource_mgr_type in self.resource_manager.resource_managers
                        and self.resource_manager.
                        resource_managers[resource_mgr_type] is not None):
                    self.resource_manager.resource_managers[
                        resource_mgr_type].prepare_resources(
                            disagg_gen_init_to_prepare)

            # Trigger KV cache exchange for new disagg_gen_init_requests
            self._recv_disagg_gen_cache(fitting_disagg_gen_init_requests)

    @nvtx_range("_prepare_disagg_gen_transmission_complete")
    def _prepare_disagg_gen_transmission_complete(self, scheduled_batch):
        cache_trans_complete_requests = []
        for req in scheduled_batch.generation_requests:
            if req.is_disagg_generation_transmission_complete:
                cache_trans_complete_requests.append(req)
        if len(cache_trans_complete_requests) > 0:
            requests = ScheduledRequests()
            requests.context_requests = cache_trans_complete_requests
            self.resource_manager.resource_managers[
                ResourceManagerType.SEQ_SLOT_MANAGER].prepare_resources(
                    requests)
            self._setup_sampler_step(requests)

        for req in scheduled_batch.generation_requests:
            if req.is_disagg_generation_transmission_complete:
                req.state = LlmRequestState.GENERATION_IN_PROGRESS
                req.context_current_position = req.prompt_len
                req.decoding_iter = 1
                req.py_decoding_iter = 1
                req.py_kv_transfer_start_time = None
                first_gen_tokens = req.context_phase_params.first_gen_tokens
                ctx_draft_tokens = req.context_phase_params.draft_tokens
                req.py_draft_tokens = [] if ctx_draft_tokens is None else ctx_draft_tokens
                beam_width = req.sampling_config.beam_width
                for beam in range(0, beam_width):
                    req.add_new_token(first_gen_tokens[beam], beam)

    @nvtx_range("_recv_disagg_gen_cache")
    def _recv_disagg_gen_cache(self, new_gen_reqs):

        # For gen-only benchmarking, mark new gen request as transmission complete right away
        if os.getenv("TRTLLM_DISAGG_BENCHMARK_GEN_ONLY") == "1":
            for req in new_gen_reqs:
                req.state = LlmRequestState.DISAGG_GENERATION_TRANS_COMPLETE
            return

        if os.getenv("TRTLLM_DISABLE_KV_CACHE_TRANSFER_OVERLAP") == "1":
            for req in new_gen_reqs:
                self.kv_cache_transceiver.request_and_receive_sync(req)
        else:
            for req in new_gen_reqs:
                self.kv_cache_transceiver.request_and_receive_async(req)

        if self.kv_cache_transceiver.kv_transfer_timeout_ms is not None:
            for req in new_gen_reqs:
                if req.state == LlmRequestState.DISAGG_GENERATION_TRANS_IN_PROGRESS:
                    req.py_kv_transfer_start_time = time.time()

        block_transfer = all([
            req.is_disagg_generation_transmission_in_progress
            for req in self.active_requests
        ])
        self._check_disagg_gen_cache_transfer_status(1 if block_transfer else 0)

        return

    @nvtx_range("_send_disagg_ctx_cache")
    def _send_disagg_ctx_cache(self, scheduled_ctx_requests):
        if (scheduled_ctx_requests is None or len(scheduled_ctx_requests) == 0):
            return []
        for req in scheduled_ctx_requests:
            if req.is_context_only_request and (req.is_context_finished or
                                                req.is_finished_due_to_length):
                self.kv_cache_transceiver.respond_and_send_async(req)
                for resource_mgr_type in (
                        ResourceManagerType.SEQ_SLOT_MANAGER,
                        ResourceManagerType.SPEC_RESOURCE_MANAGER):
                    if resource_mgr_type in self.resource_manager.resource_managers and self.resource_manager.resource_managers[
                            resource_mgr_type] is not None:
                        self.resource_manager.resource_managers[
                            resource_mgr_type].free_resources(req)

        self._check_disagg_ctx_cache_transfer_status(0)

        # Keep track of ctx requests that are in transmission
        ctx_transmission_reqs = [
            req for req in scheduled_ctx_requests
            if req.state == LlmRequestState.DISAGG_CONTEXT_TRANS_IN_PROGRESS
        ]

        if self.kv_cache_transceiver.kv_transfer_timeout_ms is not None:
            for req in ctx_transmission_reqs:
                req.py_kv_transfer_start_time = time.time()

        return ctx_transmission_reqs

    def _get_disagg_reqs_in_error_state(self):
        return [
            req for req in self.active_requests
            if req.state == LlmRequestState.DISAGG_TRANS_ERROR
        ]

    def _check_cache_transfer_errors(self, error_msg_prefix: str):
        """Common helper to check for and handle cache transfer errors."""
        error_requests = self._get_disagg_reqs_in_error_state()
        if error_requests:
            self._handle_errors(
                f"Error in kv cache transfer for {error_msg_prefix}",
                requests=error_requests)

    @nvtx_range("_check_disagg_ctx_cache_transfer_status")
    def _check_disagg_ctx_cache_transfer_status(self, atLeastNum: int = 0):
        self.kv_cache_transceiver.check_context_transfer_status(atLeastNum)
        self._check_cache_transfer_errors("context requests")

    @nvtx_range("_check_disagg_gen_cache_transfer_status")
    def _check_disagg_gen_cache_transfer_status(self, atLeastNum: int = 0):
        self.kv_cache_transceiver.check_gen_transfer_status(atLeastNum)
        self._check_cache_transfer_errors("generation requests")

    def _forward_step(self,
                      scheduled_requests,
                      new_tensors_device: Optional[SampleStateTensors] = None):
        ExpertStatistic.set_iter(self.iter_counter)

        @nvtx_range(
            f"[Executor] _forward_step {self.iter_counter}: {len(scheduled_requests.context_requests)} ctx reqs, {len(scheduled_requests.generation_requests)} gen reqs"
        )
        def forward(scheduled_requests, resource_manager, new_tensors_device,
                    gather_context_logits, cache_indirection_buffer):
            return self.model_engine.forward(
                scheduled_requests,
                resource_manager,
                new_tensors_device,
                gather_context_logits=gather_context_logits,
                cache_indirection_buffer=cache_indirection_buffer)

        try:
            gather_context_logits = any(
                a.py_return_context_logits
                for a in scheduled_requests.context_requests)
            cache_indirection_buffer = self.sampler.get_cache_indirection()
            outputs = forward(scheduled_requests, self.resource_manager,
                              new_tensors_device, gather_context_logits,
                              cache_indirection_buffer)

            self._kv_connector_wait_for_save()

            return outputs
        except Exception as e:
            traceback.print_exc()
            error_msg = str(e)
            logger.error(
                f"Encountered an error in forward function: {error_msg}")
            self._handle_errors(error_msg)
            return None

    def _update_request_states_tp(self, scheduled_requests: ScheduledRequests):
        # handle potential attention dp dummy request
        if self.active_requests and self.active_requests[
                -1].is_attention_dp_dummy:
            request = self.active_requests[-1]
            request.state = LlmRequestState.GENERATION_COMPLETE
            self.inflight_req_ids.erase(request.py_request_id)
            self._terminate_request(request)
            self.active_requests.remove(request)

        for request in scheduled_requests.context_requests:
            if request.state != LlmRequestState.GENERATION_COMPLETE:  # skip failed requests
                request.py_last_context_chunk = (
                    request.context_current_position,
                    request.context_current_position +
                    request.context_chunk_size)
                request.move_to_next_context_chunk()
            if request.context_remaining_length == 0:
                if not self.disable_overlap_scheduler and request.will_complete_next_iteration(
                ):
                    request.set_exclude_last_generation_logits(False)
                    request.state = LlmRequestState.GENERATION_TO_COMPLETE
                else:
                    request.state = LlmRequestState.GENERATION_IN_PROGRESS

        for request in scheduled_requests.generation_requests:
            if request.state != LlmRequestState.GENERATION_COMPLETE:
                if not self.disable_overlap_scheduler and request.will_complete_next_iteration(
                ):
                    request.set_exclude_last_generation_logits(False)
                    request.state = LlmRequestState.GENERATION_TO_COMPLETE

    def _update_request_states_star_attention(
            self, scheduled_requests: ScheduledRequests):
        for request in scheduled_requests.context_requests:
            if request.ctx_iters >= len(request.ctx_blocks) - 2:
                request.state = LlmRequestState.GENERATION_IN_PROGRESS
            request.ctx_iters += 1

        for request in scheduled_requests.generation_requests:
            request.gen_iters += 1

    @nvtx_range("_update_request_states")
    def _update_request_states(self, scheduled_requests: ScheduledRequests):
        cp_config = self.dist.cp_config
        if 'cp_type' in cp_config:
            cp_type = cp_config['cp_type']
            if cp_type == CpType.STAR:
                self._update_request_states_star_attention(scheduled_requests)
            elif cp_type == CpType.HELIX:
                # Take the usual route with _update_request_states_tp().
                pass
            else:
                raise NotImplementedError(
                    f'Unsupported cp type {cp_type.name}.')
        self._update_request_states_tp(scheduled_requests)

    @nvtx_range("_sample_async")
    def _sample_async(self, scheduled_batch,
                      batch_outputs) -> SampleState | None:
        try:
            if batch_outputs is not None:
                num_context_logits_prefix_sum = [0]
                prefix_sum = 0
                num_context_tokens = 0
                for request in scheduled_batch.context_requests:
                    context_chunk_size = request.context_chunk_size
                    prefix_sum += context_chunk_size if request.py_return_context_logits else 1
                    num_context_logits_prefix_sum.append(prefix_sum)
                    num_context_tokens += context_chunk_size

                beam_width = self.sampler.beam_width(
                    scheduled_batch.all_requests())

                HandleLogits()(scheduled_batch.context_requests,
                               scheduled_batch.generation_requests,
                               batch_outputs["logits"], beam_width,
                               num_context_logits_prefix_sum,
                               self.sampler.is_generation_model())

                HandleAdditionalOutputs()(scheduled_batch.context_requests,
                                          scheduled_batch.generation_requests,
                                          batch_outputs, beam_width,
                                          num_context_tokens)

                return self.sampler.sample_async(scheduled_batch, batch_outputs,
                                                 num_context_logits_prefix_sum)
        except Exception as e:
            traceback.print_exc()
            error_msg = str(e)
            logger.error(f"Encountered an error in sampling: {error_msg}")
            self._handle_errors(error_msg)

    @nvtx_range("_setup_sampler_step")
    def _setup_sampler_step(self, requests: ScheduledRequests):
        try:
            return self.sampler.setup_sampler_step(requests)
        except Exception as e:
            traceback.print_exc()
            error_msg = str(e)
            logger.error(f"Encountered an error in sampling: {error_msg}")
            self._handle_errors(error_msg)

    @nvtx_range("_update_requests")
    def _update_requests(self,
                         sample_state: SampleState,
                         resource_manager: Optional[ResourceManager] = None):
        try:
            self.sampler.update_requests(sample_state, resource_manager)
        except Exception as e:
            traceback.print_exc()
            error_msg = str(e)
            logger.error(f"Encountered an error in sampling: {error_msg}")
            self._handle_errors(error_msg)

    def _handle_errors(self,
                       error_msg: Optional[str] = None,
                       *,
                       requests: Optional[List[LlmRequest]] = None):
        error_responses: Dict[int, LlmResponse] = {}
        error_msg = error_msg or "error"
        failed_requests = requests if requests is not None else self.active_requests
        for request in failed_requests:
            req_id = request.py_request_id
            request.state = LlmRequestState.GENERATION_COMPLETE
            error_responses[req_id] = LlmResponse(
                request_id=req_id,
                error_msg=error_msg,
                client_id=request.py_client_id)
        if requests is None:
            self.active_requests.clear()
        else:
            self.active_requests = [
                request for request in self.active_requests
                if request not in requests
            ]
        self._enqueue_responses(list(error_responses.items()))
        for request in failed_requests:
            self._terminate_request(request)

    def _terminate_request(self, request: LlmRequest):
        if self._disagg_pp_termination_handler is not None:
            self._disagg_pp_termination_handler.terminate(request)
        else:
            self._do_terminate_request(request)

    def _do_terminate_request(self, request: LlmRequest):
        if self.kv_connector_manager is not None:
            # Only call request_finished on the connector if the request has already been added to the kv cache manager.
            try:
                cache_block_ids = self.kv_cache_manager.get_cache_indices(
                    request)
            except IndexError:
                # If the request has not yet been added to the kv cache manager,
                # we still need to free resources corresponding to other resource managers.
                self.resource_manager.free_resources(request)
            else:
                if self.kv_connector_manager.request_finished(
                        request,
                        cache_block_ids) and not self.kv_cache_transceiver:
                    block_id = self.kv_cache_manager.store_blocks_for_reuse(
                        request, True)
                    self.ctx_in_transmission_requests[request.py_request_id] = (
                        (request, block_id, self.ctx_in_transmission_counter))

        self.resource_manager.free_resources(request)

        if self.gather_all_responses or self.dist.rank == 0:
            self.result_wait_queues.pop(request.py_request_id, None)

    def _is_request_in_transmission(self, request) -> bool:
        """Check if a request is currently in transmission state."""
        return (request.state
                == LlmRequestState.DISAGG_CONTEXT_TRANS_IN_PROGRESS
                or request.state
                == LlmRequestState.DISAGG_GENERATION_TRANS_IN_PROGRESS)

    def _try_cancel_request(self, request) -> bool:
        """Check if a request can be canceled and attempt cancellation if needed.

        Returns:
            bool: True if the request can be canceled (either successfully cancelled or doesn't need cancellation).
        """
        if self.kv_cache_transceiver is None:
            return True

        if not self._is_request_in_transmission(request):
            return True

        return self.kv_cache_transceiver.cancel_request(request)

    @nvtx_range("_handle_canceled_requests")
    def _handle_canceled_requests(self):
        if self.executor_request_queue.get_canceled_req_ids_size() == 0:
            return

        # Remove cancel request in the waiting queue
        self.executor_request_queue.update_waiting_queue()

        # Create set from list of canceled request ids to speed up canceled test
        canceled_req_ids = set(self.executor_request_queue.get_canceled_req_ids())

        still_pending_canceled_ids = []
        for request in self.active_requests:
            req_id = request.py_request_id if not request.is_child else request.parent_request_id
<<<<<<< HEAD
            if req_id not in canceled_req_ids:
=======
            if req_id not in self.executor_request_queue.get_canceled_req_ids():
>>>>>>> 46dccb5e
                continue

            is_cancelled = self._try_cancel_request(request)
            if is_cancelled:
                # Mark requests as finished, then, we reuse all existing code
                # to clean up the KV cache resources.
                request.finish_by_reason(FinishReason.CANCELLED)
                request.decoding_iter = request.py_decoding_iter
<<<<<<< HEAD
            else:
                still_pending_canceled_ids.append(req_id)
=======
                self.executor_request_queue.canceled_req_ids.remove(req_id)
>>>>>>> 46dccb5e

        if self.enable_attention_dp:
            # TODO: revisit the cancel logic of attention dp
            # When enable attention dp, each rank does not have full copy of requests
            # so we need to remove the cancel requests not in the local rank
            self.executor_request_queue.clear_canceled_req_ids()
        else:
            # Only keep active requests that did not cancel in canceled req ids list
            self.executor_request_queue.canceled_req_ids = still_pending_canceled_ids

    @nvtx_range("_enqueue_responses")
    def _enqueue_responses(self, responses: Iterable[Tuple[int, LlmResponse]]):
        if 0 not in self.dist.mapping.tp_group and not self.gather_all_responses:
            return

        if self.enable_attention_dp and self.dist.world_size != 1:
            if not self.gather_all_responses:
                responses_list = self.dist.tp_gather(responses)
            else:
                responses_list = self.dist.allgather(responses)
            if self.dist.rank == 0 or self.gather_all_responses:
                gather_responses = []
                if responses_list is not None:
                    for resp in responses_list:
                        if resp is not None:
                            gather_responses.extend(resp)
                    responses = gather_responses
        logger.debug(
            f'after gather, rank = {self.dist.rank}, responses = {responses}')

        if self.dist.rank == 0 or self.gather_all_responses:
            with self.response_cv:
                for req_id, resp in responses:
                    if req_id in self.responses.keys():
                        self.responses[req_id].append(resp)
                    else:
                        self.responses.update({req_id: [resp]})
                    # (TODO: joyang) There are other types of responses, we need to sort out.
                    if type(
                            resp
                    ) == LlmResponse and req_id in self.result_wait_queues and self.result_wait_queues[
                            req_id] is not None:
                        self.result_wait_queues[req_id].put_response.remote(
                            resp.client_id, resp)
                self.response_cv.notify_all()

    @nvtx_range("_handle_first_token_response")
    def _handle_first_token_response(self, scheduled_batch):
        new_responses = []
        for req in scheduled_batch.generation_requests:
            if req.py_decoding_iter == 1:
                logger.debug(
                    f'Send first token response for request {req.py_request_id}'
                )
                response = req.create_response(False, self.dist.rank)
                new_responses.append((req.py_request_id, response))

        self._enqueue_responses(new_responses)

    @nvtx_range("_handle_responses")
    def _handle_responses(self):
        new_responses = []
        requests_to_terminate = []
        new_active_requests = []
        logger.debug(
            f'------before _handle_responses, rank = {self.dist.rank}, output = {self.active_requests}'
        )
        for request in self.active_requests:
            req_id = request.py_request_id
            # no responses for dummy request, and finish it
            if request.is_attention_dp_dummy:
                requests_to_terminate.append(request)
                continue

            # Check if generation request needs cleanup due to KV cache transfer timeout
            if request.py_kv_transfer_timed_out:
                is_cancelled = self.kv_cache_transceiver.cancel_request(request)
                if is_cancelled:
                    self._handle_errors(
                        error_msg=f"Request {request.py_request_id} timed out",
                        requests=[request])
                continue

            if request.is_generation_only_request():
                # If request is in transmission, so we don't need to emit a response
                # Also, for the first iteration with overlap, we should skip since first
                # token has already been emitted previously
                if request.is_disagg_generation_transmission_in_progress or (
                        not self.disable_overlap_scheduler
                        and request.py_decoding_iter <= 1):
                    new_active_requests.append(request)
                    continue

            request.draft_tokens = request.py_draft_tokens if get_draft_token_length(
                request) > 0 else []
            request.decoding_iter = request.py_decoding_iter

            # Skip active requests that are not scheduled
            if request.return_perf_metrics and request.py_decoding_iter >= 1:
                request.update_perf_metrics(self.iter_counter)

            request_done = False
            if request.py_decoding_iter == 1 or request.is_finished or \
                    request.py_decoding_iter % self.stream_interval == 0:
                response = request.create_response(False, self.dist.rank)
                if response:
                    request_done = request.is_finished
                    response.result.cached_tokens = request.cached_tokens
                    new_responses.append((req_id, response))

            if request_done:
                if (self.drafter is not None and getattr(
                        self.model_engine, 'enable_spec_decode', False)
                        and not self.speculation_permanently_disabled
                        and not request.is_dummy and not self.is_warmup):
                    if self.speculation_gate is not None:
                        # Response handling runs on multiple PP ranks. Only the last PP rank performs
                        # sampling; restrict rolling stat updates to it to avoid overcounting.
                        if (not getattr(self.dist, 'has_pp',
                                        False)) or self.dist.is_last_pp_rank:
                            avg_decoded = getattr(
                                request, 'avg_decoded_tokens_per_iter', None)
                            if avg_decoded is not None:
                                disabled_now, _ = self.speculation_gate.record_avg_decoded(
                                    avg_decoded,
                                    request_id=getattr(request, 'py_request_id',
                                                       None))
                                if disabled_now:
                                    # disable speculation permanently
                                    # starting from next iteration, _prepare_and_schedule_batch will set self.use_spec_decode to False
                                    self.speculation_permanently_disabled = True
                            else:
                                logger.debug(
                                    f"Request {request.py_request_id} has no avg_decoded_tokens_per_iter"
                                )
                if self.block_reuse_enabled and not self.kv_cache_manager.is_vswa:
                    requests_to_terminate.append(request)
                else:
                    if request.is_disagg_context_transmission_state:
                        self.ctx_in_transmission_requests[
                            request.py_request_id] = (
                                (request, None,
                                 self.ctx_in_transmission_counter))
                    else:
                        requests_to_terminate.append(request)
            else:
                new_active_requests.append(request)

        self.active_requests.clear()
        self.active_requests.extend(new_active_requests)
        # Request should be terminated after enqueueing response to ensure we can enqueue response successfully.
        self._enqueue_responses(new_responses)
        for request in requests_to_terminate:
            self._terminate_request(request)
        return requests_to_terminate

    @nvtx_range("_terminate_disagg_ctx_finished_requests")
    def _terminate_disagg_ctx_finished_requests(self):
        for request_id in list(self.ctx_in_transmission_requests.keys()):
            request, block_id, counter = self.ctx_in_transmission_requests[
                request_id]

            if request.py_kv_transfer_timed_out:
                is_cancelled = self.kv_cache_transceiver.cancel_request(request)
                # If cancel is successful, mark as complete so it can be cleaned up
                # Otherwise, try at next iteration
                if is_cancelled:
                    request.py_kv_transfer_start_time = None
                    request.state = LlmRequestState.DISAGG_CONTEXT_COMPLETE

            if request.is_disagg_context_complete_state:
                del self.ctx_in_transmission_requests[request_id]
                if not self.block_reuse_enabled or self.kv_cache_manager.is_vswa:
                    self._terminate_request(request)
                elif counter == 1:
                    self.kv_cache_manager.unpin_blocks_by_id(block_id)
                else:
                    self.ctx_in_transmission_requests[request_id] = ((request,
                                                                      block_id,
                                                                      counter -
                                                                      1))

    def _handle_logits_communication(self, previous_batch, prev_microbatch_id):
        """Handle logits communication between pipeline parallel ranks.

        If logits were requested, the last PP rank sends to the first PP rank (who sends responses)
        the logits of the requests that have finished.

        Args:
            previous_batch: The previous batch state
            prev_microbatch_id: The microbatch ID for the previous batch
        """
        # NOTE: If the rank processing the logits ever becomes the same as
        # the rank sending the responses, this code can be removed.
        finished_reqs = [
            r for r in
            previous_batch.sample_state.scheduled_requests.all_requests()
            if r.state == LlmRequestState.GENERATION_COMPLETE and (
                r.py_return_context_logits or r.py_return_generation_logits)
        ]
        if self.dist.is_first_pp_rank and len(finished_reqs):
            finished_reqs_py_results = [r.py_result for r in finished_reqs]
            finished_reqs_py_results = self.dist.recv_object(
                src=self.dist.prev_pp_rank,
                tag=prev_microbatch_id,
            )
            for req, py_result in zip(finished_reqs, finished_reqs_py_results):
                req.py_result = py_result

        elif self.dist.is_last_pp_rank and len(finished_reqs):
            self.wait_on_pp_send_handles(prev_microbatch_id)
            self.send_handles[prev_microbatch_id] = self.dist.isend_object(
                [r.py_result for r in finished_reqs],
                dest=self.dist.next_pp_rank,
                tag=prev_microbatch_id)

    def _await_any_response(self,
                            timeout: Optional[float] = None
                            ) -> List[LlmResponse]:

        def any_responses_ready():
            return len(self.responses) > 0 or self.is_shutdown

        responses = []
        with self.response_cv:
            self.response_cv.wait_for(any_responses_ready, timeout=timeout)
            for req_id, response in self.responses.items():
                responses += response
            self.responses = {}

        return responses

    def _await_single_response(
            self,
            id: int,
            timeout: Optional[float] = None) -> List[LlmResponse]:
        with self.response_cv:

            def key_has_response():
                return id in self.responses.keys()

            self.response_cv.wait_for(key_has_response, timeout=timeout)
            response = self.responses[id]
            self.responses.pop(id)
            return response

    def _pause_requests(self, requests_to_pause):
        # todo: support work with self.inflight_req_ids.
        #       Currently, self.inflight_req_ids is not.
        max_input_len = self.max_input_len
        for req in requests_to_pause:
            req.pause(max_input_len)
            self._terminate_request(req)

    def _add_inflight_ids(self, scheduled_requests):
        """Add reqids of current requests to self.inflight_req_ids."""
        for req in scheduled_requests.all_requests():
            self.inflight_req_ids.insert(req.request_id)

    def _remove_inflight_ids(self, scheduled_requests):
        """Remove reqids of current requests from self.inflight_req_ids."""
        for req in scheduled_requests.all_requests():
            self.inflight_req_ids.erase(req.request_id)

    def _handle_speculative_decoding(self, scheduled_batch, previous_tensors,
                                     target_inputs):
        with request_context(is_draft=self.draft_model_engine is not None,
                             scheduled_requests=scheduled_batch):
            # Do an early checking to see if we need to forward the draft model.
            # If needed, the overlap should happen between the target requests and the draft requests.
            # Otherwise, we can still do overlap between the previous target requests and the current target requests.
            has_draft_batch = (
                self.previous_batch is not None and self.use_spec_decode
                and self.drafter.should_forward_draft_model(scheduled_batch))

            new_target_inputs = None
            if has_draft_batch:
                target_outputs = self.previous_batch.sample_state and self.previous_batch.sample_state.device
                assert target_outputs is not None, "target_outputs should not be None"
                new_target_inputs, num_accepted_tokens_device = self._accept_draft_tokens(
                    scheduled_batch=scheduled_batch,
                    target_inputs=target_inputs,
                    target_outputs=target_outputs)

            if has_draft_batch:
                self.drafter.generate_draft_tokens_with_overlap(
                    scheduled_batch, self.resource_manager,
                    previous_tensors.device if previous_tensors else None,
                    new_target_inputs, num_accepted_tokens_device)

                # Pad draft tokens to the max draft length for CUDA graph compatibility
                self.has_previous_draft_tokens = new_target_inputs is not None and new_target_inputs.next_draft_tokens is not None
            else:
                self.has_previous_draft_tokens = False
                # We are not running the draft model. Remove the draft tokens and turn off spec
                # decode so that the requests get handled correctly.
                # One corner case: when we have at least one context request, we have to keep spec
                # dec on. This ensures that we capture hidden states for requests that haven't done
                # prefill yet.
                self.use_spec_decode = False
                self.model_engine.enable_spec_decode = len(
                    scheduled_batch.context_requests) > 0
                if not self.model_engine.enable_spec_decode:
                    for request in scheduled_batch.all_requests():
                        request.py_draft_tokens = []

        return new_target_inputs

    def reset_prefix_cache(self):
        self.kv_cache_manager.reset_reuse_state()


class DisaggPPTerminationHandler:
    """Handles termination synchronization across pipeline parallel ranks under disaggregated serving.

    We require synchronization when terminating requests in disaggregated PP when
    KV cache reuse is enabled. All PP ranks need to reach consensus before freeing
    resources to avoid a NCCL hang.
    """

    def __init__(self, num_micro_batches: int, dist):
        self.dist = dist
        # Request termination synchronization across PP ranks
        # {request_id: {'ready_to_terminate': set{ranks}, 'terminated': {ranks}}}
        self.pending_termination = {}
        self.termination_handles = [None] * num_micro_batches
        # Local map from request_id -> local LlmRequest awaiting consensus termination
        self.local_termination = {}

    def terminate(self, request: LlmRequest) -> bool:
        req_key = request.py_request_id
        self.local_termination[req_key] = request
        state = self.pending_termination.get(req_key, None)
        if state is None:
            state = {'ready_to_terminate': set(), 'terminated': set()}
            self.pending_termination[req_key] = state
        if self.dist.rank not in state['ready_to_terminate']:
            state['ready_to_terminate'].add(self.dist.rank)
        return False

    def sync(self, microbatch_id: int) -> List[LlmRequest]:
        """Ring-communicate pending termination state and apply local terminations upon consensus.

        Each rank sends its current pending_termination snapshot to the next PP rank
        and receives the previous rank's snapshot. After merging, apply any terminations
        that have reached consensus (i.e., all PP ranks are ready).
        """
        snapshot = {
            req_id: {
                'ready_to_terminate': state.get('ready_to_terminate', set()),
                'terminated': state.get('terminated', set()),
            }
            for req_id, state in self.pending_termination.items()
        }

        if self.termination_handles[microbatch_id] is not None:
            self.termination_handles[microbatch_id].wait()

        term_tag = TERMINATION_COMM_TAG_BASE + microbatch_id
        self.termination_handles[microbatch_id] = self.dist.isend_object(
            snapshot,
            dest=self.dist.next_pp_rank,
            tag=term_tag,
        )
        remote_state = self.dist.recv_object(
            src=self.dist.prev_pp_rank,
            tag=term_tag,
        )
        logger.debug(
            f"received remote state for microbatch {microbatch_id}, prev pp rank: {self.dist.prev_pp_rank} state {remote_state}"
        )

        if remote_state:
            for req_id, state in remote_state.items():
                local = self.pending_termination.get(req_id)
                if local is None:
                    self.pending_termination[req_id] = {
                        'ready_to_terminate': state.get('ready_to_terminate',
                                                        set()),
                        'terminated': state.get('terminated', set()),
                    }
                else:
                    for key in ('ready_to_terminate', 'terminated'):
                        for r in state.get(key, []):
                            if r not in local[key]:
                                local[key].add(r)

        requests_to_terminate = []
        to_delete = []
        for req_id, state in self.pending_termination.items():
            ready = state.get('ready_to_terminate', set())
            done = state.get('terminated', set())
            # If all PP ranks are ready to terminate the request, we can free the resources
            if len(ready) >= self.dist.pp_size and self.dist.rank not in done:
                local_req = self.local_termination.get(req_id)
                if local_req is not None:
                    requests_to_terminate.append(local_req)
                done.add(self.dist.rank)
            if len(done) >= self.dist.pp_size:
                to_delete.append(req_id)
                if req_id in self.local_termination:
                    self.local_termination.pop(req_id, None)
        for req_id in to_delete:
            self.pending_termination.pop(req_id, None)

        return requests_to_terminate

    def cleanup(self):
        for h in self.termination_handles:
            if h is not None:
                h.wait()<|MERGE_RESOLUTION|>--- conflicted
+++ resolved
@@ -2222,11 +2222,7 @@
         still_pending_canceled_ids = []
         for request in self.active_requests:
             req_id = request.py_request_id if not request.is_child else request.parent_request_id
-<<<<<<< HEAD
             if req_id not in canceled_req_ids:
-=======
-            if req_id not in self.executor_request_queue.get_canceled_req_ids():
->>>>>>> 46dccb5e
                 continue
 
             is_cancelled = self._try_cancel_request(request)
@@ -2235,12 +2231,8 @@
                 # to clean up the KV cache resources.
                 request.finish_by_reason(FinishReason.CANCELLED)
                 request.decoding_iter = request.py_decoding_iter
-<<<<<<< HEAD
             else:
                 still_pending_canceled_ids.append(req_id)
-=======
-                self.executor_request_queue.canceled_req_ids.remove(req_id)
->>>>>>> 46dccb5e
 
         if self.enable_attention_dp:
             # TODO: revisit the cancel logic of attention dp
@@ -2249,7 +2241,8 @@
             self.executor_request_queue.clear_canceled_req_ids()
         else:
             # Only keep active requests that did not cancel in canceled req ids list
-            self.executor_request_queue.canceled_req_ids = still_pending_canceled_ids
+            self.executor_request_queue.canceled_req_ids.clear()
+            self.executor_request_queue.canceled_req_ids.extend(still_pending_canceled_ids)
 
     @nvtx_range("_enqueue_responses")
     def _enqueue_responses(self, responses: Iterable[Tuple[int, LlmResponse]]):
