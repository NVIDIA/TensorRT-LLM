--- conflicted
+++ resolved
@@ -1117,152 +1117,6 @@
         # to be transferred to main thread when user needs them.
         kv_cache_manager.flush_iteration_events()
 
-<<<<<<< HEAD
-    def _collect_py_objects_from_requests(
-            self, requests: list[RequestQueueItem],
-            attribute_name: str) -> Optional[tuple[str, dict]]:
-        """WAR to gather dynamic Python-only attributes (e.g., custom logits processors)
-        that cannot be handled by pybind serialization during MP communication.
-
-        Returns:
-            A tuple of (attribute_name, {request_id: object}) or None.
-        """
-        req_id_to_obj = {}
-        for item in requests:
-            if not item.is_normal_request:
-                continue
-            obj = getattr(item.request, attribute_name, None)
-            if obj is not None:
-                req_id_to_obj[item.id] = obj
-        return None if not req_id_to_obj else (attribute_name, req_id_to_obj)
-
-    def _attach_py_objects_to_requests(self, requests: list[RequestQueueItem],
-                                       attribute_name: str,
-                                       py_request_objects: dict):
-        """Attaches Python-only objects (e.g., dynamic attributes not handled by pybind)
-        to each request.
-        """
-        for item in requests:
-            py_obj = py_request_objects.get(item.id)
-            if py_obj is not None:
-                setattr(item.request, attribute_name, py_obj)
-
-    def _partition_context(self, ctx_ids_list):
-        ctx_ids = torch.tensor(ctx_ids_list).unsqueeze(0)
-        ctx_len = ctx_ids.shape[-1]
-        block_size = self.dist.cp_config['block_size']
-        if block_size is None:
-            block_size = ctx_len // self.dist.cp_size
-        anchor_block_size = self.dist.cp_config['cp_anchor_size']
-        if anchor_block_size is None:
-            anchor_block_size = block_size
-
-        assert anchor_block_size <= block_size, f'cp_anchor_size {anchor_block_size} should be smaller than block_size {block_size}'
-        padding = 0
-        if ctx_len % block_size != 0:
-            padding = block_size - (ctx_len % block_size)
-            assert padding <= ctx_len, f'block size is too large for context, please set it smaller'
-            ctx_ids = torch.cat(
-                (ctx_ids, torch.zeros_like(ctx_ids)[:, :padding]), dim=-1)
-        position_ids = torch.arange(0, ctx_ids.shape[-1]).unsqueeze(0)
-
-        ctx_ids_blocks = torch.tensor_split(
-            torch.stack(ctx_ids.split(block_size, dim=-1)), self.dist.cp_size)
-        position_ids_blocks = torch.tensor_split(
-            torch.stack(position_ids.split(block_size, dim=-1)),
-            self.dist.cp_size)
-        if self.dist.cp_rank != 0:
-            ctx_blocks, position_blocks = [
-                ctx_ids_blocks[0][0].tolist()[0][:anchor_block_size]
-            ], [position_ids_blocks[0][0].tolist()[0][:anchor_block_size]]
-        else:
-            ctx_blocks, position_blocks = [], []
-
-        for idx in range(len(ctx_ids_blocks[self.dist.cp_rank])):
-            ctx_block = ctx_ids_blocks[self.dist.cp_rank][idx]
-            position_block = position_ids_blocks[self.dist.cp_rank][idx]
-            ctx_blocks.append(ctx_block.tolist()[0])
-            position_blocks.append(position_block.tolist()[0])
-        return ctx_blocks, position_blocks, padding
-
-    def _merge_star_attention_requests(self,
-                                       new_requests: list[RequestQueueItem]):
-        result = []
-        for req_item in new_requests:
-            req_id, exe_req, query_token_ids = req_item.id, req_item.request, req_item.query
-            ctx_len0 = len(exe_req.input_token_ids)
-            ctx_blocks, position_blocks, last_block_padding_num = [
-                exe_req.input_token_ids
-            ], [[i for i in range(ctx_len0)]], 0
-            ctx_blocks, position_blocks, last_block_padding_num = self._partition_context(
-                exe_req.input_token_ids)
-            if self.dist.cp_rank == self.dist.cp_size - 1 and last_block_padding_num > 0:
-                ctx_blocks[-1] = ctx_blocks[-1][:-last_block_padding_num]
-                position_blocks[-1] = position_blocks[
-                    -1][:-last_block_padding_num]
-            #if has query
-            if query_token_ids:
-                ctx_blocks.append(query_token_ids)
-                position_blocks.append([
-                    i for i in range(ctx_len0, ctx_len0 + len(query_token_ids))
-                ])
-
-            # insert the dummy block to align the number of ctx iterations of each rank
-            block_size = self.dist.cp_config['block_size']
-            total_blocks = (ctx_len0 + block_size - 1) // block_size
-            num_blocks_per_rank = (
-                total_blocks + self.dist.cp_size -
-                1) // self.dist.cp_size + 1  # 1 for query block
-            if len(ctx_blocks) == num_blocks_per_rank:
-                ctx_blocks.insert(1, [])
-                position_blocks.insert(1, [])
-            elif len(ctx_blocks) == num_blocks_per_rank + 1:
-                # anchor + ctx_blocks + qry_block
-                pass
-            else:
-                print(
-                    f'rank = {self.dist.cp_rank}, len(ctx_blocks)  = {len(ctx_blocks) }, num_blocks_per_rank = {num_blocks_per_rank}'
-                )
-                assert False, f'invalid context partition'
-
-            # fake data for scheduler
-            ctx_blocks_list = [0] * (block_size +
-                                     self.dist.cp_config['cp_anchor_size'])
-
-            req = executor_request_to_llm_request(
-                req_id, exe_req, self._should_exclude_last_generation_logits(),
-                ctx_blocks_list)
-            req.gen_iters = 0
-            req.ctx_iters = 0
-            req.ctx_blocks = ctx_blocks
-            req.ctx_position_blocks = position_blocks
-            req.query_id = query_token_ids
-
-            result.append(req)
-
-        return result
-
-    @nvtx_range("_merge_requests")
-    def _merge_requests(self, new_requests: list[RequestQueueItem]):
-        cp_config = self.dist.cp_config
-        if 'cp_type' in cp_config:
-            cp_type = cp_config['cp_type']
-            if cp_type == CpType.STAR:
-                return self._merge_star_attention_requests(new_requests)
-            elif cp_type == 'ring_attention':
-                raise NotImplementedError("ring attention not implemented yet")
-            else:
-                raise NotImplementedError(f'Unsupported cp type {cp_type}')
-        else:
-            return [
-                executor_request_to_llm_request(
-                    req_item.id, req_item.request,
-                    self._should_exclude_last_generation_logits())
-                for req_item in new_requests
-            ]
-
-=======
->>>>>>> 2486eb77
     @nvtx_range("_schedule")
     def _schedule(self):
         scheduler_output = self.scheduler.schedule_request(
