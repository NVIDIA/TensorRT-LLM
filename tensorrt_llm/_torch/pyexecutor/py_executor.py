import dataclasses
import datetime
import functools
import gc
import os
import threading
import time
import traceback
import weakref
from contextlib import contextmanager
from typing import Dict, List, Optional, Union

import torch

from tensorrt_llm._torch.pyexecutor.resource_manager import ResourceManagerType
from tensorrt_llm._torch.pyexecutor.seq_slot_manager import SeqSlotManager
from tensorrt_llm._utils import (customized_gc_thresholds, global_mpi_rank,
                                 is_trace_enabled, nvtx_range, trace_func)
from tensorrt_llm.bindings.executor import (DisServingRequestStats,
                                            FinishReason, InflightBatchingStats,
                                            IterationStats, KvCacheStats,
                                            RequestStage, RequestStats,
                                            SpecDecodingStats,
                                            StaticBatchingStats)
from tensorrt_llm.bindings.internal.batch_manager import (LlmRequestType,
                                                          ReqIdsSet)
from tensorrt_llm.logger import logger

from ..distributed import Distributed
from ..speculative.drafter import Drafter
from .executor_request_queue import ExecutorRequestQueue, RequestQueueItem
from .guided_decoder import GuidedDecoder
from .kv_cache_transceiver import KvCacheTransceiver
from .llm_request import (ExecutorRequest, LlmRequest, LlmRequestState,
                          LlmResponse)
from .model_engine import ModelEngine
from .sampler import Sampler, SampleState, SampleStateTensors
from .scheduler import RequestScheduler, ScheduledRequests

# Environment variable to specify iteration ranges for profiling start/stop.
# Format: "start1-stop1,start2-stop2,..." or single iterations "iter1,iter2,..."
PROFILE_START_STOP_ENV_VAR_NAME = "TLLM_PROFILE_START_STOP"

# Environment variable to enable garbage collection profiling.
# Set to "1" to enable recording of garbage collection events during profiling.
PROFILE_RECORD_GC_ENV_VAR_NAME = "TLLM_PROFILE_RECORD_GC"

# Environment variable to enable PyTorch profiler tracing.
# Set to a path to save detailed tracing of PyTorch operations.
PROFILE_TRACE_ENV_VAR_NAME = "TLLM_TORCH_PROFILE_TRACE"


@functools.cache
def _load_iteration_indexes(env_var: str):
    spans = os.environ.get(env_var, None)
    starts, stops = [], []

    if spans:
        spans = spans.split(',')

        for span in spans:
            try:
                if '-' in span:
                    start, stop = span.strip().split('-')
                    starts.append(int(start))
                    stops.append(int(stop))
                else:
                    it = int(span.strip())
                    starts.append(it)
                    stops.append(it)
            except ValueError as e:
                raise ValueError(
                    f"Cannot parse span in environment variable `{env_var}`: {e}"
                ) from None

    return frozenset(starts), frozenset(stops)


class _GCNvtxHandle:
    pass


def _gc_nvtx_watcher():
    enabled = os.environ.get(PROFILE_RECORD_GC_ENV_VAR_NAME, None)
    if not enabled:
        return None

    range_id: Optional[int] = None

    def gc_callback(phase, _):
        nonlocal range_id
        if phase == "start":
            assert range_id is None, "Unexpected state in GC callback: another GC while last GC not finished?"
            range_id = torch.cuda.nvtx.range_start("Python GC")
        elif phase == "stop":
            assert range_id is not None, "Unexpected state in GC callback: no active GC but got GC finished?"
            torch.cuda.nvtx.range_end(range_id)
            range_id = None

    gc.callbacks.append(gc_callback)

    def gc_cleanup(callback):
        try:
            gc.callbacks.remove(callback)
        except ValueError:
            pass

    handle = _GCNvtxHandle()
    weakref.finalize(handle, gc_cleanup, gc_callback)
    return handle


@dataclasses.dataclass
class BatchState:
    sample_state: SampleState

    iter_start_time: float = 0
    iter_stats: IterationStats = None
    ctx_transmission_reqs: list[LlmRequest] = None


@dataclasses.dataclass
class BatchStatePP(BatchState):
    microbatch_id: int = -1
    scheduled_ctx_reqs: list[LlmRequest] = None


class PyExecutor:

    def __init__(self,
                 resource_manager,
                 scheduler: RequestScheduler,
                 model_engine: ModelEngine,
                 sampler: Sampler,
                 dist: Distributed,
                 max_num_sequences: int,
                 drafter: Optional[Drafter] = None,
                 disable_overlap_scheduler: bool = False,
                 max_input_len: int = 2048,
                 max_batch_size: int = 8,
                 max_beam_width: int = 1,
                 max_draft_len: int = 0,
                 kv_cache_transceiver: Optional[KvCacheTransceiver] = None,
                 guided_decoder: Optional[GuidedDecoder] = None,
                 garbage_collection_gen0_threshold: Optional[int] = None,
                 start_worker: bool = True):
        super(PyExecutor, self).__init__()
        self.device_id = torch.cuda.current_device()
        self.global_rank = global_mpi_rank()

        # profile config
        self.profile_start_iters, self.profile_stop_iters = _load_iteration_indexes(
            PROFILE_START_STOP_ENV_VAR_NAME)
        self.gc_nvtx_watcher_handle = _gc_nvtx_watcher()
        self.is_warmup = False  # During warmup, we don't enable the profiler

        # related modules
        self.resource_manager = resource_manager
        self.scheduler = scheduler
        self.model_engine = model_engine
        self.enable_attention_dp = model_engine.enable_attention_dp
        self.sampler = sampler
        self.drafter = drafter
        self.draft_model_engine = getattr(self.drafter, "draft_model_engine",
                                          None)
        self.guided_decoder = guided_decoder
        self.dist = dist
        self.disable_overlap_scheduler = disable_overlap_scheduler

        # enqueue and _fetch_new_requests used data
        self.next_req_id = max_batch_size  # The first max_batch_size request IDs are reserved for dummy requests
        self.max_beam_width = max_beam_width
        self.max_draft_len = max_draft_len
        self.print_log = model_engine.pytorch_backend_config.print_iter_log
        self.enable_iter_perf_stats = model_engine.pytorch_backend_config.enable_iter_perf_stats
        self.enable_iter_req_stats = model_engine.pytorch_backend_config.enable_iter_req_stats
        self.stream_interval = model_engine.pytorch_backend_config.stream_interval
        self.num_fetch_requests_cur_rank = 0
        self.num_fetch_requests = 0
        self.shutdown_event = threading.Event()

        # response used data
        self.response_lock = threading.Lock()
        self.response_cv = threading.Condition(self.response_lock)
        self.responses = {}

        # kv cache events
        self.kv_cache_manager = self.resource_manager.resource_managers.get(
            ResourceManagerType.KV_CACHE_MANAGER)
        self.enable_kv_cache_events = self.kv_cache_manager is not None and self.kv_cache_manager.event_buffer_max_size > 0

        self.max_input_len = max_input_len
        # _executor_loop private data
        self.max_num_active_requests = model_engine.get_max_num_sequences()
        self.active_requests: List[LlmRequest] = []
        self.expected_num_active_requests = 0
        self.ctx_in_transmission_requests = []
        self.previous_batch: Optional[BatchState] = None
        self.num_scheduled_requests: int = 0
        self.benchmark_req_queues_size = int(
            os.environ.get("TLLM_BENCHMARK_REQ_QUEUES_SIZE", 0))

        # list of requests in each PP micro batch
        self.num_micro_batches = self.dist.pp_size
        self.micro_batches: List[BatchStatePP
                                 | None] = [None] * self.num_micro_batches
        self.send_handles = [None] * self.num_micro_batches

        self.inflight_req_ids = ReqIdsSet()

        self.model_engine.warmup(self.resource_manager)
        if self.draft_model_engine is not None:
            self.draft_model_engine.warmup(self.resource_manager)

        self.is_shutdown = False

        # request fetcher initialization
        self.executor_request_queue = ExecutorRequestQueue(
            dist=self.dist,
            enable_attention_dp=self.enable_attention_dp,
            max_batch_size=max_batch_size,
            max_beam_width=self.max_beam_width,
            max_num_active_requests=self.max_num_active_requests,
            enable_iter_perf_stats=self.enable_iter_perf_stats,
            is_disaggregated=kv_cache_transceiver is not None,
        )
        self.executor_request_queue.set_exclude_last_generation_logits(
            self.disable_overlap_scheduler, self.sampler)

        self.stats_lock = threading.Lock()
        self.stats = []
        self.gather_all_responses = False

        self.kv_cache_transceiver = kv_cache_transceiver
        if self.dist.pp_size > 1:
            self.event_loop = self._executor_loop_pp
        else:
            self.event_loop = self._executor_loop if disable_overlap_scheduler else self._executor_loop_overlap
        if is_trace_enabled("TLLM_TRACE_EXECUTOR_LOOP"):
            self.event_loop = trace_func(self.event_loop)

        if self.drafter is not None:
            if self.event_loop.__name__ != self._executor_loop.__name__:
                raise NotImplementedError(
                    "Drafting is not supported for selected executor loop. "
                    "Please disable disagg/pipeline parallelism/overlap scheduler."
                )
            self.draft_seq_slot_manager = SeqSlotManager(max_num_sequences)
        self.garbage_collection_gen0_threshold = garbage_collection_gen0_threshold

        self.worker_started = False
        self.worker_lock = threading.Lock()
        if start_worker:
            self.start_worker()

    def _event_loop_wrapper(self):
        try:
            with customized_gc_thresholds(
                    self.garbage_collection_gen0_threshold):
                self.event_loop()
        except Exception as e:
            logger.error(f"Error in event loop: {e}")
            logger.error(traceback.format_exc())
            raise e
        finally:
            self._executor_loop_cleanup()

    def start_worker(self):
        self.worker_lock.acquire()
        try:
            if self.worker_started == False:
                self.worker_thread = threading.Thread(
                    target=self._event_loop_wrapper, daemon=True)
                self.worker_thread.start()
                self.worker_started = True
        finally:
            self.worker_lock.release()

    def __enter__(self):
        return self

    def __exit__(self):
        self.shutdown()

    def enqueue_requests(self, requests: List[ExecutorRequest]):
        """
        Enqueue new requests
        """
        req_ids = self.executor_request_queue.enqueue_requests(requests)
        return req_ids

    def await_responses(
        self,
        id: Optional[Union[List[int], int]] = None,
        timeout: Optional[datetime.timedelta] = None,
    ) -> Union[List[List[LlmResponse]], List[LlmResponse]]:
        """
        Await for ready responses
        Args:
            id (Optional[Union[List[int], int]]): Request id
            timeout (Optional[datetime.timedelta]): The maximum time to wait for new responses
        Returns:
            Union[List[LlmResponse], List[List[LlmResponse]]]: Responses
        """
        timeout = timeout.total_seconds() if timeout is not None else None
        if id is None:
            return self._await_any_response(timeout=timeout)
        if isinstance(id, int):
            return self._await_single_response(id=id, timeout=timeout)
        responses = []
        for req_id in id:
            responses.append(
                self._await_single_response(id=req_id, timeout=timeout))
        return responses

    def cancel_request(self, id: int):
        """
        Cancel the request with provided request id
        Args:
            id (int): The request id for which to cancel the response
        """
        self.executor_request_queue.enqueue_cancel_request(id)

    def shutdown(self):
        """
        Signals the server to shutdown.
        """
        self.executor_request_queue.enqueue_shutdown_request()
        self.shutdown_event.wait()
        self.worker_thread.join()
        self.worker_started = False
        for manager in self.resource_manager.resource_managers.values():
            if manager:
                manager.shutdown()
        del self.model_engine
        if self.draft_model_engine is not None:
            del self.draft_model_engine

    def can_enqueue_requests(self) -> bool:
        """
        Indicates if the current process is allowed to enqueue requests
        """
        return self.executor_request_queue.can_enqueue_request()

    def get_latest_iteration_stats(self):
        """
        Returns the per-iterations statistics computed since last call to this method.
        Contains at most iter_stats_max_iterations iterations.
        """
        if self.enable_iter_perf_stats == False:
            return []

        latest_stats = (IterationStats(), None)
        try:
            self.stats_lock.acquire()
            latest_stats = self.stats
            self.stats = []
        finally:
            self.stats_lock.release()

        return latest_stats

    def get_latest_kv_cache_events(self):
        kv_cache_manager = self.resource_manager.resource_managers.get(
            ResourceManagerType.KV_CACHE_MANAGER)
        if not kv_cache_manager or not self.enable_kv_cache_events:
            return []

        events = kv_cache_manager.get_latest_events(0)
        return events

    def wait_shutdown(self):
        self.shutdown_event.wait()

    def enqueue_request(self,
                        request: ExecutorRequest,
                        query: Optional[List] = None):
        """
        Enqueue a new request, query is only used in `StarAttention`.
        """
        req_id = self.executor_request_queue.enqueue_request(request, query)

        return req_id

    def set_gather_responses(self, gather_all_responses):
        self.gather_all_responses = gather_all_responses

    @property
    def should_stop_processing(self):
        return self.is_shutdown and len(self.active_requests) == 0 and \
            self.executor_request_queue.get_waiting_queue_size() == 0

    @contextmanager
    def _profiler(self):
        it = -1
        enabled = False
        start_time = None
        torch_trace_path = os.environ.get(PROFILE_TRACE_ENV_VAR_NAME, None)
        profile_start_stop = os.environ.get(PROFILE_START_STOP_ENV_VAR_NAME,
                                            None)
        enable_torch_trace = bool(torch_trace_path and profile_start_stop)
        if torch_trace_path and profile_start_stop is None:
            logger.warning(
                f"{PROFILE_START_STOP_ENV_VAR_NAME} environment variable "
                "needs to be set to enable the torch trace. Example to profile "
                f"iteration 10-20: export {PROFILE_START_STOP_ENV_VAR_NAME}=10-20"
            )

        if enable_torch_trace:
            activities = [
                torch.profiler.ProfilerActivity.CPU,
                torch.profiler.ProfilerActivity.CUDA,
                torch.profiler.ProfilerActivity.XPU,
            ]
            torch_profiler = torch.profiler.profile(activities=activities,
                                                    record_shapes=True,
                                                    with_modules=True)

        def profile_step():
            nonlocal it, enabled, start_time
            if it in self.profile_stop_iters and not self.is_warmup:
                assert enabled, "Inconsistent CUDA profiling state"
                if enable_torch_trace:
                    torch_profiler.stop()
                    torch_profiler.export_chrome_trace(torch_trace_path)
                    logger.info(f"Profiling stopped at iteration {it}, "
                                f"trace saved to {torch_trace_path}")
                torch.cuda.cudart().cudaProfilerStop()
                enabled = False

            if start_time is not None and self.print_log and self.dist.rank == 0:
                end_time = time.time()

                formatted_timestamp = datetime.datetime.now().strftime(
                    "%Y-%m-%d %H:%M:%S")
                logger.info(
                    f"iter = {self.model_engine.iter_counter}, "
                    f"global_rank = {self.global_rank}, "
                    f"rank = {self.dist.rank}, "
                    f"currank_total_requests = {self.num_fetch_requests_cur_rank}/{self.num_fetch_requests}, "
                    f"elapsed_time = {end_time - start_time}s, "
                    f"timestamp = {formatted_timestamp}, "
                    f"num_scheduled_requests: {self.num_scheduled_requests}, "
                    f"states = {self.model_engine.iter_states}")

            it += 1

            if it in self.profile_start_iters and not self.is_warmup:
                assert not enabled, "Inconsistent CUDA profiling state"
                torch.cuda.cudart().cudaProfilerStart()
                if enable_torch_trace:
                    torch_profiler.start()
                logger.info(f"Profiling started at iteration {it}.")
                enabled = True
            start_time = time.time()

        try:
            yield profile_step
        finally:
            if enabled:
                # Stop on early exit / exception
                if enable_torch_trace:
                    torch_profiler.stop()
                    torch_profiler.export_chrome_trace(torch_trace_path)
                    logger.info(f"Profiling stopped at iteration {it}, "
                                f"trace saved to {torch_trace_path}")
                torch.cuda.cudart().cudaProfilerStop()

    def _get_init_iter_stats(self, num_new_active_requests,
                             new_active_requests_queue_latency_ms):
        stats = IterationStats()
        stats.timestamp = datetime.datetime.now().strftime(
            "%m-%d-%Y %H:%M:%S.%f")

        stats.num_new_active_requests = num_new_active_requests
        stats.num_active_requests = len(self.active_requests)
        stats.new_active_requests_queue_latency_ms = new_active_requests_queue_latency_ms
        stats.inflight_batching_stats = InflightBatchingStats()
        # staticBatchingStats is not used in pytorch path
        stats.static_batching_stats = StaticBatchingStats()
        spec_resource_manager = self.resource_manager.resource_managers.get(
            ResourceManagerType.SPEC_RESOURCE_MANAGER)
        if spec_resource_manager is not None:
            stats.specdec_stats = SpecDecodingStats()
        return stats

    def _populate_req_stats(
            self, finished_requests: List[LlmRequest],
            active_requests: List[LlmRequest],
            scheduled_requests: ScheduledRequests
    ) -> Optional[List[RequestStats]]:

        def get_req_stats(req: LlmRequest) -> RequestStats:
            req_stat = RequestStats()
            req_stat.id = req.request_id
            req_stat.context_prefill_position = req.context_current_position
            req_stat.num_generated_tokens = req.max_beam_num_tokens - req.orig_prompt_len
            req_stat.avg_num_decoded_tokens_per_iter = req.avg_decoded_tokens_per_iter
            req_stat.alloc_total_blocks_per_request = req.alloc_total_blocks
            req_stat.alloc_new_blocks_per_request = req.alloc_new_blocks
            req_stat.reused_blocks_per_request = req.reused_blocks
            req_stat.missed_blocks_per_request = req.missed_blocks
            req_stat.kv_cache_hit_rate_per_request = req.kv_cache_hit_rate
            req_stat.scheduled = req in scheduled_requests.context_requests or req in scheduled_requests.generation_requests
            if req.llm_request_type == LlmRequestType.LLMREQUEST_TYPE_CONTEXT_ONLY or req.llm_request_type == LlmRequestType.LLMREQUEST_TYPE_GENERATION_ONLY:
                req_stat.dis_serving_stats = DisServingRequestStats()
                req_stat.dis_serving_stats.kv_cache_transfer_ms = req.kv_cache_transfer_time_ms
                req_stat.dis_serving_stats.kv_cache_size = req.kv_cache_size
            return req_stat

        def get_queued_req_stats(request_id: int) -> RequestStats:
            req_stat = RequestStats()
            req_stat.id = request_id
            req_stat.context_prefill_position = 0
            req_stat.num_generated_tokens = 0
            req_stat.avg_num_decoded_tokens_per_iter = 0
            req_stat.alloc_total_blocks_per_request = 0
            req_stat.alloc_new_blocks_per_request = 0
            req_stat.reused_blocks_per_request = 0
            req_stat.missed_blocks_per_request = 0
            req_stat.kv_cache_hit_rate_per_request = 0
            return req_stat

        req_stats = []
        for req in active_requests:
            req_stat = get_req_stats(req)
            req_stat.stage = req.stage
            req_stats.append(req_stat)

        for req in list(self.executor_request_queue.get_request_queue().queue):
            if isinstance(req, RequestQueueItem):
                req_stat = get_queued_req_stats(req.id)
                req_stat.stage = RequestStage.QUEUED
                req_stats.append(req_stat)

        for req in finished_requests:
            req_stat = get_req_stats(req)
            req_stat.stage = RequestStage.GENERATION_COMPLETE
            req_stats.append(req_stat)

        return req_stats

    def _update_iter_stats(self, stats, iter_latency_ms, num_completed_requests,
                           scheduled_batch) -> IterationStats:
        stats.iter_latency_ms = iter_latency_ms

        stats.num_queued_requests = self.executor_request_queue.get_request_queue_size(
        )
        stats.num_completed_requests = num_completed_requests
        stats.max_num_active_requests = self.max_num_active_requests

        end, total_gpu_memory = torch.cuda.mem_get_info()
        stats.gpu_mem_usage = total_gpu_memory - end
        stats.cpu_mem_usage = 0
        stats.pinned_mem_usage = 0

        stats.iter = self.model_engine.iter_counter

        kv_cache_manager = self.resource_manager.resource_managers.get(
            ResourceManagerType.KV_CACHE_MANAGER)
        if kv_cache_manager is not None:
            kv_stats = kv_cache_manager.get_kv_cache_stats()
            kv_stats_to_save = KvCacheStats()
            kv_stats_to_save.max_num_blocks = kv_stats.max_num_blocks
            kv_stats_to_save.free_num_blocks = kv_stats.free_num_blocks
            kv_stats_to_save.used_num_blocks = kv_stats.used_num_blocks
            kv_stats_to_save.tokens_per_block = kv_stats.tokens_per_block
            kv_stats_to_save.alloc_total_blocks = kv_stats.alloc_total_blocks
            kv_stats_to_save.alloc_new_blocks = kv_stats.alloc_new_blocks
            kv_stats_to_save.reused_blocks = kv_stats.reused_blocks
            kv_stats_to_save.missed_blocks = kv_stats.missed_blocks
            kv_stats_to_save.cache_hit_rate = kv_stats.cache_hit_rate
            stats.kv_cache_stats = kv_stats_to_save

        stats.inflight_batching_stats.num_scheduled_requests = len(
            scheduled_batch.context_requests) + len(
                scheduled_batch.generation_requests)
        stats.inflight_batching_stats.num_context_requests = len(
            scheduled_batch.context_requests)
        stats.inflight_batching_stats.num_gen_requests = len(
            scheduled_batch.generation_requests)
        stats.inflight_batching_stats.num_paused_requests = len(
            scheduled_batch.paused_requests)
        stats.inflight_batching_stats.avg_num_decoded_tokens_per_iter = 0
        stats.inflight_batching_stats.micro_batch_id = 0
        if stats.specdec_stats is not None:
            stats.specdec_stats.draft_overhead = 0.0 if iter_latency_ms <= 0.0 else float(
                stats.specdec_stats.iter_latency_ms) / float(iter_latency_ms)
        return stats

    def _append_iter_stats(self,
                           stats: IterationStats,
                           req_stats: Optional[List[RequestStats]] = None):

        try:
            self.stats_lock.acquire()
            self.stats.append((stats, req_stats))
        finally:
            self.stats_lock.release()

    def _process_iter_stats(self, finished_requests: list[LlmRequest],
                            active_requests: List[LlmRequest],
                            batch_state: BatchState):
        iter_end_time = time.time()
        iter_latency_ms = (iter_end_time - batch_state.iter_start_time) * 1e3
        if batch_state.iter_stats is None:
            return

        req_stats = self._populate_req_stats(
            finished_requests, active_requests,
            batch_state.sample_state.scheduled_requests) if (
                self.enable_iter_req_stats
                and self.enable_iter_perf_stats) else None

        self._append_iter_stats(
            self._update_iter_stats(
                batch_state.iter_stats, iter_latency_ms, len(finished_requests),
                batch_state.sample_state.scheduled_requests), req_stats)

    def _executor_loop_cleanup(self):
        with self.response_cv:
            self.is_shutdown = True
            self.response_cv.notify_all()
        self.shutdown_event.set()

    def _need_return_logits(self, scheduled_requests: ScheduledRequests):
        for req in scheduled_requests.context_requests:
            if req.py_return_context_logits:
                return True
        for req in scheduled_requests.generation_requests:
            if req.py_return_generation_logits:
                return True
        return False

    def _need_return_log_probs(self, scheduled_requests: ScheduledRequests):
        for req in scheduled_requests.context_requests:
            if req.py_return_log_probs:
                return True
        for req in scheduled_requests.generation_requests:
            if req.py_return_log_probs:
                return True
        return False

    def _executor_loop_pp(self):
        logger.debug(f"Starting executor loop for pp_rank {self.dist.pp_rank}")
        torch.cuda.set_device(self.device_id)
        microbatch_id = 0
        with self._profiler() as profile_step:
            iter_start_time = time.time()
            iter_stats = None
            while True:
                profile_step()
                if self.enable_iter_perf_stats:
                    iter_start_time = time.time()
                new_requests = self._fetch_new_requests()
                if self.should_stop_processing:
                    break

                if self.kv_cache_transceiver:
                    self._check_disagg_gen_transfer_status()

                if self.enable_iter_perf_stats:
                    iter_stats = self._get_init_iter_stats(
                        len(new_requests),
                        self.executor_request_queue.
                        get_new_active_requests_queue_latency())

                self._pad_attention_dp_dummy_request()

                scheduled_batch, fitting_disagg_gen_init_requests, num_fitting_reqs = self._schedule(
                )

                if self.kv_cache_transceiver:
                    # For requests that are fitting disagg gen init, also prepare resources for KV cache manager
                    self._prepare_disagg_gen_init(
                        fitting_disagg_gen_init_requests)

                    if num_fitting_reqs == 0 and not fitting_disagg_gen_init_requests:
                        logger.warning(
                            "num_fitting_reqs=0 and fitting_disagg_gen_init_requests is empty, may not have enough kvCache"
                        )
                        self.kv_cache_transceiver.check_context_transfer_status(
                            1)

                self.num_scheduled_requests = scheduled_batch.batch_size

                logger.debug(
                    f'has {len(self.active_requests)} active_request, '
                    f'scheduled {len(scheduled_batch.context_requests)} context requests and '
                    f'{len(scheduled_batch.generation_requests)} generation requests'
                )

                if self.enable_attention_dp:
                    tp_batch_sizes = self.dist.tp_allgather(
                        scheduled_batch.batch_size)
                    can_queue = 0 not in tp_batch_sizes
                else:
                    can_queue = scheduled_batch.batch_size > 0
                    if not can_queue and not self.kv_cache_transceiver:
                        assert len(self.inflight_req_ids) > 0, (
                            "fail to schedule any pending request, probably run out of resource"
                        )

                if not can_queue:
                    self.micro_batches[microbatch_id] = None
                else:
                    self._add_inflight_ids(scheduled_batch)

                    if self.kv_cache_transceiver:
                        # For generation requests which have completed KV cache transfer
                        self._prepare_disagg_gen_transmission_complete(
                            scheduled_batch)

                    self.resource_manager.prepare_resources(scheduled_batch)

                    # The generation requests that are do not have batch_idx,
                    # needs to be in front of the batch due to the assumptions
                    # made in model_engine.py::_forward_step. This is only important
                    # for disaggregated serving. For non-disaggregated serving,
                    # the generation requests always have batch_idx.
                    scheduled_batch.generation_requests = sorted(  # stable sort
                        scheduled_batch.generation_requests,
                        key=lambda req: int(req.py_batch_idx is not None),
                    )

                    if self.kv_cache_transceiver:
                        # Return the first token to the client
                        self._handle_first_token_response(scheduled_batch)

                    # Stage 1: Async forward (all ranks) and decoding pass (last rank only)
                    if not self.dist.is_last_pp_rank:
                        sample_state = self._forward_step_inter_pp(
                            scheduled_batch)
                    else:
                        with torch.cuda.nvtx.range("_forward_step_last_pp"):
                            batch_outputs = self._forward_step(scheduled_batch)
                            logits_host = None
                            if self._need_return_logits(scheduled_batch):
                                logits_host = batch_outputs["logits"].to(
                                    "cpu", non_blocking=True)
                            self._execute_guided_decoder(
                                scheduled_batch, batch_outputs['logits'])

                            sample_state = self._sample_async(
                                scheduled_batch, batch_outputs)
                            sample_state.host.logits = logits_host
                            self._update_request_states(scheduled_batch)

                    if self.enable_iter_perf_stats:
                        iter_stats.inflight_batching_stats.num_ctx_tokens = self.model_engine.iter_states[
                            'num_ctx_tokens']
                    batch_state = BatchStatePP(
                        sample_state=sample_state,
                        iter_start_time=iter_start_time,
                        iter_stats=iter_stats,
                        microbatch_id=microbatch_id,
                        scheduled_ctx_reqs=scheduled_batch.context_requests,
                    )

                    self.micro_batches[microbatch_id] = batch_state

                # Stage 2: Communicate new tokens for previous batch between ranks
                # send/recv chain: (pp_size - 1) -> 0 -> 1 -> ... -> (pp_size - 2)
                # last rank: sync sampler for previous microbatch to start new tokens comm chain.
                # other ranks: send/recv tokens for next microbatch to allow overlap
                offset = -1 if self.dist.is_last_pp_rank else 1
                prev_microbatch_id = (microbatch_id +
                                      offset) % self.num_micro_batches
                previous_batch = self.micro_batches[prev_microbatch_id]
                if previous_batch is not None:
                    sample_state = previous_batch.sample_state
                    if not self.dist.is_last_pp_rank:
                        torch.cuda.nvtx.range_push(
                            "_handle_new_tokens_inter_pp")
                        # Receive tokens from previous pp rank (w.r.t model forward direction)
                        (
                            logits,
                            sample_state.host,
                        ) = self.dist.recv_object(
                            src=self.dist.prev_pp_rank,
                            tag=prev_microbatch_id,
                        )
                        if logits is not None:
                            logits_host = torch.from_numpy(logits)
                            sample_state.host.logits = logits_host
                            sample_state.device.logits = logits_host.to(
                                self.device_id)
                    else:
                        torch.cuda.nvtx.range_push("_handle_new_tokens_last_pp")
                        sample_state.sampler_event.synchronize()

                    # Send tokens to next pp rank (w.r.t model forward direction)
                    # Second last rank does not need to since last rank has original decoded tokens
                    if not self.dist.is_second_last_pp_rank:
                        if self.send_handles[prev_microbatch_id] is not None:
                            self.send_handles[prev_microbatch_id].Wait()
                        needs_logits = (
                            self._need_return_logits(scheduled_batch)
                            or (self._need_return_log_probs(scheduled_batch)
                                and sample_state.host.log_probs is not None))
                        serialized_logits = sample_state.host.logits.numpy(
                        ) if needs_logits else None
                        self.send_handles[
                            prev_microbatch_id] = self.dist.isend_object(
                                (
                                    serialized_logits,
                                    sample_state.host,
                                ),
                                dest=self.dist.next_pp_rank,
                                tag=prev_microbatch_id)
                    torch.cuda.nvtx.range_pop()

                # Stage 3: Finalize previous batch that finished tokens communication
                # In last pp rank, stage 2 and 3 process different previous batches
                prev_microbatch_id = (microbatch_id +
                                      1) % self.num_micro_batches
                previous_batch = self.micro_batches[prev_microbatch_id]
                finished_requests = []
                if previous_batch is not None:
                    with torch.cuda.nvtx.range("_handle_previous_batch_pp"):
                        self._update_requests(previous_batch.sample_state)

                        if self.kv_cache_transceiver and previous_batch.scheduled_ctx_reqs:
                            self._send_disagg_ctx_cache(
                                previous_batch.scheduled_ctx_reqs)

                        self._handle_canceled_requests()
                        finished_requests = self._handle_responses()
                        previous_scheduled_batch = previous_batch.sample_state.scheduled_requests
                        self.resource_manager.update_resources(
                            previous_scheduled_batch)
                        self._remove_inflight_ids(previous_scheduled_batch)
                    self.micro_batches[prev_microbatch_id] = None

                if self.kv_cache_transceiver and self.ctx_in_transmission_requests:
                    self._terminate_ctx_finished_requests()

                # march forward in microbatch slots
                microbatch_id = (microbatch_id + 1) % self.num_micro_batches

                if self.enable_iter_perf_stats and previous_batch is not None:
                    self._process_iter_stats(finished_requests,
                                             self.active_requests,
                                             previous_batch)

    def _prepare_and_schedule_batch(self):
        new_requests = self._fetch_new_requests()
        if self.should_stop_processing:
            return None, None

        if self.kv_cache_transceiver:
            self._check_disagg_gen_transfer_status()

        iter_stats = None
        if self.enable_iter_perf_stats:
            iter_stats = self._get_init_iter_stats(
                len(new_requests),
                self.executor_request_queue.
                get_new_active_requests_queue_latency())

        self._pad_attention_dp_dummy_request()

        if self.drafter is not None:
<<<<<<< HEAD
            self._prepare_draft_requests()
=======
            self.use_spec_decode = self.drafter.should_use_spec_decode(
                self.active_requests)
            self.model_engine.enable_spec_decode = self.use_spec_decode
            self._prepare_draft_requests(self.active_requests)
>>>>>>> 8062e0fe

        scheduled_batch, fitting_disagg_gen_init_requests, num_fitting_reqs = self._schedule(
        )

        if self.kv_cache_transceiver:
            # For requests that are fitting disagg gen init, also prepare resources for KV cache manager
            self._prepare_disagg_gen_init(fitting_disagg_gen_init_requests)

            if num_fitting_reqs == 0 and not fitting_disagg_gen_init_requests:
                logger.warning(
                    "num_fitting_reqs=0 and fitting_disagg_gen_init_requests is empty, may not have enough kvCache"
                )
                self.kv_cache_transceiver.check_context_transfer_status(1)
        else:
            assert scheduled_batch.batch_size > 0, (
                "fail to schedule any pending request, "
                "probably run out of resource.")

        self.num_scheduled_requests = scheduled_batch.batch_size
        logger.debug(
            f'has {len(self.active_requests)} active_request, '
            f'scheduled {len(scheduled_batch.context_requests)} context requests and '
            f'{len(scheduled_batch.generation_requests)} generation requests')
        return scheduled_batch, iter_stats

    def _execute_guided_decoder(self, scheduled_batch, logits):
        if self.guided_decoder is not None:
            self.guided_decoder.build(scheduled_batch)
            self.guided_decoder.execute(scheduled_batch, logits)

    def _executor_loop(self):
        torch.cuda.set_device(self.device_id)
        with self._profiler() as profile_step:
            sample_state = None
            iter_start_time = time.time()
            iter_stats = None
            while True:
                profile_step()
                if self.enable_iter_perf_stats:
                    iter_start_time = time.time()

                scheduled_batch, iter_stats = self._prepare_and_schedule_batch()
                if scheduled_batch is None:
                    break

                self._pause_requests(scheduled_batch.paused_requests)

                finished_requests = []

                if scheduled_batch.batch_size > 0 or (
                        self.enable_attention_dp and self.dist.tp_size > 1):
                    if self.kv_cache_transceiver:
                        # For generation requests which have completed KV cache transfer
                        self._prepare_disagg_gen_transmission_complete(
                            scheduled_batch)

                        # Return the first token to the client
                        self._handle_first_token_response(scheduled_batch)

                    self.resource_manager.prepare_resources(scheduled_batch)
                    if self.drafter is not None and self.use_spec_decode:
                        self.drafter.prepare_draft_tokens(
                            scheduled_batch, self.resource_manager)

                    batch_outputs = self._forward_step(scheduled_batch)
                    self._execute_guided_decoder(scheduled_batch,
                                                 batch_outputs['logits'])

                    sample_state = self._sample_async(scheduled_batch,
                                                      batch_outputs)

                    self._update_request_states(scheduled_batch)
                    self._update_requests(sample_state)

                    if self.kv_cache_transceiver:
                        ctx_transmission_reqs = self._send_disagg_ctx_cache(
                            scheduled_batch.context_requests)
                        # For context only req in transmission, we reset the state since sampler might have changed it
                        for req in ctx_transmission_reqs:
                            req.state = LlmRequestState.DISAGG_CONTEXT_TRANS_IN_PROGRESS

                    self._handle_canceled_requests()
                    finished_requests = self._handle_responses()
                    self.resource_manager.update_resources(scheduled_batch)
                    if self.enable_kv_cache_events:
                        self._add_kv_cache_events()

                if self.kv_cache_transceiver and self.ctx_in_transmission_requests:
                    self._terminate_ctx_finished_requests()

                if self.enable_iter_perf_stats:
                    iter_stats.inflight_batching_stats.num_ctx_tokens = self.model_engine.iter_states[
                        'num_ctx_tokens']
                    self._process_iter_stats(
                        finished_requests, self.active_requests,
                        BatchState(sample_state=SampleState(
                            scheduled_requests=scheduled_batch),
                                   iter_stats=iter_stats,
                                   iter_start_time=iter_start_time))

    def _prepare_draft_requests(self):
        try:
            # Set draft tokens here to make the KV cache manager
            # and scheduler aware of them.
            for req in self.active_requests:
                if req.state not in (LlmRequestState.GENERATION_IN_PROGRESS,
                                     LlmRequestState.DISAGG_GENERATION_INIT):
                    continue

                req.py_last_draft_tokens = req.py_draft_tokens
                max_draft_len = self.model_engine.spec_config.max_draft_len

                if max_draft_len > 0 and self.use_spec_decode:
                    req.py_draft_tokens = [0] * max_draft_len
                    req.py_draft_pages_allocated = max_draft_len
                else:
                    req.py_draft_tokens = None
                    req.py_draft_pages_allocated = 0

        except Exception as e:
            traceback.print_exc()
            error_msg = str(e)
            logger.error(f"Encountered an error in decode: {error_msg}")
            self._handle_errors(error_msg)

    def _executor_loop_overlap(self):
        torch.cuda.set_device(self.device_id)
        if self.dist.rank == 0 and not self.is_warmup and self.benchmark_req_queues_size > 0 and self.kv_cache_transceiver:
            while self.executor_request_queue.get_request_queue_size(
            ) < self.benchmark_req_queues_size:
                logger.info(
                    f"sleep 5 seconds, num_request_queue: {self.executor_request_queue.get_request_queue_size()}"
                )
                time.sleep(5)

        with self._profiler() as profile_step:
            iter_start_time = time.time()
            iter_stats = None
            while True:
                profile_step()
                if self.enable_iter_perf_stats:
                    iter_start_time = time.time()

                scheduled_batch, iter_stats = self._prepare_and_schedule_batch()
                if scheduled_batch is None:
                    break

                self._pause_requests(scheduled_batch.paused_requests)

                if scheduled_batch.batch_size > 0:
                    if self.kv_cache_transceiver:
                        # For generation requests which have completed KV cache transfer
                        self._prepare_disagg_gen_transmission_complete(
                            scheduled_batch)

                    self.resource_manager.prepare_resources(scheduled_batch)

                    # The generation requests that are do not have batch_idx,
                    # needs to be in front of the batch due to the assumptions
                    # made in model_engine.py::_forward_step. This is only important
                    # for disaggregated serving. For non-disaggregated serving,
                    # the generation requests always have batch_idx.
                    scheduled_batch.generation_requests = sorted(  # stable sort
                        scheduled_batch.generation_requests,
                        key=lambda req: int(req.py_batch_idx is not None),
                    )

                    if self.kv_cache_transceiver:
                        # Return the first token to the client
                        self._handle_first_token_response(scheduled_batch)

                    previous_tensors_device = self.previous_batch and self.previous_batch.sample_state and self.previous_batch.sample_state.device

                    batch_outputs = self._forward_step(scheduled_batch,
                                                       previous_tensors_device)

                    if self.previous_batch is not None:
                        self._update_requests(self.previous_batch.sample_state)

                    self._execute_guided_decoder(scheduled_batch,
                                                 batch_outputs['logits'])

                    sample_state = self._sample_async(scheduled_batch,
                                                      batch_outputs)
                    assert sample_state is not None, "Sampling failed"

                    self._update_request_states(scheduled_batch)

                    ctx_transmission_reqs = self._send_disagg_ctx_cache(
                        scheduled_batch.context_requests
                    ) if self.kv_cache_transceiver else []

                    if self.previous_batch is not None:
                        self._process_previous_batch()
                        self.previous_batch: Optional[BatchState] = None

                    if self.enable_iter_perf_stats:
                        iter_stats.inflight_batching_stats.num_ctx_tokens = self.model_engine.iter_states[
                            'num_ctx_tokens']

                    self.previous_batch = BatchState(
                        sample_state=sample_state,
                        iter_start_time=iter_start_time,
                        iter_stats=iter_stats,
                        ctx_transmission_reqs=ctx_transmission_reqs)

                if self.kv_cache_transceiver and self.ctx_in_transmission_requests:
                    self._terminate_ctx_finished_requests()

    def _process_previous_batch(self):
        if self.kv_cache_transceiver and self.previous_batch.ctx_transmission_reqs:
            for req in self.previous_batch.ctx_transmission_reqs:
                req.state = LlmRequestState.DISAGG_CONTEXT_TRANS_IN_PROGRESS

        self._handle_canceled_requests()
        finished_requests = self._handle_responses()
        scheduled_requests = self.previous_batch.sample_state.scheduled_requests
        self.resource_manager.update_resources(scheduled_requests)
        if self.enable_kv_cache_events:
            self._add_kv_cache_events()

        if self.enable_iter_perf_stats:
            self._process_iter_stats(finished_requests, self.active_requests,
                                     self.previous_batch)

    @nvtx_range("_forward_step_inter_pp")
    def _forward_step_inter_pp(self, scheduled_batch) -> SampleState:
        self._forward_step(scheduled_batch)
        sampler_event = torch.cuda.Event()
        sampler_event.record()
        self._update_request_states(scheduled_batch)
        sampler_event.synchronize()
        return self.sampler.SampleState(
            scheduled_requests=scheduled_batch,
            sampler_event=sampler_event,
        )

    @nvtx_range("_fetch_new_requests")
    def _fetch_new_requests(self) -> List[RequestQueueItem]:
        new_requests = self.executor_request_queue.fetch_new_requests(
            len(self.active_requests))
        self.active_requests.extend(new_requests)

        self.is_shutdown = self.executor_request_queue.is_shutdown
        self.expected_num_active_requests = self.executor_request_queue.get_expected_num_active_requests(
        )

        return new_requests

    def _add_kv_cache_events(self):
        kv_cache_manager = self.resource_manager.resource_managers.get(
            ResourceManagerType.KV_CACHE_MANAGER)
        if not kv_cache_manager:
            return
        # Flush iteration events at each iteration to ensure that events have enough time
        # to be transferred to main thread when user needs them.
        kv_cache_manager.flush_iteration_events()

    @nvtx_range("_schedule")
    def _schedule(self):
        scheduler_output = self.scheduler.schedule_request(
            self.active_requests, self.inflight_req_ids)
        scheduled_requests = ScheduledRequests()

        scheduled_requests.context_requests = scheduler_output.context_requests
        scheduled_requests.generation_requests = scheduler_output.generation_requests
        scheduled_requests.paused_requests = scheduler_output.paused_requests
        return scheduled_requests, scheduler_output.fitting_disagg_gen_init_requests, scheduler_output.num_fitting_requests

    @nvtx_range("_check_disagg_gen_transfer_status")
    def _check_disagg_gen_transfer_status(self):

        need_check = any([
            req.is_disagg_generation_transmission_in_progress
            for req in self.active_requests
        ])
        need_check_one = all([
            req.is_disagg_generation_transmission_in_progress
            for req in self.active_requests
        ])

        if need_check:
            at_least_num = 1 if need_check_one else 0
            self.kv_cache_transceiver.check_gen_transfer_status(at_least_num)

        return

    @nvtx_range("_pad_attention_dp_dummy_request")
    def _pad_attention_dp_dummy_request(self):
        """
        Pad with a generation dummy request, if required, to ensure every attention_dp rank has at least one active request.
        """
        if not self.enable_attention_dp:
            return

        assert self.expected_num_active_requests >= len(self.active_requests)
        if self.kv_cache_transceiver is None:
            num_active_request = len(self.active_requests)
        else:
            num_active_request = sum([
                0 if req.is_disagg_generation_init_state
                or req.is_disagg_generation_transmission_in_progress else 1
                for req in self.active_requests
            ])

        if self.expected_num_active_requests - num_active_request > 0 and num_active_request == 0:
            llm_request = self.kv_cache_manager.add_dummy_requests(
                request_ids=[0],
                is_gen=True,
                prepare_resource=True,
                max_num_draft_tokens=self.max_draft_len,
            )[0]
            llm_request.is_attention_dp_dummy = True
            spec_resource_manager = self.resource_manager.get_resource_manager(
                ResourceManagerType.SPEC_RESOURCE_MANAGER)
            if spec_resource_manager is not None:
                spec_resource_manager.add_dummy_requests([0])
            self.active_requests.append(llm_request)

    @nvtx_range("_prepare_disagg_gen_init")
    def _prepare_disagg_gen_init(self, fitting_disagg_gen_init_requests):
        if fitting_disagg_gen_init_requests:
            disagg_gen_init_to_prepare = ScheduledRequests()
            disagg_gen_init_to_prepare.context_requests = fitting_disagg_gen_init_requests
            disagg_gen_init_to_prepare.generation_requests = []
            disagg_gen_init_to_prepare.paused_requests = []

            for resource_mgr_type in (
                    ResourceManagerType.KV_CACHE_MANAGER,
                    ResourceManagerType.SEQ_SLOT_MANAGER,
                    ResourceManagerType.SPEC_RESOURCE_MANAGER,
                    ResourceManagerType.DRAFT_KV_CACHE_MANAGER):
                if (resource_mgr_type in self.resource_manager.resource_managers
                        and self.resource_manager.
                        resource_managers[resource_mgr_type] is not None):
                    self.resource_manager.resource_managers[
                        resource_mgr_type].prepare_resources(
                            disagg_gen_init_to_prepare)

            # Trigger KV cache exchange for new disagg_gen_init_requests
            self._recv_disagg_gen_cache(fitting_disagg_gen_init_requests)

    @nvtx_range("_prepare_disagg_gen_transmission_complete")
    def _prepare_disagg_gen_transmission_complete(self, scheduled_batch):
        cache_trans_complete_requests = []
        for req in scheduled_batch.generation_requests:
            if req.is_disagg_generation_transmission_complete:
                cache_trans_complete_requests.append(req)
        if len(cache_trans_complete_requests) > 0:
            self._setup_sampler_step(cache_trans_complete_requests)

        for req in scheduled_batch.generation_requests:
            if req.is_disagg_generation_transmission_complete:
                req.state = LlmRequestState.GENERATION_IN_PROGRESS
                req.context_current_position = req.prompt_len
                req.decoding_iter = 1
                req.py_decoding_iter = 1
                first_gen_tokens = req.context_phase_params.first_gen_tokens
                ctx_draft_tokens = req.context_phase_params.draft_tokens
                req.py_draft_tokens = [] if ctx_draft_tokens is None else ctx_draft_tokens
                beam_width = req.sampling_config.beam_width
                for beam in range(0, beam_width):
                    req.add_new_token(first_gen_tokens[beam], beam)

    @nvtx_range("_recv_disagg_gen_cache")
    def _recv_disagg_gen_cache(self, new_gen_reqs):

        # For gen-only benchmarking, mark new gen request as transmission complete right away
        if os.getenv("TRTLLM_DISAGG_BENCHMARK_GEN_ONLY") == "1":
            for req in new_gen_reqs:
                req.state = LlmRequestState.DISAGG_GENERATION_TRANS_COMPLETE
            return

        if os.getenv("TRTLLM_DISABLE_KV_CACHE_TRANSFER_OVERLAP") == "1":
            for req in new_gen_reqs:
                self.kv_cache_transceiver.request_and_receive_sync(req)
        else:
            for req in new_gen_reqs:
                self.kv_cache_transceiver.request_and_receive_async(req)

        block_transfer = all([
            req.is_disagg_generation_transmission_in_progress
            for req in self.active_requests
        ])
        self.kv_cache_transceiver.check_gen_transfer_status(
            1 if block_transfer else 0)

        return

    @nvtx_range("_send_disagg_ctx_cache")
    def _send_disagg_ctx_cache(self, scheduled_ctx_requests):
        if (scheduled_ctx_requests is None or len(scheduled_ctx_requests) == 0):
            return []
        for req in scheduled_ctx_requests:
            if req.is_context_only_request and (req.is_context_finished or
                                                req.is_finished_due_to_length):
                self.kv_cache_transceiver.respond_and_send_async(req)
                for resource_mgr_type in (
                        ResourceManagerType.SEQ_SLOT_MANAGER,
                        ResourceManagerType.SPEC_RESOURCE_MANAGER):
                    if resource_mgr_type in self.resource_manager.resource_managers and self.resource_manager.resource_managers[
                            resource_mgr_type] is not None:
                        self.resource_manager.resource_managers[
                            resource_mgr_type].free_resources(req)

        self.kv_cache_transceiver.check_context_transfer_status(0)

        # Keep track of ctx requests that are in transmission
        ctx_transmission_reqs = [
            req for req in scheduled_ctx_requests
            if req.state == LlmRequestState.DISAGG_CONTEXT_TRANS_IN_PROGRESS
        ]

        return ctx_transmission_reqs

    def _forward_step(self,
                      scheduled_requests,
                      new_tensors_device: Optional[SampleStateTensors] = None):

        @nvtx_range(
            f"[Executor] _forward_step {self.model_engine.iter_counter}: {len(scheduled_requests.context_requests)} ctx reqs, {len(scheduled_requests.generation_requests)} gen reqs"
        )
        def forward(scheduled_requests, resource_manager, new_tensors_device,
                    gather_context_logits, cache_indirection_buffer):
            return self.model_engine.forward(
                scheduled_requests,
                resource_manager,
                new_tensors_device,
                gather_context_logits=gather_context_logits,
                cache_indirection_buffer=cache_indirection_buffer)

        try:
            gather_context_logits = any(
                a.py_return_context_logits
                for a in scheduled_requests.context_requests)
            cache_indirection_buffer = self.sampler.get_cache_indirection()
            outputs = forward(scheduled_requests, self.resource_manager,
                              new_tensors_device, gather_context_logits,
                              cache_indirection_buffer)
            return outputs
        except Exception as e:
            traceback.print_exc()
            error_msg = str(e)
            logger.error(
                f"Encountered an error in forward function: {error_msg}")
            self._handle_errors(error_msg)
            return None

    def _update_request_states_tp(self, scheduled_requests: ScheduledRequests):
        # handle potential attention dp dummy request
        if self.active_requests and self.active_requests[
                -1].is_attention_dp_dummy:
            request = self.active_requests[-1]
            request.state = LlmRequestState.GENERATION_COMPLETE
            self.inflight_req_ids.erase(request.py_request_id)
            self._terminate_request(request)
            self.active_requests.remove(request)

        for request in scheduled_requests.context_requests:
            if request.state != LlmRequestState.GENERATION_COMPLETE:  # skip failed requests
                request.py_last_context_chunk = (
                    request.context_current_position,
                    request.context_current_position +
                    request.context_chunk_size)
                request.move_to_next_context_chunk()
            if request.context_remaining_length == 0:
                request.state = LlmRequestState.GENERATION_IN_PROGRESS

    def _update_request_states_star_attention(
            self, scheduled_requests: ScheduledRequests):
        for request in scheduled_requests.context_requests:
            if request.ctx_iters >= len(request.ctx_blocks) - 2:
                request.state = LlmRequestState.GENERATION_IN_PROGRESS
            request.ctx_iters += 1

        for request in scheduled_requests.generation_requests:
            request.gen_iters += 1

    @nvtx_range("_update_request_states")
    def _update_request_states(self, scheduled_requests: ScheduledRequests):
        cp_config = self.dist.cp_config
        if 'cp_type' in cp_config:
            cp_type = cp_config['cp_type']
            if cp_type == 'star_attention':
                self._update_request_states_star_attention(scheduled_requests)
            else:
                assert False, f'Unsupport cp_type {cp_type}'
        else:
            self._update_request_states_tp(scheduled_requests)

    @nvtx_range("_sample_async")
    def _sample_async(self, scheduled_batch,
                      batch_outputs) -> SampleState | None:
        try:
            if batch_outputs is not None:
                return self.sampler.sample_async(scheduled_batch, batch_outputs)
        except Exception as e:
            traceback.print_exc()
            error_msg = str(e)
            logger.error(f"Encountered an error in sampling: {error_msg}")
            self._handle_errors(error_msg)

    @nvtx_range("_setup_sampler_step")
    def _setup_sampler_step(self, requests):
        try:
            return self.sampler.setup_sampler_step(requests)
        except Exception as e:
            traceback.print_exc()
            error_msg = str(e)
            logger.error(f"Encountered an error in sampling: {error_msg}")
            self._handle_errors(error_msg)

    @nvtx_range("_update_requests")
    def _update_requests(self, sample_state: SampleState):
        try:
            self.sampler.update_requests(sample_state)
        except Exception as e:
            traceback.print_exc()
            error_msg = str(e)
            logger.error(f"Encountered an error in sampling: {error_msg}")
            self._handle_errors(error_msg)

    def _handle_errors(self, error_msg: Optional[str] = None):
        error_responses = {}
        error_msg = error_msg or "error"
        for request in self.active_requests:
            req_id = request.py_request_id
            request.state = LlmRequestState.GENERATION_COMPLETE
            self._terminate_request(request)
            error_responses[req_id] = LlmResponse(
                request_id=req_id,
                error_msg=error_msg,
                client_id=request.py_client_id)
        self.active_requests.clear()
        self._enqueue_responses(error_responses)

    def _terminate_request(self, request: LlmRequest):
        self.resource_manager.free_resources(request)

    @nvtx_range("_handle_canceled_requests")
    def _handle_canceled_requests(self):
        if self.executor_request_queue.get_canceled_req_ids_size() == 0:
            return

        # Remove cancel request in the waiting queue
        self.executor_request_queue.update_waiting_queue()

        for request in self.active_requests:
            req_id = request.py_request_id
            if req_id in self.executor_request_queue.get_canceled_req_ids():
                # Mark requests as finished, then, we reuse all existing code
                # to clean up the KV cache resources.
                request.finish_by_reason(FinishReason.CANCELLED)
                request.decoding_iter = request.py_decoding_iter

        if self.enable_attention_dp:
            # TODO: revisit the cancel logic of attention dp
            # When enable attention dp, each rank does not have full copy of requests
            # so we need to remove the cancel requests not in the local rank
            self.executor_request_queue.clear_canceled_req_ids()

    @nvtx_range("_enqueue_responses")
    def _enqueue_responses(self, responses: Dict[int, LlmResponse]):
        if 0 not in self.dist.mapping.tp_group and not self.gather_all_responses:
            return

        logger.debug(
            f'before gather, rank = {self.dist.rank}, responses = {responses}')
        if self.enable_attention_dp and self.dist.world_size != 1:
            if not self.gather_all_responses:
                responses_list = self.dist.tp_gather(responses)
            else:
                responses_list = self.dist.allgather(responses)
            if self.dist.rank == 0 or self.gather_all_responses:
                gather_responses = {}
                if responses_list is not None:
                    for resp in responses_list:
                        if resp is not None:
                            gather_responses.update(resp)
                    responses = gather_responses
        logger.debug(
            f'after gather, rank = {self.dist.rank}, responses = {responses}')

        if self.dist.rank == 0 or self.gather_all_responses:
            with self.response_cv:
                for req_id, resp in responses.items():
                    if req_id in self.responses.keys():
                        self.responses[req_id].append(resp)
                    else:
                        self.responses.update({req_id: [resp]})
                self.response_cv.notify_all()

    @nvtx_range("_handle_first_token_response")
    def _handle_first_token_response(self, scheduled_batch):
        new_responses = {}
        for req in scheduled_batch.generation_requests:
            if req.py_decoding_iter == 1:
                logger.debug(
                    f'Send first token response for request {req.py_request_id}'
                )
                response = req.create_response(False, self.dist.rank)
                new_responses.update({req.py_request_id: response})

        self._enqueue_responses(new_responses)

    @nvtx_range("_handle_responses")
    def _handle_responses(self):
        new_responses = {}
        requests_to_terminate = []
        new_active_requests = []
        logger.debug(
            f'------before _handle_responses, rank = {self.dist.rank}, output = {self.active_requests}'
        )
        for request in self.active_requests:
            req_id = request.py_request_id
            # no responses for dummy request, and finish it
            if request.is_attention_dp_dummy:
                requests_to_terminate.append(request)
                continue

            if request.is_generation_only_request():
                # If request is in transmission, so we don't need to emit a response
                # Also, for the first iteration with overlap, we should skip since first
                # token has already been emitted previously
                if request.is_disagg_generation_transmission_in_progress or (
                        not self.disable_overlap_scheduler
                        and request.py_decoding_iter <= 1):
                    new_active_requests.append(request)
                    continue

            request.draft_tokens = request.py_draft_tokens
            request.decoding_iter = request.py_decoding_iter

            if request.return_perf_metrics:
                request.update_perf_metrics(self.model_engine.iter_counter)

            request_done = False
            if request.py_decoding_iter == 1 or request.is_finished or \
                    request.py_decoding_iter % self.stream_interval == 0:
                response = request.create_response(False, self.dist.rank)
                if response:
                    request_done = response.result.is_final
                    new_responses.update({req_id: response})

            if request_done:
                if request.is_disagg_context_transmission_state:
                    self.ctx_in_transmission_requests.append(request)
                else:
                    requests_to_terminate.append(request)
            else:
                new_active_requests.append(request)
        self.active_requests.clear()
        self.active_requests.extend(new_active_requests)
        self._enqueue_responses(new_responses)
        for request in requests_to_terminate:
            self._terminate_request(request)
        return requests_to_terminate

    @nvtx_range("_terminate_ctx_finished_requests")
    def _terminate_ctx_finished_requests(self):
        for request in self.ctx_in_transmission_requests[:]:
            if request.is_disagg_context_complete_state:
                self._terminate_request(request)
                self.ctx_in_transmission_requests.remove(request)

    def _await_any_response(self,
                            timeout: Optional[float] = None
                            ) -> List[LlmResponse]:

        def any_responses_ready():
            return len(self.responses) > 0 or self.is_shutdown

        responses = []
        with self.response_cv:
            self.response_cv.wait_for(any_responses_ready, timeout=timeout)
            for req_id, response in self.responses.items():
                responses += response
            self.responses = {}

        return responses

    def _await_single_response(
            self,
            id: int,
            timeout: Optional[float] = None) -> List[LlmResponse]:
        with self.response_cv:

            def key_has_response():
                return id in self.responses.keys()

            self.response_cv.wait_for(key_has_response, timeout=timeout)
            response = self.responses[id]
            self.responses.pop(id)
            return response

    def _pause_requests(self, requests_to_pause):
        # todo: support work with self.inflight_req_ids.
        #       Currently, self.inflight_req_ids is not.
        max_input_len = self.max_input_len
        for req in requests_to_pause:
            req.pause(max_input_len)
            self._terminate_request(req)

    def _add_inflight_ids(self, scheduled_requests):
        """Add reqids of current requests to self.inflight_req_ids."""
        for req in scheduled_requests.all_requests():
            self.inflight_req_ids.insert(req.request_id)

    def _remove_inflight_ids(self, scheduled_requests):
        """Remove reqids of current requests from self.inflight_req_ids."""
        for req in scheduled_requests.all_requests():
            self.inflight_req_ids.erase(req.request_id)<|MERGE_RESOLUTION|>--- conflicted
+++ resolved
@@ -861,14 +861,10 @@
         self._pad_attention_dp_dummy_request()
 
         if self.drafter is not None:
-<<<<<<< HEAD
-            self._prepare_draft_requests()
-=======
             self.use_spec_decode = self.drafter.should_use_spec_decode(
                 self.active_requests)
             self.model_engine.enable_spec_decode = self.use_spec_decode
-            self._prepare_draft_requests(self.active_requests)
->>>>>>> 8062e0fe
+            self._prepare_draft_requests()
 
         scheduled_batch, fitting_disagg_gen_init_requests, num_fitting_reqs = self._schedule(
         )
