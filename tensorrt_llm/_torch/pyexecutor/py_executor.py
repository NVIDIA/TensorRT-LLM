--- conflicted
+++ resolved
@@ -1002,12 +1002,8 @@
                     self.micro_batches[prev_microbatch_id] = None
 
                 if self.kv_cache_transceiver and self.ctx_in_transmission_requests:
-<<<<<<< HEAD
+                    self._check_kv_transfer_timeout()
                     self._terminate_disagg_ctx_finished_requests()
-=======
-                    self._check_kv_transfer_timeout()
-                    self._terminate_ctx_finished_requests()
->>>>>>> df689f8f
 
                 if self._disagg_pp_termination_handler is not None:
                     requests_to_terminate = self._disagg_pp_termination_handler.sync(
@@ -1224,12 +1220,8 @@
                         self._add_kv_cache_events()
 
                 if self.kv_cache_transceiver and self.ctx_in_transmission_requests:
-<<<<<<< HEAD
+                    self._check_kv_transfer_timeout()
                     self._terminate_disagg_ctx_finished_requests()
-=======
-                    self._check_kv_transfer_timeout()
-                    self._terminate_ctx_finished_requests()
->>>>>>> df689f8f
 
                 self._kv_connector_terminate_requests()
 
@@ -1415,12 +1407,8 @@
                         ctx_transmission_reqs=ctx_transmission_reqs)
 
                 if self.kv_cache_transceiver and self.ctx_in_transmission_requests:
-<<<<<<< HEAD
+                    self._check_kv_transfer_timeout()
                     self._terminate_disagg_ctx_finished_requests()
-=======
-                    self._check_kv_transfer_timeout()
-                    self._terminate_ctx_finished_requests()
->>>>>>> df689f8f
 
                 self._kv_connector_terminate_requests()
 
@@ -2209,16 +2197,11 @@
             self._terminate_request(request)
         return requests_to_terminate
 
-<<<<<<< HEAD
     @nvtx_range("_terminate_disagg_ctx_finished_requests")
     def _terminate_disagg_ctx_finished_requests(self):
         for request_id in list(self.ctx_in_transmission_requests.keys()):
             request, block_id, counter = self.ctx_in_transmission_requests[
                 request_id]
-=======
-    @nvtx_range("_terminate_ctx_finished_requests")
-    def _terminate_ctx_finished_requests(self):
-        for request, block_id in self.ctx_in_transmission_requests[:]:
 
             if request.py_kv_transfer_timed_out:
                 is_cancelled = self.kv_cache_transceiver.cancel_request(request)
@@ -2228,7 +2211,6 @@
                     request.py_kv_transfer_start_time = None
                     request.state = LlmRequestState.DISAGG_CONTEXT_COMPLETE
 
->>>>>>> df689f8f
             if request.is_disagg_context_complete_state:
                 del self.ctx_in_transmission_requests[request_id]
                 if not self.block_reuse_enabled or self.kv_cache_manager.is_vswa:
