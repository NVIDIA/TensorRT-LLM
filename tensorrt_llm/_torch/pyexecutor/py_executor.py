--- conflicted
+++ resolved
@@ -1799,18 +1799,8 @@
                     assert num_draft_tokens == 0
                     new_request = create_new_request(input_tokens)
                     draft_batch.context_requests.append(new_request)
-<<<<<<< HEAD
-                elif getattr(request, "py_num_accepted_draft_tokens", 0) == 0:
+                elif num_accepted_tokens == 0:
                     new_request = create_new_request(input_tokens[:-1])
-=======
-                elif num_accepted_tokens == 0:
-                    new_request = LlmRequest(
-                        request_id=request.py_request_id,
-                        max_new_tokens=request.py_max_new_tokens,
-                        input_tokens=input_tokens[:-1],
-                        sampling_config=request.sampling_config,
-                        is_streaming=False)
->>>>>>> 109c4260
                     # Explicitly add the last token so get_last_tokens() returns
                     # the right value
                     new_request.add_new_token(input_tokens[-1], beam_idx)
