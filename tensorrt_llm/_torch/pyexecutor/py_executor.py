--- conflicted
+++ resolved
@@ -40,11 +40,8 @@
 from ..speculative.drafter import Drafter
 from .executor_request_queue import ExecutorRequestQueue, RequestQueueItem
 from .guided_decoder import GuidedDecoder
-<<<<<<< HEAD
+from .handle_logits import HandleLogits
 from .kv_cache_connector import KvCacheConnectorManager
-=======
-from .handle_logits import HandleLogits
->>>>>>> 37543a9a
 from .kv_cache_transceiver import KvCacheTransceiver
 from .llm_request import (ExecutorRequest, LlmRequest, LlmRequestState,
                           LlmResponse)
@@ -1682,7 +1679,9 @@
                 cache_block_ids = self.kv_cache_manager.get_cache_indices(
                     request)
             except IndexError:
-                pass
+                # If the request has not yet been added to the kv cache manager,
+                # we still need to free resources corresponding to other resource managers.
+                self.resource_manager.free_resources(request)
             else:
                 if not self.kv_connector_manager.request_finished(
                         request, cache_block_ids):
