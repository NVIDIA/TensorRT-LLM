--- conflicted
+++ resolved
@@ -13,11 +13,7 @@
 from tensorrt_llm.lora_manager import LoraConfig, LoraManager, LoraModelConfig
 from tensorrt_llm.sampling_params import SamplingParams
 
-<<<<<<< HEAD
-from ..._utils import binding_dtype_size, mpi_rank, nvtx_range
-=======
-from ..._utils import binding_dtype_size, binding_to_str_dtype, nvtx_range
->>>>>>> 7e33ed6d
+from ..._utils import binding_dtype_size, binding_to_str_dtype, mpi_rank, nvtx_range
 from ...logger import logger
 from ...mapping import Mapping
 from .llm_request import (LlmRequest, LlmRequestState, SamplingConfig,
@@ -333,13 +329,7 @@
             'enable_partial_reuse': kv_cache_config.enable_partial_reuse,
             'copy_on_partial_reuse': kv_cache_config.copy_on_partial_reuse,
         }
-<<<<<<< HEAD
-
-        # We only want to be generating events on rank 0.
-        if self.event_buffer_max_size > 0 and mpi_rank() == 0:
-            kwargs['event_manager'] = KVCacheEventManagerCpp(
-                max_kv_event_entries=self.event_buffer_max_size)
-=======
+        
         if self.event_buffer_max_size > 0:
             if mapping.enable_attention_dp:
                 kwargs['event_manager'] = KVCacheEventManagerCpp(
@@ -349,10 +339,10 @@
                     attention_dp_events_gather_period_ms=self.
                     attention_dp_events_gather_period_ms,
                 )
-            else:
+            elif mpi_rank() == 0:
                 kwargs['event_manager'] = KVCacheEventManagerCpp(
                     max_kv_event_entries=self.event_buffer_max_size)
->>>>>>> 7e33ed6d
+
 
         self.impl = KVCacheManagerCpp(**kwargs)
 
