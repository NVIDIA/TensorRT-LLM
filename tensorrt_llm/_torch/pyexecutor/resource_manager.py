import copy
import enum
import math
from abc import ABC, abstractmethod
from collections import OrderedDict, defaultdict, deque
from typing import (TYPE_CHECKING, Dict, Iterable, List, Optional, Set, Tuple,
                    Union)

import torch

import tensorrt_llm
import tensorrt_llm.bindings
from tensorrt_llm._utils import mpi_disabled
from tensorrt_llm.bindings.BuildInfo import ENABLE_MULTI_DEVICE
from tensorrt_llm.llmapi.llm_args import (KvCacheConfig, PeftCacheConfig,
                                          PybindMirror)
from tensorrt_llm.lora_helper import LoraConfig
from tensorrt_llm.lora_manager import LoraManager, LoraModelConfig
from tensorrt_llm.runtime import ModelConfig as ModelConfigPython
from tensorrt_llm.sampling_params import SamplingParams

from ..._utils import (binding_to_str_dtype, get_size_in_bytes, mpi_rank,
                       nvtx_range)
from ...logger import logger
from ...mapping import CpType, Mapping
from .kv_cache_connector import KvCacheConnectorManager
from .llm_request import (LlmRequest, LlmRequestState, SamplingConfig,
                          get_draft_token_length)
from .scheduler import ScheduledRequests

if ENABLE_MULTI_DEVICE:
    from mpi4py import MPI

    from tensorrt_llm._utils import mpi_comm

BufferManagerCpp = tensorrt_llm.bindings.internal.runtime.BufferManager
KVCacheManagerCpp = tensorrt_llm.bindings.internal.batch_manager.KVCacheManager
CacheTypeCpp = tensorrt_llm.bindings.internal.batch_manager.CacheType
ModelConfigCpp = tensorrt_llm.bindings.ModelConfig
DataType = tensorrt_llm.bindings.DataType
KVCacheEventManagerCpp = tensorrt_llm.bindings.internal.batch_manager.KVCacheEventManager
RequestList = list[LlmRequest]
PeftCacheManagerCpp = tensorrt_llm.bindings.internal.batch_manager.PeftCacheManager
WorldConfig = tensorrt_llm.bindings.WorldConfig

if TYPE_CHECKING:
    from tensorrt_llm._torch.attention_backend.interface import \
        AttentionMetadata

TempAttentionWindowInputs = tensorrt_llm.bindings.internal.batch_manager.TempAttentionWindowInputs
BlocksPerWindow = Dict[int, Tuple[
    int,
    int]]  # window_size -> (blocks_in_primary_pool, blocks_in_secondary_pool)


class ResourceManagerType(enum.Enum):
    KV_CACHE_MANAGER = "KV_CACHE_MANAGER"
    DRAFT_KV_CACHE_MANAGER = "DRAFT_KV_CACHE_MANAGER"
    PEFT_CACHE_MANAGER = "PEFT_CACHE_MANAGER"
    SEQ_SLOT_MANAGER = "SEQ_SLOT_MANAGER"
    SPEC_RESOURCE_MANAGER = "SPEC_RESOURCE_MANAGER"


def compute_page_count(token_count: int, tokens_per_page: int) -> int:
    return (token_count + tokens_per_page) // tokens_per_page


class BaseResourceManager(ABC):

    @abstractmethod
    def get_max_resource_count(self) -> int:
        raise NotImplementedError

    @abstractmethod
    def get_needed_resource_to_completion(self, request: LlmRequest) -> int:
        raise NotImplementedError

    def add_dummy_requests(self, request_ids: List[int]):
        pass

    def prepare_resources(self, scheduled_batch: ScheduledRequests):
        pass

    def update_resources(self, scheduled_batch: ScheduledRequests):
        pass

    def free_resources(self, request: LlmRequest):
        pass

    def shutdown(self):
        pass


def get_pp_layers(
    num_layers: int,
    mapping: Mapping,
    spec_config: Optional["DecodingBaseConfig"] = None,
    layer_mask: Optional[List[bool]] = None,
) -> Tuple[List[int], int]:
    from ..speculative.utils import get_num_spec_layers

    total_num_layers = num_layers
    if layer_mask is not None:
        assert sum(layer_mask) == num_layers, (
            f"The number of enabled layers in layer_mask ({sum(layer_mask)}) "
            f"must match the number of layers ({num_layers}) "
            f"in KV cache manager, but get layer_mask: {layer_mask}")
        total_num_layers = len(layer_mask)
    pp_layers = mapping.pp_layers(total_num_layers)
    if layer_mask is not None:
        pp_layers = [i for i in pp_layers if layer_mask[i]]
    if spec_config is not None:
        num_spec_layers = get_num_spec_layers(spec_config)
        total_num_layers += num_spec_layers
        if mapping.is_last_pp_rank():
            pp_layers.extend(
                range(total_num_layers - num_spec_layers, total_num_layers))
    if len(pp_layers) == 0:
        # Don't support empty KV cache for now, provide at least 1 layer
        pp_layers.append(0)
    return pp_layers, total_num_layers


def request_context(is_draft: bool, scheduled_requests: ScheduledRequests):

    class RequestContext:

        def __init__(self, is_draft: bool,
                     scheduled_requests: ScheduledRequests):
            self.is_draft = is_draft
            self.scheduled_requests = scheduled_requests

        def __enter__(self):
            if not self.is_draft:
                return

            for req in self.scheduled_requests.all_requests():
                req.use_draft_model = True

        def __exit__(self, exc_type, exc_val, exc_tb):
            if not self.is_draft:
                return

            # Clean up the state
            for req in self.scheduled_requests.all_requests():
                req.use_draft_model = False

    return RequestContext(is_draft, scheduled_requests)


class KVCacheManager(BaseResourceManager):

    def __init__(
        self,
        kv_cache_config: KvCacheConfig,
        kv_cache_type: CacheTypeCpp,
        *,
        num_layers: int,
        num_kv_heads: Union[int, List[Optional[int]]],
        head_dim: int,
        tokens_per_block: int,
        # Note that max_seq_len is not necessarily equal to kv_cache_config.num_tokens.
        # It's derived from the model's BuildConfig for consistency with the C++ backend.
        max_seq_len: int,
        max_batch_size: int,
        mapping: Mapping,
        dtype: DataType = DataType.HALF,
        spec_config: Optional["DecodingBaseConfig"] = None,
        layer_mask: Optional[List[bool]] = None,
        max_num_tokens: int = 8192,
        model_config: Optional[ModelConfigCpp] = None,
        max_beam_width: int = 1,
        is_draft: bool = False,
        kv_connector_manager: Optional[KvCacheConnectorManager] = None,
        enable_indexer_k_cache: bool = False,
        indexer_k_cache_quant_block_size: int = 128,
        indexer_k_cache_index_head_dim: int = 0,
        is_estimating_kv_cache: bool = False,
        **kwargs,
    ) -> None:
        self.mapping = mapping
        self.dtype = dtype
        self.kv_cache_type = kv_cache_type
        self.pp_layers, self.num_layers = get_pp_layers(
            num_layers,
            mapping,
            spec_config=spec_config,
            layer_mask=layer_mask,
        )
        self.is_draft = is_draft
        self.num_local_layers = len(self.pp_layers)
        self.layer_offsets = {
            idx: offset
            for offset, idx in enumerate(self.pp_layers)
        }

        self.kv_connector_manager = kv_connector_manager

        tp_size = mapping.tp_size
        if mapping.enable_attention_dp:
            tp_size = 1

        if isinstance(num_kv_heads, int):
            self.num_kv_heads_per_layer = [
                (num_kv_heads + tp_size - 1) // tp_size
                for _ in range(self.num_local_layers)
            ]
            self.total_num_kv_heads_per_layer = [
                (num_kv_heads + tp_size - 1) // tp_size
                for _ in range(self.num_layers)
            ]
        else:
            assert len(num_kv_heads) == self.num_layers

            def append_to_kv_heads_per_layer(num_kv_heads_per_layer: List[int],
                                             kv_head: Optional[int]):
                if kv_head is not None:
                    num_kv_heads_per_layer.append(
                        (kv_head + tp_size - 1) // tp_size)
                else:
                    num_kv_heads_per_layer.append(0)

            self.num_kv_heads_per_layer = []
            if self.num_local_layers > 0:
                for i in self.pp_layers:
                    kv_head = num_kv_heads[i]
                    append_to_kv_heads_per_layer(self.num_kv_heads_per_layer,
                                                 kv_head)

            self.total_num_kv_heads_per_layer = []
            for i in range(self.num_layers):
                kv_head = num_kv_heads[i]
                append_to_kv_heads_per_layer(self.total_num_kv_heads_per_layer,
                                             kv_head)

        self.num_kv_heads = num_kv_heads
        self.head_dim = head_dim
        self.tokens_per_block = tokens_per_block
        self.max_seq_len = max_seq_len
        self.max_batch_size = max_batch_size
        self.kv_factor = 1 if kv_cache_type == CacheTypeCpp.SELFKONLY else 2
        # Some speculative decoding methods need to use different kv lengths for the
        # draft/target layers. Add extra tokens to handle this issue.
        # Import here to avoid circular imports
        from ..speculative import get_num_extra_kv_tokens
        self.num_extra_kv_tokens = get_num_extra_kv_tokens(spec_config)
        self.event_buffer_max_size = kv_cache_config.event_buffer_max_size
        self.attention_dp_events_gather_period_ms = kv_cache_config.attention_dp_events_gather_period_ms
        self.max_num_tokens = max_num_tokens
        self.max_draft_len = spec_config.max_draft_len if spec_config is not None else 0
        self.max_total_draft_tokens = spec_config.max_total_draft_tokens if spec_config is not None else 0

        # Determine max_attention_window_vec
        if kv_cache_config.max_attention_window is None:
            # Use max_seq_len as default max_attention_window
            self.max_attention_window_vec = [max_seq_len]
        else:
            self.max_attention_window_vec = kv_cache_config.max_attention_window.copy(
            )  # Make a copy to avoid modifying original
            # Clamp all window sizes to max_seq_len before calculating the
            # number of KV cache blocks. This prevents the KV cache pool from
            # being skewed by the largest window values.
            self.max_attention_window_vec = [
                min(max_seq_len, w) for w in self.max_attention_window_vec
            ]

        sink_token_length = (kv_cache_config.sink_token_length
                             if kv_cache_config.sink_token_length is not None
                             else 0)

        # Determine if this is VSWA (Variable Sliding Window Attention)
        self.is_vswa = len(set(self.max_attention_window_vec)) > 1

        # Calculate kv cache blocks for each window size
        # FIXME: flashinfer.py accesses kv_cache_manager.blocks_in_primary_pool
        # This dependency should be adjusted as it only covers the single window
        # case and not VSWA scheme.
        if is_estimating_kv_cache:
            # If this is an estimation dry run, we have already calculated the
            # max_tokens under _util.py::try_prepare_estimation
            # Since this is a dry run, assigning the same max_tokens capacity
            # to all window sizes as they are full attentions is enough.
            self.blocks_in_primary_pool = int(kv_cache_config.max_tokens //
                                              tokens_per_block)

            host_cache_size = kv_cache_config.host_cache_size if kv_cache_config.host_cache_size else 0
            max_tokens_secondary = host_cache_size // self.get_cache_bytes_per_token(
            )
            self.blocks_in_secondary_pool = int(max_tokens_secondary //
                                                tokens_per_block)

            blocks_per_window = {
                window_size:
                (self.blocks_in_primary_pool, self.blocks_in_secondary_pool)
                for window_size in set(self.max_attention_window_vec)
            }
            logger.info(
                f"[kv cache manager] Primary/secondary blocks for window sizes set to {blocks_per_window} for estimation dry run"
            )
        else:
            if self.is_vswa:
                # VSWA case: use C++ implementation for variable window sizes
                if model_config is None:
                    raise ValueError(
                        "model_config is required for VSWA (Variable Sliding Window Attention)"
                    )
                assert isinstance(
                    kv_cache_config, KvCacheConfig
                ), "calculate_max_num_blocks_from_cpp only accepts KvCacheConfig"
                blocks_per_window = self.calculate_max_num_blocks_from_cpp(
                    kv_cache_config=kv_cache_config,
                    model_config=model_config,
                    extra_cost_memory=0,
                )
            else:
                # Standard case: use original Python implementation
                self.blocks_in_primary_pool, self.blocks_in_secondary_pool = self.calculate_max_num_blocks(
                    kv_cache_config=kv_cache_config,
                    head_dim=head_dim,
                    tokens_per_block=tokens_per_block,
                    mapping=mapping,
                    dtype=dtype,
                    kv_factor=self.kv_factor,
                )
                blocks_per_window = {
                    self.max_attention_window_vec[0]:
                    (self.blocks_in_primary_pool, self.blocks_in_secondary_pool)
                }

        # Validate and adjust attention windows against their upper bounds if needed
        blocks_per_window, self.max_seq_len, self.max_attention_window_vec = self._validate_and_adjust_attention_windows(
            max_attention_window_vec=self.max_attention_window_vec,
            blocks_per_window=blocks_per_window,
            tokens_per_block=tokens_per_block,
            sink_token_length=sink_token_length,
            max_seq_len=self.max_seq_len,
            max_beam_width=max_beam_width,
        )

        if kv_cache_type != CacheTypeCpp.SELF:
            assert len(
                blocks_per_window
            ) == 1, "Only one window size is supported for non-self KV cache"
            # rewrite the attention window size in blocks_per_window
            memory_pools = blocks_per_window[self.max_attention_window_vec[0]]
            blocks_per_window = {self.max_seq_len: memory_pools}
            logger.info(
                f"Adjusted attention window size to {self.max_seq_len} in blocks_per_window"
            )

        # Set up temp_attention_window_inputs
        temp_attention_window_inputs = self._set_temp_attention_window_inputs()

        # Note that this stream is unused for now. Will be used for copying to host
        # when that feature is enabled.
        self._stream = torch.cuda.Stream()
        kwargs = {
            'num_kv_heads_per_layer': self.num_kv_heads_per_layer,
            'size_per_head': head_dim,
            'tokens_per_block': tokens_per_block,
            'blocks_per_window': blocks_per_window,
            'max_num_sequences': max_batch_size,
            'max_beam_width': max_beam_width,
            'max_attention_window_vec': self.max_attention_window_vec,
            'temp_attention_window_inputs': temp_attention_window_inputs,
            'dtype': dtype,
            'sink_token_length': sink_token_length,
            'stream': self._stream.cuda_stream,
            'max_sequence_length': max_seq_len,
            'enable_block_reuse': kv_cache_config.enable_block_reuse,
            'onboard_blocks': kv_cache_config.onboard_blocks,
            'cache_type': kv_cache_type,
            'enable_partial_reuse': kv_cache_config.enable_partial_reuse,
            'copy_on_partial_reuse': kv_cache_config.copy_on_partial_reuse,
            'kv_connector_manager': self.kv_connector_manager,
            'enable_indexer_k_cache': enable_indexer_k_cache,
            'indexer_k_cache_quant_block_size':
            indexer_k_cache_quant_block_size,
            'indexer_k_cache_index_head_dim': indexer_k_cache_index_head_dim
        }

        if self.event_buffer_max_size > 0:
            if mapping.enable_attention_dp:
                kwargs['event_manager'] = KVCacheEventManagerCpp(
                    max_kv_event_entries=self.event_buffer_max_size,
                    attention_dp_rank=mapping.rank,
                    attention_dp_size=mapping.world_size,
                    attention_dp_events_gather_period_ms=self.
                    attention_dp_events_gather_period_ms,
                )
            elif mpi_rank() == 0:
                kwargs['event_manager'] = KVCacheEventManagerCpp(
                    max_kv_event_entries=self.event_buffer_max_size)

        self.impl = KVCacheManagerCpp(**kwargs)

        self.impl.allocate_pools(False)
        self.kv_cache_pool_pointers = self.impl.get_block_pool_pointers()
        kv_cache_block_scale_pool_pointers = self.impl.get_block_scale_pool_pointers(
        )
        if kv_cache_block_scale_pool_pointers.numel() > 0:
            self.kv_cache_pool_pointers = torch.stack([
                self.kv_cache_pool_pointers, kv_cache_block_scale_pool_pointers
            ],
                                                      dim=-1)

        self.kv_cache_pool_mapping = self.impl.get_layer_to_pool_mapping()
        self.num_pools = self.impl.num_pools
        self.max_blocks_per_seq = self.impl.max_blocks_per_seq
        self.enable_block_reuse = kv_cache_config.enable_block_reuse

    def shutdown(self):
        self.impl.release_pools()

    def get_max_resource_count(self) -> int:
        return self.impl.max_num_blocks

    def get_needed_resource_to_completion(self, request: LlmRequest) -> int:
        # TODO: the C++ implementation of this method can be used, but the
        # Python and C++ schedulers currently do not agree on what "needed
        # resource to completion" means. The C++ one excludes already allocated
        # blocks; the Python one includes them. This should be unified, but
        # the Python scheduler needs to be fixed.
        #
        # return self.impl.get_remaining_blocks_to_completion(request)
        context_token_count = request.orig_prompt_len
        num_context_blocks = context_token_count // self.tokens_per_block
        remaining_tokens = context_token_count + request.max_new_tokens - num_context_blocks * self.tokens_per_block
        need_blocks = num_context_blocks + math.ceil(
            remaining_tokens / self.tokens_per_block)
        return need_blocks

    def prepare_resources(self, scheduled_batch: ScheduledRequests):
        with request_context(self.is_draft, scheduled_batch):
            context_batch = scheduled_batch.context_requests
            generation_batch = scheduled_batch.generation_requests

            # wait for all pending work to finish before launching offload/onboarding/partial copy
            self.impl.sync_transfer_manager_with_buffer_manager()

            # allocate KV Cache
            for req in context_batch:
                req_beam_width = req.sampling_config.beam_width
                if 'cp_type' in self.mapping.cp_config and CpType.STAR == self.mapping.cp_config[
                        'cp_type']:
                    if req.ctx_iters == 0:
                        seq_len = sum(
                            len(ctx_block) for ctx_block in req.ctx_blocks)
                        self.impl.add_sequence(
                            req.py_request_id,
                            seq_len + (len(req.query_id) if self.mapping.cp_rank
                                       == self.mapping.cp_size - 1 else 0),
                            req_beam_width, req)
                else:
                    if self.impl.add_sequence(req.py_request_id, req.prompt_len,
                                              req_beam_width, req):
                        for _ in range(self.num_extra_kv_tokens):
                            self.impl.add_token(req.py_request_id)
                        for _ in range(get_draft_token_length(req)):
                            self.impl.add_token(req.py_request_id)

                        if self.kv_connector_manager is not None:
                            block_ids = self.get_cache_indices(req)
                            self.kv_connector_manager.update_state_after_alloc(
                                req, block_ids)

            for req in generation_batch:
                # TODO: [TRTLLM-5972] Lift the limitation that last rank is always the active one for helix.
                if self.mapping.has_cp_helix():
                    if self.mapping.cp_rank != self.mapping.cp_size - 1:
                        req.py_helix_is_inactive_rank = True
                # Skip allocating KV cache at decode for inactive helix ranks.
                if req.py_helix_is_inactive_rank:
                    continue
                self.impl.add_token(req.py_request_id)
                for _ in range(get_draft_token_length(req)):
                    self.impl.add_token(req.py_request_id)

<<<<<<< HEAD
=======
            # prefill and generation kernels wait for scheduled offload/onboard/partial copy work before launching
            self.impl.refresh_blocks()

        if self.kv_connector_manager is not None:
            self.kv_connector_manager.build_scheduler_output(
                scheduled_batch, self)

    def _kv_connector_should_add_sequence(self, request: LlmRequest) -> bool:
        return self.kv_connector_manager is None or self.kv_connector_manager.should_add_sequence(
            request)

>>>>>>> 7ca38a6c
    def add_dummy_requests(
        self,
        request_ids: List[int],
        # Note that token_nums should be past_kv_len + input_len (without
        # spec decoding). The draft tokens will be added in this function,
        # so we don't need to take care of it in the caller. When preparing
        # token_nums, we should not take the draft tokens into account, so
        # don't use the kv_cache_manager.max_seq_len, which includes both
        # extra tokens and draft tokens.
        token_nums: Optional[List[int]] = None,
        is_gen: bool = False,
        prepare_resource: bool = True,
        max_num_draft_tokens: int = 0,
        use_mrope: bool = False,
        max_beam_width: int = 1,
        # For capturable drafting loops. During normal inference, the draft model always
        # has enough KV cache space to fit all of our draft tokens. During warmup, however,
        # we need to make the KV cache manager aware that multiple autoregressive steps will
        # occur.
        num_extra_decoding_steps: int = 0,
    ):
        beam_width = max_beam_width
        requests = []
        for i, req_id in enumerate(request_ids):
            # exact choice of n can be ignored for dummy requests
            sampling_params = SamplingParams(n=beam_width,
                                             best_of=beam_width,
                                             use_beam_search=beam_width > 1)
            # Here 1+max_num_draft_tokens is used to extend the prompt length to
            # a non-zero number to skip illegal memory access issue in MLA kernel
            # during warmup.
            token_num = token_nums[
                i] if token_nums is not None else 1 + max_num_draft_tokens
            encoder_input_tokens = [
                1
            ] * token_num if self.impl.cross_kv else None
            # Using 1 instead of 0 prevents NaN during warmup in e.g. Deepseek
            req = LlmRequest(request_id=req_id,
                             max_new_tokens=1,
                             input_tokens=[1] * token_num,
                             sampling_config=SamplingConfig(
                                 sampling_params._get_sampling_config()),
                             is_streaming=False,
                             encoder_input_tokens=encoder_input_tokens)
            req.is_dummy_request = True
            req.paged_kv_block_ids = []
            if prepare_resource:
                self.impl.add_sequence(req_id, token_num, beam_width, req)
                for _ in range(self.num_extra_kv_tokens):
                    self.impl.add_token(req_id)

                for _ in range(num_extra_decoding_steps):
                    self.impl.add_token(req_id)

            if is_gen:
                req.state = LlmRequestState.GENERATION_IN_PROGRESS
                req.prompt_len = token_num - 1
                req.py_prompt_len = req.prompt_len
                req.py_draft_tokens = [1] * max_num_draft_tokens
                if prepare_resource:
                    for _ in range(max_num_draft_tokens):
                        self.impl.add_token(req_id)

            # TODO: Planning to get dummy_data from each model. Before that, we need to add dummy mrop_config to the request here.
            if use_mrope:
                dummy_mrope_position_ids = torch.arange(
                    0, token_num, dtype=torch.int32).expand(3, 1, -1).clone()
                req.py_multimodal_data = {
                    "mrope_config": {
                        "mrope_position_ids": dummy_mrope_position_ids
                    }
                }
                if is_gen:
                    dummy_mrope_position_deltas = torch.zeros(
                        1, dtype=torch.int32).unsqueeze(0)
                    req.py_multimodal_data["mrope_config"][
                        "mrope_position_deltas"] = dummy_mrope_position_deltas
            requests.append(req)
        return requests

    def update_resources(self,
                         scheduled_batch: ScheduledRequests,
                         attn_metadata: "AttentionMetadata" = None,
                         kv_cache_dtype_byte_size: float = None):
        if not self.is_draft:
            self.update_kv_cache_draft_token_location(scheduled_batch,
                                                      attn_metadata,
                                                      kv_cache_dtype_byte_size)
            # rewind kv cache
            for request in scheduled_batch.generation_requests:
                if request.state != LlmRequestState.GENERATION_COMPLETE:
                    if request.py_rewind_len > 0:
                        self.rewind_kv_cache(request, request.py_rewind_len)

        # For context requests, we store the blocks for reuse.
        for request in scheduled_batch.context_requests:
            self.impl.store_context_blocks(request)

    def locate_accepted_draft_tokens(self, requests: List[LlmRequest]):
        num_accepted_draft_tokens = []
        accepted_draft_tokens_indices = []
        rewind_draft_token_separate_adjustments = []
        # for context requests, the py_num_accepted_draft_tokens = 0, and py_num_accepted_draft_tokens_indices = []
        for seq in requests:
            num_accepted_draft_tokens.append(seq.py_num_accepted_draft_tokens)
            rewind_draft_token_separate_adjustments.append(
                seq.py_rewind_draft_token_separate_adjustment)
            accepted_draft_tokens_indices.extend(
                seq.py_num_accepted_draft_tokens_indices)
        batch_size = len(requests)
        num_accepted_draft_tokens_offset = torch.zeros(batch_size + 1,
                                                       dtype=torch.int32,
                                                       device='cuda')
        num_accepted_draft_tokens_offset[1:] = torch.cumsum(torch.tensor(
            num_accepted_draft_tokens, dtype=torch.int32),
                                                            dim=0)
        accepted_draft_tokens_indices = torch.tensor(
            accepted_draft_tokens_indices, dtype=torch.int32, device='cuda')
        rewind_draft_token_separate_adjustments = torch.tensor(
            rewind_draft_token_separate_adjustments,
            dtype=torch.int32,
            device='cuda')
        return num_accepted_draft_tokens_offset, accepted_draft_tokens_indices, rewind_draft_token_separate_adjustments

    def update_kv_cache_draft_token_location(self,
                                             scheduled_batch: ScheduledRequests,
                                             attn_metadata: "AttentionMetadata",
                                             kv_cache_dtype_byte_size: float):
        run_kv_cache_rellocation = False
        for request in scheduled_batch.generation_requests:
            if request.state != LlmRequestState.GENERATION_COMPLETE:
                if request.py_num_accepted_draft_tokens > 0 and len(
                        request.py_num_accepted_draft_tokens_indices) > 0:
                    run_kv_cache_rellocation = True
        if not run_kv_cache_rellocation:
            return
        requests = scheduled_batch.all_requests()
        accepted_draft_token_offsets, packed_accepted_draft_tokens_indices, rewind_draft_token_separate_adjustments = self.locate_accepted_draft_tokens(
            requests)
        past_key_value_lengths = attn_metadata.kv_lens_cuda[:len(requests)]
        if attn_metadata.kv_cache_block_offsets is not None and attn_metadata.host_kv_cache_block_offsets is not None and attn_metadata.host_kv_cache_pool_pointers is not None and attn_metadata.host_kv_cache_pool_mapping is not None:
            use_paged_kv_cache = True
        else:
            use_paged_kv_cache = False
        assert use_paged_kv_cache, "Only paged kv cache is supported"
        assert len(
            self.max_attention_window_vec
        ) == 1, "Currently, only one max attention window size is supported."

        if use_paged_kv_cache:
            torch.ops.tensorrt_llm.update_kv_cache_draft_token_location(
                accepted_draft_token_offsets,
                packed_accepted_draft_tokens_indices,
                past_key_value_lengths,
                True,
                self.num_layers,
                self.num_kv_heads,
                int(self.head_dim * kv_cache_dtype_byte_size),
                self.max_total_draft_tokens,
                self.max_attention_window_vec[0],
                rewind_draft_token_separate_adjustments,
                None,
                self.kv_cache_pool_pointers,
                attn_metadata.kv_cache_block_offsets,
                self.max_blocks_per_seq,
                self.tokens_per_block,
                None,
            )

    def free_resources(self, request: LlmRequest, pin_on_release: bool = False):
        return self.impl.remove_sequence(request.py_request_id, request,
                                         pin_on_release)

    def store_blocks_for_reuse(self,
                               request: LlmRequest,
                               pin_blocks: bool = False):
        return self.impl.store_blocks_for_reuse(request.py_request_id, request,
                                                pin_blocks)

    @staticmethod
    def calculate_scaling_factor_size_bytes(
            cache_size: int, quant_vector_size: int,
            scaling_factor_dtype: DataType) -> int:
        assert cache_size % quant_vector_size == 0, "NVFP4 cache size must be divisible by quant vector size"
        return get_size_in_bytes(cache_size // quant_vector_size,
                                 scaling_factor_dtype)

    # TODO: refactor get_cache_size_per_token and get_cache_bytes_per_token to use the same logic
    @staticmethod
    def get_cache_size_per_token(model_config: ModelConfigPython,
                                 mapping: Mapping, **kwargs):
        # get kv cache dtype bytes
        mem_per_token = 2
        quant_config = model_config.quant_config
        if quant_config is not None and quant_config.quant_mode.has_fp8_kv_cache(
        ):
            mem_per_token = 1

        # get num key value heads
        config = model_config.pretrained_config
        num_key_value_heads = getattr(config, 'num_key_value_heads',
                                      config.num_attention_heads)
        if isinstance(num_key_value_heads, Iterable):
            num_key_value_heads = sum(num_key_value_heads) / len(
                num_key_value_heads)

        # get head dim
        mla = hasattr(config, "kv_lora_rank")
        if mla:
            head_dim = config.kv_lora_rank + config.qk_rope_head_dim
            kv_factor = 1
        else:
            tp_size = 1 if mapping.enable_attention_dp else mapping.tp_size
            head_dim = getattr(config, "head_dim", None)
            if not isinstance(head_dim, int):
                head_dim = config.hidden_size // config.num_attention_heads
            head_dim = head_dim * num_key_value_heads // tp_size
            kv_factor = 2

        # provide at least 1 layer to prevent division by zero cache size
        num_attention_layers = max(
            len(mapping.pp_layers(model_config.get_num_attention_layers())), 1)
        mem_per_token *= num_attention_layers * head_dim

        # K and V
        mem_per_token *= kv_factor
        return mem_per_token

    def get_cache_bytes_per_token(self):
        cache_size_per_token = self.kv_factor * sum(
            self.num_kv_heads_per_layer) * self.head_dim

        if self.dtype not in (DataType.FP8, DataType.HALF, DataType.BF16,
                              DataType.FLOAT, DataType.NVFP4):
            raise ValueError(f'Cannot support {self.dtype} KV cache.')

        cache_size_bytes_per_token = get_size_in_bytes(cache_size_per_token,
                                                       self.dtype)
        if self.dtype == DataType.NVFP4:
            cache_size_bytes_per_token += self.calculate_scaling_factor_size_bytes(
                cache_size_per_token,
                quant_vector_size=16,
                scaling_factor_dtype=DataType.FP8)
        return cache_size_bytes_per_token

    def calculate_max_num_blocks(self,
                                 kv_cache_config: KvCacheConfig,
                                 head_dim: int,
                                 tokens_per_block: int,
                                 mapping: Mapping,
                                 dtype: DataType,
                                 kv_factor: int = 2):
        free_mem_fraction = (kv_cache_config.free_gpu_memory_fraction
                             if kv_cache_config.free_gpu_memory_fraction
                             is not None else 0.9)

        cache_size_bytes_per_token = self.get_cache_bytes_per_token()

        free_mem, total_mem = torch.cuda.mem_get_info()

        assert free_mem_fraction < 1.0, f"Invalid freeMemFraction, freeMemFraction {free_mem_fraction} must be smaller than 1.0"
        max_tokens = free_mem_fraction * free_mem / cache_size_bytes_per_token

        # If user specified a number of tokens
        if kv_cache_config.max_tokens is not None:
            # If user also specified a free gpu memory fraction, take the min
            if kv_cache_config.free_gpu_memory_fraction is not None:
                max_tokens = min(kv_cache_config.max_tokens, max_tokens)
                logger.warning(
                    f'Both free_gpu_memory_fraction and max_tokens are set (to {free_mem_fraction} and {max_tokens} with free memory {free_mem / (1 << 30)}GiB of total memory {total_mem / (1<<30)}GiB, respectively). The smaller value will be used.'
                )
            else:
                max_tokens = kv_cache_config.max_tokens
                logger.info(
                    f"max_tokens is set by kv_cache_config.max_tokens: {max_tokens}"
                )

        if mapping.world_size > 1:
            # make sure all ranks use same value for maxTokens
            if mpi_disabled():
                from tensorrt_llm._utils import torch_comm
                max_tokens = torch_comm().allreduce(
                    max_tokens, op=torch.distributed.ReduceOp.MIN)
            else:
                max_tokens = mpi_comm().allreduce(max_tokens, op=MPI.MIN)

        # get number of blocks
        blocks_in_primary_pool = int(max_tokens // tokens_per_block)

        host_cache_size = kv_cache_config.host_cache_size if kv_cache_config.host_cache_size else 0
        max_tokens_secondary = host_cache_size // self.get_cache_bytes_per_token(
        )
        blocks_in_secondary_pool = int(max_tokens_secondary // tokens_per_block)

        return blocks_in_primary_pool, blocks_in_secondary_pool

    def get_max_atten_window_upper_bound(self, blocks_in_primary_pool,
                                         tokens_per_block, max_beam_width,
                                         sink_token_len,
                                         max_seq_len: Optional[int]):
        token_capacity = blocks_in_primary_pool * tokens_per_block
        max_blocks_per_seq = math.floor(token_capacity /
                                        (max_beam_width * tokens_per_block))
        assert max_blocks_per_seq > 0, "Impossible to fit in any sequence in kvCache"

        max_token_num = max_blocks_per_seq * tokens_per_block
        sink_tokens_in_last_block = sink_token_len % tokens_per_block
        sink_bubble_len = 0 if sink_tokens_in_last_block == 0 else tokens_per_block - sink_tokens_in_last_block
        max_atten_window_upper_bound = max_token_num - sink_bubble_len
        if max_seq_len is not None and max_seq_len > max_atten_window_upper_bound and max_beam_width > 1:
            max_atten_window_upper_bound -= tokens_per_block
        assert max_atten_window_upper_bound > 0, "Impossibe to fit in any sequence in kvCache"
        return max_atten_window_upper_bound

    def get_cache_indices(self,
                          request: LlmRequest,
                          window_size: Optional[int] = None) -> List[int]:
        if window_size is None:
            if len(self.max_attention_window_vec) > 1:
                raise ValueError("window_size must be provided for VSWA")
            window_size = self.max_attention_window_vec[0]

        result = self.impl.get_cache_block_ids(request.py_request_id,
                                               window_size)
        assert len(result) == 1
        return result[0]

    def unpin_blocks_by_id(self, kv_cache_block_id: int):
        self.impl.unpin_blocks_by_id(kv_cache_block_id)

    def get_last_block_id(self, request_id: int) -> int:
        return self.impl.get_last_block_id(request_id)

    def get_batch_cache_indices(
        self,
        request_ids: List[int],
        window_size: Optional[int] = None,
    ) -> List[List[int]]:
        if window_size is None:
            if len(self.max_attention_window_vec) > 1:
                raise ValueError("window_size must be provided for VSWA")
            window_size = self.max_attention_window_vec[0]

        result = self.impl.get_batch_cache_block_ids(request_ids, window_size)
        for i in range(len(result)):
            assert (len(result[i])) == 1
            result[i] = result[i][0]
        return result

    def get_num_free_blocks(self) -> int:
        if self.is_vswa:
            logger.info(
                f"For VSWA case, we return the minimum of the number of free blocks for each window size: {self.impl.get_kv_cache_stats().num_free_blocks_per_window_size}"
            )
            return min(self.impl.get_kv_cache_stats().
                       num_free_blocks_per_window_size.values())
        else:
            return self.impl.get_kv_cache_stats().free_num_blocks

    def get_num_kv_blocks(self, num_tokens: int) -> int:
        return (num_tokens + self.tokens_per_block - 1) // self.tokens_per_block

    def get_num_available_tokens(self, max_num_draft_tokens: int = 0) -> int:
        return (self.get_num_free_blocks() * self.tokens_per_block -
                self.num_extra_kv_tokens - max_num_draft_tokens)

    def get_buffers(self,
                    layer_idx: int,
                    kv_layout: str = "NHD") -> Optional[torch.Tensor]:
        ''' Slice KV tensor for a specified layer and reshape it.

        1. Slice:
            [max_num_pages, num_layers, kv_factor, page_size * num_kv_heads * head_dim] ->
            [max_num_pages, kv_factor, page_size * num_kv_heads * head_dim]

        2. Reshape:
            kv_layout = "NHD" -> [max_num_pages, kv_factor, page_size, num_kv_heads, head_dim]
            kv_layout = "HND" -> [max_num_pages, kv_factor, num_kv_heads, page_size, head_dim]

        Note that different attention backend/implementation can have different KV layouts,
        "kv_layout" should be set accordingly to avoid surprises.
        '''
        layer_offset = self.layer_offsets[layer_idx]
        result = self.impl.get_primary_pool_data(layer_offset)

        assert kv_layout in ["NHD",
                             "HND"], f"Unsupported kv_layout: {kv_layout}"
        if kv_layout == "NHD":
            return result.reshape(
                result.shape[0],
                self.kv_factor,
                self.tokens_per_block,
                self.num_kv_heads_per_layer[layer_offset],
                self.head_dim,
            )
        else:
            return result.reshape(
                result.shape[0],
                self.kv_factor,
                self.num_kv_heads_per_layer[layer_offset],
                self.tokens_per_block,
                self.head_dim,
            )

    def get_indexer_k_cache_pool_data(self, layer_idx: int) -> torch.Tensor:
        result = self.impl.get_indexer_k_cache_pool_data(layer_idx)
        return result.view(result.shape[0], -1)

    def get_unique_primary_pool(self) -> torch.Tensor:
        return self.impl.get_unique_primary_pool()

    def get_block_ids_per_seq(self, request_ids: List[int]) -> torch.Tensor:
        block_ids_per_seq = self.get_batch_cache_indices(request_ids)
        block_ids_per_seq_tensors = [
            torch.tensor(sublist, dtype=torch.int)
            for sublist in block_ids_per_seq
        ]
        padded_tensor = torch.nn.utils.rnn.pad_sequence(
            block_ids_per_seq_tensors, batch_first=True, padding_value=0)
        return padded_tensor

    def flush_iteration_events(self):
        self.impl.flush_iteration_events()

    def get_latest_events(self, timeout_ms: Optional[float] = 0):
        return self.impl.get_latest_events(timeout_ms)

    def get_kv_cache_stats(self):
        return self.impl.get_kv_cache_stats()

    def rewind_kv_cache(self, request: LlmRequest, rewind_len: int):
        self.impl.rewind_kv_cache(request.py_request_id, rewind_len)

    def _get_window_size_to_layers(self) -> dict[int, list[int]]:
        """
        Get the window size to layers mapping.
        The returned map has window sizes as keys and lists of layer indices as values.

        max_attention_window_vec is treated as a repeating pattern.
        """
        window_size_to_layers_map = defaultdict(list)

        if not self.max_attention_window_vec:
            # This case should ideally be prevented by earlier config validation.
            # If num_local_layers is 0, an empty map is fine.
            if self.num_local_layers > 0:
                raise Exception(
                    "max_attention_window_vec cannot be empty if there are local layers."
                )
            return {
            }  # Return an empty dict if no local layers or if somehow vec is empty and no layers.

        # Treat max_attention_window_vec as a repeating pattern.
        pattern_len = len(
            self.max_attention_window_vec
        )  # `sliding_window_pattern`, in HF config terms, e.g. https://huggingface.co/google/gemma-3-1b-it/blob/main/config.json#L32
        # early return if max_attention_window_vec is a single value(SWA)
        if pattern_len == 1:
            return {
                self.max_attention_window_vec[0]:
                list(range(self.num_local_layers))
            }
        for local_layer_idx in range(self.num_local_layers):
            window_size = self.max_attention_window_vec[local_layer_idx %
                                                        pattern_len]
            window_size_to_layers_map[window_size].append(local_layer_idx)
        return window_size_to_layers_map

    @staticmethod
    def adjust_window_sizes_for_vswa(
        window_size_to_layers: Dict[int, List[int]],
        max_attention_window_vec: List[int],
        kv_cache_config: KvCacheConfig,
        model_config: ModelConfigCpp,
        pool_memory_bytes: int,
        kv_factor: int,
        dtype: DataType,
        is_cross_attention: bool = False,
    ) -> Tuple[Dict[int, List[int]], List[int]]:

        assert is_cross_attention is False, 'Cross attention is not supported'

        max_tokens_from_config = kv_cache_config.max_tokens

        def calculate_cache_size_per_token(layers: Set[int]) -> int:
            # Same as BaseKVCacheManager::calculateCacheSizePerTokenForSingleWindowSize
            total_kv_heads = sum(model_config.num_kv_heads_per_layer[i]
                                 for i in layers)
            return total_kv_heads * kv_factor * model_config.head_size

        # Calculate the required memory bytes per sequence.
        required_mem_bytes_per_seq = 0
        for window_size in sorted(window_size_to_layers):
            layers = window_size_to_layers[window_size]
            cache_size_per_token = calculate_cache_size_per_token(layers)
            cache_size_bytes_per_token = get_size_in_bytes(
                cache_size_per_token, dtype)
            if dtype == DataType.NVFP4:
                cache_size_bytes_per_token += KVCacheManager.calculate_scaling_factor_size_bytes(
                    cache_size_per_token,
                    quant_vector_size=16,
                    scaling_factor_dtype=DataType.FP8)
            required_mem_bytes_per_seq += window_size * cache_size_bytes_per_token
        logger.debug(
            f'Required memory per sequence: {required_mem_bytes_per_seq} bytes')

        if required_mem_bytes_per_seq < pool_memory_bytes:
            # No need to adjust the window sizes.
            return (copy.deepcopy(window_size_to_layers),
                    max_attention_window_vec)

        logger.debug(
            f'Adjusting the window sizes {list(window_size_to_layers)} to fit '
            f'the memory {pool_memory_bytes} bytes.')
        adjusted_window_size_to_layers = {}

        remaining_mem_bytes = pool_memory_bytes
        remaining_layers = set(i for layers in window_size_to_layers.values()
                               for i in layers)

        accum_max_tokens = 0
        prev_window_size = 0
        adjusted_dict = {}
        adjusted_max_attention_window_vec = max_attention_window_vec.copy()

        for window_size in sorted(window_size_to_layers):
            layers = window_size_to_layers[window_size]
            if remaining_mem_bytes > 0 and remaining_layers:
                # Calculate cache size per token for remaining layers only
                cache_size_per_token = calculate_cache_size_per_token(
                    remaining_layers)
                cache_size_bytes_per_token = get_size_in_bytes(
                    cache_size_per_token, dtype)
                if dtype == DataType.NVFP4:
                    cache_size_bytes_per_token += KVCacheManager.calculate_scaling_factor_size_bytes(
                        cache_size_per_token,
                        quant_vector_size=16,
                        scaling_factor_dtype=DataType.FP8)
                logger.debug(
                    f'Cache size per token for {len(remaining_layers)} layers: '
                    f'{cache_size_bytes_per_token} bytes')
                # Calculate max tokens that can fit in this window with remaining memory.
                max_tokens_in_window = min(
                    remaining_mem_bytes // cache_size_bytes_per_token,
                    window_size - prev_window_size)
                remaining_mem_bytes -= max_tokens_in_window * cache_size_bytes_per_token
                accum_max_tokens += max_tokens_in_window
                logger.debug(f'Remaining memory: {remaining_mem_bytes} bytes')
                logger.debug(
                    f'Max token of window {window_size}: {accum_max_tokens}')

                if accum_max_tokens < window_size:
                    logger.debug(
                        f'Max tokens ({accum_max_tokens}) cannot fill the current window ({window_size}). '
                        f'The larger windows will have the same max tokens.')
                    remaining_mem_bytes = 0

                # Clamp the sequence length if provided explicitly.
                if max_tokens_from_config is not None:
                    accum_max_tokens = min(max_tokens_from_config,
                                           accum_max_tokens)
                    # If max tokens from config is reached, stop allocating
                    # more memory. Since the maximum number of tokens is
                    # already reached, for the remaining windows maxTokens
                    # will be set by the current value of accumMaxTokens.
                    if accum_max_tokens == max_tokens_from_config:
                        remaining_mem_bytes = 0

            if accum_max_tokens not in adjusted_window_size_to_layers:
                adjusted_window_size_to_layers[accum_max_tokens] = layers.copy()
            else:
                adjusted_window_size_to_layers[accum_max_tokens].extend(layers)
            adjusted_dict[window_size] = accum_max_tokens
            # also update adjusted_max_attention_window_vec
            adjusted_max_attention_window_vec = [
                adjusted_dict.get(v, v)
                for v in adjusted_max_attention_window_vec
            ]

            remaining_layers -= set(layers)
            prev_window_size = window_size

        return (adjusted_window_size_to_layers,
                adjusted_max_attention_window_vec)

    def calculate_max_num_blocks_from_cpp(
            self,
            kv_cache_config: KvCacheConfig,
            model_config: ModelConfigCpp,
            extra_cost_memory: int = 0) -> dict[int, tuple[int, int]]:
        """
        This function is a wrapper of KVCacheManagerCpp.calculate_max_num_blocks.
        The final goal is to switch to the C++ implementation of calculate_max_num_blocks.
        Currently, this function is added to support *ONLY* VSWA.

        Args:
            kv_cache_config: The KV cache configuration object.
            model_config: The model configuration object.
            extra_cost_memory: Extra memory in bytes to exclude from available memory.

        Returns:
            A dict of (max_attention_window, (blocks_in_primary_pool, blocks_in_secondary_pool)).
        """

        # VSWA on Torch backend has not supported the cross attention.
        is_cross_attention = False
        # check model config
        assert model_config.layer_types is not None, "layer_types have to be set correctly for VSWA"

        # Construct WorldConfig from self.mapping
        world_config_cpp = WorldConfig(
            tensor_parallelism=self.mapping.tp_size,
            pipeline_parallelism=self.mapping.pp_size,
            rank=self.mapping.rank,
            gpus_per_node=self.mapping.gpus_per_node)

        window_size_to_layers = self._get_window_size_to_layers()
        logger.debug(f"window_size_to_layers: {window_size_to_layers}")

        free_mem, total_mem = torch.cuda.mem_get_info()
        # Respect max_gpu_total_bytes if provided
        free_gpu_memory_fraction = kv_cache_config.free_gpu_memory_fraction if kv_cache_config.free_gpu_memory_fraction else 0.9
        self._primary_pool_memory_bytes = kv_cache_config.max_gpu_total_bytes if kv_cache_config.max_gpu_total_bytes > 0 else int(
            free_mem * free_gpu_memory_fraction)
        self._secondary_pool_memory_bytes = kv_cache_config.host_cache_size if kv_cache_config.host_cache_size else 0
        logger.debug(
            f"primary_pool_memory_bytes is set to {self._primary_pool_memory_bytes/1024**3}GB, \n"
            f"secondary_pool_memory_bytes is set to {self._secondary_pool_memory_bytes/1024**3}GB"
        )

        # Adjust the window sizes to fit the memory if even a single sequence
        # cannot fit in the memory.
        window_size_to_layers, max_attention_window_vec = self.adjust_window_sizes_for_vswa(
            window_size_to_layers=window_size_to_layers,
            max_attention_window_vec=self.max_attention_window_vec,
            model_config=model_config,
            kv_cache_config=kv_cache_config,
            pool_memory_bytes=self._primary_pool_memory_bytes,
            kv_factor=self.kv_factor,
            dtype=self.dtype,
            is_cross_attention=is_cross_attention,
        )
        self.max_attention_window_vec = max_attention_window_vec

        blocks_per_window = KVCacheManagerCpp.calculate_max_num_blocks(
            config=PybindMirror.maybe_to_pybind(kv_cache_config),
            # TODO: support cross attention
            is_cross_attention=is_cross_attention,
            dtype=self.dtype,
            model_config=model_config,
            world_config=world_config_cpp,
            window_size_to_layers=window_size_to_layers,
            allotted_primary_mem_bytes=self._primary_pool_memory_bytes,
            allotted_secondary_mem_bytes=self._secondary_pool_memory_bytes,
            extra_cost_memory=extra_cost_memory,
            kv_factor=self.kv_factor,
        )
        return blocks_per_window

    def _validate_and_adjust_attention_windows(
        self,
        max_attention_window_vec: List[int],
        blocks_per_window: BlocksPerWindow,
        tokens_per_block: int,
        sink_token_length: int,
        max_seq_len: int,
        max_beam_width: int,
    ) -> Tuple[BlocksPerWindow, int, List[int]]:
        """
        Validate and adjust attention windows against their upper bounds if needed.
        If there is no adjustment, the returned max_attention_window_vec will be the same as the input.

        Args:
            max_attention_window_vec: List of attention window sizes
            blocks_per_window: Dict mapping window size to (primary_blocks, secondary_blocks)
            tokens_per_block: Number of tokens per block
            sink_token_length: Length of sink tokens
            max_seq_len: Maximum sequence length

        Returns:
            Tuple of (adjusted_blocks_per_window, adjusted_max_seq_len, adjusted_max_attention_window_vec)
        """
        window_adjustments = {}
        # Validate each window size in blocks_per_window against its upper bound
        for window_size, (blocks_in_primary_pool,
                          _) in blocks_per_window.items():
            upper_bound = self.get_max_atten_window_upper_bound(
                blocks_in_primary_pool=blocks_in_primary_pool,
                tokens_per_block=tokens_per_block,
                max_beam_width=max_beam_width,
                sink_token_len=sink_token_length,
                max_seq_len=max_seq_len)
            if window_size > upper_bound:
                logger.warning(
                    f"Attention window size {window_size} exceeds upper bound {upper_bound} "
                    f"for available blocks. Reducing to {upper_bound}.")
                window_adjustments[window_size] = upper_bound
        # Apply adjustments to the window vector if any were needed
        if window_adjustments:
            adjusted_window_vec = [
                window_adjustments.get(window, window)
                for window in max_attention_window_vec
            ]
            logger.warning(
                f"Adjusted max_attention_window_vec to {adjusted_window_vec}")
            # update the window size in blocks_per_window if it is adjusted
            adjusted_blocks_per_window = {}
            for window_size, memory_pools in blocks_per_window.items():
                if window_size in window_adjustments:
                    adjusted_window_size = window_adjustments[window_size]
                    adjusted_blocks_per_window[
                        adjusted_window_size] = memory_pools
                    logger.warning(
                        f"Adjusted window size {window_size} to {adjusted_window_size} in blocks_per_window"
                    )
                else:
                    adjusted_blocks_per_window[window_size] = memory_pools
            # Update max_seq_len to the maximum of adjusted windows
            adjusted_max_seq_len = max(adjusted_window_vec)
            logger.warning(f"Adjusted max_seq_len to {adjusted_max_seq_len}")

            return adjusted_blocks_per_window, adjusted_max_seq_len, adjusted_window_vec
        else:
            return blocks_per_window, max_seq_len, max_attention_window_vec

    def pin_blocks(self, request_id: int):
        self.impl.pin_blocks(request_id)

    def _set_temp_attention_window_inputs(
            self) -> Optional[TempAttentionWindowInputs]:
        """
        Set up temp_attention_window_inputs for sliding window.
        """
        is_sliding_window = min(
            self.max_attention_window_vec) < self.max_seq_len
        if is_sliding_window:
            temp_attention_window_inputs = TempAttentionWindowInputs()
            temp_attention_window_inputs.paged_context_fmha = True
            temp_attention_window_inputs.max_input_len = self.max_seq_len - 1
            temp_attention_window_inputs.max_num_tokens = self.max_num_tokens
            return temp_attention_window_inputs
        else:
            return None

    def reset_reuse_state(self):
        """Reset the reuse state of the KV cache manager."""
        self.impl.reset_reuse_state()


class SlotManager:

    def __init__(self, max_num_requests: int):
        self.max_num_requests = max_num_requests
        self.slot_mapping = dict()
        self.free_slots = set(range(max_num_requests))

    def get_slot(self, request_id: int):
        return self.slot_mapping.get(request_id, None)

    def fill_slot_id_tensor(self, requests: List[LlmRequest],
                            slot_id_tensor: torch.Tensor):
        for i, request in enumerate(requests):
            slot_id = self.get_slot(request.request_id)
            if slot_id is not None:
                slot_id_tensor[i] = slot_id
            else:
                raise ValueError(f"Request {request.request_id} has no slot id")

    def add_slot(self, request_id: int):
        if request_id in self.slot_mapping:
            # CUDA graph dummy request could be added for different batches,
            # but we only need to reserve slot for it once.
            from .cuda_graph_runner import CUDA_GRAPH_DUMMY_REQUEST_ID
            assert request_id == CUDA_GRAPH_DUMMY_REQUEST_ID
            return self.slot_mapping[request_id]

        if len(self.free_slots) == 0:
            raise ValueError("No free slots")
        slot = self.free_slots.pop()
        self.slot_mapping[request_id] = slot
        return slot

    def remove_slot(self, request_id: int):
        if request_id in self.slot_mapping:
            slot = self.slot_mapping.pop(request_id)
            self.free_slots.add(slot)

    def shutdown(self):
        req_ids_list = list(self.slot_mapping.keys())
        for rid in req_ids_list:
            self.remove_slot(rid)
        assert len(self.slot_mapping) == 0 and len(
            self.free_slots) == self.max_num_requests


class BlockManager:

    def __init__(self, num_blocks: int, tokens_per_block: int):
        self.num_blocks = num_blocks
        self.tokens_per_block = tokens_per_block
        self.max_blocks_per_seq = self.num_blocks

        self.base_block_offsets = torch.arange(self.num_blocks,
                                               device="cpu",
                                               dtype=torch.int32)

        self.block_ids = dict()
        self.num_sequences = dict()
        self.free_blocks = deque(range(self.num_blocks))

    def add_tokens(self, request_id: int, num_tokens: int):
        if num_tokens > 0:
            if request_id not in self.block_ids:
                self.block_ids[request_id] = []
                self.num_sequences[request_id] = num_tokens
            else:
                self.num_sequences[request_id] += num_tokens
            block_count_needed = self.compute_block_count(
                self.num_sequences[request_id], self.tokens_per_block)
            if len(self.block_ids[request_id]) < block_count_needed:
                new_blocks = self._allocate_blocks(
                    block_count_needed - len(self.block_ids[request_id]))
                self.block_ids[request_id].extend(new_blocks)

    def copy_block_offsets(self, request_ids: List[int],
                           block_offsets: torch.Tensor) -> None:
        for i in range(len(request_ids)):
            block_ids = self.block_ids[request_ids[i]]
            block_num = len(block_ids)
            block_offsets[i, 0:block_num].copy_(
                self.base_block_offsets[torch.tensor(block_ids,
                                                     dtype=torch.int32,
                                                     device="cpu")])

    def compute_block_count(self, token_count: int,
                            tokens_per_page: int) -> int:
        return (token_count + tokens_per_page - 1) // tokens_per_page

    def free_resources(self, request: LlmRequest):
        request_id = request.py_request_id
        self._free_blocks(self.block_ids[request_id])
        del self.block_ids[request_id]
        del self.num_sequences[request_id]

    def rewind_cache(self, request: LlmRequest, rewind_len: int):
        if rewind_len == 0:
            return
        request_id = request.py_request_id
        self.num_sequences[request_id] -= rewind_len
        updated_token_num = max(self.num_sequences[request_id], 0)
        block_count_needed = self.compute_block_count(updated_token_num,
                                                      self.tokens_per_block)
        num_rewind_pages = len(self.block_ids[request_id]) - block_count_needed
        if num_rewind_pages > 0:
            self._free_blocks(self.block_ids[request_id][-num_rewind_pages:])
            self.block_ids[request_id] = self.block_ids[
                request_id][:-num_rewind_pages]
        return

    def _allocate_blocks(self, block_count: int) -> list:
        assert len(self.free_blocks) >= block_count, "Not enough blocks."
        blocks = [self.free_blocks.popleft() for _ in range(block_count)]
        return blocks

    def _free_blocks(self, block_list: list):
        self.free_blocks.extend(block_list)


class ResourceManager:

    def __init__(self, resource_managers: dict[ResourceManagerType,
                                               BaseResourceManager]):
        self.resource_managers = OrderedDict(resource_managers)

    def __call__(self, type: ResourceManagerType):
        return self.resource_managers[type]

    def register_resource_manager(self, type: ResourceManagerType,
                                  resource_manager: BaseResourceManager):
        self.resource_managers[type] = resource_manager

    def get_resource_manager(
            self, type: ResourceManagerType) -> Optional[BaseResourceManager]:
        return self.resource_managers.get(type)

    @nvtx_range("prepare_resources")
    def prepare_resources(self, scheduled_batch: ScheduledRequests):
        for _, resource_manager in self.resource_managers.items():
            if hasattr(resource_manager, "prepare_resources"):
                resource_manager.prepare_resources(scheduled_batch)

    @nvtx_range("update_resources")
    def update_resources(self,
                         scheduled_batch: ScheduledRequests,
                         attn_metadata: Optional["AttentionMetadata"] = None,
                         kv_cache_dtype_byte_size: Optional[float] = None):
        for _, resource_manager in self.resource_managers.items():
            if hasattr(resource_manager, "update_resources"):
                if isinstance(resource_manager, KVCacheManager):
                    resource_manager.update_resources(scheduled_batch,
                                                      attn_metadata,
                                                      kv_cache_dtype_byte_size)
                else:
                    resource_manager.update_resources(scheduled_batch)

    def free_resources(self, request: LlmRequest):
        for _, resource_manager in reversed(self.resource_managers.items()):
            if hasattr(resource_manager, "free_resources"):
                resource_manager.free_resources(request)

    def reorder_pipeline(self,
                         resource_manager_list: list[ResourceManagerType]):
        assert set(resource_manager_list) == set(self.resource_managers.keys())
        for resource_manager in resource_manager_list:
            self.resource_managers.move_to_end(resource_manager)


class PeftCacheManager(BaseResourceManager):

    def __init__(self,
                 peft_cache_config: PeftCacheConfig,
                 lora_config: LoraConfig,
                 model_config: ModelConfigCpp,
                 world_config: WorldConfig | None = None):
        import tensorrt_llm.bindings as _tb

        peft_cache_config = peft_cache_config._to_pybind()

        peft_cache_manager_config = _tb.PeftCacheManagerConfig(
            num_host_module_layer=peft_cache_config.num_host_module_layer,
            num_device_module_layer=peft_cache_config.num_device_module_layer,
            optimal_adapter_size=peft_cache_config.optimal_adapter_size,
            max_adapter_size=peft_cache_config.max_adapter_size,
            num_put_workers=peft_cache_config.num_put_workers,
            num_ensure_workers=peft_cache_config.num_ensure_workers,
            num_copy_streams=peft_cache_config.num_copy_streams,
            max_pages_per_block_host=peft_cache_config.max_pages_per_block_host,
            max_pages_per_block_device=peft_cache_config.
            max_pages_per_block_device,
            device_cache_percent=peft_cache_config.device_cache_percent,
            host_cache_size=peft_cache_config.host_cache_size,
            lora_prefetch_dir=peft_cache_config.lora_prefetch_dir,
        )

        if world_config is None:
            world_config = _tb.WorldConfig()

        BufferManager = tensorrt_llm.bindings.internal.runtime.BufferManager
        buffer_manager = BufferManager(torch.cuda.current_stream().cuda_stream,
                                       True)
        self.impl = PeftCacheManagerCpp(config=peft_cache_manager_config,
                                        model_config=model_config,
                                        world_config=world_config,
                                        buffer_manager=buffer_manager)
        self._lora_config = lora_config
        self._lora_model_config = LoraModelConfig(
            lora_config.lora_target_modules,
            lora_config.trtllm_modules_to_hf_modules, model_config.hidden_size,
            binding_to_str_dtype(model_config.data_type),
            lora_config.swap_gate_up_proj_lora_b_weight)
        mapping = Mapping(
            world_size=world_config.size,
            rank=world_config.rank,
            tp_size=world_config.tensor_parallelism,
            pp_size=world_config.pipeline_parallelism,
            gpus_per_node=world_config.gpus_per_node,
        )
        self._lora_manager = LoraManager(
            mapping=mapping,
            model_config=ModelConfigPython.from_model_config_cpp(model_config),
            cpp_peft_cache_manager=self.impl)

    def get_lora_manager(self) -> LoraManager:
        return self._lora_manager

    def add_request_peft(self, request: LlmRequest):
        if request.lora_task_id is not None:
            is_task_cached = self.impl.is_task_cached(request.lora_task_id)
            if is_task_cached:
                # PeftCacheManager::addRequestPeft in CPP doesn't allow having only one of [config tensor, weights
                # tensor] without the other. Since there's no need for any of them when the LoRA adapter is already
                # cached, we can safely remove both from the request.
                request.remove_lora_tensors()
            elif request.lora_weights is None and request.py_lora_path:
                self._lora_manager.load_from_ckpt(
                    [request.py_lora_path],
                    model_config=self._lora_model_config,
                    uids=[request.lora_task_id],
                    ckpt_source=self._lora_config.lora_ckpt_source)
                request.lora_weights = self._lora_manager.cpp_lora_weights[
                    request.lora_task_id]

            # PeftCacheManager CPP implementation expects an extra dim at index 0
            if request.lora_weights is not None:
                request.lora_weights = request.lora_weights.unsqueeze(0)
            if request.lora_config is not None:
                request.lora_config = request.lora_config.unsqueeze(0)
        self.impl.add_request_peft(request, True)

    def ensure_batch(self,
                     context_batch: List[LlmRequest],
                     generation_batch: List[LlmRequest],
                     reset_gpu_cache: bool = False) -> List[LlmRequest]:
        return self.impl.ensure_batch(context_batch, generation_batch,
                                      reset_gpu_cache)

    def get_max_resource_count(self) -> int:
        return 0

    def get_needed_resource_to_completion(self, request: LlmRequest) -> int:
        return 0

    def prepare_resources(self, scheduled_batch: ScheduledRequests):
        context_batch = scheduled_batch.context_requests
        generation_batch = scheduled_batch.generation_requests
        for req in context_batch:
            self.add_request_peft(req)

        py_lora_task_layer_module_configs = self.impl.ensure_batch(
            context_batch, generation_batch, False)

        for req in context_batch:
            req.py_lora_task_layer_module_configs = py_lora_task_layer_module_configs[
                req.
                py_request_id] if req.py_request_id in py_lora_task_layer_module_configs else None
        for req in generation_batch:
            req.py_lora_task_layer_module_configs = py_lora_task_layer_module_configs[
                req.
                py_request_id] if req.py_request_id in py_lora_task_layer_module_configs else None

    def update_resources(self, scheduled_batch: ScheduledRequests):
        pass

    def free_resources(self, request: LlmRequest):
        self.impl.mark_request_done(request)

    def shutdown(self):
        pass<|MERGE_RESOLUTION|>--- conflicted
+++ resolved
@@ -476,20 +476,9 @@
                 for _ in range(get_draft_token_length(req)):
                     self.impl.add_token(req.py_request_id)
 
-<<<<<<< HEAD
-=======
             # prefill and generation kernels wait for scheduled offload/onboard/partial copy work before launching
             self.impl.refresh_blocks()
 
-        if self.kv_connector_manager is not None:
-            self.kv_connector_manager.build_scheduler_output(
-                scheduled_batch, self)
-
-    def _kv_connector_should_add_sequence(self, request: LlmRequest) -> bool:
-        return self.kv_connector_manager is None or self.kv_connector_manager.should_add_sequence(
-            request)
-
->>>>>>> 7ca38a6c
     def add_dummy_requests(
         self,
         request_ids: List[int],
