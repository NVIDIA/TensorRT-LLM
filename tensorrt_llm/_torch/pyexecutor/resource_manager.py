--- conflicted
+++ resolved
@@ -581,11 +581,7 @@
         self.mamba_cache_index: Dict[int, int] = {}
 
         # mamba cache state indices
-<<<<<<< HEAD
         self.state_indices: torch.Tensor = torch.arange(max_batch_size,
-=======
-        self.state_indices: torch.Tensor = torch.tensor([],
->>>>>>> dc3861b4
                                                         device=device,
                                                         dtype=torch.int32)
 
@@ -602,14 +598,8 @@
                 block = self.mamba_cache_free_blocks.pop()
                 self.mamba_cache_index[r] = block
                 state_indices.append(block)
-<<<<<<< HEAD
         self.state_indices[:len(state_indices)] = torch.as_tensor(
             state_indices, dtype=torch.int32, device=self.ssm_states.device)
-=======
-        self.state_indices = torch.as_tensor(state_indices,
-                                             dtype=torch.int32,
-                                             device=self.ssm_states.device)
->>>>>>> dc3861b4
 
     def free_mamba_cache_blocks(self, request_id: int):
         if request_id in self.mamba_cache_index:
