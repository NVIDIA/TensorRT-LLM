--- conflicted
+++ resolved
@@ -16,12 +16,8 @@
 
 from ..._utils import binding_dtype_size, binding_to_str_dtype, nvtx_range
 from ...logger import logger
-<<<<<<< HEAD
-from ...mapping import Mapping
+from ...mapping import CpType, Mapping
 from .kv_cache_connector import KvCacheConnectorManager
-=======
-from ...mapping import CpType, Mapping
->>>>>>> 26f413ad
 from .llm_request import (LlmRequest, LlmRequestState, SamplingConfig,
                           get_draft_token_length)
 from .scheduler import ScheduledRequests
