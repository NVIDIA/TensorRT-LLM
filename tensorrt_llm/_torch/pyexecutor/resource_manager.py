import math
from abc import ABC, abstractmethod
from collections import OrderedDict
from typing import TYPE_CHECKING, Dict, List, Optional, Tuple, Union

import torch

import tensorrt_llm
import tensorrt_llm.bindings
from tensorrt_llm.bindings.BuildInfo import ENABLE_MULTI_DEVICE
from tensorrt_llm.sampling_params import SamplingParams

from ..._utils import nvtx_range
from ...logger import logger
from ...mapping import Mapping
from .llm_request import LlmRequest, LlmRequestState, SamplingConfig
from .scheduler import ScheduledRequests

if ENABLE_MULTI_DEVICE:
    from mpi4py import MPI

    from tensorrt_llm._utils import mpi_comm

if TYPE_CHECKING:
    from ..speculative.interface import SpecConfig

KVCacheManagerCpp = tensorrt_llm.bindings.internal.batch_manager.KVCacheManager
KvCacheConfigCpp = tensorrt_llm.bindings.KvCacheConfig
CacheTypeCpp = tensorrt_llm.bindings.internal.batch_manager.CacheType
ModelConfig = tensorrt_llm.bindings.ModelConfig
DataType = tensorrt_llm.bindings.DataType
KVCacheEventManagerCpp = tensorrt_llm.bindings.internal.batch_manager.KVCacheEventManager
RequestList = list[LlmRequest]
PeftCacheManagerCpp = tensorrt_llm.bindings.internal.batch_manager.PeftCacheManager
PeftCacheConfig = tensorrt_llm.bindings.executor.PeftCacheConfig
WorldConfig = tensorrt_llm.bindings.WorldConfig


def compute_page_count(token_count: int, tokens_per_page: int) -> int:
    return (token_count + tokens_per_page) // tokens_per_page


class BaseResourceManager(ABC):

    @abstractmethod
    def get_max_resource_count(self) -> int:
        raise NotImplementedError

    @abstractmethod
    def get_needed_resource_to_completion(self, request: LlmRequest) -> int:
        raise NotImplementedError

    def prepare_resources(self, scheduled_batch: ScheduledRequests):
        pass

    def update_resources(self, scheduled_batch: ScheduledRequests):
        pass

    def free_resources(self, request: LlmRequest):
        pass

    def shutdown(self):
        pass


def get_pp_layers(
    num_layers: int,
    mapping: Mapping,
    spec_config: Optional["SpecConfig"] = None,
    layer_mask: Optional[List[bool]] = None,
) -> Tuple[List[int], int]:
    from ..speculative.utils import get_num_spec_layers

    total_num_layers = num_layers
    if layer_mask is not None:
        assert sum(layer_mask) == num_layers, (
            f"The number of enabled layers in layer_mask ({sum(layer_mask)}) "
            f"must match the number of layers ({num_layers}) "
            f"in KV cache manager, but get layer_mask: {layer_mask}")
        total_num_layers = len(layer_mask)
    pp_layers = mapping.pp_layers(total_num_layers)
    if layer_mask is not None:
        pp_layers = [i for i in pp_layers if layer_mask[i]]
    if spec_config is not None:
        num_spec_layers = get_num_spec_layers(spec_config)
        total_num_layers += num_spec_layers
        if mapping.is_last_pp_rank():
            pp_layers.extend(
                range(total_num_layers - num_spec_layers, total_num_layers))
    if len(pp_layers) == 0:
        # Don't support empty KV cache for now, provide at least 1 layer
        pp_layers.append(0)
    return pp_layers, total_num_layers


class KVCacheManager(BaseResourceManager):

    def __init__(
        self,
        kv_cache_config: KvCacheConfigCpp,
        kv_cache_type: CacheTypeCpp,
        *,
        num_layers: int,
        num_kv_heads: Union[int, List[Optional[int]]],
        head_dim: int,
        tokens_per_block: int,
        # Note that max_seq_len is not necessarily equal to kv_cache_config.num_tokens.
        # It's derived from the model's BuildConfig for consistency with the C++ backend.
        max_seq_len: int,
        max_batch_size: int,
        mapping: Mapping,
        dtype: DataType = DataType.HALF,
        spec_config: Optional["SpecConfig"] = None,
        layer_mask: Optional[List[bool]] = None,
    ) -> None:
        self.mapping = mapping
        self.dtype = dtype
        self.kv_cache_type = kv_cache_type
        self.pp_layers, self.num_layers = get_pp_layers(
            num_layers,
            mapping,
            spec_config=spec_config,
            layer_mask=layer_mask,
        )
        self.num_local_layers = len(self.pp_layers)
        self.layer_offsets = {
            idx: offset
            for offset, idx in enumerate(self.pp_layers)
        }

        tp_size = mapping.tp_size
        if mapping.enable_attention_dp:
            tp_size = 1

        if isinstance(num_kv_heads, int):
            self.num_kv_heads_per_layer = [
                (num_kv_heads + tp_size - 1) // tp_size
                for _ in range(self.num_local_layers)
            ]

        else:
            assert len(num_kv_heads) == self.num_layers

            self.num_kv_heads_per_layer = []
            if self.num_local_layers > 0:
                for i in self.pp_layers:
                    kv_head = num_kv_heads[i]
                    if kv_head is not None:
                        self.num_kv_heads_per_layer.append(
                            (kv_head + tp_size - 1) // tp_size)
                    else:
                        self.num_kv_heads_per_layer.append(0)

        self.num_kv_heads = num_kv_heads
        self.head_dim = head_dim
        self.tokens_per_block = tokens_per_block
        self.max_seq_len = max_seq_len
        self.max_batch_size = max_batch_size
        self.kv_factor = 1 if kv_cache_type == CacheTypeCpp.SELFKONLY else 2
        # Some speculative decoding methods need to use different kv lengths for the
        # draft/target layers. Add extra tokens to haddle this issue.
        self.num_extra_kv_tokens = 0 if spec_config is None else spec_config.num_extra_kv_tokens
        self.event_buffer_max_size = kv_cache_config.event_buffer_max_size

        if kv_cache_config.max_attention_window is None:
            max_attention_window = max_seq_len
        else:
            assert len(
                kv_cache_config.max_attention_window
            ) == 1, "Python KvCacheManager doesn't currently support variable window attention"
            max_attention_window = kv_cache_config.max_attention_window[0]

        sink_token_length = (kv_cache_config.sink_token_length
                             if kv_cache_config.sink_token_length is not None
                             else 0)

        self.blocks_in_primary_pool, self.blocks_in_secondary_pool = self.calculate_max_num_blocks(
            kv_cache_config,
            head_dim=head_dim,
            tokens_per_block=tokens_per_block,
            mapping=mapping,
            dtype=dtype,
            kv_factor=self.kv_factor,
        )

        max_atten_window_upper_bound = self.get_max_atten_window_upper_bound(
            blocks_in_primary_pool=self.blocks_in_primary_pool,
            tokens_per_block=tokens_per_block,
            max_beam_width=1,
            sink_token_len=sink_token_length,
            max_seq_len=max_seq_len)

        if max_attention_window > max_atten_window_upper_bound:
            logger.warning(
                f"maxAttentionWindow and maxSequenceLen are too large for at least one sequence to fit in kvCache. They are reduced to {max_atten_window_upper_bound}"
            )
            max_attention_window = max_atten_window_upper_bound
            self.max_seq_len = max_atten_window_upper_bound

        self.max_attention_window = max_attention_window if kv_cache_type == CacheTypeCpp.SELF else self.max_seq_len

        # Note that this stream is unused for now. Will be used for copying to host
        # when that feature is enabled.
        self._stream = torch.cuda.Stream()
        kwargs = {
            'num_kv_heads_per_layer': self.num_kv_heads_per_layer,
            'size_per_head': head_dim,
            'tokens_per_block': tokens_per_block,
            'blocks_in_primary_pool': self.blocks_in_primary_pool,
            'blocks_in_secondary_pool': self.blocks_in_secondary_pool,
            'max_num_sequences': max_batch_size,
            'max_beam_width': 1,  # TODO: more than 1 beam?
            'max_attention_window_vec': [self.max_attention_window],
            'temp_attention_window_inputs': None,
            'dtype': dtype,
            'sink_token_length': sink_token_length,
            'stream': self._stream.cuda_stream,
            'max_sequence_length': max_seq_len,
            'enable_block_reuse': kv_cache_config.enable_block_reuse,
            'onboard_blocks': kv_cache_config.onboard_blocks,
            'cache_type': kv_cache_type,
            'enable_partial_reuse': kv_cache_config.enable_partial_reuse,
            'copy_on_partial_reuse': kv_cache_config.copy_on_partial_reuse,
        }
        if self.event_buffer_max_size > 0:
            kwargs['event_manager'] = KVCacheEventManagerCpp(
                max_kv_event_entries=self.event_buffer_max_size)

        self.impl = KVCacheManagerCpp(**kwargs)

        self.impl.allocate_pools(False)
        self.kv_cache_pool_pointers = self.impl.get_block_pool_pointers()
        self.kv_cache_pool_mapping = self.impl.get_layer_to_pool_mapping()
        self.num_pools = self.impl.num_pools
        self.max_blocks_per_seq = self.impl.max_blocks_per_seq
        self.enable_block_reuse = kv_cache_config.enable_block_reuse

    def shutdown(self):
        self.impl.release_pools()

    @classmethod
    def from_model_config(cls,
                          model_config: ModelConfig,
                          kv_cache_config: KvCacheConfigCpp,
                          mapping: Mapping,
                          kv_cache_type: CacheTypeCpp = CacheTypeCpp.SELF,
                          dtype: DataType = DataType.HALF) -> "KVCacheManager":
        return cls(
            kv_cache_config,
            kv_cache_type,
            num_layers=model_config.num_attention_layers(mapping.pp_size),
            # NOTE: this preserves existing behavior in KV cache manager.
            # But we should change this to pass a list at some point.
            # We're assuming the KV cache is homogeneous here.
            num_kv_heads=model_config.num_kv_heads(0),
            head_dim=model_config.size_per_head,
            tokens_per_block=model_config.tokens_per_block,
            max_seq_len=model_config.max_seq_len,
            max_batch_size=model_config.max_batch_size,
            mapping=mapping,
            dtype=dtype)

    def get_max_resource_count(self) -> int:
        return self.impl.max_num_blocks

    def get_needed_resource_to_completion(self, request: LlmRequest) -> int:
        # TODO: the C++ implementation of this method can be used, but the
        # Python and C++ schedulers currently do not agree on what "needed
        # resource to completion" means. The C++ one excludes already allocated
        # blocks; the Python one includes them. This should be unified, but
        # the Python scheduler needs to be fixed.
        #
        # return self.impl.get_remaining_blocks_to_completion(request)
        context_token_count = request.orig_prompt_len
        num_context_blocks = context_token_count // self.tokens_per_block
        remaining_tokens = context_token_count + request.max_new_tokens - num_context_blocks * self.tokens_per_block
        need_blocks = num_context_blocks + math.ceil(
            remaining_tokens / self.tokens_per_block)
        return need_blocks

    def prepare_resources(self, scheduled_batch: ScheduledRequests):
        context_batch = scheduled_batch.context_requests
        generation_batch = scheduled_batch.generation_requests
        # allocate KV Cache
        for req in context_batch:
            req_beam_width = 1  # req.sampling_config.beam_width
            if 'cp_type' in self.mapping.cp_config and 'star_attention' == self.mapping.cp_config[
                    'cp_type']:
                if req.ctx_iters == 0:
                    seq_len = sum(
                        len(ctx_block) for ctx_block in req.ctx_blocks)
                    self.impl.add_sequence(
                        req.py_request_id,
                        seq_len + (len(req.query_id) if self.mapping.cp_rank
                                   == self.mapping.cp_size - 1 else 0),
                        req_beam_width, req)
            else:
                if req.is_first_context_chunk():
                    self.impl.add_sequence(req.py_request_id, req.prompt_len,
                                           req_beam_width, req)
                    for _ in range(self.num_extra_kv_tokens):
                        self.impl.add_token(req.py_request_id)
                    for _ in range(len(req.py_draft_tokens)):
                        self.impl.add_token(req.py_request_id)

        for req in generation_batch:
            self.impl.add_token(req.py_request_id)
            for _ in range(len(req.py_draft_tokens)):
                self.impl.add_token(req.py_request_id)

    def add_dummy_requests(
        self,
        request_ids: List[int],
        # Note that token_nums should be past_kv_len + input_len (without
        # spec decoding). The draft tokens will be added in this function,
        # so we don't need to take care of it in the caller. When preparing
        # token_nums, we should not take the draft tokens into account, so
        # don't use the kv_cache_manager.max_seq_len, which includes both
        # extra tokens and draft tokens.
        token_nums: Optional[List[int]] = None,
        is_gen: bool = False,
        prepare_resource: bool = True,
        max_num_draft_tokens: int = 0,
    ):
        beam_width = 1
        requests = []
        for i, req_id in enumerate(request_ids):
            sampling_params = SamplingParams()
            # Here 1+max_num_draft_tokens is used to extend the prompt length to
            # a non-zero number to skip illegal memory access issue in MLA kernel
            # during warmup.
            token_num = token_nums[
                i] if token_nums is not None else 1 + max_num_draft_tokens
            encoder_input_tokens = [
                1
            ] * token_num if self.impl.cross_kv else None
            # Using 1 instead of 0 prevents NaN during warmup in e.g. Deepseek
            req = LlmRequest(request_id=req_id,
                             max_new_tokens=1,
                             input_tokens=[1] * token_num,
                             sampling_config=SamplingConfig(
                                 sampling_params._get_sampling_config()),
                             is_streaming=False,
                             encoder_input_tokens=encoder_input_tokens)
            req.paged_kv_block_ids = []
            if prepare_resource:
                self.impl.add_sequence(req_id, token_num, beam_width, req)
                for _ in range(self.num_extra_kv_tokens):
                    self.impl.add_token(req_id)
            if is_gen:
                req.state = LlmRequestState.GENERATION_IN_PROGRESS
                req.prompt_len = token_num - 1
                req.py_prompt_len = req.prompt_len
                req.py_draft_tokens = [1] * max_num_draft_tokens
                if prepare_resource:
                    for _ in range(max_num_draft_tokens):
                        self.impl.add_token(req_id)
            requests.append(req)
        return requests

    def update_resources(self, scheduled_batch: ScheduledRequests):
        # rewind kv cache
        for request in scheduled_batch.generation_requests:
            if request.state != LlmRequestState.GENERATION_COMPLETE:
                if request.py_rewind_len > 0:
                    self.rewind_kv_cache(request, request.py_rewind_len)

    def free_resources(self, request: LlmRequest):
        self.impl.remove_sequence(request.py_request_id, request)

    def calculate_max_num_blocks(self,
                                 kv_cache_config: KvCacheConfigCpp,
                                 head_dim: int,
                                 tokens_per_block: int,
                                 mapping: Mapping,
                                 dtype: DataType,
                                 kv_factor: int = 2):
        free_mem_fraction = (kv_cache_config.free_gpu_memory_fraction
                             if kv_cache_config.free_gpu_memory_fraction
                             is not None else 0.9)

        cache_size_per_token = kv_factor * sum(
            self.num_kv_heads_per_layer) * head_dim

        if dtype == DataType.FP8:
            kv_cache_dtype_bytes = 1
        elif dtype in (DataType.HALF, DataType.BF16):
            kv_cache_dtype_bytes = 2
        elif dtype == DataType.FLOAT:
            kv_cache_dtype_bytes = 4
        else:
            raise ValueError(f'Cannot support {dtype} KV cache.')

        cache_size_bytes_per_token = cache_size_per_token * kv_cache_dtype_bytes
        free_mem, total_mem = torch.cuda.mem_get_info()

        assert free_mem_fraction < 1.0, f"Invalid freeMemFraction, freeMemFraction {free_mem_fraction} must be smaller than 1.0"
        max_tokens = free_mem_fraction * free_mem / cache_size_bytes_per_token

        # If user specified a number of tokens
        if kv_cache_config.max_tokens is not None:
            # If user also specified a free gpu memory fraction, take the min
            if kv_cache_config.free_gpu_memory_fraction is not None:
                max_tokens = min(kv_cache_config.max_tokens, max_tokens)
                logger.warning(
                    f'Both free_gpu_memory_fraction and max_tokens are set (to {free_mem_fraction} and {kv_cache_config.max_tokens}, respectively). The smaller value will be used.'
                )
            else:
                max_tokens = kv_cache_config.max_tokens

        if mapping.world_size > 1:
            # make sure all ranks use same value for maxTokens
            max_tokens = mpi_comm().allreduce(max_tokens, op=MPI.MIN)

        # get number of blocks
        blocks_in_primary_pool = math.ceil(max_tokens / tokens_per_block)
        host_cache_size = kv_cache_config.host_cache_size if kv_cache_config.host_cache_size else 0
        max_tokens_secondary = host_cache_size / cache_size_bytes_per_token
        blocks_in_secondary_pool = max(
            0, int(max_tokens_secondary / tokens_per_block))
        return blocks_in_primary_pool, blocks_in_secondary_pool

    def get_max_atten_window_upper_bound(self, blocks_in_primary_pool,
                                         tokens_per_block, max_beam_width,
                                         sink_token_len,
                                         max_seq_len: Optional[int]):
        token_capacity = blocks_in_primary_pool * tokens_per_block
        max_blocks_per_seq = math.floor(token_capacity /
                                        (max_beam_width * tokens_per_block))
        assert max_blocks_per_seq > 0, "Impossibe to fit in any sequence in kvCache"

        max_token_num = max_blocks_per_seq * tokens_per_block
        sink_tokens_in_last_block = sink_token_len % tokens_per_block
        sink_bubble_len = 0 if sink_tokens_in_last_block == 0 else tokens_per_block - sink_tokens_in_last_block
        max_atten_window_upper_bound = max_token_num - sink_bubble_len
        if max_seq_len is not None and max_seq_len > max_atten_window_upper_bound and max_beam_width > 1:
            max_atten_window_upper_bound -= tokens_per_block
        assert max_atten_window_upper_bound > 0, "Impossibe to fit in any sequence in kvCache"
        return max_atten_window_upper_bound

    def get_cache_indices(self, request: LlmRequest) -> List[int]:
        result = self.impl.get_cache_block_ids(request.py_request_id,
                                               self.max_attention_window)
        assert len(result) == 1
        return result[0]

    def get_batch_cache_indices(
        self,
        request_ids: List[int],
    ) -> Dict[int, List[int]]:
        result = self.impl.get_batch_cache_block_ids(request_ids,
                                                     self.max_attention_window)
        for i in range(len(result)):
            assert (len(result[i])) == 1
            result[i] = result[i][0]
        return result

    def get_num_free_blocks(self) -> int:
        return self.impl.get_kv_cache_stats().free_num_blocks

    def get_num_kv_blocks(self, num_tokens: int) -> int:
        return (num_tokens + self.tokens_per_block - 1) // self.tokens_per_block

    def get_num_available_tokens(self, max_num_draft_tokens: int = 0) -> int:
        return (self.get_num_free_blocks() * self.tokens_per_block -
                self.num_extra_kv_tokens - max_num_draft_tokens)

    def get_buffers(self, layer_idx: int) -> Optional[torch.Tensor]:
        layer_offset = self.layer_offsets[layer_idx]
        result = self.impl.get_primary_pool_data(layer_offset)
        return result.reshape(
            result.shape[0],
            self.kv_factor,
            self.tokens_per_block,
            self.num_kv_heads_per_layer[layer_offset],
            self.head_dim,
        )

    def get_block_ids_per_seq(self, request_ids: List[int]) -> torch.Tensor:
        block_ids_per_seq = self.get_batch_cache_indices(request_ids)
        block_ids_per_seq_tensors = [
            torch.tensor(sublist, dtype=torch.int)
            for sublist in block_ids_per_seq
        ]
        padded_tensor = torch.nn.utils.rnn.pad_sequence(
            block_ids_per_seq_tensors, batch_first=True, padding_value=0)
        return padded_tensor

    def flush_iteration_events(self):
        self.impl.flush_iteration_events()

    def get_latest_events(self, timeout_ms: Optional[float] = 0):
        return self.impl.get_latest_events(timeout_ms)

    def get_kv_cache_stats(self):
        return self.impl.get_kv_cache_stats()

    def rewind_kv_cache(self, request: LlmRequest, rewind_len: int):
        self.impl.rewind_kv_cache(request.py_request_id, rewind_len)


class MambaCacheManager(BaseResourceManager):

    def __init__(
        self,
        d_model: int,
        d_state: int,
        d_conv: int,
        expand: int,
        n_groups: int,
        head_dim: int,
        num_layers: int,
        max_batch_size: int,
        mapping: Mapping,
        dtype: torch.dtype,
        layer_mask: Optional[List[bool]] = None,
    ) -> None:

        # get tp size
        tp_size = mapping.tp_size

        # derive mamba parameters for conv and ssm states
        d_inner = d_model * expand
        conv_dim = d_inner + 2 * n_groups * d_state
        nheads = d_inner // head_dim

        # check that can be partitioned
        assert nheads % tp_size == 0, "nheads must be divisible by tp_size"
        assert conv_dim % tp_size == 0, "conv_dim must be divisible by tp_size"

        # partition conv_dim and nheads
        conv_dim = conv_dim // tp_size
        nheads = nheads // tp_size

        # conv and ssm states device
        device = torch.device("cuda")

        pp_layers, num_layers = get_pp_layers(
            num_layers,
            mapping,
            layer_mask=layer_mask,
        )
        num_local_layers = len(pp_layers)
        self.mamba_layer_offsets = {
            idx: offset
            for offset, idx in enumerate(pp_layers)
        }

        # mamba conv states
        self.conv_states = torch.empty(
            size=[
                num_local_layers,
                max_batch_size,
                conv_dim,
                d_conv - 1,
            ],
            dtype=dtype,
            device=device,
        )

        # mamba ssm states
        self.ssm_states = torch.empty(
            size=[
                num_local_layers,
                max_batch_size,
                nheads,
                head_dim,
                d_state,
            ],
            dtype=dtype,
            device=device,
        )

        # mamba cache available blocks
        self.mamba_cache_free_blocks = [i for i in range(max_batch_size)]

        # mamba cache index, maps request_id -> state indices
        self.mamba_cache_index: Dict[int, int] = {}

        # mamba cache state indices
        self.state_indices: torch.Tensor = torch.Tensor()

        # cumulative sequence lengths for prefill requests [batch_size+1]
        self.cu_seqlens: torch.Tensor = torch.zeros(max_batch_size + 1,
                                                    device=device,
                                                    dtype=torch.int)

        # sequence index for prefill requests [num_prefill_tokens] - specifies which request each token belongs to
        self.seq_idx: torch.Tensor = torch.Tensor()

    def prepare_mamba_cache_blocks(self, request_ids: List[int]):
        state_indices = []
        for r in request_ids:
            # cache hit
            if r in self.mamba_cache_index:
                state_indices.append(self.mamba_cache_index[r])
            # cache miss
            else:
                if len(self.mamba_cache_free_blocks) == 0:
                    raise Exception("run out of mamba cache blocks")
                block = self.mamba_cache_free_blocks.pop()
                self.mamba_cache_index[r] = block
                state_indices.append(block)
<<<<<<< HEAD
        self.state_indices = torch.as_tensor(state_indices,
                                             dtype=torch.int32,
                                             device=self.ssm_states.device)
=======
        self.state_indices = torch.as_tensor(state_indices, dtype=torch.int32)
>>>>>>> dd2191c5

    def free_mamba_cache_blocks(self, request_id: int):
        if request_id in self.mamba_cache_index:
            block = self.mamba_cache_index.pop(request_id)
            self.mamba_cache_free_blocks.append(block)

    def prepare_mamba_resources(self, scheduled_batch: ScheduledRequests):
        context_ids = [
            i.py_request_id for i in scheduled_batch.context_requests
        ]
        generation_ids = [
            i.py_request_id for i in scheduled_batch.generation_requests
        ]
        request_ids = context_ids + generation_ids
        self.prepare_mamba_cache_blocks(request_ids)

        num_prefills = len(scheduled_batch.context_requests)
        prefill_seq_lens = torch.tensor(
            [i.py_prompt_len for i in scheduled_batch.context_requests],
            dtype=torch.int,
            device=self.ssm_states.device)
        torch.cumsum(prefill_seq_lens,
                     dim=0,
                     dtype=torch.int,
                     out=self.cu_seqlens[1:num_prefills + 1])
        self.seq_idx = torch.repeat_interleave(
            torch.arange(num_prefills,
                         dtype=torch.int,
                         device=self.cu_seqlens.device),
            prefill_seq_lens,
            output_size=self.cu_seqlens[num_prefills]).unsqueeze(0)

    def free_mamba_resources(self, request: LlmRequest):
        self.free_mamba_cache_blocks(request.py_request_id)

    def get_state_indices(self) -> torch.Tensor:
        return self.state_indices

    def get_cu_seqlens(self) -> torch.Tensor:
        return self.cu_seqlens

    def get_seq_idx(self) -> torch.Tensor:
        return self.seq_idx

    def get_conv_states(self, layer_idx: int) -> torch.Tensor:
        layer_offset = self.mamba_layer_offsets[layer_idx]
        return self.conv_states[layer_offset]

    def get_ssm_states(self, layer_idx: int) -> torch.Tensor:
        layer_offset = self.mamba_layer_offsets[layer_idx]
        return self.ssm_states[layer_offset]


class MambaHybridCacheManager(KVCacheManager, MambaCacheManager):

    def __init__(
        self,
        # mamba cache parameters
        mamba_d_model: int,
        mamba_d_state: int,
        mamba_d_conv: int,
        mamba_expand: int,
        mamba_n_groups: int,
        mamba_head_dim: int,
        mamba_num_layers: int,
        mamba_layer_mask: List[bool],
        mamba_cache_dtype: torch.dtype,
        # kv cache parameters
        kv_cache_config: KvCacheConfigCpp,
        kv_cache_type: CacheTypeCpp,
        *,
        num_layers: int,
        layer_mask: List[bool],
        num_kv_heads: Union[int, List[Optional[int]]],
        head_dim: int,
        tokens_per_block: int,
        # Note that max_seq_len is not necessarily equal to kv_cache_config.num_tokens.
        # It's derived from the model's BuildConfig for consistency with the C++ backend.
        max_seq_len: int,
        max_batch_size: int,
        mapping: Mapping,
        dtype: DataType = DataType.HALF,
        spec_config: Optional["SpecConfig"] = None,
    ) -> None:

        # mamba hybrid cache requires block reuse to be disabled in KV cache config
        assert not kv_cache_config.enable_block_reuse, "mamba hybrid cache requires block reuse to be disabled in KV cache config"

        # initialize mamba cache manager
        MambaCacheManager.__init__(
            self,
            mamba_d_model,
            mamba_d_state,
            mamba_d_conv,
            mamba_expand,
            mamba_n_groups,
            mamba_head_dim,
            mamba_num_layers,
            max_batch_size,
            mapping,
            mamba_cache_dtype,
            mamba_layer_mask,
        )

        # initialize kv cache manager
        KVCacheManager.__init__(
            self,
            kv_cache_config,
            kv_cache_type,
            num_layers=num_layers,
            num_kv_heads=num_kv_heads,
            head_dim=head_dim,
            tokens_per_block=tokens_per_block,
            max_seq_len=max_seq_len,
            max_batch_size=max_batch_size,
            mapping=mapping,
            dtype=dtype,
            spec_config=spec_config,
            layer_mask=layer_mask,
        )

    def prepare_resources(self, scheduled_batch: ScheduledRequests):
        self.prepare_mamba_resources(scheduled_batch)
        super().prepare_resources(scheduled_batch)

    def free_resources(self, request: LlmRequest):
        self.free_mamba_resources(request)
        super().free_resources(request)


class BaseDraftTokenManager(BaseResourceManager):

    @abstractmethod
    def get_draft_tokens(self,
                         input_token_ids: List[List[int]]) -> List[List[int]]:
        """
        This method is intended to take a sequence of token ids (prompt + decoded so far)
        and produce draft tokens for each request. We should have
        len(get_draft_tokens(tokens)) == len(tokens), but each request's list of draft tokens
        may be arbitrarily long.

        You can produce the draft tokens in any manner that you want.
        """

    def prepare_resources(self, scheduled_batch: ScheduledRequests) -> None:
        input_tokens = []
        for request in scheduled_batch.generation_requests:
            input_tokens.append(request.get_tokens(0))

        if not input_tokens:
            return

        results = self.get_draft_tokens(input_tokens)
        for request, output in zip(scheduled_batch.generation_requests,
                                   results):
            request.py_draft_tokens = output

    def get_max_resource_count(self) -> int:
        return 0

    def get_needed_resource_to_completion(self, request: LlmRequest) -> int:
        return 0


class SlotManager:

    def __init__(self, max_num_requests: int):
        self.max_num_requests = max_num_requests
        self.slot_mapping = dict()
        self.free_slots = set(range(max_num_requests))

    def get_slot(self, request_id: int):
        return self.slot_mapping.get(request_id, None)

    def fill_slot_id_tensor(self, requests: List[LlmRequest],
                            slot_id_tensor: torch.Tensor):
        for i, request in enumerate(requests):
            slot_id = self.get_slot(request.request_id)
            if slot_id is not None:
                slot_id_tensor[i] = slot_id
            else:
                raise ValueError(f"Request {request.request_id} has no slot id")

    def add_slot(self, request_id: int):
        if len(self.free_slots) == 0:
            raise ValueError("No free slots")
        slot = self.free_slots.pop()
        self.slot_mapping[request_id] = slot
        return slot

    def remove_slot(self, request_id: int):
        if request_id in self.slot_mapping:
            slot = self.slot_mapping.pop(request_id)
            self.free_slots.add(slot)


class ResourceManager:

    def __init__(self, resource_managers: dict[str, BaseResourceManager]):
        self.resource_managers = OrderedDict(resource_managers)

    def __call__(self, name: str):
        return self.resource_managers[name]

    def register_resource_manager(self, name: str,
                                  resource_manager: BaseResourceManager):
        self.resource_managers[name] = resource_manager

    def get_resource_manager(self, name: str) -> BaseResourceManager:
        return self.resource_managers.get(name)

    @nvtx_range("prepare_resources")
    def prepare_resources(self, scheduled_batch: ScheduledRequests):
        for _, resource_manager in self.resource_managers.items():
            if hasattr(resource_manager, "prepare_resources"):
                resource_manager.prepare_resources(scheduled_batch)

    @nvtx_range("update_resources")
    def update_resources(self, scheduled_batch: ScheduledRequests):
        for _, resource_manager in self.resource_managers.items():
            if hasattr(resource_manager, "update_resources"):
                resource_manager.update_resources(scheduled_batch)

    def free_resources(self, request: LlmRequest):
        for _, resource_manager in reversed(self.resource_managers.items()):
            if hasattr(resource_manager, "free_resources"):
                resource_manager.free_resources(request)

    def reorder_pipeline(self, resource_manager_list: list[str]):
        assert set(resource_manager_list) == set(self.resource_managers.keys())
        for resource_manager in resource_manager_list:
            self.resource_managers.move_to_end(resource_manager)


class PeftCacheManager(BaseResourceManager):

    def __init__(self,
                 peft_cache_config: PeftCacheConfig,
                 model_config: ModelConfig,
                 world_config: WorldConfig | None = None):
        import tensorrt_llm.bindings as _tb

        peft_cache_manager_config = _tb.PeftCacheManagerConfig(
            num_host_module_layer=peft_cache_config.num_host_module_layer,
            num_device_module_layer=peft_cache_config.num_device_module_layer,
            optimal_adapter_size=peft_cache_config.optimal_adapter_size,
            max_adapter_size=peft_cache_config.max_adapter_size,
            num_put_workers=peft_cache_config.num_put_workers,
            num_ensure_workers=peft_cache_config.num_ensure_workers,
            num_copy_streams=peft_cache_config.num_copy_streams,
            max_pages_per_block_host=peft_cache_config.max_pages_per_block_host,
            max_pages_per_block_device=peft_cache_config.
            max_pages_per_block_device,
            device_cache_percent=peft_cache_config.device_cache_percent,
            host_cache_size=peft_cache_config.host_cache_size,
            lora_prefetch_dir=peft_cache_config.lora_prefetch_dir,
        )

        if world_config is None:
            world_config = _tb.WorldConfig()

        BufferManager = tensorrt_llm.bindings.internal.runtime.BufferManager
        buffer_manager = BufferManager(torch.cuda.current_stream().cuda_stream,
                                       True)
        self.impl = PeftCacheManagerCpp(config=peft_cache_manager_config,
                                        model_config=model_config,
                                        world_config=world_config,
                                        buffer_manager=buffer_manager)

    def add_request_peft(self, request: LlmRequest):
        self.impl.add_request_peft(request, True)

    def ensure_batch(self,
                     context_batch: List[LlmRequest],
                     generation_batch: List[LlmRequest],
                     reset_gpu_cache: bool = False) -> List[LlmRequest]:
        return self.impl.ensure_batch(context_batch, generation_batch,
                                      reset_gpu_cache)

    def get_max_resource_count(self) -> int:
        return 0

    def get_needed_resource_to_completion(self, request: LlmRequest) -> int:
        return 0

    def prepare_resources(self, scheduled_batch: ScheduledRequests):
        context_batch = scheduled_batch.context_requests
        generation_batch = scheduled_batch.generation_requests
        for req in context_batch:
            if req.lora_weights is not None and req.lora_config is not None:
                req.lora_weights = req.lora_weights.reshape(
                    [1] + list(req.lora_weights.shape))
                req.lora_config = req.lora_config.reshape(
                    [1] + list(req.lora_config.shape))
            self.impl.add_request_peft(req, True)

        py_lora_task_layer_module_configs = self.impl.ensure_batch(
            context_batch, generation_batch, False)

        for req in context_batch:
            req.py_lora_task_layer_module_configs = py_lora_task_layer_module_configs[
                req.
                py_request_id] if req.py_request_id in py_lora_task_layer_module_configs else None
        for req in generation_batch:
            req.py_lora_task_layer_module_configs = py_lora_task_layer_module_configs[
                req.
                py_request_id] if req.py_request_id in py_lora_task_layer_module_configs else None

    def update_resources(self, scheduled_batch: ScheduledRequests):
        pass

    def free_resources(self, request: LlmRequest):
        pass

    def shutdown(self):
        pass<|MERGE_RESOLUTION|>--- conflicted
+++ resolved
@@ -601,13 +601,9 @@
                 block = self.mamba_cache_free_blocks.pop()
                 self.mamba_cache_index[r] = block
                 state_indices.append(block)
-<<<<<<< HEAD
         self.state_indices = torch.as_tensor(state_indices,
                                              dtype=torch.int32,
                                              device=self.ssm_states.device)
-=======
-        self.state_indices = torch.as_tensor(state_indices, dtype=torch.int32)
->>>>>>> dd2191c5
 
     def free_mamba_cache_blocks(self, request_id: int):
         if request_id in self.mamba_cache_index:
