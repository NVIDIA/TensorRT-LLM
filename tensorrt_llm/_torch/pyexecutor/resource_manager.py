--- conflicted
+++ resolved
@@ -595,13 +595,9 @@
                 block = self.mamba_cache_free_blocks.pop()
                 self.mamba_cache_index[r] = block
                 state_indices.append(block)
-<<<<<<< HEAD
         self.state_indices = torch.as_tensor(state_indices,
-                                             dtype=torch.int,
+                                             dtype=torch.int32,
                                              device=self.ssm_states.device)
-=======
-        self.state_indices = torch.as_tensor(state_indices, dtype=torch.int32)
->>>>>>> b2038cd4
 
     def free_mamba_cache_blocks(self, request_id: int):
         if request_id in self.mamba_cache_index:
