--- conflicted
+++ resolved
@@ -41,14 +41,9 @@
         # NIXL is the default backend
         cache_transceiver_config.backend = "NIXL"
         # Ordered by priority
-<<<<<<< HEAD
-        env_vars = [("TRTLLM_USE_UCX_KVCACHE", BackendTypeCpp.UCX),
-                    ("TRTLLM_USE_MOONCAKE_KVCACHE", BackendTypeCpp.MOONCAKE),
-                    ("TRTLLM_USE_MPI_KVCACHE", BackendTypeCpp.MPI)]
-=======
         env_vars = [("TRTLLM_USE_UCX_KVCACHE", "UCX"),
+                    ("TRTLLM_USE_MOONCAKE_KVCACHE", "MOONCAKE"),
                     ("TRTLLM_USE_MPI_KVCACHE", "MPI")]
->>>>>>> f448043d
         for env_var, be_type in env_vars:
             if getenv(env_var) == "1":
                 logger.warning(
