--- conflicted
+++ resolved
@@ -41,12 +41,8 @@
         # NIXL is the default backend
         cache_transceiver_config.backend = BackendTypeCpp.NIXL
         # Ordered by priority
-<<<<<<< HEAD
-        env_vars = [("TRTLLM_USE_NIXL_KVCACHE", BackendTypeCpp.NIXL),
+        env_vars = [("TRTLLM_USE_UCX_KVCACHE", BackendTypeCpp.UCX),
                     ("TRTLLM_USE_MOONCAKE_KVCACHE", BackendTypeCpp.MOONCAKE),
-=======
-        env_vars = [("TRTLLM_USE_UCX_KVCACHE", BackendTypeCpp.UCX),
->>>>>>> a7c2c8c2
                     ("TRTLLM_USE_MPI_KVCACHE", BackendTypeCpp.MPI)]
         for env_var, be_type in env_vars:
             if getenv(env_var) == "1":
