--- conflicted
+++ resolved
@@ -203,12 +203,7 @@
     llm_args: TorchLlmArgs,
     checkpoint_dir: str = None,
     tokenizer: Optional[TokenizerBase] = None,
-<<<<<<< HEAD
-=======
-    lora_config: Optional[LoraConfig] = None,
-    kv_connector_config: Optional[KvCacheConnectorConfig] = None,
     profiling_stage_data: Optional[dict] = None,
->>>>>>> 85deacf1
 ) -> PyExecutor:
 
     garbage_collection_gen0_threshold = llm_args.garbage_collection_gen0_threshold
