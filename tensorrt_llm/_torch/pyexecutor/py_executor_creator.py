--- conflicted
+++ resolved
@@ -306,17 +306,10 @@
                 f"disable enable_block_reuse for KV cache quant algorithm: {kv_cache_quant_algo}"
             )
             executor_config.kv_cache_config.enable_block_reuse = False
-<<<<<<< HEAD
-        if executor_config.enable_chunked_context and not (get_sm_family()
-                                                           == 100):
+        if executor_config.enable_chunked_context and not (
+                get_sm_family() == 100 or get_sm_version() == 90):
             logger.warning(
-                "Chunked Prefill for MLA can only be enabled on SM100f, "
-=======
-        if executor_config.enable_chunked_context and not (
-                get_sm_version() == 100 or get_sm_version() == 90):
-            logger.warning(
-                "Chunked Prefill for MLA can only be enabled on SM90/100, "
->>>>>>> 2bb90ba0
+                "Chunked Prefill for MLA can only be enabled on SM90/100f, "
                 f"disable enable_block_reuse for SM{get_sm_version()}")
             executor_config.enable_chunked_context = False
             model_engine.attn_runtime_features.chunked_prefill = False
