import bisect
import contextlib
import functools
import gc
import inspect
import math
import os
import weakref
from abc import ABC, abstractmethod
from contextlib import contextmanager
from typing import Any, Callable, Dict, List, Optional, Tuple

import torch
import torch._dynamo.config

import tensorrt_llm.bindings.internal.userbuffers as ub
from tensorrt_llm._utils import (is_trace_enabled, nvtx_range, release_gc,
                                 torch_dtype_to_str, trace_func)
from tensorrt_llm.inputs.multimodal import (MultimodalParams,
                                            MultimodalRuntimeData)
from tensorrt_llm.inputs.registry import (create_input_processor,
                                          create_input_processor_with_hash)
from tensorrt_llm.llmapi.llm_args import (CudaGraphConfig, TorchCompileConfig,
                                          TorchLlmArgs)
from tensorrt_llm.logger import logger
from tensorrt_llm.lora_helper import LoraConfig
from tensorrt_llm.lora_manager import LoraModelConfig
from tensorrt_llm.mapping import CpType, Mapping

from ..attention_backend.interface import (AttentionMetadata,
                                           AttentionRuntimeFeatures)
from ..attention_backend.trtllm import TrtllmAttentionMetadata
from ..attention_backend.utils import get_attention_backend
from ..attention_backend.vanilla import VanillaAttentionMetadata
from ..autotuner import AutoTuner, autotune
from ..compilation.backend import Backend
from ..compilation.utils import capture_piecewise_cuda_graph
from ..distributed import MPIDist
from ..distributed.communicator import init_pp_comm
from ..expert_statistic import ExpertStatistic
from ..memory_buffer_utils import with_shared_pool
from ..metadata import KVCacheParams
from ..models.modeling_multimodal_utils import filter_mm_token_from_input_ids
from ..models.modeling_utils import DecoderModelForCausalLM
from ..modules.fused_moe.moe_load_balancer import (MoeLoadBalancer,
                                                   MoeLoadBalancerIterContext)
from ..speculative import (SpecMetadata, get_num_extra_kv_tokens,
                           get_spec_metadata,
                           update_spec_config_from_model_config)
from ..speculative.drafting_loops import ChainDrafter
from ..speculative.eagle3 import Eagle3ResourceManager
from ..speculative.mtp import SampleStateTensorsMTP
from ..speculative.utils import SpecDecodingTensor
from ..utils import (get_model_extra_attrs,
                     set_per_request_piecewise_cuda_graph_flag,
                     set_torch_compiling, with_model_extra_attrs)
from .config_utils import is_mla
from .cuda_graph_runner import CUDAGraphRunner
from .guided_decoder import CapturableGuidedDecoder
from .layerwise_nvtx_marker import LayerwiseNvtxMarker
from .llm_request import get_draft_token_length
from .model_loader import ModelLoader, _construct_checkpoint_loader
from .resource_manager import (BaseResourceManager, KVCacheManager,
                               ResourceManager, ResourceManagerType)
from .sampler import SampleStateTensors
from .scheduler import ScheduledRequests


class ModelEngine(ABC):

    @abstractmethod
    def get_max_num_sequences(self) -> int:
        raise NotImplementedError

    @abstractmethod
    def forward(
        self,
        scheduled_requests: ScheduledRequests,
        resource_manager: ResourceManager,
        new_tensors_device: Optional[SampleStateTensors],
        gather_context_logits: bool = False,
        cache_indirection_buffer: Optional[torch.Tensor] = None,
    ):
        raise NotImplementedError

    def warmup(self, resource_manager: ResourceManager) -> None:
        """
        This method is called after the KV cache manager is initialized
        inside the given resource manager. Override to perform any
        warmup actions: instantiating CUDA graphs, running torch.compile, etc.
        """
        return


def _filter_cuda_graph_batch_sizes(cuda_graph_batch_sizes: list[int],
                                   max_batch_size: int, max_num_tokens: int,
                                   max_total_draft_tokens: int,
                                   enable_padding: bool) -> list[int]:
    # This is the largest possible batch size for a pure decoding batch.
    max_cuda_graph_bs = min(max_batch_size,
                            int(max_num_tokens / (1 + max_total_draft_tokens)))

    result = []
    # This function assumes cuda_graph_batch_sizes is sorted
    for i, bs in enumerate(cuda_graph_batch_sizes):
        if bs <= max_cuda_graph_bs:
            result.append(bs)
        else:
            # One extra special case for padding. The user gave us at least
            # one batch size to pad to which is larger than the executor's max
            # batch size. In this case, padding to max_cuda_graph_bs is acceptable. The logic
            # is that if the user is OK padding to a batch size B, they should also
            # be OK with padding to some size B' < B since the performance will generally
            # just be better in the smaller case.
            if enable_padding and (i == 0
                                   or result[i - 1] != max_cuda_graph_bs):
                logger.warning(
                    "CUDA graph padding is enabled, but one of the given CUDA graph "
                    f"batch sizes ({bs}) is larger than the executor's max batch size "
                    f"({max_cuda_graph_bs}). We will pad batches to {max_cuda_graph_bs}."
                )
                result.append(max_cuda_graph_bs)
            break

    return result


class PyTorchModelEngine(ModelEngine):

    def __init__(
        self,
        *,
        model_path: str,
        llm_args: TorchLlmArgs,
        mapping: Optional[Mapping] = None,
        attn_runtime_features: Optional[AttentionRuntimeFeatures] = None,
        dist: Optional[MPIDist] = None,
        spec_config: Optional["DecodingBaseConfig"] = None,
        is_draft_model: bool = False,
        drafting_loop_wrapper: Optional[Callable[[torch.nn.Module],
                                                 torch.nn.Module]] = None,
        model: Optional[torch.nn.Module] = None,
    ):
        self.forward_pass_callable = None
        self.ub_buffers = None
        (
            max_beam_width,
            max_num_tokens,
            max_seq_len,
            max_batch_size,
        ) = llm_args.get_runtime_sizes()

        self.batch_size = max_batch_size
        self.max_num_tokens = max_num_tokens
        self.max_seq_len = max_seq_len
        self.max_beam_width = max_beam_width

        checkpoint_loader = _construct_checkpoint_loader(
            llm_args.backend, llm_args.checkpoint_loader,
            llm_args.checkpoint_format)

        self.mapping = mapping
        if mapping.has_pp():
            init_pp_comm(mapping)
        self.dist = dist
        if dist is not None:
            ExpertStatistic.create(self.dist.rank)
        self.llm_args = llm_args
        self.original_max_draft_len = spec_config.max_draft_len if spec_config is not None else 0
        self.original_max_total_draft_tokens = spec_config.max_total_draft_tokens if spec_config is not None else 0

        # The draft model won't have any draft tokens attached to
        # generation requests when we invoke it autoregressively
        if spec_config is not None and is_draft_model:
            spec_config.max_draft_len = 0
            spec_config.max_total_draft_tokens = 0
        self.spec_config = spec_config
        self.is_spec_decode = spec_config is not None
        self.sparse_attention_config = None if is_draft_model else llm_args.sparse_attention_config
        self.enable_spec_decode = self.is_spec_decode
        self.is_draft_model = is_draft_model

        self.attn_runtime_features = attn_runtime_features or AttentionRuntimeFeatures(
        )
        self.input_processor = create_input_processor(model_path, None)
        self.input_processor_with_hash = create_input_processor_with_hash(
            self.input_processor)
        if model is None:
            lora_config: Optional[
                LoraConfig] = None if is_draft_model else llm_args.lora_config
            loader = ModelLoader(
                llm_args=llm_args,
                mapping=self.mapping,
                spec_config=self.spec_config,
                sparse_attention_config=self.sparse_attention_config,
                max_num_tokens=self.max_num_tokens,
                max_seq_len=self.max_seq_len,
                lora_config=lora_config,
            )
            self.model, moe_load_balancer = loader.load(
                checkpoint_dir=model_path, checkpoint_loader=checkpoint_loader)
            if isinstance(moe_load_balancer, MoeLoadBalancer):
                setattr(self, "moe_load_balancer", moe_load_balancer)
        else:
            self.model = model
        if drafting_loop_wrapper is not None:
            self.model = drafting_loop_wrapper(self.model)
            self.model_is_wrapped = True
        else:
            self.model_is_wrapped = False
        self.sparse_attention_config = self.model.model_config.sparse_attention_config
        # In case that some tests use stub models and override `_load_model`.
        if not hasattr(self.model, 'extra_attrs'):
            self.model.extra_attrs = {}
        if self.llm_args.enable_layerwise_nvtx_marker:
            layerwise_nvtx_marker = LayerwiseNvtxMarker()
            module_prefix = 'Model'
            if self.model.model_config and self.model.model_config.pretrained_config and self.model.model_config.pretrained_config.architectures:
                module_prefix = '|'.join(
                    self.model.model_config.pretrained_config.architectures)
            layerwise_nvtx_marker.register_hooks(self.model, module_prefix)

        self.enable_attention_dp = self.model.model_config.mapping.enable_attention_dp
        self._disable_overlap_scheduler = self.llm_args.disable_overlap_scheduler
        self._torch_compile_backend = None
        self.dtype = self.model.config.torch_dtype
        self._init_model_capacity()

        self.cuda_graph_config = self.llm_args.cuda_graph_config
        cuda_graph_batch_sizes = self.cuda_graph_config.batch_sizes if self.cuda_graph_config else CudaGraphConfig.model_fields[
            'batch_sizes'].default
        cuda_graph_padding_enabled = self.cuda_graph_config.enable_padding if self.cuda_graph_config else CudaGraphConfig.model_fields[
            'enable_padding'].default

        self.torch_compile_config = self.llm_args.torch_compile_config
        torch_compile_enabled = bool(self.torch_compile_config is not None)
        torch_compile_fullgraph = self.torch_compile_config.enable_fullgraph if self.torch_compile_config is not None else TorchCompileConfig.model_fields[
            'enable_fullgraph'].default
        torch_compile_inductor_enabled = self.torch_compile_config.enable_inductor if self.torch_compile_config is not None else TorchCompileConfig.model_fields[
            'enable_inductor'].default
        torch_compile_piecewise_cuda_graph = self.torch_compile_config.enable_piecewise_cuda_graph if self.torch_compile_config is not None else TorchCompileConfig.model_fields[
            'enable_piecewise_cuda_graph'].default
        torch_compile_piecewise_cuda_graph_num_tokens = self.torch_compile_config.capture_num_tokens if self.torch_compile_config is not None else TorchCompileConfig.model_fields[
            'capture_num_tokens'].default
        torch_compile_enable_userbuffers = self.torch_compile_config.enable_userbuffers if self.torch_compile_config is not None else TorchCompileConfig.model_fields[
            'enable_userbuffers'].default
        torch_compile_max_num_streams = self.torch_compile_config.max_num_streams if self.torch_compile_config is not None else TorchCompileConfig.model_fields[
            'max_num_streams'].default

        # Eagle3 draft model now does not support torch.compile
        self._torch_compile_enabled = torch_compile_enabled
        self._torch_compile_piecewise_cuda_graph = torch_compile_piecewise_cuda_graph

        piecewise_cuda_graph_num_tokens = (
            torch_compile_piecewise_cuda_graph_num_tokens
            or cuda_graph_batch_sizes or [])

        self._piecewise_cuda_graph_num_tokens = [
            i for i in piecewise_cuda_graph_num_tokens
            if i <= self.max_num_tokens
        ]

        try:
            use_ub_for_nccl = (
                self.llm_args.allreduce_strategy == "NCCL_SYMMETRIC"
                and self._init_userbuffers(self.model.config.hidden_size))
            if self._torch_compile_enabled:
                set_torch_compiling(True)
                use_ub = not use_ub_for_nccl and (
                    torch_compile_enable_userbuffers
                    and self._init_userbuffers(self.model.config.hidden_size))
                self._torch_compile_backend = Backend(
                    torch_compile_inductor_enabled,
                    enable_userbuffers=use_ub,
                    enable_piecewise_cuda_graph=self.
                    _torch_compile_piecewise_cuda_graph,
                    capture_num_tokens=self._piecewise_cuda_graph_num_tokens,
                    max_num_streams=torch_compile_max_num_streams)
                if isinstance(self.model, DecoderModelForCausalLM):
                    self.model.model = torch.compile(
                        self.model.model,
                        backend=self._torch_compile_backend,
                        fullgraph=torch_compile_fullgraph)
                else:
                    self.model = torch.compile(
                        self.model,
                        backend=self._torch_compile_backend,
                        fullgraph=torch_compile_fullgraph)
                torch._dynamo.config.cache_size_limit = 16
            else:
                set_torch_compiling(False)
        except Exception as e:
            import traceback
            traceback.print_exception(Exception, e, e.__traceback__)
            raise e

        self.is_warmup = False

        self.attn_backend = get_attention_backend(
            self.llm_args.attn_backend,
            sparse_attn_config=self.sparse_attention_config)

        if self.is_spec_decode:
            self.spec_metadata = None
            update_spec_config_from_model_config(self.spec_config,
                                                 self.model.config)
            max_num_draft_tokens = self.original_max_total_draft_tokens * self.batch_size
            self.draft_tokens_cuda = torch.empty((max_num_draft_tokens, ),
                                                 dtype=torch.int,
                                                 device='cuda')
            self.gather_ids_cuda = torch.empty((self.max_num_tokens, ),
                                               dtype=torch.int,
                                               device='cuda')
            self.num_accepted_draft_tokens_cuda = torch.empty(
                (self.batch_size, ), dtype=torch.int, device='cuda')
            self.previous_pos_indices_cuda = torch.empty(
                (self.max_num_tokens, ), dtype=torch.int, device='cuda')
            self.previous_pos_id_offsets_cuda = torch.zeros(
                (self.max_num_tokens, ), dtype=torch.int, device='cuda')
            self.previous_kv_lens_offsets_cuda = torch.zeros(
                (self.batch_size, ), dtype=torch.int, device='cuda')
            self.without_logits = self.spec_config.spec_dec_mode.without_logits(
            ) or self.model_is_wrapped
            self.max_draft_len = spec_config.max_draft_len
            self.max_total_draft_tokens = spec_config.max_total_draft_tokens
        else:
            self.without_logits = False
            self.max_draft_len = 0
            self.max_total_draft_tokens = 0

        self.guided_decoder: Optional[CapturableGuidedDecoder] = None

        # This field is initialized lazily on the first forward pass.
        # This is convenient because:
        # 1) The attention metadata depends on the KV cache manager.
        # 2) The KV cache manager depends on the model configuration.
        # 3) The model configuration is not loaded until the model engine
        # is initialized.
        #
        # NOTE: This can simplified by decoupling the model config loading and
        # the model engine.
        self.attn_metadata = None
        self.iter_states = {}
        self._cuda_graph_mem_pool = self._torch_compile_backend._graph_pool_handle if self._torch_compile_enabled else None

        self._cuda_graph_padding_enabled = cuda_graph_padding_enabled

        self._cuda_graph_batch_sizes = _filter_cuda_graph_batch_sizes(
            cuda_graph_batch_sizes, self.batch_size, self.max_num_tokens,
            self.original_max_total_draft_tokens,
            self._cuda_graph_padding_enabled) if cuda_graph_batch_sizes else []

        self._max_cuda_graph_batch_size = (self._cuda_graph_batch_sizes[-1] if
                                           self._cuda_graph_batch_sizes else 0)

        self.previous_batch_indices_cuda = torch.empty((self.max_num_tokens, ),
                                                       dtype=torch.int,
                                                       device='cuda')
        self.input_ids_cuda = torch.empty((self.max_num_tokens, ),
                                          dtype=torch.int,
                                          device='cuda')
        self.position_ids_cuda = torch.empty((self.max_num_tokens, ),
                                             dtype=torch.int,
                                             device='cuda')
        if self.use_mrope:
            self.mrope_position_ids_cuda = torch.empty(
                (3, 1, self.max_num_tokens), dtype=torch.int, device='cuda')
        self.iter_counter = 0

        # We look up this key in resource_manager during forward to find the
        # kv cache manager. Can be changed to support multiple model engines
        # with different KV cache managers.
        self.kv_cache_manager_key = ResourceManagerType.KV_CACHE_MANAGER
        self.lora_model_config: Optional[LoraModelConfig] = None
        self.cuda_graph_runner = CUDAGraphRunner(self)

        # Setup the local cache indirection buffer only once and reuse it.
        # This way it can also be used for CUDA graphs.
        if self.use_beam_search:
            self.cache_indirection_attention = torch.zeros(
                (self.batch_size, self.max_beam_width, self.max_seq_len +
                 (0 if self._disable_overlap_scheduler else 1)),
                device="cuda",
                dtype=torch.int32)
        else:
            self.cache_indirection_attention = None

        self.kv_cache_dtype_byte_size = self.get_kv_cache_dtype_byte_size()

    def register_forward_pass_callable(self, callable: Callable):
        self.forward_pass_callable = callable

    def get_kv_cache_dtype_byte_size(self) -> float:
        """
        Returns the size (in bytes) occupied by kv cache type.
        """
        layer_quant_mode = self.model.model_config.quant_config.layer_quant_mode
        if layer_quant_mode.has_fp4_kv_cache():
            return 1 / 2
        elif layer_quant_mode.has_fp8_kv_cache(
        ) or layer_quant_mode.has_int8_kv_cache():
            return 1
        else:
            return 2

    @property
    def runtime_draft_len(self):
        return self.max_total_draft_tokens if self.enable_spec_decode else 0

    def set_lora_model_config(self,
                              lora_target_modules: list[str],
                              trtllm_modules_to_hf_modules: dict[str, str],
                              swap_gate_up_proj_lora_b_weight: bool = True):
        self.lora_model_config = LoraModelConfig(
            lora_target_modules=lora_target_modules,
            trtllm_modules_to_hf_modules=trtllm_modules_to_hf_modules,
            hidden_size=self.model.config.hidden_size,
            dtype=torch_dtype_to_str(self.model.config.torch_dtype),
            swap_gate_up_proj_lora_b_weight=swap_gate_up_proj_lora_b_weight)

    def set_guided_decoder(self,
                           guided_decoder: CapturableGuidedDecoder) -> bool:
        if hasattr(self.model, "set_guided_decoder"):
            success = self.model.set_guided_decoder(guided_decoder)
            if success:
                self.guided_decoder = guided_decoder
            return success
        return False

    @property
    def use_mrope(self):
        use_mrope = False
        try:
            use_mrope = self.model.model_config.pretrained_config.rope_scaling[
                'type'] == 'mrope'
        except Exception:
            pass
        logger.debug(f"Detected use_mrope: {use_mrope}")
        return use_mrope

    @property
    def is_warmup(self):
        return getattr(self, "_is_warmup", False)

    @is_warmup.setter
    def is_warmup(self, value: bool):
        self._is_warmup = value

        self.moe_load_balancer_iter_info = (not value, not value)

    @property
    def moe_load_balancer_iter_info(self):
        moe_load_balancer: MoeLoadBalancer = getattr(self, 'moe_load_balancer',
                                                     None)
        if moe_load_balancer is not None:
            return moe_load_balancer.enable_statistic, moe_load_balancer.enable_update_weights
        return False, False

    @moe_load_balancer_iter_info.setter
    def moe_load_balancer_iter_info(self, value: Tuple[bool, bool]):
        moe_load_balancer: MoeLoadBalancer = getattr(self, 'moe_load_balancer',
                                                     None)
        if moe_load_balancer is not None:
            moe_load_balancer.set_iter_info(enable_statistic=value[0],
                                            enable_update_weights=value[1])

    @property
    def use_beam_search(self):
        return self.max_beam_width > 1

    @contextmanager
    def set_warmup_flag(self):
        prev_is_warmup = self.is_warmup
        self.is_warmup = True
        try:
            yield
        finally:
            self.is_warmup = prev_is_warmup

    @staticmethod
    def with_warmup_flag(method):

        @functools.wraps(method)
        def wrapper(self, *args, **kwargs):
            with self.set_warmup_flag():
                return method(self, *args, **kwargs)

        return wrapper

    @contextlib.contextmanager
    def no_cuda_graph(self):
        _run_cuda_graphs = self.cuda_graph_runner.enabled
        self.cuda_graph_runner.enabled = False
        try:
            yield
        finally:
            self.cuda_graph_runner.enabled = _run_cuda_graphs

    @with_warmup_flag
    def warmup(self, resource_manager: ResourceManager) -> None:
        """
        Orchestrates the warmup process by calling specialized warmup methods for
        torch.compile, the autotuner, and CUDA graphs.
        """
        kv_cache_manager = resource_manager.get_resource_manager(
            self.kv_cache_manager_key)

        if kv_cache_manager is None:
            logger.info("Skipping warm up as no KV Cache manager allocated.")
            return

        # The lifetime of model engine and kv cache manager can be different.
        # Reset the global cuda graph dummy request to None in warmup.
        self.cuda_graph_runner.padding_dummy_request = None

<<<<<<< HEAD
        # TODO: current warmup_request is not suitable for context parallelism.
        cp_type = self.mapping.cp_config.get('cp_type', None)
        if cp_type is not None:
            logger.info("[ModelEngine::warmup] Skipping warmup for cp_type: ",
                        cp_type.name)
            return
=======
        def get_autotune_warmup_request():
            available_tokens = kv_cache_manager.get_num_available_tokens(
                self.max_draft_len)
            num_tokens_per_request = min(
                min(available_tokens, self.max_seq_len - 1),
                self.max_num_tokens)
            # Number of tokens required per request must be rounded up to whole number of blocks
            num_tokens_required_per_request = (
                (num_tokens_per_request + kv_cache_manager.tokens_per_block - 1)
                // kv_cache_manager.tokens_per_block
            ) * kv_cache_manager.tokens_per_block
>>>>>>> 5d4df202

        self._run_torch_compile_warmup(resource_manager)
        self._run_autotuner_warmup(resource_manager)
        self._run_cuda_graph_warmup(resource_manager)

        # Set the value back to the original value after all warmups are complete
        self.enable_spec_decode = self.is_spec_decode

<<<<<<< HEAD
    def _run_torch_compile_warmup(self, resource_manager: ResourceManager):
        """Runs warmup iterations to specialize torch.compile kernels."""
        if not self._torch_compile_enabled:
            return
=======
            # Calculate number of full-length requests and remaining tokens
            # Each request has num_tokens_per_request tokens, except possibly the last one
            # Calculations are also limited by how many KV cache blocks are available
            full_len_request_num = min(
                maximum_tunable_num_tokens // num_tokens_per_request,
                max(1, available_tokens // num_tokens_required_per_request))
            remaining_tokens = min(
                maximum_tunable_num_tokens % num_tokens_per_request,
                max(
                    0, available_tokens -
                    full_len_request_num * num_tokens_required_per_request))
>>>>>>> 5d4df202

        logger.info("Running torch.compile warmup...")
        kv_cache_manager = resource_manager.get_resource_manager(
            self.kv_cache_manager_key)
        curr_max_num_tokens = min(
            kv_cache_manager.get_num_available_tokens(
                self.original_max_draft_len), self.max_num_tokens,
            self.batch_size * (self.max_seq_len - 1))

        warmup_requests_configs = {
            (1, 1),  # Specialize for 1 token.
            (self.batch_size,
             self.batch_size),  # max_batch_size, pure generation
            (2, 0),  # Non-one, pure context
            (curr_max_num_tokens, 0),  # max_num_tokens, pure context
        }

        # Disable cuda graph capture here so that we can properly capture it later
        with self.no_cuda_graph():
            for num_tokens, num_gen_tokens in warmup_requests_configs:
                with self._release_batch_context(
                        self._create_warmup_request(resource_manager,
                                                    num_tokens, num_gen_tokens),
                        resource_manager) as batch:
                    if batch is None:
                        continue  # Not enough KV cache space
                    logger.info(
                        f"Run warmup with {num_tokens} tokens, include {num_gen_tokens} generation tokens"
                    )
                    self.forward(batch,
                                 new_tensors_device=None,
                                 resource_manager=resource_manager)
                    torch.cuda.synchronize()

    def _run_autotuner_warmup(self, resource_manager: ResourceManager):
        """Runs a forward pass to populate the autotuner cache."""
        if not self.llm_args.enable_autotuner:
            return

        logger.info("Running autotuner warmup...")
        kv_cache_manager = resource_manager.get_resource_manager(
            self.kv_cache_manager_key)
        curr_max_num_tokens = min(
            kv_cache_manager.get_num_available_tokens(
                self.original_max_draft_len), self.max_num_tokens,
            self.batch_size * (self.max_seq_len - 1))

        cache_path = os.environ.get("TLLM_AUTOTUNER_CACHE_PATH", None)
        with self.no_cuda_graph(), autotune(cache_path=cache_path,
                                            rank=self.mapping.rank):
            warmup_request = self._create_warmup_request(
                resource_manager, curr_max_num_tokens, 0)
            with self._release_batch_context(warmup_request,
                                             resource_manager) as batch:
                if batch is not None:
                    self.forward(batch,
                                 new_tensors_device=None,
                                 resource_manager=resource_manager)
                    torch.cuda.synchronize()

        logger.info(
            f"[Autotuner] Cache size after warmup is {len(AutoTuner.get().profiling_cache)}"
        )
        AutoTuner.get().print_profiling_cache()

    def _run_cuda_graph_warmup(self, resource_manager: ResourceManager):
        """Captures CUDA graphs for various batch sizes and draft lengths."""
        if not (self.cuda_graph_runner.enabled
                or self._torch_compile_piecewise_cuda_graph):
            return

        self._capture_generation_cuda_graphs(resource_manager)
        self._capture_piecewise_cuda_graphs(resource_manager)

    def _capture_generation_cuda_graphs(self,
                                        resource_manager: ResourceManager):
        """Captures CUDA graphs for pure generation steps."""
        if not self.cuda_graph_runner.enabled:
            return

        logger.info(
            f"Creating CUDA graph instances for {len(self._cuda_graph_batch_sizes)} batch sizes."
        )
        spec_resource_manager = resource_manager.get_resource_manager(
            ResourceManagerType.SPEC_RESOURCE_MANAGER)

        # Reverse order so smaller graphs can reuse memory from larger ones
        cuda_graph_batch_sizes = sorted(self._cuda_graph_batch_sizes,
                                        reverse=True)
        # Create CUDA graphs for different draft lengths
        draft_lengths = []
        if self.is_draft_model:
            if self.model_is_wrapped and self.is_spec_decode and spec_resource_manager is not None and isinstance(
                    spec_resource_manager, Eagle3ResourceManager):
                # The CDL path uses draft_len > 0 for the number of iterations in the drafting loop.
                draft_lengths.append(self.original_max_total_draft_tokens)
            else:
                draft_lengths.append(self.max_total_draft_tokens)
        else:
            # For non-draft model, we also capture the CUDA graph instance for draft length 0,
            # so that when we disable spec decode at runtime, we can still run the captured graph.
            # Note that for one engine mode, we are not able to turn off spec decode at runtime.
            if (self.max_total_draft_tokens > 0
                    and not self.spec_config.spec_dec_mode.use_one_engine()
                    # Assume that speculation is always on if the user didn't give us a max_concurrency
                    # value. This will save on memory.
                    and self.spec_config.max_concurrency is not None):
                draft_lengths.append(0)
            draft_lengths = [self.max_total_draft_tokens]

        for bs in cuda_graph_batch_sizes:
            if bs > self.batch_size:
                continue

            for draft_len in draft_lengths:
                warmup_request = self._create_cuda_graph_warmup_request(
                    resource_manager, bs, draft_len)
                with self._release_batch_context(warmup_request,
                                                 resource_manager) as batch:
                    if batch is None:
                        # No KV cache space, cannot continue capturing graphs
                        return

                    logger.info(
                        f"Run generation-only CUDA graph warmup for batch size={bs}, draft_len={draft_len}"
                    )

                    self.enable_spec_decode = draft_len > 0 or self.is_draft_model
                    self._update_draft_inference_state_for_warmup(
                        batch, draft_len > 0, resource_manager)

                    self.forward(batch,
                                 new_tensors_device=None,
                                 resource_manager=resource_manager)
                    torch.cuda.synchronize()

    def _capture_piecewise_cuda_graphs(self, resource_manager: ResourceManager):
        """Captures piecewise CUDA graphs for context/prefill steps via torch.compile."""
        if not (self._torch_compile_piecewise_cuda_graph
                and self._torch_compile_enabled):
            return

        logger.info("Running piecewise CUDA graph warmup...")
        piecewise_cuda_graph_num_tokens = sorted(
            self._piecewise_cuda_graph_num_tokens, reverse=True)

        with capture_piecewise_cuda_graph(True), self.no_cuda_graph():
            for num_tokens in piecewise_cuda_graph_num_tokens:
                warmup_request = self._create_warmup_request(
                    resource_manager, num_tokens, 0)
                with self._release_batch_context(warmup_request,
                                                 resource_manager) as batch:
                    if batch is None:
                        continue

                    logger.info(
                        f"Run piecewise CUDA graph warmup for num tokens={num_tokens}"
                    )
                    # Run a few times to ensure capture
                    for _ in range(3):
                        self.forward(batch,
                                     new_tensors_device=None,
                                     resource_manager=resource_manager)

                    self.forward(batch,
                                 new_tensors_device=None,
                                 resource_manager=resource_manager)
                    torch.cuda.synchronize()
                    gc.collect()
                    torch.cuda.empty_cache()

    ### Helper methods promoted from the original warmup method ###

    @contextlib.contextmanager
    def _release_batch_context(self, batch: Optional[ScheduledRequests],
                               resource_manager: ResourceManager):
        """A context manager to automatically free resources of a dummy batch."""
        kv_cache_manager = resource_manager.get_resource_manager(
            self.kv_cache_manager_key)
        spec_resource_manager = resource_manager.get_resource_manager(
            ResourceManagerType.SPEC_RESOURCE_MANAGER)
        try:
            yield batch
        finally:
            if batch is not None and kv_cache_manager is not None:
                for req in batch.all_requests():
                    kv_cache_manager.free_resources(req)
                    if spec_resource_manager is not None:
                        spec_resource_manager.free_resources(req)

    def _get_num_extra_decoding_steps(self) -> int:
        """Determines extra decoding steps needed for fused drafting loops."""
        if isinstance(self.model, ChainDrafter):
            return self.model.max_draft_len
        else:
            assert not self.model_is_wrapped, (
                f"Please add logic to determine num_extra_decoding_steps for drafting loop {type(self.model)}"
            )
            return 0

    def _create_warmup_request(
            self, resource_manager: ResourceManager, num_tokens: int,
            num_gen_tokens: int) -> Optional[ScheduledRequests]:
        """Creates a generic dummy ScheduledRequests object for warmup."""
        kv_cache_manager = resource_manager.get_resource_manager(
            self.kv_cache_manager_key)
        spec_resource_manager = resource_manager.get_resource_manager(
            ResourceManagerType.SPEC_RESOURCE_MANAGER)

        available_tokens = kv_cache_manager.get_num_available_tokens(
            self.runtime_draft_len)
        available_blocks = kv_cache_manager.get_num_free_blocks()
        if num_tokens > self.max_num_tokens or num_tokens > available_tokens:
            return None

        num_extra_decoding_steps = self._get_num_extra_decoding_steps()
        if num_extra_decoding_steps > 0:
            return None  # Disable autotuning for fused drafting loops for now.

        num_ctx_tokens = num_tokens - num_gen_tokens
        num_ctx_requests = 0
        ctx_requests = []
        gen_requests = []

        max_seq_len = self.max_seq_len - 1
        num_full_seqs = 0
        num_left_over_tokens = 0

        if num_ctx_tokens > 0:
            num_full_seqs = num_ctx_tokens // max_seq_len
            num_left_over_tokens = num_ctx_tokens - num_full_seqs * max_seq_len
            num_ctx_requests = num_full_seqs + (1 if num_left_over_tokens > 0
                                                else 0)

        if num_ctx_requests + num_gen_tokens > self.batch_size:
            return None  # Not enough batch size to fill the request

        blocks_to_use = num_full_seqs * math.ceil(
            max_seq_len / kv_cache_manager.tokens_per_block) + math.ceil(
                num_left_over_tokens /
                kv_cache_manager.tokens_per_block) + num_gen_tokens

        if blocks_to_use > available_blocks:
            return None

        if num_ctx_tokens > 0:
            ctx_token_nums = [max_seq_len] * num_full_seqs
            if num_left_over_tokens > 0:
                ctx_token_nums.append(num_left_over_tokens)

            ctx_requests = kv_cache_manager.add_dummy_requests(
                list(range(num_ctx_requests)),
                token_nums=ctx_token_nums,
                is_gen=False,
                max_num_draft_tokens=self.runtime_draft_len,
                use_mrope=self.use_mrope)

            if spec_resource_manager is not None:
                spec_resource_manager.add_dummy_requests(
                    request_ids=list(range(num_ctx_requests)))

        if num_gen_tokens > 0:
            gen_requests = kv_cache_manager.add_dummy_requests(
                list(range(num_ctx_requests,
                           num_ctx_requests + num_gen_tokens)),
                token_nums=[1] * num_gen_tokens,
                is_gen=True,
                max_num_draft_tokens=self.max_total_draft_tokens,
                use_mrope=self.use_mrope)
            if spec_resource_manager is not None:
                spec_resource_manager.add_dummy_requests(request_ids=list(
                    range(num_ctx_requests, num_ctx_requests + num_gen_tokens)))

        result = ScheduledRequests()
        result.context_requests = ctx_requests
        result.generation_requests = gen_requests
        return result

    def _create_cuda_graph_warmup_request(
            self, resource_manager: ResourceManager, batch_size: int,
            draft_len: int) -> Optional[ScheduledRequests]:
        """Creates a dummy ScheduledRequests tailored for CUDA graph capture."""
        kv_cache_manager = resource_manager.get_resource_manager(
            self.kv_cache_manager_key)
        spec_resource_manager = resource_manager.get_resource_manager(
            ResourceManagerType.SPEC_RESOURCE_MANAGER)

        available_blocks = kv_cache_manager.get_num_free_blocks(
        ) // self.max_beam_width
        if available_blocks < batch_size:
            return None

        result = ScheduledRequests()
        result.context_requests = []
        num_extra_decoding_steps = self._get_num_extra_decoding_steps()

        # Add (batch_size - 1) dummy requests with seq_len=1.
        requests = kv_cache_manager.add_dummy_requests(
            list(range(batch_size - 1)),
            is_gen=True,
            max_num_draft_tokens=draft_len,
            use_mrope=self.use_mrope,
            max_beam_width=self.max_beam_width,
            num_extra_decoding_steps=num_extra_decoding_steps)

        available_tokens = kv_cache_manager.get_num_available_tokens(draft_len)

        # Add one dummy request with the maximum possible sequence length.
        token_num = max(1, min(available_tokens, self.max_seq_len - 1))
        model_config = self.model.model_config.pretrained_config
        max_position_embeddings = getattr(model_config,
                                          'max_position_embeddings', None)
        if max_position_embeddings is not None:
            token_num = min(token_num, max_position_embeddings - draft_len)

        assert token_num > num_extra_decoding_steps, (
            "Cannot fuse drafting loop. Not enough KV cache space for all draft tokens."
        )
        token_num -= num_extra_decoding_steps

        max_seq_len_request = kv_cache_manager.add_dummy_requests(
            request_ids=[batch_size - 1],
            token_nums=[token_num],
            is_gen=True,
            max_num_draft_tokens=draft_len,
            use_mrope=self.use_mrope,
            max_beam_width=self.max_beam_width,
            num_extra_decoding_steps=num_extra_decoding_steps)[0]

        # Insert the longest request first to simulate padding for the CUDA graph.
        requests.insert(0, max_seq_len_request)
        result.generation_requests = requests
        if spec_resource_manager is not None:
            spec_resource_manager.add_dummy_requests(
                request_ids=list(range(batch_size)))
        return result

    def _get_cuda_graph_draft_lengths(
            self, resource_manager: ResourceManager) -> List[int]:
        """Determines the draft lengths for which to capture CUDA graphs."""
        draft_lengths = [self.max_total_draft_tokens]
        spec_resource_manager = resource_manager.get_resource_manager(
            ResourceManagerType.SPEC_RESOURCE_MANAGER)

        # For non-draft model, also capture a graph for draft_len=0
        if (not self.is_draft_model and self.max_draft_len > 0
                and not self.spec_config.spec_dec_mode.use_one_engine()
                and self.spec_config.max_concurrency is not None):
            draft_lengths.append(0)

        # Special case for Eagle3 draft model
        if (self.is_spec_decode and self.is_draft_model
                and isinstance(spec_resource_manager, Eagle3ResourceManager)):
            draft_lengths.append(self.original_max_draft_len)

        return list(set(draft_lengths))  # Use set to remove duplicates

    def _update_draft_inference_state_for_warmup(
            self, batch: ScheduledRequests, is_first_draft: bool,
            resource_manager: ResourceManager):
        """Updates request states for specific draft model warmups like Eagle3."""
        spec_resource_manager = resource_manager.get_resource_manager(
            ResourceManagerType.SPEC_RESOURCE_MANAGER)
        if self.is_draft_model and isinstance(spec_resource_manager,
                                              Eagle3ResourceManager):
            spec_resource_manager.is_first_draft = is_first_draft
            if is_first_draft:
                for req in batch.generation_requests:
                    req.py_is_first_draft = True
                    req.py_draft_tokens = []

    def _set_up_attn_metadata(self, kv_cache_manager: KVCacheManager):
        enable_context_mla_with_cached_kv = is_mla(
            self.model.model_config.pretrained_config) and (
                self.attn_runtime_features.cache_reuse
                or self.attn_runtime_features.chunked_prefill)
        cache_indirection = self.cache_indirection_attention if self.attn_backend.Metadata is TrtllmAttentionMetadata else None
        if kv_cache_manager is None:
            return self.attn_backend.Metadata(
                max_num_requests=self.batch_size,
                max_num_tokens=self.max_num_tokens,
                max_num_sequences=self.batch_size * self.max_beam_width,
                kv_cache_manager=None,
                mapping=self.mapping,
                runtime_features=self.attn_runtime_features,
                enable_flash_mla=self.model.model_config.enable_flash_mla,
                enable_context_mla_with_cached_kv=
                enable_context_mla_with_cached_kv,
                cache_indirection=cache_indirection,
                sparse_attention_config=self.sparse_attention_config)

        if self.attn_metadata is not None:
            # This assertion can be relaxed if needed: just create a new metadata
            # object if it changes.
            assert self.attn_metadata.kv_cache_manager is kv_cache_manager
            return self.attn_metadata

        self.attn_metadata = self.attn_backend.Metadata(
            max_num_requests=self.batch_size,
            max_num_tokens=self.max_num_tokens,
            max_num_sequences=self.batch_size * self.max_beam_width,
            kv_cache_manager=kv_cache_manager,
            mapping=self.mapping,
            runtime_features=self.attn_runtime_features,
            enable_flash_mla=self.model.model_config.enable_flash_mla,
            enable_context_mla_with_cached_kv=enable_context_mla_with_cached_kv,
            cache_indirection=cache_indirection,
            sparse_attention_config=self.sparse_attention_config)

        return self.attn_metadata

    def _set_up_spec_metadata(
            self,
            spec_resource_manager: Optional[BaseResourceManager],
            no_cache=False):
        spec_config = self.spec_config if self.enable_spec_decode else None
        if no_cache:
            return get_spec_metadata(
                spec_config,
                self.model.config,
                self.batch_size,
                max_num_tokens=self.max_num_tokens,
                spec_resource_manager=spec_resource_manager,
                is_draft_model=self.is_draft_model)

        if self.spec_metadata is not None:
            return self.spec_metadata
        self.spec_metadata = get_spec_metadata(
            spec_config,
            self.model.config,
            self.batch_size,
            max_num_tokens=self.max_num_tokens,
            spec_resource_manager=spec_resource_manager,
            is_draft_model=self.is_draft_model)
        return self.spec_metadata

    def __del__(self) -> None:
        if getattr(self, 'ub_buffers', None):
            for u in self.ub_buffers:
                ub.ub_deallocate(u.addr)
        # Release model weights.
        release_gc()

    def _init_max_seq_len(self):
        # For mm_encoder_only mode, infer_max_seq_len() is for LLM decoder models
        if hasattr(self.model, 'infer_max_seq_len'):
            inferred_max_seq_len = self.model.infer_max_seq_len()
        else:
            inferred_max_seq_len = self._infer_max_seq_len_from_config()

        if self.max_seq_len is None:
            logger.info(
                f"max_seq_len is not specified, using inferred value {inferred_max_seq_len}"
            )
            self.max_seq_len = inferred_max_seq_len

        elif inferred_max_seq_len < self.max_seq_len:
            # NOTE: py_executor_creator makes sure that the executor uses this
            # smaller value as its max_seq_len too.
            logger.warning(
                f"Specified {self.max_seq_len=} is larger than what the model can support "
                f"({inferred_max_seq_len}). Setting max_seq_len to {inferred_max_seq_len}. "
            )
            self.max_seq_len = inferred_max_seq_len

    def _infer_max_seq_len_from_config(self) -> int:

        if hasattr(self.model, 'model_config') and self.model.model_config:
            model_config = self.model.model_config.pretrained_config
            rope_scaling = getattr(model_config, 'rope_scaling', None)
            rope_factor = 1
            if rope_scaling is not None:
                rope_type = rope_scaling.get('type',
                                             rope_scaling.get('rope_type'))
                if rope_type not in ("su", "longrope", "llama3", "yarn"):
                    rope_factor = rope_scaling.get('factor', 1.0)

            # Step 1: Find the upper bound of max_seq_len
            inferred_max_seq_len = 2048
            max_position_embeddings = getattr(model_config,
                                              'max_position_embeddings', None)
            if max_position_embeddings is None and hasattr(
                    model_config, 'text_config'):
                max_position_embeddings = getattr(model_config.text_config,
                                                  'max_position_embeddings',
                                                  None)
            if max_position_embeddings is not None:
                inferred_max_seq_len = max_position_embeddings

            # Step 2: Scale max_seq_len with rotary scaling
            if rope_factor != 1:
                inferred_max_seq_len = int(
                    math.ceil(inferred_max_seq_len * rope_factor))
                logger.warning(
                    f'max_seq_len is scaled to {inferred_max_seq_len} by rope scaling {rope_factor}'
                )

            return inferred_max_seq_len

        default_max_seq_len = 8192
        logger.warning(
            f"Could not infer max_seq_len from model config, using default value: {default_max_seq_len}"
        )
        return default_max_seq_len

    def _init_max_num_tokens(self):
        # Modified from tensorrt_llm/_common.py check_max_num_tokens
        if self.max_num_tokens is None:
            self.max_num_tokens = self.max_seq_len * self.batch_size
        if self.max_num_tokens > self.max_seq_len * self.batch_size:
            logger.warning(
                f"max_num_tokens ({self.max_num_tokens}) shouldn't be greater than "
                f"max_seq_len * max_batch_size ({self.max_seq_len * self.batch_size}), "
                f"specifying to max_seq_len * max_batch_size ({self.max_seq_len * self.batch_size})."
            )
            self.max_num_tokens = self.max_seq_len * self.batch_size

    def _init_model_capacity(self):
        self._init_max_seq_len()
        self._init_max_num_tokens()

    def _release_cuda_graphs(self):
        self.cuda_graph_runner.clear()

    def get_max_num_sequences(self) -> int:
        """
        Return the maximum number of sequences that the model supports. PyExecutor need this to compute max_num_active_requests
        """
        num_batches = self.mapping.pp_size
        return num_batches * self.batch_size

    def _preprocess_inputs(self, inputs: Dict[str, Any]):
        """
        Make some changes to the device inputs and avoid block the async data transfer
        """
        if self.enable_spec_decode and not self._disable_overlap_scheduler:
            # When enabling overlap scheduler, the kv cache for draft tokens will
            # be prepared in advance by using the max_total_draft_tokens. But we need to use
            # new_tokens_lens_device to get the real past kv lengths and the
            # correct position ids. And to avoid blocking the async data transfer,
            # we need to preprocess the inputs in forward to update the position_ids and
            # kv cache length.
            if inputs['attn_metadata'].kv_cache_manager is not None:
                num_seqs = inputs['attn_metadata'].num_seqs
                num_ctx_requests = inputs['attn_metadata'].num_contexts
                num_gen_requests = inputs['attn_metadata'].num_generations
                num_ctx_tokens = inputs['attn_metadata'].num_ctx_tokens
                num_chunked_ctx_requests = inputs[
                    'attn_metadata'].num_chunked_ctx_requests
                previous_batch_tokens = inputs['input_ids'].shape[
                    0] - num_ctx_tokens
                inputs['position_ids'][0, num_ctx_tokens:] += (
                    self.previous_pos_id_offsets_cuda[:previous_batch_tokens])
                if hasattr(inputs['attn_metadata'], 'kv_lens_cuda'):
                    if num_ctx_requests >= num_chunked_ctx_requests and num_chunked_ctx_requests > 0:
                        # The generation requests with draft_tokens are treated as chunked context requests when extend_ctx returns True.
                        inputs['attn_metadata'].kv_lens_cuda[
                            num_ctx_requests -
                            num_chunked_ctx_requests:num_ctx_requests] += (
                                self.
                                previous_kv_lens_offsets_cuda[:
                                                              num_chunked_ctx_requests]
                            )
                    else:
                        inputs['attn_metadata'].kv_lens_cuda[
                            num_ctx_requests:num_seqs] += (
                                self.
                                previous_kv_lens_offsets_cuda[:num_gen_requests]
                            )
                    inputs['attn_metadata'].on_update_kv_lens()

        if self.guided_decoder is not None:
            self.guided_decoder.token_event.record()

        return inputs

    def _postprocess_inputs(self, inputs: Dict[str, Any]):
        """
        Postprocess to make sure model forward doesn't change the inputs.
        It is only used in cuda graph capture, because other cases will prepare
        new inputs before the model forward.
        """
        if self.enable_spec_decode and not self._disable_overlap_scheduler:
            if inputs['attn_metadata'].kv_cache_manager is not None:
                num_seqs = inputs['attn_metadata'].num_seqs
                num_ctx_requests = inputs['attn_metadata'].num_contexts
                num_gen_requests = inputs['attn_metadata'].num_generations
                num_ctx_tokens = inputs['attn_metadata'].num_ctx_tokens
                num_chunked_ctx_requests = inputs[
                    'attn_metadata'].num_chunked_ctx_requests
                previous_batch_tokens = inputs['input_ids'].shape[
                    0] - num_ctx_tokens
                inputs['position_ids'][0, num_ctx_tokens:] -= (
                    self.previous_pos_id_offsets_cuda[:previous_batch_tokens])
                # Only TrtllmAttentionMetadata has kv_lens_cuda.
                if isinstance(inputs['attn_metadata'], TrtllmAttentionMetadata):
                    if num_ctx_requests >= num_chunked_ctx_requests and num_chunked_ctx_requests > 0:
                        inputs['attn_metadata'].kv_lens_cuda[
                            num_ctx_requests -
                            num_chunked_ctx_requests:num_ctx_requests] -= (
                                self.
                                previous_kv_lens_offsets_cuda[:
                                                              num_chunked_ctx_requests]
                            )
                    else:
                        inputs['attn_metadata'].kv_lens_cuda[
                            num_ctx_requests:num_seqs] -= (
                                self.
                                previous_kv_lens_offsets_cuda[:num_gen_requests]
                            )

    def _get_all_rank_num_tokens(self, attn_metadata: AttentionMetadata):
        if self.enable_attention_dp:
            return list(self.dist.tp_allgather(attn_metadata.num_tokens))
        return None

    def _get_padding_params(
        self, total_num_tokens: int, num_ctx_requests: int,
        attn_all_rank_num_tokens: Optional[List[int]]
    ) -> Tuple[int, bool, Optional[List[int]]]:
        """
        Get the padding parameters for tensor padding.
        Return:
            padded_num_tokens: the padded number of tokens
            can_run_piecewise_cuda_graph: whether the piecewise cuda graph can be run
            attn_all_rank_num_tokens: the number of tokens for each rank
        """
        padded_num_tokens = total_num_tokens

        def get_padded_piecewise_tokens(tokens):
            captured_num_tokens = self._torch_compile_backend.capture_num_tokens
            return captured_num_tokens[bisect.bisect_left(
                captured_num_tokens, tokens)]

        if (self._torch_compile_backend is not None
                and self._torch_compile_piecewise_cuda_graph
                and self._torch_compile_backend.capture_num_tokens):
            max_captured_num_tokens = self._torch_compile_backend.capture_num_tokens[
                -1]
            # Torch piecewise cuda graph is enabled.
            if attn_all_rank_num_tokens is not None:
                can_run_piecewise_cuda_graph = (num_ctx_requests != 0 and
                                                max(attn_all_rank_num_tokens)
                                                <= max_captured_num_tokens)
                all_ranks_can_run_piecewise_cuda_graph = list(
                    self.dist.tp_allgather(can_run_piecewise_cuda_graph))
                if all(all_ranks_can_run_piecewise_cuda_graph):
                    padded_num_tokens = get_padded_piecewise_tokens(
                        max(attn_all_rank_num_tokens))
                    logger.debug(
                        f"Pad tensor with {total_num_tokens} tokens to {padded_num_tokens} tokens"
                    )
                    return padded_num_tokens, True, [
                        padded_num_tokens
                    ] * len(attn_all_rank_num_tokens)
                else:
                    logger.debug(
                        f"Not all ranks can run piecewise cuda graph, disable piecewise cuda graph"
                    )
                    return total_num_tokens, False, attn_all_rank_num_tokens
            elif num_ctx_requests != 0 and total_num_tokens <= max_captured_num_tokens:
                padded_num_tokens = get_padded_piecewise_tokens(
                    total_num_tokens)
                logger.debug(
                    f"Pad tensor with {total_num_tokens} tokens to {padded_num_tokens} tokens"
                )
                return padded_num_tokens, True, None
            else:
                logger.debug(
                    f"Picewise cudagraph cannot be used with {total_num_tokens} tokens, {num_ctx_requests} context requests"
                )
                return total_num_tokens, False, None

        return total_num_tokens, False, attn_all_rank_num_tokens

    def _prepare_multimodal_indices(self, input_ids: list[int]):
        input_ids = torch.tensor(input_ids, dtype=torch.int, device="cpu")
        vocab_size = self.model.config.vocab_size
        # TODO: unify naming of mm_token_ids across models
        mm_token_ids = getattr(self.model, "mm_token_ids", None)

        text_token_indices, mm_token_indices = filter_mm_token_from_input_ids(
            input_ids, vocab_size=vocab_size, mm_token_ids=mm_token_ids)
        return text_token_indices, mm_token_indices

    def _prepare_tp_inputs(
            self,
            scheduled_requests: ScheduledRequests,
            kv_cache_manager: KVCacheManager,
            attn_metadata: AttentionMetadata,
            spec_metadata: Optional[SpecMetadata] = None,
            new_tensors_device: Optional[SampleStateTensors] = None,
            cache_indirection_buffer: Optional[torch.Tensor] = None):
        """
        Prepare inputs for Pytorch Model.
        """
        new_tokens_device, new_tokens_lens_device, next_draft_tokens_device = None, None, None
        if new_tensors_device is not None:
            # speculative decoding cases: [batch, 1 + draft_len], others: [batch]
            new_tokens_device = new_tensors_device.new_tokens
            # When using overlap scheduler with speculative decoding, the target model's inputs would be SampleStateTensorsMTP.
            if isinstance(new_tensors_device, SampleStateTensorsMTP):
                assert self.enable_spec_decode and not self.is_draft_model
                new_tokens_lens_device = new_tensors_device.new_tokens_lens  # [batch]
                next_draft_tokens_device = new_tensors_device.next_draft_tokens  # [batch, draft_len]

        # Must be before the update of py_batch_idx
        if self.guided_decoder is not None:
            self.guided_decoder.add_batch(scheduled_requests,
                                          new_tokens=new_tokens_device)

        # if new_tensors_device exist, input_ids will only contain new context tokens
        input_ids = []  # per sequence
        sequence_lengths = []  # per sequence
        prompt_lengths = []  # per sequence
        request_ids = []  # per request
        gather_ids = []
        position_ids = []  # per sequence
        num_cached_tokens_per_seq = []  # per sequence
        draft_tokens = []
        draft_lens = []
        gen_request_seq_slots = []  # per generation request
        multimodal_params_list = []
        mrope_position_ids = []
        num_accepted_draft_tokens = []  # per request

        for request in scheduled_requests.context_requests:
            request_ids.append(request.py_request_id)
            all_prompt_tokens = request.get_tokens(0)
            draft_lens.append(0)
            begin_compute = request.context_current_position
            end_compute = begin_compute + request.context_chunk_size
            prompt_tokens = all_prompt_tokens[begin_compute:end_compute]
            position_ids.extend(
                range(begin_compute, begin_compute + len(prompt_tokens)))
            input_ids.extend(prompt_tokens)
            gather_ids.append(len(input_ids) - 1)
            sequence_lengths.append(len(prompt_tokens))
            num_accepted_draft_tokens.append(len(prompt_tokens) - 1)
            prompt_lengths.append(len(prompt_tokens))
            past_seen_token_num = begin_compute
            num_cached_tokens_per_seq.append(past_seen_token_num)
            request.cached_tokens = num_cached_tokens_per_seq[-1]

            # Multimodal
            py_multimodal_runtime = MultimodalRuntimeData(
                mm_token_lengths=request.multimodal_lengths,
                mm_token_positions=request.multimodal_positions,
                past_seen_token_num=past_seen_token_num,
                chunk_end_pos=end_compute,
                special_token_offsets=request.py_multimodal_data.get(
                    'special_token_offsets', []),
            ) if request.multimodal_hashes is not None else None

            multimodal_params = MultimodalParams(
                multimodal_data=request.py_multimodal_data,
                multimodal_runtime=py_multimodal_runtime)
            if multimodal_params.has_content():
                if self.use_mrope:
                    ctx_mrope_position_ids = multimodal_params.multimodal_data[
                        'mrope_config'][
                            'mrope_position_ids'][:, :,
                                                  begin_compute:begin_compute +
                                                  len(prompt_tokens)]
                    mrope_position_ids.append(ctx_mrope_position_ids)

                # TODO: Visit later to decide the appropriate position of sending multimodal data & selectively sending multimodal data
                multimodal_params.to_device("multimodal_data",
                                            "cuda",
                                            pin_memory=True,
                                            target_keywords=getattr(
                                                self.model,
                                                "multimodal_data_device_paths",
                                                None))

                #re-assign the multimodal_data to the request after to_device for generation requests
                request.py_multimodal_data = multimodal_params.multimodal_data
                multimodal_params_list.append(multimodal_params)

            request.py_batch_idx = request.py_seq_slot

        if len(multimodal_params_list) > 0:
            # discard the text token indices as it only includes context tokens at this moment
            _, mm_token_indices = self._prepare_multimodal_indices(input_ids)
        else:
            mm_token_indices = None
        num_ctx_requests = len(scheduled_requests.context_requests)
        num_ctx_tokens = len(input_ids)

        # Requests with draft tokens are treated like extend requests. Dummy extend requests should be
        # at the end of extend_requests.
        extend_requests = []
        extend_dummy_requests = []
        generation_requests = []
        first_draft_requests = []
        for request in scheduled_requests.generation_requests:
            if get_draft_token_length(
                    request) > 0 or next_draft_tokens_device is not None:
                if request.is_dummy:
                    extend_dummy_requests.append(request)
                else:
                    extend_requests.append(request)
            elif request.py_is_first_draft:
                first_draft_requests.append(request)
            else:
                generation_requests.append(request)
        extend_requests += extend_dummy_requests

        spec_config = self.spec_config if self.enable_spec_decode else None
        if not self._disable_overlap_scheduler and spec_config is not None:
            assert spec_config.spec_dec_mode.support_overlap_scheduler(
            ), f"{spec_config.decoding_type} does not support overlap scheduler"

        # will contain previous batch indices of generation requests
        previous_batch_indices = []
        previous_pos_indices = []
        for request in extend_requests:
            request_ids.append(request.py_request_id)
            # the request has no previous tensor:
            # (1) next_draft_tokens_device is None, which means overlap scheduler is disabled; or
            # (2) a dummy request; or
            # (3) the first step in the generation server of disaggregated serving
            if next_draft_tokens_device is None or request.is_dummy or request.py_batch_idx is None:
                # get token ids, including input token ids and draft token ids. For these dummy requests,
                # no need to copy the token ids.
                if not (request.is_attention_dp_dummy
                        or request.is_cuda_graph_dummy):
                    input_ids.append(request.get_last_tokens(0))
                    input_ids.extend(request.py_draft_tokens)
                    draft_tokens.extend(request.py_draft_tokens)
                # get other ids and lengths
                num_draft_tokens = get_draft_token_length(request)
                past_seen_token_num = request.max_beam_num_tokens - 1
                draft_lens.append(num_draft_tokens)
                if self.enable_spec_decode and spec_config.spec_dec_mode.extend_ctx(
                        self.attn_backend):
                    # We're treating the prompt lengths as context requests here, so
                    # the the prompt lens should not include the cached tokens.
                    prompt_lengths.append(1 + num_draft_tokens)
                else:
                    prompt_lengths.append(request.py_prompt_len)

                sequence_lengths.append(1 + num_draft_tokens)
                num_accepted_draft_tokens.append(num_draft_tokens)
                gather_ids.extend(
                    list(
                        range(len(position_ids),
                              len(position_ids) + 1 + self.runtime_draft_len)))
                position_ids.extend(
                    list(
                        range(past_seen_token_num,
                              past_seen_token_num + 1 + num_draft_tokens)))
                num_cached_tokens_per_seq.append(past_seen_token_num)
                request.cached_tokens = num_cached_tokens_per_seq[-1]
                # update batch index
                request.py_batch_idx = request.py_seq_slot
            else:
                # update batch index
                previous_batch_idx = request.py_batch_idx
                request.py_batch_idx = request.py_seq_slot
                # inputs
                # overlap scheduler can only support the speculative decoding
                # methods with a fixed number of draft tokens
                sequence_lengths.append(1 + self.runtime_draft_len)
                num_accepted_draft_tokens.append(self.runtime_draft_len)
                past_seen_token_num = request.max_beam_num_tokens - 1
                draft_lens.append(self.runtime_draft_len)
                gather_ids.extend(
                    list(
                        range(len(position_ids),
                              len(position_ids) + 1 + self.runtime_draft_len)))
                position_ids.extend(
                    list(
                        range(past_seen_token_num, past_seen_token_num + 1 +
                              self.runtime_draft_len)))
                # previous tensor
                previous_batch_indices.append(previous_batch_idx)
                previous_pos_indices.extend([previous_batch_idx] *
                                            (1 + self.runtime_draft_len))
                if self.spec_config.spec_dec_mode.has_draft_model():
                    # In the overlap scheduler workflow, if having draft model, we already updated the previous batch before launching the target model,
                    # so we only need to add the runtime_draft_len to the past_seen_token_num.
                    num_cached_tokens_per_seq.append(past_seen_token_num +
                                                     self.runtime_draft_len)
                else:
                    num_cached_tokens_per_seq.append(past_seen_token_num +
                                                     self.runtime_draft_len + 1)
                request.cached_tokens = num_cached_tokens_per_seq[-1]
                if self.enable_spec_decode and spec_config.spec_dec_mode.extend_ctx(
                        self.attn_backend):
                    prompt_lengths.append(1 + self.runtime_draft_len)
                else:
                    prompt_lengths.append(request.py_prompt_len)

        for request in first_draft_requests:
            request_ids.append(request.py_request_id)
            all_prompt_tokens = request.get_tokens(0)
            draft_lens.append(0)
            begin_compute = len(
                all_prompt_tokens) - self.original_max_draft_len - 1
            end_compute = begin_compute + self.original_max_draft_len + 1
            prompt_tokens = all_prompt_tokens[begin_compute:end_compute]
            position_ids.extend(
                range(begin_compute, begin_compute + len(prompt_tokens)))
            input_ids.extend(prompt_tokens)
            gather_ids.append(
                len(input_ids) - 1 - (self.original_max_draft_len -
                                      request.py_num_accepted_draft_tokens))
            sequence_lengths.append(1 + self.original_max_draft_len)
            num_accepted_draft_tokens.append(
                request.py_num_accepted_draft_tokens)
            prompt_lengths.append(request.py_prompt_len)
            past_seen_token_num = begin_compute
            num_cached_tokens_per_seq.append(past_seen_token_num)

            # update batch index
            request.py_batch_idx = request.py_seq_slot

        for request in generation_requests:
            request_ids.append(request.py_request_id)
            beam_width = request.sampling_config.beam_width
            for beam in range(beam_width):
                # the request has no previous tensor:
                # (1) new_tokens_device is None, which means overlap scheduler is disabled; or
                # (2) a dummy request; or
                # (3) the first step in the generation server of disaggregated serving
                if new_tokens_device is None or request.is_dummy or request.py_batch_idx is None:
                    # skip adding input_ids of CUDA graph dummy requests so that new_tokens_device
                    # can be aligned to the correct positions.
                    if not request.is_cuda_graph_dummy:
                        input_ids.append(request.get_last_tokens(beam))
                    past_seen_token_num = request.max_beam_num_tokens - 1
                else:
                    # the request has previous tensor
                    # previous_batch_indices is used per request, not per beam
                    # Only append it once for the first beam of each request
                    first_beam = 0
                    if beam == first_beam:
                        previous_batch_indices.append(request.py_batch_idx)
                    past_seen_token_num = request.max_beam_num_tokens
                position_id = past_seen_token_num
                if self.mapping.has_cp_helix():
                    # Do an allgather among CP ranks to get the complete sequence length seen by all CP ranks.
                    past_seen_token_nums = self.dist.cp_allgather(
                        past_seen_token_num)
                    position_id = sum(past_seen_token_nums)
                position_ids.append(position_id)
                num_cached_tokens_per_seq.append(past_seen_token_num)
                request.cached_tokens = num_cached_tokens_per_seq[-1]
                prompt_lengths.append(request.py_prompt_len)
                draft_lens.append(0)
                sequence_lengths.append(1)
                num_accepted_draft_tokens.append(0)
                gather_ids.append(len(position_ids) - 1)

                # Multimodal
                multimodal_params = MultimodalParams(
                    multimodal_data=request.py_multimodal_data)
                multimodal_params.strip_for_generation()
                if multimodal_params.has_content():
                    if self.use_mrope:
                        mrope_position_deltas = multimodal_params.multimodal_data[
                            'mrope_config']['mrope_position_deltas']
                        # NOTE: Expanding position_ids to 3D tensor who is using mrope
                        gen_mrope_position_ids = (past_seen_token_num +
                                                  mrope_position_deltas).expand(
                                                      3, 1, 1)
                        mrope_position_ids.append(gen_mrope_position_ids)
                        multimodal_params.to_device(
                            "multimodal_data",
                            "cuda",
                            pin_memory=True,
                            target_keywords=[
                                "mrope_config.mrope_position_deltas"
                            ])
                        multimodal_params_list.append(multimodal_params)

            request.py_batch_idx = request.py_seq_slot
            # Do not add a gen_request_seq_slot for CUDA graph dummy requests
            # to prevent access errors due to None values
            if not request.is_cuda_graph_dummy:
                gen_request_seq_slots.append(request.py_seq_slot)

        previous_batch_len = len(previous_batch_indices)

        def previous_seq_slots_device():
            previous_batch_indices_host = torch.tensor(previous_batch_indices,
                                                       dtype=torch.int,
                                                       pin_memory=True)
            previous_slots = self.previous_batch_indices_cuda[:
                                                              previous_batch_len]
            previous_slots.copy_(previous_batch_indices_host, non_blocking=True)
            return previous_slots

        num_tokens = len(input_ids)
        num_draft_tokens = len(draft_tokens)
        total_num_tokens = len(position_ids)
        assert total_num_tokens <= self.max_num_tokens, (
            "total_num_tokens should be less than or equal to max_num_tokens")
        # if exist requests that do not have previous batch, copy input_ids and draft_tokens
        if num_tokens > 0:
            input_ids = torch.tensor(input_ids,
                                     dtype=torch.int,
                                     pin_memory=True)
            self.input_ids_cuda[:num_tokens].copy_(input_ids, non_blocking=True)
        if num_draft_tokens > 0:
            draft_tokens = torch.tensor(draft_tokens,
                                        dtype=torch.int,
                                        pin_memory=True)
            self.draft_tokens_cuda[:len(draft_tokens)].copy_(draft_tokens,
                                                             non_blocking=True)
        if self.is_spec_decode and len(num_accepted_draft_tokens) > 0:
            num_accepted_draft_tokens = torch.tensor(num_accepted_draft_tokens,
                                                     dtype=torch.int,
                                                     pin_memory=True)
            self.num_accepted_draft_tokens_cuda[:len(
                num_accepted_draft_tokens)].copy_(num_accepted_draft_tokens,
                                                  non_blocking=True)
        if next_draft_tokens_device is not None:
            # Initialize these two values to zeros
            self.previous_pos_id_offsets_cuda *= 0
            self.previous_kv_lens_offsets_cuda *= 0

            if previous_batch_len > 0:
                previous_slots = previous_seq_slots_device()
                # previous input ids
                previous_batch_tokens = previous_batch_len * (
                    1 + self.runtime_draft_len)
                new_tokens = new_tokens_device.transpose(
                    0, 1)[previous_slots, :].flatten()
                self.input_ids_cuda[num_tokens:num_tokens +
                                    previous_batch_tokens].copy_(
                                        new_tokens, non_blocking=True)
                # previous draft tokens
                previous_batch_draft_tokens = previous_batch_len * self.runtime_draft_len
                self.draft_tokens_cuda[num_draft_tokens:num_draft_tokens +
                                       previous_batch_draft_tokens].copy_(
                                           next_draft_tokens_device[
                                               previous_slots, :].flatten(),
                                           non_blocking=True)
                # prepare data for the preprocess inputs
                kv_len_offsets_device = new_tokens_lens_device - self.runtime_draft_len - 1
                previous_pos_indices_host = torch.tensor(previous_pos_indices,
                                                         dtype=torch.int,
                                                         pin_memory=True)
                self.previous_pos_indices_cuda[0:previous_batch_tokens].copy_(
                    previous_pos_indices_host, non_blocking=True)

                # The order of requests in a batch: [context requests, generation requests]
                # generation requests: ['requests that do not have previous batch', 'requests that already have previous batch', 'dummy requests']
                #   1) 'requests that do not have previous batch': disable overlap scheduler or the first step in the generation server of disaggregated serving.
                #   2) 'requests that already have previous batch': previous iteration's requests.
                #   3) 'dummy requests': pad dummy requests for CUDA graph or attention dp.
                # Therefore, both of self.previous_pos_id_offsets_cuda and self.previous_kv_lens_offsets_cuda are also 3 segments.
                #   For 1) 'requests that do not have previous batch': disable overlap scheduler or the first step in the generation server of disaggregated serving.
                #       Set these requests' previous_pos_id_offsets and previous_kv_lens_offsets to '0' to skip the value changes in _preprocess_inputs.
                #       Already set to '0' during initialization.
                #   For 2) 'requests that already have previous batch': enable overlap scheduler.
                #       Set their previous_pos_id_offsets and previous_kv_lens_offsets according to new_tokens_lens_device and kv_len_offsets_device.
                #   For 3) 'dummy requests': pad dummy requests for CUDA graph or attention dp.
                #       Already set to '0' during initialization.

                num_extend_reqeust_wo_dummy = len(extend_requests) - len(
                    extend_dummy_requests)
                self.previous_pos_id_offsets_cuda[
                    (num_extend_reqeust_wo_dummy - previous_batch_len) *
                    (1 + self.runtime_draft_len):num_extend_reqeust_wo_dummy *
                    (1 + self.runtime_draft_len)].copy_(
                        new_tokens_lens_device[self.previous_pos_indices_cuda[
                            0:previous_batch_tokens]],
                        non_blocking=True)

                self.previous_kv_lens_offsets_cuda[
                    num_extend_reqeust_wo_dummy -
                    previous_batch_len:num_extend_reqeust_wo_dummy].copy_(
                        kv_len_offsets_device[previous_slots],
                        non_blocking=True)

        elif new_tokens_device is not None:
            seq_slots_device = previous_seq_slots_device()
            max_draft_len = max(draft_lens)
            new_tokens = new_tokens_device[:max_draft_len + 1,
                                           seq_slots_device, :self.
                                           max_beam_width]
            self.input_ids_cuda[num_tokens:num_tokens +
                                previous_batch_len * self.max_beam_width].copy_(
                                    new_tokens.flatten(), non_blocking=True)

        if (not self._disable_overlap_scheduler
                and next_draft_tokens_device is None
                and len(extend_requests) > 0):
            # During warmup, for those generation requests, we don't have previous tensors,
            # so we need to set the previous_pos_id_offsets and previous_kv_lens_offsets to zeros
            # to skip the value changes in _preprocess_inputs. Otherwise, there will be illegal memory access
            # when writing key/values to the KV cache.
            self.previous_pos_id_offsets_cuda *= 0
            self.previous_kv_lens_offsets_cuda *= 0

        if self.use_mrope and mrope_position_ids:
            # NOTE: self.use_mrope is enough for differentiating whether to use mrope_position_ids but
            # `_create_dummy_context_requests` from `kv_cache_creater` makes an exception that I can not add multimodal_data to the dummy_request
            # so that we only replace position_ids with mrope_position_ids when it is not a dummy request and for models who is using mrope.
            mrope_position_ids = torch.cat(mrope_position_ids,
                                           dim=-1).pin_memory()
            self.mrope_position_ids_cuda[:, :, :total_num_tokens].copy_(
                mrope_position_ids[:, :, :total_num_tokens], non_blocking=True)
            final_position_ids = self.mrope_position_ids_cuda[:, :, :
                                                              total_num_tokens]
        else:
            position_ids = torch.tensor(position_ids,
                                        dtype=torch.int,
                                        pin_memory=True)
            self.position_ids_cuda[:total_num_tokens].copy_(position_ids,
                                                            non_blocking=True)
            final_position_ids = self.position_ids_cuda[:
                                                        total_num_tokens].unsqueeze(
                                                            0)

        if self.enable_spec_decode:
            self.gather_ids_cuda[:len(gather_ids)].copy_(torch.tensor(
                gather_ids, dtype=torch.int, pin_memory=True),
                                                         non_blocking=True)

        if not attn_metadata.is_cuda_graph:
            # Assumes seq lens do not change between CUDA graph invocations. This applies
            # to draft sequences too. This means that all draft sequences must be padded.
            attn_metadata.seq_lens = torch.tensor(
                sequence_lengths,
                dtype=torch.int,
                pin_memory=True,
            )

        num_generation_requests = len(gen_request_seq_slots)
        # Cache indirection is only used for beam search on generation requests
        if self.use_beam_search and num_generation_requests > 0:
            # CUDA Graph needs to set beam width during warmup (where the graph is captured), to ensure that cache indirection buffer is correctly picked up by the CUDA graph
            is_cuda_graph_during_warmup = self.is_warmup and attn_metadata.is_cuda_graph
            if cache_indirection_buffer is not None:
                #Copy cache indirection to local buffer with offsets changing:  seq_slots[i] -> i
                self.cache_indirection_attention[:num_generation_requests].copy_(
                    cache_indirection_buffer[gen_request_seq_slots])
            if cache_indirection_buffer is not None or is_cuda_graph_during_warmup:
                attn_metadata.beam_width = self.max_beam_width
        else:
            attn_metadata.beam_width = 1

        attn_metadata.request_ids = request_ids
        attn_metadata.prompt_lens = prompt_lengths
        attn_metadata.num_contexts = len(scheduled_requests.context_requests)
        # Use num_chunked_ctx_requests to record the number of extend context requests,
        # so that we can update the kv_lens_cuda correctly in _preprocess_inputs.
        attn_metadata.num_chunked_ctx_requests = 0
        if self.enable_spec_decode and spec_config.spec_dec_mode.extend_ctx(
                self.attn_backend):
            attn_metadata.num_contexts += len(extend_requests)
            attn_metadata.num_chunked_ctx_requests = len(extend_requests)

        attn_metadata.kv_cache_params = KVCacheParams(
            use_cache=True,
            num_cached_tokens_per_seq=num_cached_tokens_per_seq,
            num_extra_kv_tokens=get_num_extra_kv_tokens(spec_config))
        attn_metadata.kv_cache_manager = kv_cache_manager

        attn_metadata.prepare()

        lora_params = self._get_lora_params_from_requests(
            scheduled_requests, attn_metadata)

        attn_all_rank_num_tokens = self._get_all_rank_num_tokens(attn_metadata)
        padded_num_tokens, can_run_piecewise_cuda_graph, attn_all_rank_num_tokens = self._get_padding_params(
            total_num_tokens, num_ctx_requests, attn_all_rank_num_tokens)
        set_per_request_piecewise_cuda_graph_flag(can_run_piecewise_cuda_graph)
        attn_metadata.padded_num_tokens = padded_num_tokens if padded_num_tokens != total_num_tokens else None

        virtual_num_tokens = total_num_tokens
        if attn_metadata.padded_num_tokens is not None:
            self.input_ids_cuda[total_num_tokens:padded_num_tokens].fill_(0)
            virtual_num_tokens = padded_num_tokens
            if self.use_mrope and mrope_position_ids:
                self.mrope_position_ids_cuda[
                    total_num_tokens:padded_num_tokens].fill_(0)
                final_position_ids = self.mrope_position_ids_cuda[:, :, :
                                                                  virtual_num_tokens]
            else:
                self.position_ids_cuda[
                    total_num_tokens:padded_num_tokens].fill_(0)
                final_position_ids = self.position_ids_cuda[:
                                                            virtual_num_tokens].unsqueeze(
                                                                0)

        if self.enable_attention_dp:
            attn_metadata.all_rank_num_tokens = attn_all_rank_num_tokens

        # Prepare inputs
        inputs = {
            'attn_metadata': attn_metadata,
            'input_ids': self.input_ids_cuda[:virtual_num_tokens],
            'position_ids': final_position_ids,
            'inputs_embeds': None,
            "multimodal_params": multimodal_params_list,
        }

        if bool(lora_params):
            inputs['lora_params'] = lora_params

        if spec_metadata is not None:
            total_draft_lens = sum(draft_lens)
            spec_metadata.draft_tokens = self.draft_tokens_cuda[:
                                                                total_draft_lens]
            spec_metadata.request_ids = request_ids
            spec_metadata.gather_ids = self.gather_ids_cuda[:len(gather_ids)]
            spec_metadata.num_generations = len(
                scheduled_requests.generation_requests)
            spec_metadata.num_tokens = total_num_tokens
            spec_metadata.seq_lens = sequence_lengths
            spec_metadata.num_accepted_draft_tokens = self.num_accepted_draft_tokens_cuda[:len(
                num_accepted_draft_tokens)]
            spec_metadata.prepare()
            inputs['spec_metadata'] = spec_metadata

            if self.enable_attention_dp:
                all_rank_num_tokens = self.dist.tp_allgather(
                    [spec_metadata.num_tokens,
                     len(sequence_lengths)])

                spec_all_rank_num_tokens = [
                    item[0] for item in all_rank_num_tokens
                ]
                all_rank_num_seqs = [item[1] for item in all_rank_num_tokens]
                spec_metadata.all_rank_num_tokens = spec_all_rank_num_tokens
                spec_metadata.all_rank_num_seqs = all_rank_num_seqs

        if mm_token_indices is not None:
            mask = torch.ones(total_num_tokens, dtype=torch.bool)
            mask[mm_token_indices] = False
            inputs['mm_token_indices'] = mm_token_indices.pin_memory().to(
                "cuda", non_blocking=True)
            inputs['text_token_indices'] = torch.where(mask)[0].pin_memory().to(
                "cuda", non_blocking=True)

        num_generation_tokens = len(generation_requests) + len(
            extend_requests) + sum(draft_lens) + len(first_draft_requests)
        self.iter_states['num_ctx_requests'] = num_ctx_requests
        self.iter_states['num_ctx_tokens'] = num_ctx_tokens
        self.iter_states['num_generation_tokens'] = num_generation_tokens
        return inputs, self.gather_ids_cuda[:len(
            gather_ids)] if self.enable_spec_decode else None

    def _prepare_tp_inputs_no_cache(
            self,
            scheduled_requests: ScheduledRequests,
            attn_metadata: AttentionMetadata,
            spec_metadata: Optional[SpecMetadata] = None):
        """
        Prepare inputs for Pytorch Model.
        """
        sequence_lengths = []
        input_ids = []
        gather_ids = []
        position_ids = []
        multi_modal_data = []
        draft_lens = []
        request_ids = []
        multimodal_params_list = []

        for request in scheduled_requests.context_requests:
            prompt_tokens = request.get_tokens(0)
            input_ids.extend(prompt_tokens)
            request_ids.append(request.py_request_id)
            if request.position_ids is None:
                position_ids.extend(range(len(prompt_tokens)))
            else:
                position_ids.extend(request.position_ids)
            gather_ids.append(len(input_ids) - 1)
            sequence_lengths.append(len(prompt_tokens))
            draft_lens.append(0)
            multimodal_embedding = request.multimodal_embedding
            if multimodal_embedding is not None:
                multi_modal_data.append(multimodal_embedding)

            # Multimodal
            if request.py_multimodal_data is not None:
                multimodal_params = MultimodalParams(
                    multimodal_data=request.py_multimodal_data, )
                multimodal_params.to_device("multimodal_data",
                                            "cuda",
                                            pin_memory=True)
                multimodal_params_list.append(multimodal_params)

            request.py_batch_idx = request.py_seq_slot

        num_tokens = len(input_ids)
        assert num_tokens <= self.max_num_tokens, (
            "num_tokens should be less than or equal to max_num_tokens")
        input_ids = torch.tensor(input_ids, dtype=torch.int, pin_memory=True)
        self.input_ids_cuda[:num_tokens].copy_(input_ids, non_blocking=True)

        position_ids = torch.tensor(position_ids,
                                    dtype=torch.int,
                                    pin_memory=True)
        self.position_ids_cuda[:num_tokens].copy_(position_ids,
                                                  non_blocking=True)
        if self.enable_spec_decode:
            self.gather_ids_cuda[:len(gather_ids)].copy_(torch.tensor(
                gather_ids, dtype=torch.int, pin_memory=True),
                                                         non_blocking=True)

        if not attn_metadata.is_cuda_graph:
            # No need to overwrite seq lens when using CUDA graphs -
            # CUDA graphs are only used for pure decoding batches
            # and have static batch size, so the seqlens never change.
            # Note that it's important to not free the seq_lens_cuda
            # buffer once the graph has been captured also - this will invalidate
            # the graph and force an expensive recapture.
            attn_metadata.seq_lens = torch.tensor(
                sequence_lengths,
                dtype=torch.int,
                pin_memory=True,
            )

        attn_metadata.num_contexts = len(scheduled_requests.context_requests)

        attn_all_rank_num_tokens = self._get_all_rank_num_tokens(attn_metadata)
        padded_num_tokens, can_run_piecewise_cuda_graph, attn_all_rank_num_tokens = self._get_padding_params(
            num_tokens, attn_metadata.num_contexts, attn_all_rank_num_tokens)
        set_per_request_piecewise_cuda_graph_flag(can_run_piecewise_cuda_graph)
        attn_metadata.padded_num_tokens = padded_num_tokens if padded_num_tokens != num_tokens else None

        if self.enable_attention_dp:
            attn_metadata.all_rank_num_tokens = attn_all_rank_num_tokens

        virtual_num_tokens = num_tokens
        if attn_metadata.padded_num_tokens is not None:
            self.input_ids_cuda[num_tokens:padded_num_tokens].fill_(0)
            self.position_ids_cuda[num_tokens:padded_num_tokens].fill_(0)
            virtual_num_tokens = padded_num_tokens

        # this is for no cache attention, not for dummy attention
        if attn_metadata.kv_cache_manager is None:
            assert isinstance(
                attn_metadata,
                (VanillaAttentionMetadata, TrtllmAttentionMetadata)
            ), "Only vanilla and trtllm attention metadata are supported for no cache attention for now"
            attn_metadata.max_seq_len = self.max_seq_len
            attn_metadata.request_ids = request_ids
            attn_metadata.prepare()

        lora_params = self._get_lora_params_from_requests(
            scheduled_requests, attn_metadata)

        inputs = {
            'attn_metadata': attn_metadata,
            'input_ids': self.input_ids_cuda[:virtual_num_tokens],
            'position_ids':
            self.position_ids_cuda[:virtual_num_tokens].unsqueeze(0),
            'inputs_embeds': None,
            "multimodal_params": multimodal_params_list
        }

        if bool(lora_params):
            inputs['lora_params'] = lora_params

        if spec_metadata is not None:
            total_draft_lens = sum(draft_lens)
            spec_metadata.draft_tokens = self.draft_tokens_cuda[:
                                                                total_draft_lens]
            spec_metadata.request_ids = request_ids
            spec_metadata.gather_ids = self.gather_ids_cuda[:len(gather_ids)]
            spec_metadata.num_generations = len(
                scheduled_requests.generation_requests)
            spec_metadata.num_tokens = num_tokens
            spec_metadata.seq_lens = sequence_lengths
            spec_metadata.prepare()
            inputs['spec_metadata'] = spec_metadata

        # support attention dp
        if self.enable_attention_dp:
            if spec_metadata is not None:
                all_rank_num_tokens = self.dist.tp_allgather([
                    attn_metadata.num_tokens, spec_metadata.num_tokens,
                    len(sequence_lengths)
                ])
                attn_all_rank_num_tokens = [
                    item[0] for item in all_rank_num_tokens
                ]
                spec_all_rank_num_tokens = [
                    item[1] for item in all_rank_num_tokens
                ]
                all_rank_num_seqs = [item[2] for item in all_rank_num_tokens]
                attn_metadata.all_rank_num_tokens = attn_all_rank_num_tokens
                spec_metadata.all_rank_num_tokens = spec_all_rank_num_tokens
                spec_metadata.all_rank_num_seqs = all_rank_num_seqs
            else:
                all_rank_num_tokens = self.dist.tp_allgather(
                    attn_metadata.num_tokens)
                attn_metadata.all_rank_num_tokens = all_rank_num_tokens

        return inputs, None

    def _prepare_star_attention_inputs(self,
                                       scheduled_requests: ScheduledRequests,
                                       kv_cache_manager,
                                       attn_metadata: AttentionMetadata):
        """
        Prepare inputs for Pytorch Model.
        """
        sequence_lengths = []
        input_ids = []
        prompt_lengths = []
        request_ids = []
        gather_ids = []
        position_ids = []
        # for star attention, we need customized block ids
        block_ids_per_seq = []
        num_cached_tokens_per_seq = []
        for request in scheduled_requests.context_requests:
            request_ids.append(request.py_request_id)
            prompt_lengths.append(request.py_prompt_len)

            ctx_iter = request.ctx_iters
            ctx_blocks = request.ctx_blocks
            ctx_position_blocks = request.ctx_position_blocks
            all_cache_indices = kv_cache_manager.get_cache_indices(request)
            ### for the first iteration, we need to construct input as C[0]  + C[1]
            if ctx_iter == 0:
                input_id = ctx_blocks[0] + ctx_blocks[1]
                num_kv_blocks = kv_cache_manager.get_num_kv_blocks(
                    len(input_id))
                position_id = ctx_position_blocks[0] + ctx_position_blocks[1]
                past_seen_token_num = 0
                all_cache_indices = all_cache_indices[:num_kv_blocks]
            else:
                input_id = ctx_blocks[ctx_iter + 1]
                position_id = ctx_position_blocks[ctx_iter + 1]
                ## compute C[0] and ctx_blocks
                if ctx_iter < len(ctx_blocks) - 2:
                    if self.mapping.cp_rank == 0:
                        anchor_block = ctx_blocks[
                            0][:self.mapping.cp_config['cp_anchor_size']]
                    else:
                        anchor_block = ctx_blocks[0]

                    num_anchor_cache_blocks = kv_cache_manager.get_num_kv_blocks(
                        len(anchor_block))
                    ### we need to construct input as C[0] + C[x+i]
                    #C0 has been computed, can be shared across all blocks
                    anchor_indices = all_cache_indices[:num_anchor_cache_blocks]

                    # C1~C[ctx_iter] should be skipped in the computation
                    token_start_idx = sum(
                        len(block) for block in ctx_blocks[:(ctx_iter + 1)])
                    token_end_idx = sum(
                        len(block) for block in ctx_blocks[:(ctx_iter + 2)])
                    block_start_idx = kv_cache_manager.get_num_kv_blocks(
                        token_start_idx)
                    block_end_idx = kv_cache_manager.get_num_kv_blocks(
                        token_end_idx)
                    block_indices = all_cache_indices[
                        block_start_idx:block_end_idx]

                    all_cache_indices = anchor_indices + block_indices
                    past_seen_token_num = len(
                        anchor_block)  ### C[0] can be reused
                else:
                    continue
            input_ids.extend(input_id)
            position_ids.extend(position_id)
            gather_ids.append(len(input_ids) - 1)
            sequence_lengths.append(len(input_id))
            block_ids_per_seq.extend([all_cache_indices])
            num_cached_tokens_per_seq.append(past_seen_token_num)
            request.cached_tokens = num_cached_tokens_per_seq[-1]
        num_contexts = len(sequence_lengths)
        for request in scheduled_requests.context_requests:
            ctx_iter = request.ctx_iters
            ctx_blocks = request.ctx_blocks
            ctx_position_blocks = request.ctx_position_blocks
            num_kvblocks_per_ctx_block = kv_cache_manager.get_num_kv_blocks(
                len(ctx_blocks[0]))
            all_cache_indices = kv_cache_manager.get_cache_indices(request)
            ### for query phase
            ## compute C[0~blocks] with query for the first rank
            ## compute C[1~blocks] with query for the other rank
            if ctx_iter == len(ctx_blocks) - 2:
                input_id = ctx_blocks[ctx_iter + 1]
                position_id = ctx_position_blocks[ctx_iter + 1]
                if self.mapping.cp_rank == 0:
                    past_seen_token_num = sum(
                        len(block) for block in ctx_blocks[:ctx_iter + 1])
                else:
                    # drop C0, free KV cache
                    all_cache_indices = all_cache_indices[
                        num_kvblocks_per_ctx_block:]
                    past_seen_token_num = sum(
                        len(block) for block in ctx_blocks[1:ctx_iter + 1])
                if self.mapping.cp_rank == self.mapping.cp_size - 1:
                    num_kv_tokens = past_seen_token_num + len(input_id)
                else:
                    num_kv_tokens = past_seen_token_num  # don't need to append/compute query's kv cache
                num_kv_blocks = kv_cache_manager.get_num_kv_blocks(
                    num_kv_tokens)
                all_cache_indices = all_cache_indices[:num_kv_blocks]
            else:
                continue

            input_ids.extend(input_id)
            position_ids.extend(position_id)
            gather_ids.append(len(input_ids) - 1)
            sequence_lengths.append(len(input_id))
            block_ids_per_seq.extend([all_cache_indices])
            num_cached_tokens_per_seq.append(past_seen_token_num)
            request.cached_tokens = num_cached_tokens_per_seq[-1]
        num_queries = len(sequence_lengths) - num_contexts

        # Requests with draft tokens are treated like extend requests.
        extend_requests = [
            request for request in scheduled_requests.generation_requests
            if request.py_draft_tokens
        ]
        generation_requests = [
            request for request in scheduled_requests.generation_requests
            if not request.py_draft_tokens
        ]
        is_spec_decode = len(extend_requests) > 0
        assert not is_spec_decode, 'star attention does not support draft tokens now.'

        for request in generation_requests:
            request_ids.append(request.py_request_id)
            prompt_lengths.append(request.py_prompt_len)

            input_token_id = request.get_token(0, request.get_num_tokens(0) - 1)
            input_ids.append(input_token_id)
            gather_ids.append(len(input_ids) - 1)
            sequence_lengths.append(1)
            past_seen_token_num = request.max_beam_num_tokens - 1

            # for sp, we only increase the generated KV cache for the last rank
            ctx_blocks = request.ctx_blocks
            total_anchor_ctx_query_len = sum(
                [len(block) for block in ctx_blocks])
            query_len = len(ctx_blocks[-1])
            anchor_len = len(ctx_blocks[0])

            if self.mapping.cp_size == 1:
                past_seen_token_num = total_anchor_ctx_query_len + request.gen_iters
                num_kv_tokens = past_seen_token_num + 1
            else:
                if self.mapping.cp_rank == self.mapping.cp_size - 1:
                    past_seen_token_num = total_anchor_ctx_query_len + request.gen_iters - anchor_len
                    num_kv_tokens = past_seen_token_num + 1
                else:
                    if self.mapping.cp_rank != 0:
                        past_seen_token_num = total_anchor_ctx_query_len - anchor_len - query_len
                    else:
                        past_seen_token_num = total_anchor_ctx_query_len - query_len
                    num_kv_tokens = past_seen_token_num  # don't need to append kv cache

            num_kv_blocks = kv_cache_manager.get_num_kv_blocks(num_kv_tokens)
            all_cache_indices = kv_cache_manager.get_cache_indices(request)
            if self.mapping.cp_rank != 0:
                num_kvblocks_per_ctx_block = kv_cache_manager.get_num_kv_blocks(
                    anchor_len)
                all_cache_indices = all_cache_indices[
                    num_kvblocks_per_ctx_block:]
            cache_indices = all_cache_indices[:num_kv_blocks]
            last_query_pos_id = request.ctx_position_blocks[-1][-1]
            position_ids.append(last_query_pos_id + request.gen_iters + 1)
            block_ids_per_seq.extend([all_cache_indices])
            num_cached_tokens_per_seq.append(past_seen_token_num)
            request.cached_tokens = num_cached_tokens_per_seq[-1]

        num_tokens = len(input_ids)
        assert num_tokens <= self.max_num_tokens, (
            "num_tokens should be less than or equal to max_num_tokens")
        input_ids = torch.tensor(input_ids, dtype=torch.int, pin_memory=True)
        self.input_ids_cuda[:num_tokens].copy_(input_ids, non_blocking=True)

        position_ids = torch.tensor(position_ids,
                                    dtype=torch.int,
                                    pin_memory=True)
        self.position_ids_cuda[:num_tokens].copy_(position_ids,
                                                  non_blocking=True)

        if not attn_metadata.is_cuda_graph:
            # No need to overwrite seq lens when using CUDA graphs -
            # CUDA graphs are only used for pure decoding batches
            # and have static batch size, so the seqlens never change.
            # Note that it's important to not free the seq_lens_cuda
            # buffer once the graph has been captured also - this will invalidate
            # the graph and force an expensive recapture.
            attn_metadata.seq_lens = torch.tensor(
                sequence_lengths,
                dtype=torch.int,
                pin_memory=True,
            )

        attn_metadata.request_ids = request_ids
        attn_metadata.prompt_lens = prompt_lengths
        attn_metadata.num_contexts = num_contexts
        attn_metadata.num_queries = num_queries

        attn_metadata.kv_cache_params = KVCacheParams(
            use_cache=True,
            block_ids_per_seq=block_ids_per_seq,
            num_cached_tokens_per_seq=num_cached_tokens_per_seq)

        attn_metadata.kv_cache_manager = kv_cache_manager

        attn_metadata.prepare()
        if self.enable_attention_dp:
            all_rank_num_tokens = self.dist.tp_allgather(
                attn_metadata.num_tokens)
            attn_metadata.all_rank_num_tokens = all_rank_num_tokens

        return {
            'attn_metadata': attn_metadata,
            'input_ids': self.input_ids_cuda[:num_tokens],
            'position_ids': self.position_ids_cuda[:num_tokens].unsqueeze(0),
            'inputs_embeds': None
        }, gather_ids if is_spec_decode else None

    def _get_lora_params_from_requests(self,
                                       scheduled_requests: ScheduledRequests,
                                       attn_metadata: AttentionMetadata):
        '''
        lora_params: dict
        {
            layer_id: dict
            {
                module_id: dict
                {
                    adapter_size: torch tensor: int
                    weight_pointers: torch tensor: int64
                }
            }
        }
        '''
        lora_params = {}
        tmp_lora_params = {}

        request_list = scheduled_requests.context_requests + scheduled_requests.generation_requests

        # trace all requests to get the union set of the lora params
        for request in request_list:
            if request.py_lora_task_layer_module_configs is None:
                continue

            for module in request.py_lora_task_layer_module_configs:
                module_id = module.module_id
                layer_id = module.layer_id

                if layer_id not in lora_params:
                    lora_params[layer_id] = {}
                if module_id not in lora_params[layer_id]:
                    lora_params[layer_id][module_id] = {
                        'adapter_size': [],
                        'weight_pointers': [],
                    }

                scaling_vec_pointer = module.scaling_vec_pointer
                if scaling_vec_pointer is None:
                    scaling_vec_pointer = 0
                tmp_lora_params[(request.py_request_id, layer_id,
                                 module_id)] = {
                                     'adapter_size': [module.adapter_size],
                                     'weight_pointers': [
                                         module.weights_in_pointer,
                                         module.weights_out_pointer,
                                         scaling_vec_pointer
                                     ],
                                 }

        for request in request_list:
            # Need to set default values for this case
            if request.py_lora_task_layer_module_configs is None:
                for layer_id in lora_params:
                    for module_id in lora_params[layer_id]:
                        current_lora_params = lora_params[layer_id][module_id]
                        current_lora_params['adapter_size'].append(0)
                        current_lora_params['weight_pointers'] += [0, 0, 0]

            else:
                for layer_id in lora_params:
                    for module_id in lora_params[layer_id]:
                        current_tmp_lora_params = tmp_lora_params.get(
                            (request.py_request_id, layer_id, module_id), None)
                        current_lora_params = lora_params[layer_id][module_id]
                        if current_tmp_lora_params is None:
                            current_lora_params['adapter_size'].append(0)
                            current_lora_params['weight_pointers'] += [0, 0, 0]
                        else:
                            current_lora_params[
                                'adapter_size'] += current_tmp_lora_params[
                                    'adapter_size']
                            current_lora_params[
                                'weight_pointers'] += current_tmp_lora_params[
                                    'weight_pointers']

        for layer_id in lora_params:
            for module_id in lora_params[layer_id]:
                current_lora_params = lora_params[layer_id][module_id]
                current_lora_params['adapter_size'] = torch.IntTensor(
                    current_lora_params['adapter_size'])
                current_lora_params['weight_pointers'] = torch.LongTensor(
                    current_lora_params['weight_pointers'])

        if lora_params:
            lora_params['host_request_types'] = attn_metadata.host_request_types
            lora_params['prompt_lens_cpu'] = attn_metadata.prompt_lens_cpu
            lora_params['num_seqs'] = attn_metadata.num_seqs

        return lora_params

    @nvtx_range("_prepare_inputs")
    def _prepare_inputs(
            self,
            scheduled_requests: ScheduledRequests,
            kv_cache_manager: KVCacheManager,
            attn_metadata: AttentionMetadata,
            spec_metadata: Optional[SpecMetadata] = None,
            new_tensors_device: Optional[SampleStateTensors] = None,
            cache_indirection_buffer: Optional[torch.Tensor] = None):
        if self.mapping is not None and 'cp_type' in self.mapping.cp_config:
            cp_type = self.mapping.cp_config['cp_type']
            if CpType.STAR == cp_type:
                return self._prepare_star_attention_inputs(
                    scheduled_requests, kv_cache_manager, attn_metadata)
            elif CpType.HELIX == cp_type:
                # Take the usual route of _prepare_tp_inputs.
                pass
            else:
                raise NotImplementedError(
                    f"Unsupported cp_type {getattr(cp_type, 'name', cp_type)}.")

        return self._prepare_tp_inputs(scheduled_requests, kv_cache_manager,
                                       attn_metadata, spec_metadata,
                                       new_tensors_device,
                                       cache_indirection_buffer)

    @torch.inference_mode()
    @with_model_extra_attrs(lambda self: self.model.extra_attrs)
    def forward(
        self,
        scheduled_requests: ScheduledRequests,
        resource_manager: ResourceManager,
        new_tensors_device: Optional[SampleStateTensors] = None,
        gather_context_logits: bool = False,
        cache_indirection_buffer: Optional[torch.Tensor] = None,
        spec_decoding_tensor: Optional[SpecDecodingTensor] = None,
    ):
        kv_cache_manager = resource_manager.get_resource_manager(
            self.kv_cache_manager_key)

        attn_metadata = self._set_up_attn_metadata(kv_cache_manager)
        if self.enable_spec_decode:
            spec_resource_manager = resource_manager.get_resource_manager(
                ResourceManagerType.SPEC_RESOURCE_MANAGER)
            spec_metadata = self._set_up_spec_metadata(spec_resource_manager,
                                                       no_cache=kv_cache_manager
                                                       is None)
            # attn_metadata now depends on spec_metadata since it determines the shape/content of spec_dec parameter Tensors
            is_spec_dec_mode = spec_metadata.spec_dec_mode.attention_need_spec_dec_mode(
                spec_resource_manager, self.is_draft_model, self.attn_backend,
                self.model_is_wrapped, spec_metadata.is_spec_dec_tree)
            attn_metadata.update_spec_dec_param(
                is_spec_dec_mode, spec_metadata.is_spec_dec_tree,
                spec_metadata.is_spec_dec_dynamic_tree,
                self.original_max_draft_len, spec_decoding_tensor)
        else:
            spec_resource_manager = None
            spec_metadata = None

        moe_load_balancer: MoeLoadBalancer = getattr(self, 'moe_load_balancer',
                                                     None)

        if kv_cache_manager is None:
            inputs, gather_ids = self._prepare_tp_inputs_no_cache(
                scheduled_requests, attn_metadata, spec_metadata)

            with MoeLoadBalancerIterContext(moe_load_balancer):
                # Special handling for multimodal encoder only mode
                if self.llm_args.mm_encoder_only:
                    return self._forward_step_mm_encoder_only(
                        inputs, scheduled_requests)
                else:
                    return self._forward_step(inputs, gather_ids,
                                              gather_context_logits)
        with self.cuda_graph_runner.pad_batch(
                scheduled_requests, resource_manager) as padded_requests:

            maybe_graph, maybe_attn_metadata, maybe_spec_metadata, key = self.cuda_graph_runner.maybe_get_cuda_graph(
                padded_requests, spec_resource_manager)
            if maybe_graph:
                attn_metadata = maybe_attn_metadata
                spec_metadata = maybe_spec_metadata
            else:
                attn_metadata = self.attn_metadata
                if self.enable_spec_decode:
                    spec_metadata = self.spec_metadata
                else:
                    spec_metadata = None

            inputs, gather_ids = self._prepare_inputs(
                padded_requests, kv_cache_manager, attn_metadata, spec_metadata,
                new_tensors_device, cache_indirection_buffer)

            self.iter_counter += 1
            with with_shared_pool(self.cuda_graph_runner.get_graph_pool()):
                if not maybe_graph:
                    # Fallback to eager execution if graph was not used
                    with MoeLoadBalancerIterContext(moe_load_balancer):
                        outputs = self._forward_step(inputs, gather_ids,
                                                     gather_context_logits)
                else:
                    if self.cuda_graph_runner.needs_capture(key):

                        def capture_forward_fn(inputs: Dict[str, Any]):
                            with MoeLoadBalancerIterContext(moe_load_balancer):
                                return self._forward_step(
                                    inputs,
                                    gather_ids=gather_ids,
                                    gather_context_logits=gather_context_logits)

                        def capture_postprocess_fn(inputs: Dict[str, Any]):
                            self._postprocess_inputs(inputs)

                        self.cuda_graph_runner.capture(key, capture_forward_fn,
                                                       inputs,
                                                       capture_postprocess_fn)

                        # here we don't need to use context since cuda graph capture didn't run kernel.
                        # maybe we need a cleaner way to do this.
                        outputs = self.cuda_graph_runner.replay(key, inputs)
                    else:
                        with MoeLoadBalancerIterContext(moe_load_balancer):
                            outputs = self.cuda_graph_runner.replay(key, inputs)

            if self.forward_pass_callable is not None:
                self.forward_pass_callable()

            self._execute_logit_post_processors(scheduled_requests, outputs)

            return outputs

    def model_forward(self, **kwargs):
        attrs = get_model_extra_attrs()
        assert attrs is not None, "Model extra attrs is not set"
        attrs["attention_metadata"] = weakref.ref(kwargs['attn_metadata'])
        attrs.update(self.model.model_config.extra_attrs)

        if self._torch_compile_backend is not None:
            # Register aux streams and events to model extra attrs.
            # The streams and events are list which could be updated during compilation.
            attrs["aux_streams"] = weakref.ref(
                self._torch_compile_backend.aux_streams)
            attrs["events"] = weakref.ref(self._torch_compile_backend.events)
            attrs["global_stream"] = torch.cuda.current_stream()

        if is_trace_enabled("TLLM_TRACE_MODEL_FORWARD"):
            return trace_func(self.model.forward)(**kwargs)
        else:
            return self.model.forward(**kwargs)

    @nvtx_range("_forward_step")
    def _forward_step(self,
                      inputs: Dict[str, Any],
                      gather_ids: Optional[torch.Tensor],
                      gather_context_logits: bool = False) -> Dict[str, Any]:
        inputs = self._preprocess_inputs(inputs)
        if inputs.get('spec_metadata', None):
            gather_ids = inputs['spec_metadata'].gather_ids

        # For simplicity, just return all the the logits if we have special gather_ids
        # from speculative decoding.
        outputs = self.model_forward(
            **inputs,
            return_context_logits=gather_ids is not None
            or gather_context_logits,
        )

        if self.without_logits:
            return outputs

        if isinstance(outputs, dict):
            # If the model returns a dict, get the logits from it. All other keys are kept.
            logits = outputs.get('logits', None)
            # If the logits are not found, no further processing is needed.
            if logits is None:
                return outputs
        else:
            # If the model returns a single tensor, assume it is the logits and wrap it in a dict.
            logits = outputs
            outputs = {'logits': logits}

        # If we have special gather_ids, gather the logits
        if gather_ids is not None:
            outputs['logits'] = logits[gather_ids]

        return outputs

    @nvtx_range("_forward_step_mm_encoder_only")
    def _forward_step_mm_encoder_only(
            self, inputs: Dict[str, Any],
            scheduled_requests: ScheduledRequests) -> Dict[str, Any]:
        """Forward step for multimodal encoder only mode - returns mm_embeddings instead of logits."""
        # Get multimodal parameters from inputs
        multimodal_params = inputs.get("multimodal_params", [])
        if not multimodal_params or len(multimodal_params) == 0:
            # Return empty embeddings if no multimodal data
            return {'mm_embeddings': []}
        if getattr(scheduled_requests.context_requests[0], 'multimodal_lengths',
                   None) is None:
            multimodal_chunks = None
        else:
            multimodal_chunks = [
                sum(request.multimodal_lengths)
                for request in scheduled_requests.context_requests
                if request.multimodal_lengths is not None
            ]
        # For mm_encoder_only mode, we only run the vision encoder part
        # The model should be a vision encoder (e.g., Qwen2VisionModelBase)
        mm_embeddings = self.model.forward(multimodal_params)
        assert len(
            mm_embeddings
        ) == 1, "mm_embeddings should be a 1-element list, mix modality (video+image) is not supported"

        if multimodal_chunks is None or len(multimodal_chunks) != len(
                multimodal_params):
            mm_embeddings = list(
                torch.chunk(mm_embeddings[0],
                            len(scheduled_requests.context_requests),
                            dim=0))
        else:
            mm_embeddings = list(
                torch.split(mm_embeddings[0], multimodal_chunks, dim=0))

        return {'mm_embeddings': mm_embeddings, 'logits': None}

    def _init_userbuffers(self, hidden_size):
        if self.mapping.tp_size <= 1:
            return False

        # Disable UB for unsupported platforms
        if not ub.ub_supported():
            return False
        use_nccl_symmetric = self.llm_args.allreduce_strategy == "NCCL_SYMMETRIC"
        ub.initialize_userbuffers_manager(
            self.mapping.tp_size, self.mapping.pp_size, self.mapping.cp_size,
            self.mapping.rank, self.mapping.gpus_per_node,
            hidden_size * self.max_num_tokens * 2, use_nccl_symmetric)

        return True

    def load_weights_from_target_model(self,
                                       target_model: torch.nn.Module) -> None:
        """
        When doing spec decode, sometimes draft models need to share certain weights
        with their target models. Here, we set up such weights by invoking
        self.model.load_weights_from_target_model if such a method exists.
        """
        loader = getattr(self.model, "load_weights_from_target_model", None)
        if callable(loader):
            loader(target_model)

    def _execute_logit_post_processors(self,
                                       scheduled_requests: ScheduledRequests,
                                       outputs: dict):
        """Apply logit post processors (in-place modify outputs Tensors) if any."""

        if not (self.mapping.is_last_pp_rank()):
            return

        if not isinstance(outputs, dict) or "logits" not in outputs:
            # TODO: support models that don't return outputs as dict
            return

        num_ctx_req = len(scheduled_requests.context_requests)
        logits_tensor = outputs["logits"]

        for idx, request in enumerate(scheduled_requests.all_requests()):
            logits_processors = getattr(request, "py_logits_post_processors",
                                        None)
            if not logits_processors:
                continue

            token_ids = request.get_tokens(0)
            if idx < num_ctx_req and request.py_orig_prompt_len < len(
                    token_ids):
                # Skip as we only need to apply logit processor on the last context request
                continue

            logits_row = logits_tensor[idx]
            # Reshape to align w/ the shape used in the TRT backend,
            # so the same logit processors can be used across both backends.
            logits_row = logits_row.view(1, 1, -1)
            token_ids = [token_ids]
            for lp in logits_processors:
                lp_params = inspect.signature(lp).parameters

                assert 4 <= len(lp_params) <= 5, (
                    "Logit post processor signature must match the `LogitsProcessor` interface "
                    "defined in `tensorrtllm.sampling_params`.")
                lp(request.py_request_id, logits_row, token_ids, None, None)

            logits_tensor[idx] = logits_row.view(-1)<|MERGE_RESOLUTION|>--- conflicted
+++ resolved
@@ -513,14 +513,75 @@
         # Reset the global cuda graph dummy request to None in warmup.
         self.cuda_graph_runner.padding_dummy_request = None
 
-<<<<<<< HEAD
-        # TODO: current warmup_request is not suitable for context parallelism.
-        cp_type = self.mapping.cp_config.get('cp_type', None)
-        if cp_type is not None:
-            logger.info("[ModelEngine::warmup] Skipping warmup for cp_type: ",
-                        cp_type.name)
-            return
-=======
+        def get_cuda_graph_warmup_request(batch_size):
+            available_blocks = kv_cache_manager.get_num_free_blocks()
+            if available_blocks >= batch_size:
+                result = ScheduledRequests()
+                result.context_requests = []
+                # Add (batch_size - 1) dummy requests with seq_len=1.
+                # Should only need one more page per request.
+                requests = kv_cache_manager.add_dummy_requests(
+                    list(range(batch_size - 1)),
+                    is_gen=True,
+                    max_num_draft_tokens=self.max_draft_len,
+                    use_mrope=use_mrope,
+                )
+                available_tokens = kv_cache_manager.get_num_available_tokens(
+                    self.max_draft_len)
+
+                # Add one dummy request with the maximum possible sequence length.
+                # The sequence length is limited by both the max_seq_len and the number of available blocks.
+                token_num = max(1, min(available_tokens, self.max_seq_len - 1))
+                max_seq_len_request = kv_cache_manager.add_dummy_requests(
+                    request_ids=[batch_size - 1],
+                    token_nums=[token_num],
+                    is_gen=True,
+                    max_num_draft_tokens=self.max_draft_len,
+                    use_mrope=use_mrope,
+                )[0]
+                # Add the longest request before all other seq_len=1 request to simulate the padding CUDA graph case.
+                # This batch contains both the longest request and the shortest requests,
+                # it also contains the maximum number of requests and the maximum token number,
+                # which simulates the extreme case for the padding CUDA graph.
+                # Thus we can replay this CUDA graph in all other cases.
+                requests.insert(0, max_seq_len_request)
+                result.generation_requests = requests
+                if spec_resource_manager is not None:
+                    spec_resource_manager.add_dummy_requests(
+                        request_ids=list(range(batch_size)))
+            else:
+                result = None
+            return result
+
+        def get_torch_compile_warmup_request(batch_size,
+                                             num_tokens_per_request):
+            available_blocks = kv_cache_manager.get_num_free_blocks()
+            if available_blocks >= batch_size * math.ceil(
+                    num_tokens_per_request / kv_cache_manager.tokens_per_block):
+                # Should only need (at most) one more page per request.
+                is_gen = num_tokens_per_request == 1
+
+                requests = kv_cache_manager.add_dummy_requests(
+                    list(range(batch_size)), [num_tokens_per_request] *
+                    batch_size if not is_gen else None,
+                    is_gen=is_gen,
+                    max_num_draft_tokens=self.max_draft_len)
+
+                if spec_resource_manager is not None:
+                    spec_resource_manager.add_dummy_requests(
+                        request_ids=list(range(batch_size)))
+
+                result = ScheduledRequests()
+                result.context_requests = []
+                result.generation_requests = []
+                if is_gen:
+                    result.generation_requests = requests
+                else:
+                    result.context_requests = requests
+            else:
+                result = None
+            return result
+
         def get_autotune_warmup_request():
             available_tokens = kv_cache_manager.get_num_available_tokens(
                 self.max_draft_len)
@@ -532,21 +593,13 @@
                 (num_tokens_per_request + kv_cache_manager.tokens_per_block - 1)
                 // kv_cache_manager.tokens_per_block
             ) * kv_cache_manager.tokens_per_block
->>>>>>> 5d4df202
-
-        self._run_torch_compile_warmup(resource_manager)
-        self._run_autotuner_warmup(resource_manager)
-        self._run_cuda_graph_warmup(resource_manager)
-
-        # Set the value back to the original value after all warmups are complete
-        self.enable_spec_decode = self.is_spec_decode
-
-<<<<<<< HEAD
-    def _run_torch_compile_warmup(self, resource_manager: ResourceManager):
-        """Runs warmup iterations to specialize torch.compile kernels."""
-        if not self._torch_compile_enabled:
-            return
-=======
+
+            available_blocks = kv_cache_manager.get_num_free_blocks()
+
+            maximum_tunable_num_tokens = min(
+                self.batch_size * num_tokens_per_request, self.max_num_tokens,
+                available_blocks * kv_cache_manager.tokens_per_block)
+
             # Calculate number of full-length requests and remaining tokens
             # Each request has num_tokens_per_request tokens, except possibly the last one
             # Calculations are also limited by how many KV cache blocks are available
@@ -558,7 +611,63 @@
                 max(
                     0, available_tokens -
                     full_len_request_num * num_tokens_required_per_request))
->>>>>>> 5d4df202
+
+            request_num = full_len_request_num if remaining_tokens == 0 else full_len_request_num + 1
+
+            requests = kv_cache_manager.add_dummy_requests(
+                request_ids=list(range(full_len_request_num)),
+                token_nums=[num_tokens_per_request] * full_len_request_num,
+                is_gen=False,
+                max_num_draft_tokens=self.max_draft_len)
+
+            if remaining_tokens > 0:
+                final_request = kv_cache_manager.add_dummy_requests(
+                    request_ids=[full_len_request_num],
+                    token_nums=[remaining_tokens],
+                    is_gen=False,
+                    max_num_draft_tokens=self.max_draft_len)
+
+                requests += final_request
+
+            if spec_resource_manager is not None:
+                spec_resource_manager.add_dummy_requests(
+                    request_ids=list(range(request_num)))
+
+            result = ScheduledRequests()
+            result.context_requests = requests
+            result.generation_requests = []
+
+            return result
+
+        @contextlib.contextmanager
+        def release_batch(result: ScheduledRequests | None):
+            try:
+                yield result
+            finally:
+                if result is not None:
+                    for req in result.all_requests():
+                        kv_cache_manager.free_resources(req)
+                        if spec_resource_manager is not None:
+                            spec_resource_manager.free_resources(req)
+
+        # TODO: current warmup_request is not suitable for star attention
+        cp_type = self.mapping.cp_config.get('cp_type', None)
+        if cp_type is not None:
+            logger.info("[ModelEngine::warmup] Skipping warmup for cp_type: ",
+                        cp_type.name)
+            return
+
+        self._run_torch_compile_warmup(resource_manager)
+        self._run_autotuner_warmup(resource_manager)
+        self._run_cuda_graph_warmup(resource_manager)
+
+        # Set the value back to the original value after all warmups are complete
+        self.enable_spec_decode = self.is_spec_decode
+
+    def _run_torch_compile_warmup(self, resource_manager: ResourceManager):
+        """Runs warmup iterations to specialize torch.compile kernels."""
+        if not self._torch_compile_enabled:
+            return
 
         logger.info("Running torch.compile warmup...")
         kv_cache_manager = resource_manager.get_resource_manager(
