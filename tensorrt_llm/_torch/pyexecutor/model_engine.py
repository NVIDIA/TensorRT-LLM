--- conflicted
+++ resolved
@@ -804,144 +804,6 @@
         # Release model weights.
         release_gc()
 
-<<<<<<< HEAD
-=======
-    def _load_model(self,
-                    checkpoint_dir: str,
-                    checkpoint_loader: BaseCheckpointLoader,
-                    load_format: LoadFormat,
-                    max_num_tokens: int,
-                    moe_max_num_tokens: Optional[int] = None,
-                    moe_load_balancer: Optional[MoeLoadBalancerConfig] = None,
-                    lora_config: Optional[LoraConfig] = None,
-                    drafting_loop_wrapper: Optional[Callable[
-                        [torch.nn.Module], torch.nn.Module]] = None,
-                    **kwargs) -> DecoderModelForCausalLM:
-        config = checkpoint_loader.load_config(
-            checkpoint_dir,
-            trust_remote_code=True,
-            enable_min_latency=self.pytorch_backend_config.enable_min_latency,
-            use_cuda_graph=self.pytorch_backend_config.use_cuda_graph,
-            force_dynamic_quantization=self.pytorch_backend_config.
-            force_dynamic_quantization,
-            spec_config=self.spec_config,
-            max_num_tokens=max_num_tokens,
-            max_seq_len=self.max_seq_len,
-            moe_max_num_tokens=moe_max_num_tokens,
-            moe_load_balancer=moe_load_balancer,
-            lora_config=lora_config,
-            allreduce_strategy=self.pytorch_backend_config.allreduce_strategy,
-            mm_encoder_only=self.pytorch_backend_config.mm_encoder_only,
-            **kwargs)
-
-        validate_and_set_kv_cache_quant(
-            config, self.pytorch_backend_config.kv_cache_dtype)
-        validate_and_set_mamba_ssm_cache_dtype(
-            config, self.pytorch_backend_config.mamba_ssm_cache_dtype)
-
-        num_layers = int(os.environ.get("TLLM_OVERRIDE_LAYER_NUM", "0"))
-        if num_layers > 0:
-            config.pretrained_config.num_hidden_layers = num_layers
-            for sub_config in ["text_config", "vision_config"]:
-                if hasattr(config.pretrained_config, sub_config):
-                    getattr(config.pretrained_config,
-                            sub_config).num_hidden_layers = num_layers
-
-        with timing("Model init total"), maybe_create_moe_load_balancer(
-                config, self.mapping) as moe_load_balancer:
-
-            try:
-                # config will be modified in-place for some models, like Qwen2
-                config_copy = copy.deepcopy(config)
-                with MetaInitMode():
-                    model = AutoModelForCausalLM.from_config(config_copy)
-
-                memo = dict()
-
-                def init_meta_tensor(t: torch.Tensor):
-                    if t.device != torch.device('meta'):
-                        return t
-                    if t not in memo:
-                        memo[t] = torch.empty_like(t, device='cuda')
-                    return memo[t]
-
-                model._apply(init_meta_tensor)
-                config = config_copy
-
-            except Exception:
-                logger.info(
-                    f"Fallback to regular model init: {traceback.format_exc(limit=10)}\n"
-                )
-                model = AutoModelForCausalLM.from_config(config)
-
-            model.to("cuda")
-            rank_model_storage = get_rank_model_storage(model)
-            logger.info(
-                f"Use {rank_model_storage / (1024**3):.2f} GB for model weights."
-            )
-            if load_format == LoadFormat.AUTO:
-                if hasattr(model, 'llm_checkpoint_dir'):
-                    weights = checkpoint_loader.load_weights(
-                        model.llm_checkpoint_dir)
-                else:
-                    weights = checkpoint_loader.load_weights(checkpoint_dir)
-
-                weight_mapper = checkpoint_loader.get_initialized_weight_mapper(
-                    model, config)
-                self._call_load_weights(model.load_weights, weights,
-                                        weight_mapper)
-
-                if self.spec_config is not None and self.spec_config.spec_dec_mode.need_load_draft_weights(
-                ):
-                    weights = checkpoint_loader.load_weights(
-                        self.spec_config.speculative_model_dir)
-                    self._call_load_weights(model.load_draft_weights, weights,
-                                            weight_mapper)
-
-            elif load_format == LoadFormat.DUMMY:
-                initialize_dummy_weights(model)
-                if self.spec_config is not None and self.spec_config.spec_dec_mode.need_load_draft_weights(
-                ):
-                    model.draft_model.load_weights_from_target_model(model)
-
-            elif load_format == LoadFormat.VISION_ONLY:
-                # Vision weights are already loaded within the model.
-                logger.info(
-                    "LoadFormat.VISION_ONLY: skipping weight loading; using preloaded vision weights."
-                )
-
-            else:
-                raise NotImplementedError(
-                    f"No load support for load format: {load_format}")
-
-            if isinstance(moe_load_balancer, MoeLoadBalancer):
-                setattr(self, "moe_load_balancer", moe_load_balancer)
-                moe_load_balancer.register_weight_slots_after_to_cuda()
-                logger.info("moe_load_balancer finalizing model...")
-                moe_load_balancer.finalize_model()
-                logger.info("moe_load_balancer finalize model done")
-
-            torch.cuda.current_stream().synchronize()
-
-        if drafting_loop_wrapper is not None:
-            model = drafting_loop_wrapper(model)
-            self.model_is_wrapped = True
-        else:
-            self.model_is_wrapped = False
-
-        return model
-
-    def _call_load_weights(self, load_method, weights, weight_mapper):
-        # TODO smor- this is a temporary solution to load weights.
-        # Once checkpoint format is unified, this method will be removed.
-        from inspect import getfullargspec
-        args = getfullargspec(load_method).args
-        if "weight_mapper" in args:
-            load_method(weights, weight_mapper=weight_mapper)
-        else:
-            load_method(weights)
-
->>>>>>> c5453103
     def _init_max_seq_len(self):
         # For mm_encoder_only mode, infer_max_seq_len() is for LLM decoder models
         if hasattr(self.model, 'infer_max_seq_len'):
