import bisect
import contextlib
import functools
import gc
import inspect
import math
import weakref
from abc import ABC, abstractmethod
from contextlib import contextmanager
from typing import Any, Callable, Dict, List, Optional, Tuple

import torch
import torch._dynamo.config

import tensorrt_llm.bindings.internal.userbuffers as ub
from tensorrt_llm._utils import (is_trace_enabled, nvtx_range, release_gc,
                                 torch_dtype_to_str, trace_func)
from tensorrt_llm.inputs.multimodal import (MultimodalParams,
                                            MultimodalRuntimeData)
from tensorrt_llm.logger import logger
from tensorrt_llm.lora_helper import LoraConfig
from tensorrt_llm.lora_manager import LoraModelConfig
from tensorrt_llm.mapping import CpType, Mapping

from ..attention_backend.interface import (AttentionMetadata,
                                           AttentionRuntimeFeatures)
from ..attention_backend.trtllm import TrtllmAttentionMetadata
from ..attention_backend.utils import get_attention_backend
from ..attention_backend.vanilla import VanillaAttentionMetadata
from ..autotuner import AutoTuner, autotune
from ..compilation.backend import Backend
from ..compilation.utils import capture_piecewise_cuda_graph
from ..distributed import MPIDist
from ..distributed.communicator import init_pp_comm
from ..expert_statistic import ExpertStatistic
from ..metadata import KVCacheParams
from ..models.checkpoints.base_checkpoint_loader import BaseCheckpointLoader
from ..models.modeling_multimodal_utils import filter_mm_token_from_input_ids
from ..models.modeling_utils import DecoderModelForCausalLM
from ..modules.fused_moe.moe_load_balancer import (MoeLoadBalancer,
                                                   MoeLoadBalancerIterContext)
from ..speculative import (SpecMetadata, get_num_extra_kv_tokens,
                           get_spec_metadata,
                           update_spec_config_from_model_config)
from ..speculative.drafting_loops import ChainDrafter
from ..speculative.eagle3 import Eagle3ResourceManager
from ..speculative.mtp import SampleStateTensorsMTP
from ..utils import (get_model_extra_attrs,
                     set_per_request_piecewise_cuda_graph_flag,
                     set_torch_compiling, with_model_extra_attrs)
from .config import PyTorchConfig
from .config_utils import is_mla
from .cuda_graph_runner import CUDAGraphRunner
from .guided_decoder import CapturableGuidedDecoder
from .layerwise_nvtx_marker import LayerwiseNvtxMarker
from .llm_request import get_draft_token_length
from .model_loader import ModelLoader
from .resource_manager import (BaseResourceManager, KVCacheManager,
                               ResourceManager, ResourceManagerType)
from .sampler import SampleStateTensors
from .scheduler import ScheduledRequests

MAX_UINT64 = (1 << 64) - 1


class ModelEngine(ABC):

    @abstractmethod
    def get_max_num_sequences(self) -> int:
        raise NotImplementedError

    @abstractmethod
    def forward(
        self,
        scheduled_requests: ScheduledRequests,
        resource_manager: ResourceManager,
        new_tensors_device: Optional[SampleStateTensors],
        gather_context_logits: bool = False,
        cache_indirection_buffer: Optional[torch.Tensor] = None,
    ):
        raise NotImplementedError

    def warmup(self, resource_manager: ResourceManager) -> None:
        """
        This method is called after the KV cache manager is initialized
        inside the given resource manager. Override to perform any
        warmup actions: instantiating CUDA graphs, running torch.compile, etc.
        """
        return


def _filter_cuda_graph_batch_sizes(cuda_graph_batch_sizes: list[int],
                                   max_batch_size: int, max_num_tokens: int,
                                   max_draft_len: int,
                                   enable_padding: bool) -> list[int]:
    # This is the largest possible batch size for a pure decoding batch.
    max_cuda_graph_bs = min(max_batch_size,
                            int(max_num_tokens / (1 + max_draft_len)))

    result = []
    # This function assumes cuda_graph_batch_sizes is sorted
    for i, bs in enumerate(cuda_graph_batch_sizes):
        if bs <= max_cuda_graph_bs:
            result.append(bs)
        else:
            # One extra special case for padding. The user gave us at least
            # one batch size to pad to which is larger than the executor's max
            # batch size. In this case, padding to max_cuda_graph_bs is acceptable. The logic
            # is that if the user is OK padding to a batch size B, they should also
            # be OK with padding to some size B' < B since the performance will generally
            # just be better in the smaller case.
            if enable_padding and (i == 0
                                   or result[i - 1] != max_cuda_graph_bs):
                logger.warning(
                    "CUDA graph padding is enabled, but one of the given CUDA graph "
                    f"batch sizes ({bs}) is larger than the executor's max batch size "
                    f"({max_cuda_graph_bs}). We will pad batches to {max_cuda_graph_bs}."
                )
                result.append(max_cuda_graph_bs)
            break

    return result


class PyTorchModelEngine(ModelEngine):

    def __init__(
        self,
        *,
        model_path: str,
        pytorch_backend_config: PyTorchConfig,
        checkpoint_loader: BaseCheckpointLoader,
        batch_size: int = 8,
        max_beam_width: int = 1,
        max_num_tokens: int = 8192,
        max_seq_len: Optional[int] = None,
        mapping: Optional[Mapping] = None,
        attn_runtime_features: Optional[AttentionRuntimeFeatures] = None,
        dist: Optional[MPIDist] = None,
        spec_config: Optional["DecodingBaseConfig"] = None,
        lora_config: Optional[LoraConfig] = None,
        is_draft_model: bool = False,
        drafting_loop_wrapper: Optional[Callable[[torch.nn.Module],
                                                 torch.nn.Module]] = None,
        model: Optional[torch.nn.Module] = None,
    ):
        self.ub_buffers = None
        self.batch_size = batch_size
        self.max_num_tokens = max_num_tokens
        self.max_seq_len = max_seq_len
        self.max_beam_width = max_beam_width

        self.mapping = mapping
        if mapping.has_pp():
            init_pp_comm(mapping)
        self.dist = dist
        if dist is not None:
            ExpertStatistic.create(self.dist.rank)
        self.pytorch_backend_config = pytorch_backend_config
        self.original_max_draft_len = spec_config.max_draft_len if spec_config is not None else 0

        # The draft model won't have any draft tokens attached to
        # generation requests when we invoke it autoregressively
        if spec_config is not None and is_draft_model:
            spec_config.max_draft_len = 0
        self.spec_config = spec_config
        self.is_spec_decode = spec_config is not None
        self.enable_spec_decode = self.is_spec_decode
        self.is_draft_model = is_draft_model

        self.attn_runtime_features = attn_runtime_features or AttentionRuntimeFeatures(
        )

<<<<<<< HEAD
        attn_backend = pytorch_backend_config.attn_backend
        self.model = self._load_model(
            model_path,
            mapping=self.mapping,
            checkpoint_loader=checkpoint_loader,
            attn_backend=attn_backend,
            moe_backend=pytorch_backend_config.moe_backend,
            moe_disable_finalize_fusion=pytorch_backend_config.
            moe_disable_finalize_fusion,
            use_low_precision_moe_combine=pytorch_backend_config.
            use_low_precision_moe_combine,
            load_format=pytorch_backend_config.load_format,
            max_num_tokens=max_num_tokens,
            moe_max_num_tokens=pytorch_backend_config.moe_max_num_tokens,
            moe_load_balancer=pytorch_backend_config.moe_load_balancer,
            lora_config=lora_config,
            drafting_loop_wrapper=drafting_loop_wrapper)
=======
        if model is None:
            loader = ModelLoader(
                pytorch_backend_config=pytorch_backend_config,
                mapping=self.mapping,
                spec_config=self.spec_config,
                max_num_tokens=max_num_tokens,
                max_seq_len=max_seq_len,
                lora_config=lora_config,
            )
            self.model, moe_load_balancer = loader.load(
                checkpoint_dir=model_path, checkpoint_loader=checkpoint_loader)
            if isinstance(moe_load_balancer, MoeLoadBalancer):
                setattr(self, "moe_load_balancer", moe_load_balancer)
        else:
            self.model = model
        if drafting_loop_wrapper is not None:
            self.model = drafting_loop_wrapper(self.model)
            self.model_is_wrapped = True
        else:
            self.model_is_wrapped = False
>>>>>>> 95eac2cd
        # In case that some tests use stub models and override `_load_model`.
        if not hasattr(self.model, 'extra_attrs'):
            self.model.extra_attrs = {}
        if self.pytorch_backend_config.enable_layerwise_nvtx_marker:
            layerwise_nvtx_marker = LayerwiseNvtxMarker()
            module_prefix = 'Model'
            if self.model.model_config and self.model.model_config.pretrained_config and self.model.model_config.pretrained_config.architectures:
                module_prefix = '|'.join(
                    self.model.model_config.pretrained_config.architectures)
            layerwise_nvtx_marker.register_hooks(self.model, module_prefix)

        self.enable_attention_dp = self.model.model_config.mapping.enable_attention_dp
        self._disable_overlap_scheduler = self.pytorch_backend_config.disable_overlap_scheduler
        self._torch_compile_backend = None
        self.dtype = self.model.config.torch_dtype
        self._init_model_capacity()

        self._torch_compile_backend = None
        # Eagle3 draft model now does not support torch.compile
        self._torch_compile_enabled = pytorch_backend_config.torch_compile_enabled and not is_draft_model
        self._torch_compile_piecewise_cuda_graph = pytorch_backend_config.torch_compile_piecewise_cuda_graph

        piecewise_cuda_graph_num_tokens = (
            pytorch_backend_config.torch_compile_piecewise_cuda_graph_num_tokens
            or pytorch_backend_config.cuda_graph_batch_sizes or [])

        self._piecewise_cuda_graph_num_tokens = [
            i for i in piecewise_cuda_graph_num_tokens
            if i <= self.max_num_tokens
        ]

        try:
            use_ub_for_nccl = (
                pytorch_backend_config.allreduce_strategy == "NCCL_SYMMETRIC"
                and self._init_userbuffers(self.model.config.hidden_size))
            if self._torch_compile_enabled:
                set_torch_compiling(True)
                use_ub = not use_ub_for_nccl and (
                    pytorch_backend_config.torch_compile_enable_userbuffers
                    and self._init_userbuffers(self.model.config.hidden_size))
                self._torch_compile_backend = Backend(
                    pytorch_backend_config.torch_compile_inductor_enabled,
                    enable_userbuffers=use_ub,
                    enable_piecewise_cuda_graph=self.
                    _torch_compile_piecewise_cuda_graph,
                    capture_num_tokens=self._piecewise_cuda_graph_num_tokens,
                    max_num_streams=pytorch_backend_config.
                    torch_compile_max_num_streams)
                if isinstance(self.model, DecoderModelForCausalLM):
                    self.model.model = torch.compile(
                        self.model.model,
                        backend=self._torch_compile_backend,
                        fullgraph=pytorch_backend_config.torch_compile_fullgraph
                    )
                else:
                    self.model = torch.compile(
                        self.model,
                        backend=self._torch_compile_backend,
                        fullgraph=pytorch_backend_config.torch_compile_fullgraph
                    )
                torch._dynamo.config.cache_size_limit = 16
            else:
                set_torch_compiling(False)
        except Exception as e:
            import traceback
            traceback.print_exception(Exception, e, e.__traceback__)
            raise e

        self.is_warmup = False

        self.attn_backend = get_attention_backend(
            pytorch_backend_config.attn_backend)

        if self.is_spec_decode:
            self.spec_metadata = None
            update_spec_config_from_model_config(self.spec_config,
                                                 self.model.config)
            max_num_draft_tokens = self.original_max_draft_len * batch_size
            self.draft_tokens_cuda = torch.empty((max_num_draft_tokens, ),
                                                 dtype=torch.int,
                                                 device='cuda')
            self.gather_ids_cuda = torch.empty((self.max_num_tokens, ),
                                               dtype=torch.int,
                                               device='cuda')
            self.num_accepted_draft_tokens_cuda = torch.empty((batch_size, ),
                                                              dtype=torch.int,
                                                              device='cuda')
            self.previous_pos_indices_cuda = torch.empty(
                (self.max_num_tokens, ), dtype=torch.int, device='cuda')
            self.previous_pos_id_offsets_cuda = torch.zeros(
                (self.max_num_tokens, ), dtype=torch.int, device='cuda')
            self.previous_kv_lens_offsets_cuda = torch.zeros((batch_size, ),
                                                             dtype=torch.int,
                                                             device='cuda')
            self.without_logits = self.spec_config.spec_dec_mode.without_logits(
            ) or self.model_is_wrapped
            self.max_draft_len = spec_config.max_draft_len
        else:
            self.without_logits = False
            self.max_draft_len = 0

        self.guided_decoder: Optional[CapturableGuidedDecoder] = None

        # This field is initialized lazily on the first forward pass.
        # This is convenient because:
        # 1) The attention metadata depends on the KV cache manager.
        # 2) The KV cache manager depends on the model configuration.
        # 3) The model configuration is not loaded until the model engine
        # is initialized.
        #
        # NOTE: This can simplified by decoupling the model config loading and
        # the model engine.
        self.attn_metadata = None
        self.iter_states = {}
        self._cuda_graph_mem_pool = self._torch_compile_backend._graph_pool_handle if self._torch_compile_enabled else None

        self._cuda_graph_padding_enabled = pytorch_backend_config.cuda_graph_padding_enabled

        self._cuda_graph_batch_sizes = _filter_cuda_graph_batch_sizes(
            pytorch_backend_config.cuda_graph_batch_sizes, self.batch_size,
            self.max_num_tokens, self.original_max_draft_len,
            self._cuda_graph_padding_enabled
        ) if pytorch_backend_config.cuda_graph_batch_sizes else []

        self._max_cuda_graph_batch_size = (self._cuda_graph_batch_sizes[-1] if
                                           self._cuda_graph_batch_sizes else 0)

        self.previous_batch_indices_cuda = torch.empty((self.max_num_tokens, ),
                                                       dtype=torch.int,
                                                       device='cuda')
        self.input_ids_cuda = torch.empty((self.max_num_tokens, ),
                                          dtype=torch.int,
                                          device='cuda')
        self.position_ids_cuda = torch.empty((self.max_num_tokens, ),
                                             dtype=torch.int,
                                             device='cuda')
        if self.use_mrope:
            self.mrope_position_ids_cuda = torch.empty(
                (3, 1, self.max_num_tokens), dtype=torch.int, device='cuda')
        self.iter_counter = 0

        # We look up this key in resource_manager during forward to find the
        # kv cache manager. Can be changed to support multiple model engines
        # with different KV cache managers.
        self.kv_cache_manager_key = ResourceManagerType.KV_CACHE_MANAGER
        self.lora_model_config: Optional[LoraModelConfig] = None
        self.cuda_graph_runner = CUDAGraphRunner(self)

        # Setup the local cache indirection buffer only once and reuse it.
        # This way it can also be used for CUDA graphs.
        if self.use_beam_search:
            self.cache_indirection_attention = torch.zeros(
                (self.batch_size, self.max_beam_width, self.max_seq_len +
                 (0 if self._disable_overlap_scheduler else 1)),
                device="cuda",
                dtype=torch.int32)
        else:
            self.cache_indirection_attention = None

    @property
    def runtime_draft_len(self):
        return self.max_draft_len if self.enable_spec_decode else 0

    def set_lora_model_config(self,
                              lora_target_modules: list[str],
                              trtllm_modules_to_hf_modules: dict[str, str],
                              swap_gate_up_proj_lora_b_weight: bool = True):
        self.lora_model_config = LoraModelConfig(
            lora_target_modules=lora_target_modules,
            trtllm_modules_to_hf_modules=trtllm_modules_to_hf_modules,
            hidden_size=self.model.config.hidden_size,
            dtype=torch_dtype_to_str(self.model.config.torch_dtype),
            swap_gate_up_proj_lora_b_weight=swap_gate_up_proj_lora_b_weight)

    def set_guided_decoder(self,
                           guided_decoder: CapturableGuidedDecoder) -> bool:
        if hasattr(self.model, "set_guided_decoder"):
            success = self.model.set_guided_decoder(guided_decoder)
            if success:
                self.guided_decoder = guided_decoder
            return success
        return False

    @property
    def use_mrope(self):
        use_mrope = False
        try:
            use_mrope = self.model.model_config.pretrained_config.rope_scaling[
                'type'] == 'mrope'
        except Exception:
            pass
        logger.debug(f"Detected use_mrope: {use_mrope}")
        return use_mrope

    @property
    def is_warmup(self):
        return getattr(self, "_is_warmup", False)

    @is_warmup.setter
    def is_warmup(self, value: bool):
        self._is_warmup = value

        self.moe_load_balancer_iter_info = (not value, not value)

    @property
    def moe_load_balancer_iter_info(self):
        moe_load_balancer: MoeLoadBalancer = getattr(self, 'moe_load_balancer',
                                                     None)
        if moe_load_balancer is not None:
            return moe_load_balancer.enable_statistic, moe_load_balancer.enable_update_weights
        return False, False

    @moe_load_balancer_iter_info.setter
    def moe_load_balancer_iter_info(self, value: Tuple[bool, bool]):
        moe_load_balancer: MoeLoadBalancer = getattr(self, 'moe_load_balancer',
                                                     None)
        if moe_load_balancer is not None:
            moe_load_balancer.set_iter_info(enable_statistic=value[0],
                                            enable_update_weights=value[1])

    @property
    def use_beam_search(self):
        return self.max_beam_width > 1

    @contextmanager
    def set_warmup_flag(self):
        prev_is_warmup = self.is_warmup
        self.is_warmup = True
        try:
            yield
        finally:
            self.is_warmup = prev_is_warmup

    @staticmethod
    def with_warmup_flag(method):

        @functools.wraps(method)
        def wrapper(self, *args, **kwargs):
            with self.set_warmup_flag():
                return method(self, *args, **kwargs)

        return wrapper

    @contextlib.contextmanager
    def no_cuda_graph(self):
        _run_cuda_graphs = self.cuda_graph_runner.enabled
        self.cuda_graph_runner.enabled = False
        try:
            yield
        finally:
            self.cuda_graph_runner.enabled = _run_cuda_graphs

    @with_warmup_flag
    def warmup(self, resource_manager: ResourceManager) -> None:
        kv_cache_manager = resource_manager.get_resource_manager(
            self.kv_cache_manager_key)
        spec_resource_manager = resource_manager.get_resource_manager(
            ResourceManagerType.SPEC_RESOURCE_MANAGER)
        if kv_cache_manager is None:
            logger.info("Skipping warm up as no KV Cache manager allocated.")
            return

        # The lifetime of model engine and kv cache manager can be different.
        # Reset the global cuda graph dummy request to None in warmup.
        self.cuda_graph_runner.padding_dummy_request = None

        def get_num_extra_decoding_steps():
            if isinstance(self.model, ChainDrafter):
                return self.model.max_draft_len
            else:
                assert not self.model_is_wrapped, (
                    f"Please add logic to determine num_extra_decoding_steps for drafting loop {type(self.model)}"
                )
                return 0

        def get_cuda_graph_warmup_request(batch_size, draft_len):
            # Divide by max_beam_width to get an approximation of the number of requests that can be run in parallel.
            available_blocks = kv_cache_manager.get_num_free_blocks(
            ) // self.max_beam_width
            if available_blocks >= batch_size:
                result = ScheduledRequests()
                result.context_requests = []
                num_extra_decoding_steps = get_num_extra_decoding_steps()

                # Add (batch_size - 1) dummy requests with seq_len=1.
                # Should only need one more page per request.
                requests = kv_cache_manager.add_dummy_requests(
                    list(range(batch_size - 1)),
                    is_gen=True,
                    max_num_draft_tokens=draft_len,
                    use_mrope=self.use_mrope,
                    max_beam_width=self.max_beam_width,
                    num_extra_decoding_steps=num_extra_decoding_steps)
                # Divide by max_beam_width to get an approximation of the number of tokens that can be added to the final request.
                available_tokens = kv_cache_manager.get_num_available_tokens(
                    draft_len)

                # Add one dummy request with the maximum possible sequence length.
                # The sequence length is limited by both the max_seq_len and the number of available blocks.
                # Also, the sequence length is limited by the max_position_embeddings.
                token_num = max(1, min(available_tokens, self.max_seq_len - 1))
                model_config = self.model.model_config.pretrained_config
                max_position_embeddings = getattr(model_config,
                                                  'max_position_embeddings',
                                                  None)
                if max_position_embeddings is not None:
                    token_num = min(token_num,
                                    max_position_embeddings - draft_len)

                assert token_num > num_extra_decoding_steps, (
                    "Cannot fuse drafting loop. We do not have enough KV cache space "
                    "for all of the draft tokens.")
                token_num -= num_extra_decoding_steps

                max_seq_len_request = kv_cache_manager.add_dummy_requests(
                    request_ids=[batch_size - 1],
                    token_nums=[token_num],
                    is_gen=True,
                    max_num_draft_tokens=draft_len,
                    use_mrope=self.use_mrope,
                    max_beam_width=self.max_beam_width,
                    num_extra_decoding_steps=num_extra_decoding_steps)[0]
                # Add the longest request before all other seq_len=1 request to simulate the padding CUDA graph case.
                # This batch contains both the longest request and the shortest requests,
                # it also contains the maximum number of requests and the maximum token number,
                # which simulates the extreme case for the padding CUDA graph.
                # Thus we can replay this CUDA graph in all other cases.
                requests.insert(0, max_seq_len_request)
                result.generation_requests = requests
                if spec_resource_manager is not None:
                    spec_resource_manager.add_dummy_requests(
                        request_ids=list(range(batch_size)))
            else:
                result = None
            return result

        def get_warmup_request(num_tokens: int, num_gen_tokens: int):
            available_tokens = kv_cache_manager.get_num_available_tokens(
                self.runtime_draft_len)
            available_blocks = kv_cache_manager.get_num_free_blocks()
            if num_tokens > self.max_num_tokens or num_tokens > available_tokens:
                return None

            num_extra_decoding_steps = get_num_extra_decoding_steps()
            if num_extra_decoding_steps > 0:
                # Disable autotuning for fused drafting loops for now.
                # There are a few bugs that can cause illegal memory accesses
                # during warmup.
                return None

            num_ctx_tokens = num_tokens - num_gen_tokens
            num_ctx_requests = 0
            ctx_requests = []
            gen_requests = []

            max_seq_len = self.max_seq_len - 1
            num_full_seqs = 0
            num_left_over_tokens = 0

            if num_ctx_tokens > 0:
                # We will try to assign as less context requests as possible to
                # fill the num_ctx_tokens.

                # Num full sequences:
                num_full_seqs = num_ctx_tokens // max_seq_len
                num_left_over_tokens = num_ctx_tokens - num_full_seqs * max_seq_len

                num_ctx_requests = num_full_seqs + (1 if num_left_over_tokens
                                                    > 0 else 0)

            # We do not have enough batch to fill the request
            if num_ctx_requests + num_gen_tokens > self.batch_size:
                return None

            blocks_to_use = num_full_seqs * math.ceil(
                max_seq_len / kv_cache_manager.tokens_per_block) + math.ceil(
                    num_left_over_tokens /
                    kv_cache_manager.tokens_per_block) + num_gen_tokens

            if blocks_to_use > available_blocks:
                return None

            if num_ctx_tokens > 0:
                ctx_token_nums = [max_seq_len] * num_full_seqs
                if num_left_over_tokens > 0:
                    ctx_token_nums.append(num_left_over_tokens)

                ctx_requests = kv_cache_manager.add_dummy_requests(
                    list(range(num_ctx_requests)),
                    token_nums=ctx_token_nums,
                    is_gen=False,
                    max_num_draft_tokens=self.runtime_draft_len,
                    use_mrope=self.use_mrope)

                if spec_resource_manager is not None:
                    spec_resource_manager.add_dummy_requests(
                        request_ids=list(range(num_ctx_requests)))

            if num_gen_tokens > 0:
                gen_requests = kv_cache_manager.add_dummy_requests(
                    list(
                        range(num_ctx_requests,
                              num_ctx_requests + num_gen_tokens)),
                    token_nums=[1] * num_gen_tokens,
                    is_gen=True,
                    max_num_draft_tokens=self.max_draft_len,
                    use_mrope=self.use_mrope)
                if spec_resource_manager is not None:
                    spec_resource_manager.add_dummy_requests(request_ids=list(
                        range(num_ctx_requests, num_ctx_requests +
                              num_gen_tokens)))

            result = ScheduledRequests()
            result.context_requests = ctx_requests
            result.generation_requests = gen_requests

            return result

        curr_max_num_tokens = min(
            kv_cache_manager.get_num_available_tokens(
                self.original_max_draft_len), self.max_num_tokens,
            self.batch_size * (self.max_seq_len - 1))

        def get_autotune_warmup_request():
            return get_warmup_request(curr_max_num_tokens, 0)

        @contextlib.contextmanager
        def release_batch(result: ScheduledRequests | None):
            try:
                yield result
            finally:
                if result is not None:
                    for req in result.all_requests():
                        kv_cache_manager.free_resources(req)
                        if spec_resource_manager is not None:
                            spec_resource_manager.free_resources(req)

        # TODO: current warmup_request is not suitable for star attention
        cp_type = self.mapping.cp_config.get('cp_type', None)
        if cp_type == CpType.STAR:
            return

        if self._torch_compile_enabled:

            warmup_requests = set([
                (1, 1),  # Specialize for 1 token.
                (self.batch_size,
                 self.batch_size),  # max_batch_size, pure generation
                (2, 0),  # Non-one, pure context
                (curr_max_num_tokens, 0),  # max_num_tokens, pure context
            ])

            # Disable cuda graph capture here so that we can properly capture it later
            with self.no_cuda_graph():
                for warmup_num_tokens, warmup_num_gen_tokens in warmup_requests:

                    with release_batch(
                            get_warmup_request(warmup_num_tokens,
                                               warmup_num_gen_tokens)) as batch:
                        if batch is None:
                            # No KV cache space!
                            continue
                        logger.info(
                            f"Run warmup with {warmup_num_tokens} tokens, include {warmup_num_gen_tokens} generation tokens"
                        )
                        self.forward(batch,
                                     new_tensors_device=None,
                                     resource_manager=resource_manager)
                        torch.cuda.synchronize()

        if self.pytorch_backend_config.enable_autotuner:
            with self.no_cuda_graph(), autotune():
                result = get_autotune_warmup_request()
                with release_batch(result) as batch:
                    if batch is None:
                        # No KV cache space!
                        pass
                    else:
                        self.forward(batch,
                                     new_tensors_device=None,
                                     resource_manager=resource_manager)
                        torch.cuda.synchronize()

                logger.info(
                    f"[Autotuner] Cache size after warmup is {len(AutoTuner.get().profiling_cache)}"
                )

            AutoTuner.get().print_profiling_cache()

        if not (self.cuda_graph_runner.enabled
                or self._torch_compile_piecewise_cuda_graph):
            return

        logger.info(
            f"Creating CUDA graph instances for {len(self._cuda_graph_batch_sizes)} batch sizes."
        )
        # Reverse the order of the cuda graph batch sizes to make smaller batch size graph could reuse larger batch size graph memory
        cuda_graph_batch_sizes = sorted(self._cuda_graph_batch_sizes,
                                        reverse=True)
        # Create CUDA graphs for different draft lengths
        draft_lengths = [self.max_draft_len]
        # For non-draft model, we also capture the CUDA graph instance for draft length 0,
        # so that when we disable spec decode at runtime, we can still run the captured graph.
        # Note that for one engine mode, we are not able to turn off spec decode at runtime.
        if (not self.is_draft_model and self.max_draft_len > 0
                and not self.spec_config.spec_dec_mode.use_one_engine()
                # Assume that speculation is always on if the user didn't give us a max_concurrency
                # value. This will save on memory.
                and self.spec_config.max_concurrency is not None):
            draft_lengths.append(0)
        if self.is_spec_decode and self.is_draft_model and spec_resource_manager is not None and isinstance(
                spec_resource_manager, Eagle3ResourceManager):
            draft_lengths.append(self.original_max_draft_len)

        for bs in cuda_graph_batch_sizes:
            if bs > self.batch_size:
                # skip batch size larger than self.batch_size
                continue

            for draft_len in draft_lengths:
                with release_batch(get_cuda_graph_warmup_request(
                        bs, draft_len)) as batch:
                    if batch is None:
                        # No KV cache space!
                        return
                    logger.info(
                        f"Run generation only CUDA graph warmup for batch size={bs}, draft_len={draft_len}"
                    )
                    self.enable_spec_decode = draft_len > 0 or self.is_draft_model

                    def _update_draft_inference_state(is_first_draft: bool,
                                                      batch: ScheduledRequests):
                        if self.is_draft_model and isinstance(
                                spec_resource_manager, Eagle3ResourceManager):
                            spec_resource_manager.is_first_draft = is_first_draft
                            if is_first_draft:
                                for req in batch.generation_requests:
                                    req.py_is_first_draft = True
                                    # Reset the draft tokens for the first draft inference
                                    req.py_draft_tokens = []

                    _update_draft_inference_state(draft_len > 0, batch)

                    self.forward(batch,
                                 new_tensors_device=None,
                                 resource_manager=resource_manager)
                    torch.cuda.synchronize()

        if self._torch_compile_piecewise_cuda_graph and self._torch_compile_enabled:
            piecewise_cuda_graph_num_tokens = sorted(
                self._piecewise_cuda_graph_num_tokens, reverse=True)

            with capture_piecewise_cuda_graph(True):
                for num_tokens in piecewise_cuda_graph_num_tokens:
                    with self.no_cuda_graph():
                        with release_batch(get_warmup_request(num_tokens,
                                                              0)) as batch:
                            logger.info(
                                f"Run piecewise CUDA graph warmup for num tokens={num_tokens}"
                            )

                            for _ in range(3):
                                self.forward(batch,
                                             new_tensors_device=None,
                                             resource_manager=resource_manager)
                            self.forward(batch,
                                         new_tensors_device=None,
                                         resource_manager=resource_manager)
                            torch.cuda.synchronize()
                            gc.collect()
                            torch.cuda.empty_cache()

        # Set the value back to the original value
        self.enable_spec_decode = self.is_spec_decode

    def _set_up_attn_metadata(self, kv_cache_manager: KVCacheManager):
        enable_context_mla_with_cached_kv = is_mla(
            self.model.model_config.pretrained_config) and (
                self.attn_runtime_features.cache_reuse
                or self.attn_runtime_features.chunked_prefill)
        cache_indirection = self.cache_indirection_attention if self.attn_backend.Metadata is TrtllmAttentionMetadata else None
        if kv_cache_manager is None:
            return self.attn_backend.Metadata(
                max_num_requests=self.batch_size,
                max_num_tokens=self.max_num_tokens,
                max_num_sequences=self.batch_size * self.max_beam_width,
                kv_cache_manager=None,
                mapping=self.mapping,
                runtime_features=self.attn_runtime_features,
                enable_flash_mla=self.model.model_config.enable_flash_mla,
                enable_context_mla_with_cached_kv=
                enable_context_mla_with_cached_kv,
                cache_indirection=cache_indirection)

        if self.attn_metadata is not None:
            # This assertion can be relaxed if needed: just create a new metadata
            # object if it changes.
            assert self.attn_metadata.kv_cache_manager is kv_cache_manager
            return self.attn_metadata

        self.attn_metadata = self.attn_backend.Metadata(
            max_num_requests=self.batch_size,
            max_num_tokens=self.max_num_tokens,
            max_num_sequences=self.batch_size * self.max_beam_width,
            kv_cache_manager=kv_cache_manager,
            mapping=self.mapping,
            runtime_features=self.attn_runtime_features,
            enable_flash_mla=self.model.model_config.enable_flash_mla,
            enable_context_mla_with_cached_kv=enable_context_mla_with_cached_kv,
            cache_indirection=cache_indirection)

        return self.attn_metadata

    def _set_up_spec_metadata(
            self,
            spec_resource_manager: Optional[BaseResourceManager],
            no_cache=False):
        spec_config = self.spec_config if self.enable_spec_decode else None
        if no_cache:
            return get_spec_metadata(
                spec_config,
                self.model.config,
                self.batch_size,
                max_num_tokens=self.max_num_tokens,
                spec_resource_manager=spec_resource_manager,
                is_draft_model=self.is_draft_model)

        if self.spec_metadata is not None:
            return self.spec_metadata
        self.spec_metadata = get_spec_metadata(
            spec_config,
            self.model.config,
            self.batch_size,
            max_num_tokens=self.max_num_tokens,
            spec_resource_manager=spec_resource_manager,
            is_draft_model=self.is_draft_model)
        return self.spec_metadata

    def __del__(self) -> None:
        if getattr(self, 'ub_buffers', None):
            for u in self.ub_buffers:
                ub.ub_deallocate(u.addr)
        # Release model weights.
        release_gc()

    def _init_max_seq_len(self):
        # For mm_encoder_only mode, infer_max_seq_len() is for LLM decoder models
        if hasattr(self.model, 'infer_max_seq_len'):
            inferred_max_seq_len = self.model.infer_max_seq_len()
        else:
            inferred_max_seq_len = self._infer_max_seq_len_from_config()

        if self.max_seq_len is None:
            logger.info(
                f"max_seq_len is not specified, using inferred value {inferred_max_seq_len}"
            )
            self.max_seq_len = inferred_max_seq_len

        elif inferred_max_seq_len < self.max_seq_len:
            # NOTE: py_executor_creator makes sure that the executor uses this
            # smaller value as its max_seq_len too.
            logger.warning(
                f"Specified {self.max_seq_len=} is larger than what the model can support "
                f"({inferred_max_seq_len}). Setting max_seq_len to {inferred_max_seq_len}. "
            )
            self.max_seq_len = inferred_max_seq_len

    def _infer_max_seq_len_from_config(self) -> int:

        if hasattr(self.model, 'model_config') and self.model.model_config:
            model_config = self.model.model_config.pretrained_config
            rope_scaling = getattr(model_config, 'rope_scaling', None)
            rope_factor = 1
            if rope_scaling is not None:
                rope_type = rope_scaling.get('type',
                                             rope_scaling.get('rope_type'))
                if rope_type not in ("su", "longrope", "llama3", "yarn"):
                    rope_factor = rope_scaling.get('factor', 1.0)

            # Step 1: Find the upper bound of max_seq_len
            inferred_max_seq_len = 2048
            max_position_embeddings = getattr(model_config,
                                              'max_position_embeddings', None)
            if max_position_embeddings is None and hasattr(
                    model_config, 'text_config'):
                max_position_embeddings = getattr(model_config.text_config,
                                                  'max_position_embeddings',
                                                  None)
            if max_position_embeddings is not None:
                inferred_max_seq_len = max_position_embeddings

            # Step 2: Scale max_seq_len with rotary scaling
            if rope_factor != 1:
                inferred_max_seq_len = int(
                    math.ceil(inferred_max_seq_len * rope_factor))
                logger.warning(
                    f'max_seq_len is scaled to {inferred_max_seq_len} by rope scaling {rope_factor}'
                )

            return inferred_max_seq_len

        default_max_seq_len = 8192
        logger.warning(
            f"Could not infer max_seq_len from model config, using default value: {default_max_seq_len}"
        )
        return default_max_seq_len

    def _init_max_num_tokens(self):
        # Modified from tensorrt_llm/_common.py check_max_num_tokens
        if self.max_num_tokens is None:
            self.max_num_tokens = self.max_seq_len * self.batch_size
        if self.max_num_tokens > self.max_seq_len * self.batch_size:
            logger.warning(
                f"max_num_tokens ({self.max_num_tokens}) shouldn't be greater than "
                f"max_seq_len * max_batch_size ({self.max_seq_len * self.batch_size}), "
                f"specifying to max_seq_len * max_batch_size ({self.max_seq_len * self.batch_size})."
            )
            self.max_num_tokens = self.max_seq_len * self.batch_size

    def _init_model_capacity(self):
        self._init_max_seq_len()
        self._init_max_num_tokens()

    def _release_cuda_graphs(self):
        self.cuda_graph_runner.clear()

    def get_max_num_sequences(self) -> int:
        """
        Return the maximum number of sequences that the model supports. PyExecutor need this to compute max_num_active_requests
        """
        num_batches = self.mapping.pp_size
        return num_batches * self.batch_size

    def _preprocess_inputs(self, inputs: Dict[str, Any]):
        """
        Make some changes to the device inputs and avoid block the async data transfer
        """
        if self.enable_spec_decode and not self._disable_overlap_scheduler:
            # When enabling overlap scheduler, the kv cache for draft tokens will
            # be prepared in advance by using the max_draft_len. But we need to use
            # new_tokens_lens_device to get the real past kv lengths and the
            # correct position ids. And to avoid blocking the async data transfer,
            # we need to preprocess the inputs in forward to update the position_ids and
            # kv cache length.
            if inputs['attn_metadata'].kv_cache_manager is not None:
                num_seqs = inputs['attn_metadata'].num_seqs
                num_ctx_requests = inputs['attn_metadata'].num_contexts
                num_gen_requests = inputs['attn_metadata'].num_generations
                num_ctx_tokens = inputs['attn_metadata'].num_ctx_tokens
                num_chunked_ctx_requests = inputs[
                    'attn_metadata'].num_chunked_ctx_requests
                previous_batch_tokens = inputs['input_ids'].shape[
                    0] - num_ctx_tokens
                inputs['position_ids'][0, num_ctx_tokens:] += (
                    self.previous_pos_id_offsets_cuda[:previous_batch_tokens])
                # Only TrtllmAttentionMetadata has kv_lens_cuda.
                if isinstance(inputs['attn_metadata'], TrtllmAttentionMetadata):
                    if num_ctx_requests >= num_chunked_ctx_requests and num_chunked_ctx_requests > 0:
                        # The generation requests with draft_tokens are treated as chunked context requests when extend_ctx returns True.
                        inputs['attn_metadata'].kv_lens_cuda[
                            num_ctx_requests -
                            num_chunked_ctx_requests:num_ctx_requests] += (
                                self.
                                previous_kv_lens_offsets_cuda[:
                                                              num_chunked_ctx_requests]
                            )
                    else:
                        inputs['attn_metadata'].kv_lens_cuda[
                            num_ctx_requests:num_seqs] += (
                                self.
                                previous_kv_lens_offsets_cuda[:num_gen_requests]
                            )

        if self.guided_decoder is not None:
            self.guided_decoder.token_event.record()

        return inputs

    def _postprocess_inputs(self, inputs: Dict[str, Any]):
        """
        Postprocess to make sure model forward doesn't change the inputs.
        It is only used in cuda graph capture, because other cases will prepare
        new inputs before the model forward.
        """
        if self.enable_spec_decode and not self._disable_overlap_scheduler:
            if inputs['attn_metadata'].kv_cache_manager is not None:
                num_seqs = inputs['attn_metadata'].num_seqs
                num_ctx_requests = inputs['attn_metadata'].num_contexts
                num_gen_requests = inputs['attn_metadata'].num_generations
                num_ctx_tokens = inputs['attn_metadata'].num_ctx_tokens
                num_chunked_ctx_requests = inputs[
                    'attn_metadata'].num_chunked_ctx_requests
                previous_batch_tokens = inputs['input_ids'].shape[
                    0] - num_ctx_tokens
                inputs['position_ids'][0, num_ctx_tokens:] -= (
                    self.previous_pos_id_offsets_cuda[:previous_batch_tokens])
                # Only TrtllmAttentionMetadata has kv_lens_cuda.
                if isinstance(inputs['attn_metadata'], TrtllmAttentionMetadata):
                    if num_ctx_requests >= num_chunked_ctx_requests and num_chunked_ctx_requests > 0:
                        inputs['attn_metadata'].kv_lens_cuda[
                            num_ctx_requests -
                            num_chunked_ctx_requests:num_ctx_requests] -= (
                                self.
                                previous_kv_lens_offsets_cuda[:
                                                              num_chunked_ctx_requests]
                            )
                    else:
                        inputs['attn_metadata'].kv_lens_cuda[
                            num_ctx_requests:num_seqs] -= (
                                self.
                                previous_kv_lens_offsets_cuda[:num_gen_requests]
                            )

    def _get_all_rank_num_tokens(self, attn_metadata: AttentionMetadata):
        if self.enable_attention_dp:
            return list(self.dist.tp_allgather(attn_metadata.num_tokens))
        return None

    def _get_padding_params(
        self, total_num_tokens: int, num_ctx_requests: int,
        attn_all_rank_num_tokens: Optional[List[int]]
    ) -> Tuple[int, bool, Optional[List[int]]]:
        """
        Get the padding parameters for tensor padding.
        Return:
            padded_num_tokens: the padded number of tokens
            can_run_piecewise_cuda_graph: whether the piecewise cuda graph can be run
            attn_all_rank_num_tokens: the number of tokens for each rank
        """
        padded_num_tokens = total_num_tokens

        def get_padded_piecewise_tokens(tokens):
            captured_num_tokens = self._torch_compile_backend.capture_num_tokens
            return captured_num_tokens[bisect.bisect_left(
                captured_num_tokens, tokens)]

        if (self._torch_compile_backend is not None
                and self._torch_compile_piecewise_cuda_graph
                and self._torch_compile_backend.capture_num_tokens):
            max_captured_num_tokens = self._torch_compile_backend.capture_num_tokens[
                -1]
            # Torch piecewise cuda graph is enabled.
            if attn_all_rank_num_tokens is not None:
                can_run_piecewise_cuda_graph = (num_ctx_requests != 0 and
                                                max(attn_all_rank_num_tokens)
                                                <= max_captured_num_tokens)
                all_ranks_can_run_piecewise_cuda_graph = list(
                    self.dist.tp_allgather(can_run_piecewise_cuda_graph))
                if all(all_ranks_can_run_piecewise_cuda_graph):
                    padded_num_tokens = get_padded_piecewise_tokens(
                        max(attn_all_rank_num_tokens))
                    logger.debug(
                        f"Pad tensor with {total_num_tokens} tokens to {padded_num_tokens} tokens"
                    )
                    return padded_num_tokens, True, [
                        padded_num_tokens
                    ] * len(attn_all_rank_num_tokens)
                else:
                    logger.debug(
                        f"Not all ranks can run piecewise cuda graph, disable piecewise cuda graph"
                    )
                    return total_num_tokens, False, attn_all_rank_num_tokens
            elif num_ctx_requests != 0 and total_num_tokens <= max_captured_num_tokens:
                padded_num_tokens = get_padded_piecewise_tokens(
                    total_num_tokens)
                logger.debug(
                    f"Pad tensor with {total_num_tokens} tokens to {padded_num_tokens} tokens"
                )
                return padded_num_tokens, True, None
            else:
                logger.debug(
                    f"Picewise cudagraph cannot be used with {total_num_tokens} tokens, {num_ctx_requests} context requests"
                )
                return total_num_tokens, False, None

        return total_num_tokens, False, attn_all_rank_num_tokens

    def _prepare_multimodal_indices(self, input_ids: list[int]):
        input_ids = torch.tensor(input_ids, dtype=torch.int, device="cpu")
        vocab_size = self.model.config.vocab_size
        # TODO: unify naming of mm_token_ids across models
        mm_token_ids = getattr(self.model, "mm_token_ids", None)

        text_token_indices, mm_token_indices = filter_mm_token_from_input_ids(
            input_ids, vocab_size=vocab_size, mm_token_ids=mm_token_ids)
        return text_token_indices, mm_token_indices

    def _prepare_tp_inputs(
            self,
            scheduled_requests: ScheduledRequests,
            kv_cache_manager: KVCacheManager,
            attn_metadata: AttentionMetadata,
            spec_metadata: Optional[SpecMetadata] = None,
            new_tensors_device: Optional[SampleStateTensors] = None,
            cache_indirection_buffer: Optional[torch.Tensor] = None):
        """
        Prepare inputs for Pytorch Model.
        """
        new_tokens_device, new_tokens_lens_device, next_draft_tokens_device = None, None, None
        if new_tensors_device is not None:
            # speculative decoding cases: [batch, 1 + draft_len], others: [batch]
            new_tokens_device = new_tensors_device.new_tokens
            # When using overlap scheduler with speculative decoding, the target model's inputs would be SampleStateTensorsMTP.
            if isinstance(new_tensors_device, SampleStateTensorsMTP):
                assert self.enable_spec_decode and not self.is_draft_model
                new_tokens_lens_device = new_tensors_device.new_tokens_lens  # [batch]
                next_draft_tokens_device = new_tensors_device.next_draft_tokens  # [batch, draft_len]

        # Must be before the update of py_batch_idx
        if self.guided_decoder is not None:
            self.guided_decoder.add_batch(scheduled_requests,
                                          new_tokens=new_tokens_device)

        # if new_tensors_device exist, input_ids will only contain new context tokens
        input_ids = []  # per sequence
        sequence_lengths = []  # per sequence
        prompt_lengths = []  # per sequence
        request_ids = []  # per request
        gather_ids = []
        position_ids = []  # per sequence
        num_cached_tokens_per_seq = []  # per sequence
        draft_tokens = []
        draft_lens = []
        gen_request_seq_slots = []  # per generation request
        multimodal_params_list = []
        mrope_position_ids = []
        num_accepted_draft_tokens = []  # per request

        for request in scheduled_requests.context_requests:
            request_ids.append(request.py_request_id)
            all_prompt_tokens = request.get_tokens(0)
            draft_lens.append(0)
            begin_compute = request.context_current_position
            end_compute = begin_compute + request.context_chunk_size
            prompt_tokens = all_prompt_tokens[begin_compute:end_compute]
            position_ids.extend(
                range(begin_compute, begin_compute + len(prompt_tokens)))
            input_ids.extend(prompt_tokens)
            gather_ids.append(len(input_ids) - 1)
            sequence_lengths.append(len(prompt_tokens))
            num_accepted_draft_tokens.append(len(prompt_tokens) - 1)
            prompt_lengths.append(len(prompt_tokens))
            past_seen_token_num = begin_compute
            num_cached_tokens_per_seq.append(past_seen_token_num)

            # Multimodal
            py_multimodal_runtime = MultimodalRuntimeData(
                mm_token_lengths=request.multimodal_lengths,
                mm_token_positions=request.multimodal_positions,
                past_seen_token_num=past_seen_token_num,
                chunk_end_pos=end_compute,
                special_token_offsets=request.py_multimodal_data.get(
                    'special_token_offsets', []),
            ) if request.multimodal_hashes is not None else None

            multimodal_params = MultimodalParams(
                multimodal_data=request.py_multimodal_data,
                multimodal_runtime=py_multimodal_runtime)
            if multimodal_params.has_content():
                if self.use_mrope:
                    ctx_mrope_position_ids = multimodal_params.multimodal_data[
                        'mrope_config'][
                            'mrope_position_ids'][:, :,
                                                  begin_compute:begin_compute +
                                                  len(prompt_tokens)]
                    mrope_position_ids.append(ctx_mrope_position_ids)

                # TODO: Visit later to decide the appropriate position of sending multimodal data & selectively sending multimodal data
                multimodal_params.to_device("multimodal_data",
                                            "cuda",
                                            pin_memory=True,
                                            target_keywords=getattr(
                                                self.model,
                                                "multimodal_data_device_paths",
                                                None))

                #re-assign the multimodal_data to the request after to_device for generation requests
                request.py_multimodal_data = multimodal_params.multimodal_data
                multimodal_params_list.append(multimodal_params)

            request.py_batch_idx = request.py_seq_slot

        if len(multimodal_params_list) > 0:
            # discard the text token indices as it only includes context tokens at this moment
            _, mm_token_indices = self._prepare_multimodal_indices(input_ids)
        else:
            mm_token_indices = None
        num_ctx_requests = len(scheduled_requests.context_requests)
        num_ctx_tokens = len(input_ids)

        # Requests with draft tokens are treated like extend requests. Dummy extend requests should be
        # at the end of extend_requests.
        extend_requests = []
        extend_dummy_requests = []
        generation_requests = []
        first_draft_requests = []
        for request in scheduled_requests.generation_requests:
            if get_draft_token_length(
                    request) > 0 or next_draft_tokens_device is not None:
                if request.is_dummy:
                    extend_dummy_requests.append(request)
                else:
                    extend_requests.append(request)
            elif request.py_is_first_draft:
                first_draft_requests.append(request)
            else:
                generation_requests.append(request)
        extend_requests += extend_dummy_requests

        spec_config = self.spec_config if self.enable_spec_decode else None
        if not self._disable_overlap_scheduler and spec_config is not None:
            assert spec_config.spec_dec_mode.support_overlap_scheduler(
            ), f"{spec_config.decoding_type} does not support overlap scheduler"

        # will contain previous batch indices of generation requests
        previous_batch_indices = []
        previous_pos_indices = []
        for request in extend_requests:
            request_ids.append(request.py_request_id)
            # the request has no previous tensor:
            # (1) next_draft_tokens_device is None, which means overlap scheduler is disabled; or
            # (2) a dummy request; or
            # (3) the first step in the generation server of disaggregated serving
            if next_draft_tokens_device is None or request.is_dummy or request.py_batch_idx is None:
                # get token ids, including input token ids and draft token ids. For these dummy requests,
                # no need to copy the token ids.
                if not (request.is_attention_dp_dummy
                        or request.is_cuda_graph_dummy):
                    input_ids.append(request.get_last_tokens(0))
                    input_ids.extend(request.py_draft_tokens)
                    draft_tokens.extend(request.py_draft_tokens)
                # get other ids and lengths
                num_draft_tokens = get_draft_token_length(request)
                past_seen_token_num = request.max_beam_num_tokens - 1
                draft_lens.append(num_draft_tokens)
                if self.enable_spec_decode and spec_config.spec_dec_mode.extend_ctx(
                        self.attn_backend):
                    # We're treating the prompt lengths as context requests here, so
                    # the the prompt lens should not include the cached tokens.
                    prompt_lengths.append(1 + num_draft_tokens)
                else:
                    prompt_lengths.append(request.py_prompt_len)

                sequence_lengths.append(1 + num_draft_tokens)
                num_accepted_draft_tokens.append(num_draft_tokens)
                gather_ids.extend(
                    list(
                        range(len(position_ids),
                              len(position_ids) + 1 + self.runtime_draft_len)))
                position_ids.extend(
                    list(
                        range(past_seen_token_num,
                              past_seen_token_num + 1 + num_draft_tokens)))
                num_cached_tokens_per_seq.append(past_seen_token_num)
                # update batch index
                request.py_batch_idx = request.py_seq_slot
            else:
                # update batch index
                previous_batch_idx = request.py_batch_idx
                request.py_batch_idx = request.py_seq_slot
                # inputs
                # overlap scheduler can only support the speculative decoding
                # methods with a fixed number of draft tokens
                sequence_lengths.append(1 + self.runtime_draft_len)
                num_accepted_draft_tokens.append(self.runtime_draft_len)
                past_seen_token_num = request.max_beam_num_tokens - 1
                draft_lens.append(self.runtime_draft_len)
                gather_ids.extend(
                    list(
                        range(len(position_ids),
                              len(position_ids) + 1 + self.runtime_draft_len)))
                position_ids.extend(
                    list(
                        range(past_seen_token_num, past_seen_token_num + 1 +
                              self.runtime_draft_len)))
                # previous tensor
                previous_batch_indices.append(previous_batch_idx)
                previous_pos_indices.extend([previous_batch_idx] *
                                            (1 + self.runtime_draft_len))
                if self.spec_config.spec_dec_mode.has_draft_model():
                    # In the overlap scheduler workflow, if having draft model, we already updated the previous batch before launching the target model,
                    # so we only need to add the runtime_draft_len to the past_seen_token_num.
                    num_cached_tokens_per_seq.append(past_seen_token_num +
                                                     self.runtime_draft_len)
                else:
                    num_cached_tokens_per_seq.append(past_seen_token_num +
                                                     self.runtime_draft_len + 1)
                if self.enable_spec_decode and spec_config.spec_dec_mode.extend_ctx(
                        self.attn_backend):
                    prompt_lengths.append(1 + self.runtime_draft_len)
                else:
                    prompt_lengths.append(request.py_prompt_len)

        for request in first_draft_requests:
            request_ids.append(request.py_request_id)
            all_prompt_tokens = request.get_tokens(0)
            draft_lens.append(0)
            begin_compute = len(
                all_prompt_tokens) - self.original_max_draft_len - 1
            end_compute = begin_compute + self.original_max_draft_len + 1
            prompt_tokens = all_prompt_tokens[begin_compute:end_compute]
            position_ids.extend(
                range(begin_compute, begin_compute + len(prompt_tokens)))
            input_ids.extend(prompt_tokens)
            gather_ids.append(
                len(input_ids) - 1 - (self.original_max_draft_len -
                                      request.py_num_accepted_draft_tokens))
            sequence_lengths.append(1 + self.original_max_draft_len)
            num_accepted_draft_tokens.append(
                request.py_num_accepted_draft_tokens)
            prompt_lengths.append(request.py_prompt_len)
            past_seen_token_num = begin_compute
            num_cached_tokens_per_seq.append(past_seen_token_num)

            # update batch index
            request.py_batch_idx = request.py_seq_slot

        for request in generation_requests:
            request_ids.append(request.py_request_id)
            beam_width = request.sampling_config.beam_width
            for beam in range(beam_width):
                # the request has no previous tensor:
                # (1) new_tokens_device is None, which means overlap scheduler is disabled; or
                # (2) a dummy request; or
                # (3) the first step in the generation server of disaggregated serving
                if new_tokens_device is None or request.is_dummy or request.py_batch_idx is None:
                    # skip adding input_ids of CUDA graph dummy requests so that new_tokens_device
                    # can be aligned to the correct positions.
                    if not request.is_cuda_graph_dummy:
                        input_ids.append(request.get_last_tokens(beam))
                    past_seen_token_num = request.max_beam_num_tokens - 1
                else:
                    # the request has previous tensor
                    # previous_batch_indices is used per request, not per beam
                    # Only append it once for the first beam of each request
                    first_beam = 0
                    if beam == first_beam:
                        previous_batch_indices.append(request.py_batch_idx)
                    past_seen_token_num = request.max_beam_num_tokens
                position_ids.append(past_seen_token_num)
                num_cached_tokens_per_seq.append(past_seen_token_num)
                prompt_lengths.append(request.py_prompt_len)
                draft_lens.append(0)
                sequence_lengths.append(1)
                num_accepted_draft_tokens.append(0)
                gather_ids.append(len(position_ids) - 1)

                # Multimodal
                multimodal_params = MultimodalParams(
                    multimodal_data=request.py_multimodal_data)
                multimodal_params.strip_for_generation()
                if multimodal_params.has_content():
                    if self.use_mrope:
                        mrope_position_deltas = multimodal_params.multimodal_data[
                            'mrope_config']['mrope_position_deltas']
                        # NOTE: Expanding position_ids to 3D tensor who is using mrope
                        gen_mrope_position_ids = (past_seen_token_num +
                                                  mrope_position_deltas).expand(
                                                      3, 1, 1)
                        mrope_position_ids.append(gen_mrope_position_ids)
                        multimodal_params.to_device(
                            "multimodal_data",
                            "cuda",
                            pin_memory=True,
                            target_keywords=[
                                "mrope_config.mrope_position_deltas"
                            ])
                        multimodal_params_list.append(multimodal_params)

            request.py_batch_idx = request.py_seq_slot
            # Do not add a gen_request_seq_slot for CUDA graph dummy requests
            # to prevent access errors due to None values
            if not request.is_cuda_graph_dummy:
                gen_request_seq_slots.append(request.py_seq_slot)

        previous_batch_len = len(previous_batch_indices)

        def previous_seq_slots_device():
            previous_batch_indices_host = torch.tensor(previous_batch_indices,
                                                       dtype=torch.int,
                                                       pin_memory=True)
            previous_slots = self.previous_batch_indices_cuda[:
                                                              previous_batch_len]
            previous_slots.copy_(previous_batch_indices_host, non_blocking=True)
            return previous_slots

        num_tokens = len(input_ids)
        num_draft_tokens = len(draft_tokens)
        total_num_tokens = len(position_ids)
        assert total_num_tokens <= self.max_num_tokens, (
            "total_num_tokens should be less than or equal to max_num_tokens")
        # if exist requests that do not have previous batch, copy input_ids and draft_tokens
        if num_tokens > 0:
            input_ids = torch.tensor(input_ids,
                                     dtype=torch.int,
                                     pin_memory=True)
            self.input_ids_cuda[:num_tokens].copy_(input_ids, non_blocking=True)
        if num_draft_tokens > 0:
            draft_tokens = torch.tensor(draft_tokens,
                                        dtype=torch.int,
                                        pin_memory=True)
            self.draft_tokens_cuda[:len(draft_tokens)].copy_(draft_tokens,
                                                             non_blocking=True)
        if self.is_spec_decode and len(num_accepted_draft_tokens) > 0:
            num_accepted_draft_tokens = torch.tensor(num_accepted_draft_tokens,
                                                     dtype=torch.int,
                                                     pin_memory=True)
            self.num_accepted_draft_tokens_cuda[:len(
                num_accepted_draft_tokens)].copy_(num_accepted_draft_tokens,
                                                  non_blocking=True)
        if next_draft_tokens_device is not None:
            # Initialize these two values to zeros
            self.previous_pos_id_offsets_cuda *= 0
            self.previous_kv_lens_offsets_cuda *= 0

            if previous_batch_len > 0:
                previous_slots = previous_seq_slots_device()
                # previous input ids
                previous_batch_tokens = previous_batch_len * (
                    1 + self.runtime_draft_len)
                new_tokens = new_tokens_device.transpose(
                    0, 1)[previous_slots, :].flatten()
                self.input_ids_cuda[num_tokens:num_tokens +
                                    previous_batch_tokens].copy_(
                                        new_tokens, non_blocking=True)
                # previous draft tokens
                previous_batch_draft_tokens = previous_batch_len * self.runtime_draft_len
                self.draft_tokens_cuda[num_draft_tokens:num_draft_tokens +
                                       previous_batch_draft_tokens].copy_(
                                           next_draft_tokens_device[
                                               previous_slots, :].flatten(),
                                           non_blocking=True)
                # prepare data for the preprocess inputs
                kv_len_offsets_device = new_tokens_lens_device - self.runtime_draft_len - 1
                previous_pos_indices_host = torch.tensor(previous_pos_indices,
                                                         dtype=torch.int,
                                                         pin_memory=True)
                self.previous_pos_indices_cuda[0:previous_batch_tokens].copy_(
                    previous_pos_indices_host, non_blocking=True)

                # The order of requests in a batch: [context requests, generation requests]
                # generation requests: ['requests that do not have previous batch', 'requests that already have previous batch', 'dummy requests']
                #   1) 'requests that do not have previous batch': disable overlap scheduler or the first step in the generation server of disaggregated serving.
                #   2) 'requests that already have previous batch': previous iteration's requests.
                #   3) 'dummy requests': pad dummy requests for CUDA graph or attention dp.
                # Therefore, both of self.previous_pos_id_offsets_cuda and self.previous_kv_lens_offsets_cuda are also 3 segments.
                #   For 1) 'requests that do not have previous batch': disable overlap scheduler or the first step in the generation server of disaggregated serving.
                #       Set these requests' previous_pos_id_offsets and previous_kv_lens_offsets to '0' to skip the value changes in _preprocess_inputs.
                #       Already set to '0' during initialization.
                #   For 2) 'requests that already have previous batch': enable overlap scheduler.
                #       Set their previous_pos_id_offsets and previous_kv_lens_offsets according to new_tokens_lens_device and kv_len_offsets_device.
                #   For 3) 'dummy requests': pad dummy requests for CUDA graph or attention dp.
                #       Already set to '0' during initialization.

                num_extend_reqeust_wo_dummy = len(extend_requests) - len(
                    extend_dummy_requests)
                self.previous_pos_id_offsets_cuda[
                    (num_extend_reqeust_wo_dummy - previous_batch_len) *
                    (1 + self.runtime_draft_len):num_extend_reqeust_wo_dummy *
                    (1 + self.runtime_draft_len)].copy_(
                        new_tokens_lens_device[self.previous_pos_indices_cuda[
                            0:previous_batch_tokens]],
                        non_blocking=True)

                self.previous_kv_lens_offsets_cuda[
                    num_extend_reqeust_wo_dummy -
                    previous_batch_len:num_extend_reqeust_wo_dummy].copy_(
                        kv_len_offsets_device[previous_slots],
                        non_blocking=True)

        elif new_tokens_device is not None:
            seq_slots_device = previous_seq_slots_device()
            max_draft_len = max(draft_lens)
            new_tokens = new_tokens_device[:max_draft_len + 1,
                                           seq_slots_device, :self.
                                           max_beam_width]
            self.input_ids_cuda[num_tokens:num_tokens +
                                previous_batch_len * self.max_beam_width].copy_(
                                    new_tokens.flatten(), non_blocking=True)

        if (not self._disable_overlap_scheduler
                and next_draft_tokens_device is None
                and len(extend_requests) > 0):
            # During warmup, for those generation requests, we don't have previous tensors,
            # so we need to set the previous_pos_id_offsets and previous_kv_lens_offsets to zeros
            # to skip the value changes in _preprocess_inputs. Otherwise, there will be illegal memory access
            # when writing key/values to the KV cache.
            self.previous_pos_id_offsets_cuda *= 0
            self.previous_kv_lens_offsets_cuda *= 0

        if self.use_mrope and mrope_position_ids:
            # NOTE: self.use_mrope is enough for differentiating whether to use mrope_position_ids but
            # `_create_dummy_context_requests` from `kv_cache_creater` makes an exception that I can not add multimodal_data to the dummy_request
            # so that we only replace position_ids with mrope_position_ids when it is not a dummy request and for models who is using mrope.
            mrope_position_ids = torch.cat(mrope_position_ids,
                                           dim=-1).pin_memory()
            self.mrope_position_ids_cuda[:, :, :total_num_tokens].copy_(
                mrope_position_ids[:, :, :total_num_tokens], non_blocking=True)
            final_position_ids = self.mrope_position_ids_cuda[:, :, :
                                                              total_num_tokens]
        else:
            position_ids = torch.tensor(position_ids,
                                        dtype=torch.int,
                                        pin_memory=True)
            self.position_ids_cuda[:total_num_tokens].copy_(position_ids,
                                                            non_blocking=True)
            final_position_ids = self.position_ids_cuda[:
                                                        total_num_tokens].unsqueeze(
                                                            0)

        if self.enable_spec_decode:
            self.gather_ids_cuda[:len(gather_ids)].copy_(torch.tensor(
                gather_ids, dtype=torch.int, pin_memory=True),
                                                         non_blocking=True)

        if not attn_metadata.is_cuda_graph:
            # Assumes seq lens do not change between CUDA graph invocations. This applies
            # to draft sequences too. This means that all draft sequences must be padded.
            attn_metadata.seq_lens = torch.tensor(
                sequence_lengths,
                dtype=torch.int,
                pin_memory=True,
            )

        num_generation_requests = len(gen_request_seq_slots)
        # Cache indirection is only used for beam search on generation requests
        if self.use_beam_search and num_generation_requests > 0:
            # CUDA Graph needs to set beam width during warmup (where the graph is captured), to ensure that cache indirection buffer is correctly picked up by the CUDA graph
            is_cuda_graph_during_warmup = self.is_warmup and attn_metadata.is_cuda_graph
            if cache_indirection_buffer is not None:
                #Copy cache indirection to local buffer with offsets changing:  seq_slots[i] -> i
                self.cache_indirection_attention[:num_generation_requests].copy_(
                    cache_indirection_buffer[gen_request_seq_slots])
            if cache_indirection_buffer is not None or is_cuda_graph_during_warmup:
                attn_metadata.beam_width = self.max_beam_width
        else:
            attn_metadata.beam_width = 1

        attn_metadata.request_ids = request_ids
        attn_metadata.prompt_lens = prompt_lengths
        attn_metadata.num_contexts = len(scheduled_requests.context_requests)
        # Use num_chunked_ctx_requests to record the number of extend context requests,
        # so that we can update the kv_lens_cuda correctly in _preprocess_inputs.
        attn_metadata.num_chunked_ctx_requests = 0
        if self.enable_spec_decode and spec_config.spec_dec_mode.extend_ctx(
                self.attn_backend):
            attn_metadata.num_contexts += len(extend_requests)
            attn_metadata.num_chunked_ctx_requests = len(extend_requests)

        attn_metadata.kv_cache_params = KVCacheParams(
            use_cache=True,
            num_cached_tokens_per_seq=num_cached_tokens_per_seq,
            num_extra_kv_tokens=get_num_extra_kv_tokens(spec_config))
        attn_metadata.kv_cache_manager = kv_cache_manager

        attn_metadata.prepare()

        lora_params = self._get_lora_params_from_requests(
            scheduled_requests, attn_metadata)

        attn_all_rank_num_tokens = self._get_all_rank_num_tokens(attn_metadata)
        padded_num_tokens, can_run_piecewise_cuda_graph, attn_all_rank_num_tokens = self._get_padding_params(
            total_num_tokens, num_ctx_requests, attn_all_rank_num_tokens)
        set_per_request_piecewise_cuda_graph_flag(can_run_piecewise_cuda_graph)
        attn_metadata.padded_num_tokens = padded_num_tokens if padded_num_tokens != total_num_tokens else None

        virtual_num_tokens = total_num_tokens
        if attn_metadata.padded_num_tokens is not None:
            self.input_ids_cuda[total_num_tokens:padded_num_tokens].fill_(0)
            virtual_num_tokens = padded_num_tokens
            if self.use_mrope and mrope_position_ids:
                self.mrope_position_ids_cuda[
                    total_num_tokens:padded_num_tokens].fill_(0)
                final_position_ids = self.mrope_position_ids_cuda[:, :, :
                                                                  virtual_num_tokens]
            else:
                self.position_ids_cuda[
                    total_num_tokens:padded_num_tokens].fill_(0)
                final_position_ids = self.position_ids_cuda[:
                                                            virtual_num_tokens].unsqueeze(
                                                                0)

        if self.enable_attention_dp:
            attn_metadata.all_rank_num_tokens = attn_all_rank_num_tokens

        # Prepare inputs
        inputs = {
            'attn_metadata': attn_metadata,
            'input_ids': self.input_ids_cuda[:virtual_num_tokens],
            'position_ids': final_position_ids,
            'inputs_embeds': None,
            "multimodal_params": multimodal_params_list,
        }

        if bool(lora_params):
            inputs['lora_params'] = lora_params

        if spec_metadata is not None:
            total_draft_lens = sum(draft_lens)
            spec_metadata.draft_tokens = self.draft_tokens_cuda[:
                                                                total_draft_lens]
            spec_metadata.request_ids = request_ids
            spec_metadata.gather_ids = self.gather_ids_cuda[:len(gather_ids)]
            spec_metadata.num_generations = len(
                scheduled_requests.generation_requests)
            spec_metadata.num_tokens = total_num_tokens
            spec_metadata.seq_lens = sequence_lengths
            spec_metadata.num_accepted_draft_tokens = self.num_accepted_draft_tokens_cuda[:len(
                num_accepted_draft_tokens)]
            spec_metadata.prepare()
            inputs['spec_metadata'] = spec_metadata

            if self.enable_attention_dp:
                all_rank_num_tokens = self.dist.tp_allgather(
                    [spec_metadata.num_tokens,
                     len(sequence_lengths)])

                spec_all_rank_num_tokens = [
                    item[0] for item in all_rank_num_tokens
                ]
                all_rank_num_seqs = [item[1] for item in all_rank_num_tokens]
                spec_metadata.all_rank_num_tokens = spec_all_rank_num_tokens
                spec_metadata.all_rank_num_seqs = all_rank_num_seqs

        if mm_token_indices is not None:
            mask = torch.ones(total_num_tokens, dtype=torch.bool)
            mask[mm_token_indices] = False
            inputs['mm_token_indices'] = mm_token_indices.pin_memory().to(
                "cuda", non_blocking=True)
            inputs['text_token_indices'] = torch.where(mask)[0].pin_memory().to(
                "cuda", non_blocking=True)

        num_generation_tokens = len(generation_requests) + len(
            extend_requests) + sum(draft_lens) + len(first_draft_requests)
        self.iter_states['num_ctx_requests'] = num_ctx_requests
        self.iter_states['num_ctx_tokens'] = num_ctx_tokens
        self.iter_states['num_generation_tokens'] = num_generation_tokens
        return inputs, self.gather_ids_cuda[:len(
            gather_ids)] if self.enable_spec_decode else None

    def _prepare_tp_inputs_no_cache(
            self,
            scheduled_requests: ScheduledRequests,
            attn_metadata: AttentionMetadata,
            spec_metadata: Optional[SpecMetadata] = None):
        """
        Prepare inputs for Pytorch Model.
        """
        sequence_lengths = []
        input_ids = []
        gather_ids = []
        position_ids = []
        multi_modal_data = []
        draft_lens = []
        request_ids = []
        multimodal_params_list = []

        for request in scheduled_requests.context_requests:
            prompt_tokens = request.get_tokens(0)
            input_ids.extend(prompt_tokens)
            request_ids.append(request.py_request_id)
            if request.position_ids is None:
                position_ids.extend(range(len(prompt_tokens)))
            else:
                position_ids.extend(request.position_ids)
            gather_ids.append(len(input_ids) - 1)
            sequence_lengths.append(len(prompt_tokens))
            draft_lens.append(0)
            multimodal_embedding = request.multimodal_embedding
            if multimodal_embedding is not None:
                multi_modal_data.append(multimodal_embedding)

            # Multimodal
            if request.py_multimodal_data is not None:
                multimodal_params = MultimodalParams(
                    multimodal_data=request.py_multimodal_data, )
                multimodal_params.to_device("multimodal_data",
                                            "cuda",
                                            pin_memory=True)
                multimodal_params_list.append(multimodal_params)

            request.py_batch_idx = request.py_seq_slot

        num_tokens = len(input_ids)
        assert num_tokens <= self.max_num_tokens, (
            "num_tokens should be less than or equal to max_num_tokens")
        input_ids = torch.tensor(input_ids, dtype=torch.int, pin_memory=True)
        self.input_ids_cuda[:num_tokens].copy_(input_ids, non_blocking=True)

        position_ids = torch.tensor(position_ids,
                                    dtype=torch.int,
                                    pin_memory=True)
        self.position_ids_cuda[:num_tokens].copy_(position_ids,
                                                  non_blocking=True)
        if self.enable_spec_decode:
            self.gather_ids_cuda[:len(gather_ids)].copy_(torch.tensor(
                gather_ids, dtype=torch.int, pin_memory=True),
                                                         non_blocking=True)

        if not attn_metadata.is_cuda_graph:
            # No need to overwrite seq lens when using CUDA graphs -
            # CUDA graphs are only used for pure decoding batches
            # and have static batch size, so the seqlens never change.
            # Note that it's important to not free the seq_lens_cuda
            # buffer once the graph has been captured also - this will invalidate
            # the graph and force an expensive recapture.
            attn_metadata.seq_lens = torch.tensor(
                sequence_lengths,
                dtype=torch.int,
                pin_memory=True,
            )

        attn_metadata.num_contexts = len(scheduled_requests.context_requests)

        attn_all_rank_num_tokens = self._get_all_rank_num_tokens(attn_metadata)
        padded_num_tokens, can_run_piecewise_cuda_graph, attn_all_rank_num_tokens = self._get_padding_params(
            num_tokens, attn_metadata.num_contexts, attn_all_rank_num_tokens)
        set_per_request_piecewise_cuda_graph_flag(can_run_piecewise_cuda_graph)
        attn_metadata.padded_num_tokens = padded_num_tokens if padded_num_tokens != num_tokens else None

        if self.enable_attention_dp:
            attn_metadata.all_rank_num_tokens = attn_all_rank_num_tokens

        virtual_num_tokens = num_tokens
        if attn_metadata.padded_num_tokens is not None:
            self.input_ids_cuda[num_tokens:padded_num_tokens].fill_(0)
            self.position_ids_cuda[num_tokens:padded_num_tokens].fill_(0)
            virtual_num_tokens = padded_num_tokens

        # this is for no cache attention, not for dummy attention
        if attn_metadata.kv_cache_manager is None:
            assert isinstance(
                attn_metadata,
                (VanillaAttentionMetadata, TrtllmAttentionMetadata)
            ), "Only vanilla and trtllm attention metadata are supported for no cache attention for now"
            attn_metadata.max_seq_len = self.max_seq_len
            attn_metadata.request_ids = request_ids
            attn_metadata.prepare()

        lora_params = self._get_lora_params_from_requests(
            scheduled_requests, attn_metadata)

        inputs = {
            'attn_metadata': attn_metadata,
            'input_ids': self.input_ids_cuda[:virtual_num_tokens],
            'position_ids':
            self.position_ids_cuda[:virtual_num_tokens].unsqueeze(0),
            'inputs_embeds': None,
            "multimodal_params": multimodal_params_list
        }

        if bool(lora_params):
            inputs['lora_params'] = lora_params

        if spec_metadata is not None:
            total_draft_lens = sum(draft_lens)
            spec_metadata.draft_tokens = self.draft_tokens_cuda[:
                                                                total_draft_lens]
            spec_metadata.request_ids = request_ids
            spec_metadata.gather_ids = self.gather_ids_cuda[:len(gather_ids)]
            spec_metadata.num_generations = len(
                scheduled_requests.generation_requests)
            spec_metadata.num_tokens = num_tokens
            spec_metadata.seq_lens = sequence_lengths
            spec_metadata.prepare()
            inputs['spec_metadata'] = spec_metadata

        # support attention dp
        if self.enable_attention_dp:
            if spec_metadata is not None:
                all_rank_num_tokens = self.dist.tp_allgather([
                    attn_metadata.num_tokens, spec_metadata.num_tokens,
                    len(sequence_lengths)
                ])
                attn_all_rank_num_tokens = [
                    item[0] for item in all_rank_num_tokens
                ]
                spec_all_rank_num_tokens = [
                    item[1] for item in all_rank_num_tokens
                ]
                all_rank_num_seqs = [item[2] for item in all_rank_num_tokens]
                attn_metadata.all_rank_num_tokens = attn_all_rank_num_tokens
                spec_metadata.all_rank_num_tokens = spec_all_rank_num_tokens
                spec_metadata.all_rank_num_seqs = all_rank_num_seqs
            else:
                all_rank_num_tokens = self.dist.tp_allgather(
                    attn_metadata.num_tokens)
                attn_metadata.all_rank_num_tokens = all_rank_num_tokens

        return inputs, None

    def _prepare_star_attention_inputs(self,
                                       scheduled_requests: ScheduledRequests,
                                       kv_cache_manager,
                                       attn_metadata: AttentionMetadata):
        """
        Prepare inputs for Pytorch Model.
        """
        sequence_lengths = []
        input_ids = []
        prompt_lengths = []
        request_ids = []
        gather_ids = []
        position_ids = []
        # for star attention, we need customized block ids
        block_ids_per_seq = []
        num_cached_tokens_per_seq = []
        for request in scheduled_requests.context_requests:
            request_ids.append(request.py_request_id)
            prompt_lengths.append(request.py_prompt_len)

            ctx_iter = request.ctx_iters
            ctx_blocks = request.ctx_blocks
            ctx_position_blocks = request.ctx_position_blocks
            all_cache_indices = kv_cache_manager.get_cache_indices(request)
            ### for the first iteration, we need to construct input as C[0]  + C[1]
            if ctx_iter == 0:
                input_id = ctx_blocks[0] + ctx_blocks[1]
                num_kv_blocks = kv_cache_manager.get_num_kv_blocks(
                    len(input_id))
                position_id = ctx_position_blocks[0] + ctx_position_blocks[1]
                past_seen_token_num = 0
                all_cache_indices = all_cache_indices[:num_kv_blocks]
            else:
                input_id = ctx_blocks[ctx_iter + 1]
                position_id = ctx_position_blocks[ctx_iter + 1]
                ## compute C[0] and ctx_blocks
                if ctx_iter < len(ctx_blocks) - 2:
                    if self.mapping.cp_rank == 0:
                        anchor_block = ctx_blocks[
                            0][:self.mapping.cp_config['cp_anchor_size']]
                    else:
                        anchor_block = ctx_blocks[0]

                    num_anchor_cache_blocks = kv_cache_manager.get_num_kv_blocks(
                        len(anchor_block))
                    ### we need to construct input as C[0] + C[x+i]
                    #C0 has been computed, can be shared across all blocks
                    anchor_indices = all_cache_indices[:num_anchor_cache_blocks]

                    # C1~C[ctx_iter] should be skipped in the computation
                    token_start_idx = sum(
                        len(block) for block in ctx_blocks[:(ctx_iter + 1)])
                    token_end_idx = sum(
                        len(block) for block in ctx_blocks[:(ctx_iter + 2)])
                    block_start_idx = kv_cache_manager.get_num_kv_blocks(
                        token_start_idx)
                    block_end_idx = kv_cache_manager.get_num_kv_blocks(
                        token_end_idx)
                    block_indices = all_cache_indices[
                        block_start_idx:block_end_idx]

                    all_cache_indices = anchor_indices + block_indices
                    past_seen_token_num = len(
                        anchor_block)  ### C[0] can be reused
                else:
                    continue
            input_ids.extend(input_id)
            position_ids.extend(position_id)
            gather_ids.append(len(input_ids) - 1)
            sequence_lengths.append(len(input_id))
            block_ids_per_seq.extend([all_cache_indices])
            num_cached_tokens_per_seq.append(past_seen_token_num)
        num_contexts = len(sequence_lengths)
        for request in scheduled_requests.context_requests:
            ctx_iter = request.ctx_iters
            ctx_blocks = request.ctx_blocks
            ctx_position_blocks = request.ctx_position_blocks
            num_kvblocks_per_ctx_block = kv_cache_manager.get_num_kv_blocks(
                len(ctx_blocks[0]))
            all_cache_indices = kv_cache_manager.get_cache_indices(request)
            ### for query phase
            ## compute C[0~blocks] with query for the first rank
            ## compute C[1~blocks] with query for the other rank
            if ctx_iter == len(ctx_blocks) - 2:
                input_id = ctx_blocks[ctx_iter + 1]
                position_id = ctx_position_blocks[ctx_iter + 1]
                if self.mapping.cp_rank == 0:
                    past_seen_token_num = sum(
                        len(block) for block in ctx_blocks[:ctx_iter + 1])
                else:
                    # drop C0, free KV cache
                    all_cache_indices = all_cache_indices[
                        num_kvblocks_per_ctx_block:]
                    past_seen_token_num = sum(
                        len(block) for block in ctx_blocks[1:ctx_iter + 1])
                if self.mapping.cp_rank == self.mapping.cp_size - 1:
                    num_kv_tokens = past_seen_token_num + len(input_id)
                else:
                    num_kv_tokens = past_seen_token_num  # don't need to append/compute query's kv cache
                num_kv_blocks = kv_cache_manager.get_num_kv_blocks(
                    num_kv_tokens)
                all_cache_indices = all_cache_indices[:num_kv_blocks]
            else:
                continue

            input_ids.extend(input_id)
            position_ids.extend(position_id)
            gather_ids.append(len(input_ids) - 1)
            sequence_lengths.append(len(input_id))
            block_ids_per_seq.extend([all_cache_indices])
            num_cached_tokens_per_seq.append(past_seen_token_num)
        num_queries = len(sequence_lengths) - num_contexts

        # Requests with draft tokens are treated like extend requests.
        extend_requests = [
            request for request in scheduled_requests.generation_requests
            if request.py_draft_tokens
        ]
        generation_requests = [
            request for request in scheduled_requests.generation_requests
            if not request.py_draft_tokens
        ]
        is_spec_decode = len(extend_requests) > 0
        assert not is_spec_decode, 'star attention does not support draft tokens now.'

        for request in generation_requests:
            request_ids.append(request.py_request_id)
            prompt_lengths.append(request.py_prompt_len)

            input_token_id = request.get_token(0, request.get_num_tokens(0) - 1)
            input_ids.append(input_token_id)
            gather_ids.append(len(input_ids) - 1)
            sequence_lengths.append(1)
            past_seen_token_num = request.max_beam_num_tokens - 1

            # for sp, we only increase the generated KV cache for the last rank
            ctx_blocks = request.ctx_blocks
            total_anchor_ctx_query_len = sum(
                [len(block) for block in ctx_blocks])
            query_len = len(ctx_blocks[-1])
            anchor_len = len(ctx_blocks[0])

            if self.mapping.cp_size == 1:
                past_seen_token_num = total_anchor_ctx_query_len + request.gen_iters
                num_kv_tokens = past_seen_token_num + 1
            else:
                if self.mapping.cp_rank == self.mapping.cp_size - 1:
                    past_seen_token_num = total_anchor_ctx_query_len + request.gen_iters - anchor_len
                    num_kv_tokens = past_seen_token_num + 1
                else:
                    if self.mapping.cp_rank != 0:
                        past_seen_token_num = total_anchor_ctx_query_len - anchor_len - query_len
                    else:
                        past_seen_token_num = total_anchor_ctx_query_len - query_len
                    num_kv_tokens = past_seen_token_num  # don't need to append kv cache

            num_kv_blocks = kv_cache_manager.get_num_kv_blocks(num_kv_tokens)
            all_cache_indices = kv_cache_manager.get_cache_indices(request)
            if self.mapping.cp_rank != 0:
                num_kvblocks_per_ctx_block = kv_cache_manager.get_num_kv_blocks(
                    anchor_len)
                all_cache_indices = all_cache_indices[
                    num_kvblocks_per_ctx_block:]
            cache_indices = all_cache_indices[:num_kv_blocks]
            last_query_pos_id = request.ctx_position_blocks[-1][-1]
            position_ids.append(last_query_pos_id + request.gen_iters + 1)
            block_ids_per_seq.extend([all_cache_indices])
            num_cached_tokens_per_seq.append(past_seen_token_num)

        num_tokens = len(input_ids)
        assert num_tokens <= self.max_num_tokens, (
            "num_tokens should be less than or equal to max_num_tokens")
        input_ids = torch.tensor(input_ids, dtype=torch.int, pin_memory=True)
        self.input_ids_cuda[:num_tokens].copy_(input_ids, non_blocking=True)

        position_ids = torch.tensor(position_ids,
                                    dtype=torch.int,
                                    pin_memory=True)
        self.position_ids_cuda[:num_tokens].copy_(position_ids,
                                                  non_blocking=True)

        if not attn_metadata.is_cuda_graph:
            # No need to overwrite seq lens when using CUDA graphs -
            # CUDA graphs are only used for pure decoding batches
            # and have static batch size, so the seqlens never change.
            # Note that it's important to not free the seq_lens_cuda
            # buffer once the graph has been captured also - this will invalidate
            # the graph and force an expensive recapture.
            attn_metadata.seq_lens = torch.tensor(
                sequence_lengths,
                dtype=torch.int,
                pin_memory=True,
            )

        attn_metadata.request_ids = request_ids
        attn_metadata.prompt_lens = prompt_lengths
        attn_metadata.num_contexts = num_contexts
        attn_metadata.num_queries = num_queries

        attn_metadata.kv_cache_params = KVCacheParams(
            use_cache=True,
            block_ids_per_seq=block_ids_per_seq,
            num_cached_tokens_per_seq=num_cached_tokens_per_seq)

        attn_metadata.kv_cache_manager = kv_cache_manager

        attn_metadata.prepare()
        if self.enable_attention_dp:
            all_rank_num_tokens = self.dist.tp_allgather(
                attn_metadata.num_tokens)
            attn_metadata.all_rank_num_tokens = all_rank_num_tokens

        return {
            'attn_metadata': attn_metadata,
            'input_ids': self.input_ids_cuda[:num_tokens],
            'position_ids': self.position_ids_cuda[:num_tokens].unsqueeze(0),
            'inputs_embeds': None
        }, gather_ids if is_spec_decode else None

    def _get_lora_params_from_requests(self,
                                       scheduled_requests: ScheduledRequests,
                                       attn_metadata: AttentionMetadata):
        '''
        lora_params: dict
        {
            layer_id: dict
            {
                module_id: dict
                {
                    adapter_size: torch tensor: int
                    weight_pointers: torch tensor: int64
                }
            }
        }
        '''
        lora_params = {}
        tmp_lora_params = {}

        request_list = scheduled_requests.context_requests + scheduled_requests.generation_requests

        # trace all requests to get the union set of the lora params
        for request in request_list:
            if request.py_lora_task_layer_module_configs is None:
                continue

            for module in request.py_lora_task_layer_module_configs:
                module_id = module.module_id
                layer_id = module.layer_id

                if layer_id not in lora_params:
                    lora_params[layer_id] = {}
                if module_id not in lora_params[layer_id]:
                    lora_params[layer_id][module_id] = {
                        'adapter_size': [],
                        'weight_pointers': [],
                    }

                scaling_vec_pointer = module.scaling_vec_pointer
                if scaling_vec_pointer is None:
                    scaling_vec_pointer = 0
                tmp_lora_params[(request.py_request_id, layer_id,
                                 module_id)] = {
                                     'adapter_size': [module.adapter_size],
                                     'weight_pointers': [
                                         module.weights_in_pointer,
                                         module.weights_out_pointer,
                                         scaling_vec_pointer
                                     ],
                                 }

        for request in request_list:
            # Need to set default values for this case
            if request.py_lora_task_layer_module_configs is None:
                for layer_id in lora_params:
                    for module_id in lora_params[layer_id]:
                        current_lora_params = lora_params[layer_id][module_id]
                        current_lora_params['adapter_size'].append(0)
                        current_lora_params['weight_pointers'] += [0, 0, 0]

            else:
                for layer_id in lora_params:
                    for module_id in lora_params[layer_id]:
                        current_tmp_lora_params = tmp_lora_params.get(
                            (request.py_request_id, layer_id, module_id), None)
                        current_lora_params = lora_params[layer_id][module_id]
                        if current_tmp_lora_params is None:
                            current_lora_params['adapter_size'].append(0)
                            current_lora_params['weight_pointers'] += [0, 0, 0]
                        else:
                            current_lora_params[
                                'adapter_size'] += current_tmp_lora_params[
                                    'adapter_size']
                            current_lora_params[
                                'weight_pointers'] += current_tmp_lora_params[
                                    'weight_pointers']

        for layer_id in lora_params:
            for module_id in lora_params[layer_id]:
                current_lora_params = lora_params[layer_id][module_id]
                current_lora_params['adapter_size'] = torch.IntTensor(
                    current_lora_params['adapter_size'])
                current_lora_params['weight_pointers'] = torch.LongTensor(
                    current_lora_params['weight_pointers'])

        if lora_params:
            lora_params['host_request_types'] = attn_metadata.host_request_types
            lora_params['prompt_lens_cpu'] = attn_metadata.prompt_lens_cpu
            lora_params['num_seqs'] = attn_metadata.num_seqs

        return lora_params

    @nvtx_range("_prepare_inputs")
    def _prepare_inputs(
            self,
            scheduled_requests: ScheduledRequests,
            kv_cache_manager: KVCacheManager,
            attn_metadata: AttentionMetadata,
            spec_metadata: Optional[SpecMetadata] = None,
            new_tensors_device: Optional[SampleStateTensors] = None,
            cache_indirection_buffer: Optional[torch.Tensor] = None):
        if self.mapping is not None and 'cp_type' in self.mapping.cp_config:
            cp_type = self.mapping.cp_config['cp_type']
            if CpType.STAR == cp_type:
                return self._prepare_star_attention_inputs(
                    scheduled_requests, kv_cache_manager, attn_metadata)
            else:
                assert False, f'Unsupport cp_type {cp_type}'
        else:
            return self._prepare_tp_inputs(scheduled_requests, kv_cache_manager,
                                           attn_metadata, spec_metadata,
                                           new_tensors_device,
                                           cache_indirection_buffer)

    @torch.inference_mode()
    @with_model_extra_attrs(lambda self: self.model.extra_attrs)
    def forward(
        self,
        scheduled_requests: ScheduledRequests,
        resource_manager: ResourceManager,
        new_tensors_device: Optional[SampleStateTensors] = None,
        gather_context_logits: bool = False,
        cache_indirection_buffer: Optional[torch.Tensor] = None,
    ):
        kv_cache_manager = resource_manager.get_resource_manager(
            self.kv_cache_manager_key)

        attn_metadata = self._set_up_attn_metadata(kv_cache_manager)
        if self.enable_spec_decode:
            spec_resource_manager = resource_manager.get_resource_manager(
                ResourceManagerType.SPEC_RESOURCE_MANAGER)
            spec_metadata = self._set_up_spec_metadata(spec_resource_manager,
                                                       no_cache=kv_cache_manager
                                                       is None)
            # attn_metadata now depends on spec_metadata since it determines the shape/content of spec_dec parameter Tensors
            is_spec_dec_mode = spec_metadata.spec_dec_mode.attention_need_spec_dec_mode(
                spec_resource_manager, self.is_draft_model, self.attn_backend,
                self.model_is_wrapped)
            attn_metadata.update_spec_dec_param(
                is_spec_dec_mode, spec_metadata.is_spec_dec_tree,
                spec_metadata.is_spec_dec_dynamic_tree,
                self.original_max_draft_len)
        else:
            spec_resource_manager = None
            spec_metadata = None

        moe_load_balancer: MoeLoadBalancer = getattr(self, 'moe_load_balancer',
                                                     None)

        if kv_cache_manager is None:
            inputs, gather_ids = self._prepare_tp_inputs_no_cache(
                scheduled_requests, attn_metadata, spec_metadata)

            with MoeLoadBalancerIterContext(moe_load_balancer):
                # Special handling for multimodal encoder only mode
                if self.pytorch_backend_config.mm_encoder_only:
                    return self._forward_step_mm_encoder_only(
                        inputs, scheduled_requests)
                else:
                    return self._forward_step(inputs, gather_ids,
                                              gather_context_logits)
        with self.cuda_graph_runner.pad_batch(
                scheduled_requests, resource_manager) as padded_requests:

            maybe_graph, maybe_attn_metadata, maybe_spec_metadata, key = self.cuda_graph_runner.maybe_get_cuda_graph(
                padded_requests, spec_resource_manager)
            if maybe_graph:
                attn_metadata = maybe_attn_metadata
                spec_metadata = maybe_spec_metadata
            else:
                attn_metadata = self.attn_metadata
                if self.enable_spec_decode:
                    spec_metadata = self.spec_metadata
                else:
                    spec_metadata = None

            inputs, gather_ids = self._prepare_inputs(
                padded_requests, kv_cache_manager, attn_metadata, spec_metadata,
                new_tensors_device, cache_indirection_buffer)

            self.iter_counter += 1

            if not maybe_graph:
                # Fallback to eager execution if graph was not used
                with MoeLoadBalancerIterContext(moe_load_balancer):
                    outputs = self._forward_step(inputs, gather_ids,
                                                 gather_context_logits)
            else:
                if self.cuda_graph_runner.needs_capture(key):

                    def capture_forward_fn(inputs: Dict[str, Any]):
                        with MoeLoadBalancerIterContext(moe_load_balancer):
                            return self._forward_step(
                                inputs,
                                gather_ids=gather_ids,
                                gather_context_logits=gather_context_logits)

                    def capture_postprocess_fn(inputs: Dict[str, Any]):
                        self._postprocess_inputs(inputs)

                    self.cuda_graph_runner.capture(key, capture_forward_fn,
                                                   inputs,
                                                   capture_postprocess_fn)

                    # here we don't need to use context since cuda graph capture didn't run kernel.
                    # maybe we need a cleaner way to do this.
                    outputs = self.cuda_graph_runner.replay(key, inputs)
                else:
                    with MoeLoadBalancerIterContext(moe_load_balancer):
                        outputs = self.cuda_graph_runner.replay(key, inputs)

            self._execute_logit_post_processors(scheduled_requests, outputs)

            return outputs

    def model_forward(self, **kwargs):
        attrs = get_model_extra_attrs()
        assert attrs is not None, "Model extra attrs is not set"
        attrs["attention_metadata"] = weakref.ref(kwargs['attn_metadata'])
        attrs.update(self.model.model_config.extra_attrs)

        if self._torch_compile_backend is not None:
            # Register aux streams and events to model extra attrs.
            # The streams and events are list which could be updated during compilation.
            attrs["aux_streams"] = weakref.ref(
                self._torch_compile_backend.aux_streams)
            attrs["events"] = weakref.ref(self._torch_compile_backend.events)
            attrs["global_stream"] = torch.cuda.current_stream()

        if is_trace_enabled("TLLM_TRACE_MODEL_FORWARD"):
            return trace_func(self.model.forward)(**kwargs)
        else:
            return self.model.forward(**kwargs)

    @nvtx_range("_forward_step")
    def _forward_step(self,
                      inputs: Dict[str, Any],
                      gather_ids: Optional[torch.Tensor],
                      gather_context_logits: bool = False) -> Dict[str, Any]:
        inputs = self._preprocess_inputs(inputs)
        if inputs.get('spec_metadata', None):
            gather_ids = inputs['spec_metadata'].gather_ids
        if self.without_logits:
            outputs = self.model_forward(**inputs)
            return outputs

        # For simplicity, just return all the the logits if we have special gather_ids
        # from speculative decoding.
        logits = self.model_forward(
            **inputs,
            return_context_logits=gather_ids is not None
            or gather_context_logits,
        )
        if gather_ids is not None:
            return {'logits': logits[gather_ids]}
        else:
            return {'logits': logits}

    @nvtx_range("_forward_step_mm_encoder_only")
    def _forward_step_mm_encoder_only(
            self, inputs: Dict[str, Any],
            scheduled_requests: ScheduledRequests) -> Dict[str, Any]:
        """Forward step for multimodal encoder only mode - returns mm_embeddings instead of logits."""
        # Get multimodal parameters from inputs
        multimodal_params = inputs.get("multimodal_params", [])
        if not multimodal_params or len(multimodal_params) == 0:
            # Return empty embeddings if no multimodal data
            return {'mm_embeddings': []}
        if getattr(scheduled_requests.context_requests[0], 'multimodal_lengths',
                   None) is None:
            multimodal_chunks = None
        else:
            multimodal_chunks = [
                sum(request.multimodal_lengths)
                for request in scheduled_requests.context_requests
                if request.multimodal_lengths is not None
            ]
        # For mm_encoder_only mode, we only run the vision encoder part
        # The model should be a vision encoder (e.g., Qwen2VisionModelBase)
        mm_embeddings = self.model.forward(multimodal_params)
        assert len(
            mm_embeddings
        ) == 1, "mm_embeddings should be a 1-element list, mix modality (video+image) is not supported"

        if multimodal_chunks is None or len(multimodal_chunks) != len(
                multimodal_params):
            mm_embeddings = list(
                torch.chunk(mm_embeddings[0],
                            len(scheduled_requests.context_requests),
                            dim=0))
        else:
            mm_embeddings = list(
                torch.split(mm_embeddings[0], multimodal_chunks, dim=0))

        return {'mm_embeddings': mm_embeddings, 'logits': None}

    def _init_userbuffers(self, hidden_size):
        if self.mapping.tp_size <= 1:
            return False

        # Disable UB for unsupported platforms
        if not ub.ub_supported():
            return False
        use_nccl_symmetric = self.pytorch_backend_config.allreduce_strategy == "NCCL_SYMMETRIC"
        ub.initialize_userbuffers_manager(
            self.mapping.tp_size, self.mapping.pp_size, self.mapping.cp_size,
            self.mapping.rank, self.mapping.gpus_per_node,
            hidden_size * self.max_num_tokens * 2, use_nccl_symmetric)

        return True

    def load_weights_from_target_model(self,
                                       target_model: torch.nn.Module) -> None:
        """
        When doing spec decode, sometimes draft models need to share certain weights
        with their target models. Here, we set up such weights by invoking
        self.model.load_weights_from_target_model if such a method exists.
        """
        loader = getattr(self.model, "load_weights_from_target_model", None)
        if callable(loader):
            loader(target_model)

    def _execute_logit_post_processors(self,
                                       scheduled_requests: ScheduledRequests,
                                       outputs: dict):
        """Apply logit post processors (in-place modify outputs Tensors) if any."""

        if not (self.mapping.is_last_pp_rank()):
            return

        if not isinstance(outputs, dict) or "logits" not in outputs:
            # TODO: support models that don't return outputs as dict
            return

        num_ctx_req = len(scheduled_requests.context_requests)
        logits_tensor = outputs["logits"]

        for idx, request in enumerate(scheduled_requests.all_requests()):
            logits_processors = getattr(request, "py_logits_post_processors",
                                        None)
            if not logits_processors:
                continue

            token_ids = request.get_tokens(0)
            if idx < num_ctx_req and request.py_orig_prompt_len < len(
                    token_ids):
                # Skip as we only need to apply logit processor on the last context request
                continue

            logits_row = logits_tensor[idx]
            # Reshape to align w/ the shape used in the TRT backend,
            # so the same logit processors can be used across both backends.
            logits_row = logits_row.view(1, 1, -1)
            token_ids = [token_ids]
            for lp in logits_processors:
                lp_params = inspect.signature(lp).parameters

                assert 4 <= len(lp_params) <= 5, (
                    "Logit post processor signature must match the `LogitsProcessor` interface "
                    "defined in `tensorrtllm.sampling_params`.")
                lp(request.py_request_id, logits_row, token_ids, None, None)

            logits_tensor[idx] = logits_row.view(-1)<|MERGE_RESOLUTION|>--- conflicted
+++ resolved
@@ -171,25 +171,6 @@
         self.attn_runtime_features = attn_runtime_features or AttentionRuntimeFeatures(
         )
 
-<<<<<<< HEAD
-        attn_backend = pytorch_backend_config.attn_backend
-        self.model = self._load_model(
-            model_path,
-            mapping=self.mapping,
-            checkpoint_loader=checkpoint_loader,
-            attn_backend=attn_backend,
-            moe_backend=pytorch_backend_config.moe_backend,
-            moe_disable_finalize_fusion=pytorch_backend_config.
-            moe_disable_finalize_fusion,
-            use_low_precision_moe_combine=pytorch_backend_config.
-            use_low_precision_moe_combine,
-            load_format=pytorch_backend_config.load_format,
-            max_num_tokens=max_num_tokens,
-            moe_max_num_tokens=pytorch_backend_config.moe_max_num_tokens,
-            moe_load_balancer=pytorch_backend_config.moe_load_balancer,
-            lora_config=lora_config,
-            drafting_loop_wrapper=drafting_loop_wrapper)
-=======
         if model is None:
             loader = ModelLoader(
                 pytorch_backend_config=pytorch_backend_config,
@@ -210,7 +191,6 @@
             self.model_is_wrapped = True
         else:
             self.model_is_wrapped = False
->>>>>>> 95eac2cd
         # In case that some tests use stub models and override `_load_model`.
         if not hasattr(self.model, 'extra_attrs'):
             self.model.extra_attrs = {}
