--- conflicted
+++ resolved
@@ -35,17 +35,10 @@
 from ..expert_statistic import ExpertStatistic
 from ..metadata import KVCacheParams
 from ..models.checkpoints.base_checkpoint_loader import BaseCheckpointLoader
-<<<<<<< HEAD
+from ..models.modeling_multimodal_utils import filter_mm_token_from_input_ids
 from ..models.modeling_utils import DecoderModelForCausalLM
 from ..modules.fused_moe.moe_load_balancer import (MoeLoadBalancer,
                                                    MoeLoadBalancerIterContext)
-=======
-from ..models.modeling_multimodal_utils import filter_mm_token_from_input_ids
-from ..models.modeling_utils import (DecoderModelForCausalLM, MetaInitMode,
-                                     timing)
-from ..modules.fused_moe.moe_load_balancer import (
-    MoeLoadBalancer, MoeLoadBalancerIterContext, maybe_create_moe_load_balancer)
->>>>>>> 504bb7ff
 from ..speculative import (SpecMetadata, get_num_extra_kv_tokens,
                            get_spec_metadata,
                            update_spec_config_from_model_config)
