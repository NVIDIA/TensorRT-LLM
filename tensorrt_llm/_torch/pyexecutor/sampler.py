--- conflicted
+++ resolved
@@ -574,18 +574,8 @@
 
     def log_probs_host(self, scheduled_requests: ScheduledRequests):
         """Shape: In lockstep with TRTLLMSampler: https://github.com/NVIDIA/TensorRT-LLM/blob/cea5dd1e3883b18bf50901a7f196f50a9544c28c/cpp/include/tensorrt_llm/runtime/decoderState.h#L103"""
-<<<<<<< HEAD
         return any(req.py_return_log_probs
                    for req in scheduled_requests.all_requests())
-=======
-        if any(req.py_return_log_probs
-               for req in scheduled_requests.all_requests()):
-            return torch.empty(
-                (self.max_num_sequences, self.MAX_BEAM_WIDTH, self.max_tokens),
-                device="cpu",
-                pin_memory=True)
-        return None
->>>>>>> a5cfc836
 
     def sample_async(self, scheduled_requests: ScheduledRequests,
                      model_outputs: dict[str, torch.Tensor],
@@ -600,22 +590,10 @@
         new_tokens_host = new_tokens.to(device="cpu", non_blocking=True)
         sampler_event = torch.cuda.Event()
         sampler_event.record()
-<<<<<<< HEAD
-        return SampleStateTorch(
-            scheduled_requests=scheduled_requests,
-            device=SampleStateTensors(new_tokens=new_tokens),
-            host=SampleStateTensorsHostTorch(
-                new_tokens=new_tokens_host,
-                finish_reasons=finish_reasons_host,
-            ),
-            sampler_event=sampler_event)
-=======
         return SampleState(scheduled_requests=scheduled_requests,
                            device=SampleStateTensors(new_tokens=new_tokens),
-                           host=SampleStateTensors(new_tokens=new_tokens_host,
-                                                   log_probs=log_probs_host),
+                           host=SampleStateTensors(new_tokens=new_tokens_host),
                            sampler_event=sampler_event)
->>>>>>> a5cfc836
 
     @staticmethod
     def append_eagle3(tokens: torch.Tensor, model_outputs):
@@ -775,23 +753,12 @@
             new_tokens[current_slice] = next_tokens
             if request.py_draft_logits is not None:
                 request.py_target_probs = softmax.clone()
-<<<<<<< HEAD
             if log_probs_host:
-                assert BEAM_0 == 0, "The following call relies on beam_width to be 1 - hence the unsqueeze"
                 req.py_topk_logprobs_vals = topk_vals[
                     input_slice, :request.py_num_logprobs]
                 req.py_topk_logprobs_indices = topk_indices[
                     input_slice, :request.py_num_logprobs]
 
-=======
-            if log_probs_host is not None:
-                assert beam == 0, "The following call relies on beam_width to be 1 - hence the unsqueeze"
-                token_probs = torch.gather(
-                    softmax, dim=1, index=next_tokens.unsqueeze(1)).squeeze(-1)
-                log_probs = torch.log(token_probs)
-                log_probs_host[slot, beam, :steps].copy_(log_probs,
-                                                         non_blocking=True)
->>>>>>> a5cfc836
             offset += steps
 
 
