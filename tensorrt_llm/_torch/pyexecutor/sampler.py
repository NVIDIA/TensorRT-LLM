from abc import ABC, abstractmethod
from collections.abc import Iterable
from dataclasses import dataclass
from typing import List, Literal

import torch

from tensorrt_llm._torch.pyexecutor.handle_logits import HandleLogits
from tensorrt_llm._torch.pyexecutor.make_decoding_batch_input_output import \
    MakeDecodingBatchInputOutput
from tensorrt_llm._utils import nvtx_range, torch_dtype_to_binding
from tensorrt_llm.bindings import (CudaStream, DataType, ModelConfig,
                                   WorldConfig, make_sampling_config)
from tensorrt_llm.bindings.executor import (DecodingConfig, DecodingMode,
                                            ExecutorConfig, FinishReason)
from tensorrt_llm.bindings.internal.algorithms import CreateNewDecoderRequests
from tensorrt_llm.bindings.internal.batch_manager import (
    DecoderInputBuffers, add_new_tokens_to_requests, make_decoding_batch_input)
from tensorrt_llm.bindings.internal.runtime import (BufferManager, CudaEvent,
                                                    DecoderState,
                                                    GptDecoderBatched)
from tensorrt_llm.executor.result import Logprob
from tensorrt_llm.mapping import Mapping

from .finish_reason import FinishedState
from .llm_request import LlmRequest, LlmRequestState, get_draft_token_length
from .scheduler import ScheduledRequests


@dataclass(kw_only=True)
class SampleStateTensors:
    new_tokens: torch.Tensor
    logits: torch.Tensor | None = None
    log_probs: torch.Tensor | None = None

    def values(self):
        return vars(self).values()


@dataclass(kw_only=True)
class SampleState:
    scheduled_requests: ScheduledRequests

    device: SampleStateTensors = None
    host: SampleStateTensors = None

    sampler_event: torch.cuda.Event = None


class Sampler(ABC):

    SampleState = SampleState

    def setup_sampler_step(self, scheduled_requests: ScheduledRequests):
        pass

    def get_cache_indirection(self) -> torch.Tensor | None:
        return None

    @abstractmethod
    def sample_async(self, scheduled_requests: ScheduledRequests,
                     model_outputs) -> SampleState:
        raise NotImplementedError

    @abstractmethod
    def update_requests(self, state: SampleState) -> None:
        raise NotImplementedError


class EarlyStopSampler(Sampler):
    """
    Use for skipping decoding step for non generation model,
    such as encoder-only model (e.g., BERT) or reward models that only need context phase.
    """

    def sample_async(self, scheduled_requests: ScheduledRequests,
                     model_outputs) -> SampleState:
        host = SampleStateTensors(logits=model_outputs['logits'],
                                  new_tokens=torch.empty(0))
        return SampleState(scheduled_requests=scheduled_requests, host=host)

    def update_requests(self, state: SampleState) -> None:
        assert isinstance(state, SampleState)
        scheduled_requests = state.scheduled_requests
        assert (not scheduled_requests.generation_requests)
        for idx, request in enumerate(scheduled_requests.context_requests):
            request.state = LlmRequestState.GENERATION_COMPLETE
            # NOTE: This is a hack: set finish reason manually and set the beam 0
            request.set_finished_reason(FinishReason.LENGTH, 0)
            if request.py_return_context_logits:
                logits = state.host.logits[idx]
                if logits.ndim == 1:
                    # For BERT: Add axis to be compatible with LogitsStorage
                    # (LogitsStorage will interpret this dim as the prompt_len which
                    # is not relevant for outputting logits of encoder only model).
                    logits = logits.unsqueeze(0)
                request.py_result.append_context_logits(logits)


<<<<<<< HEAD
@dataclass(kw_only=True)
class MultimodalResult:
    mm_embeddings: List[torch.Tensor] = None

    def values(self):
        return vars(self).values()


@dataclass(kw_only=True)
class SampleStateWithMMResult:
    scheduled_requests: ScheduledRequests

    data: MultimodalResult = None


class EarlyStopWithMMResult(Sampler):
    """
    Use for skipping decoding step for non generation model, and return the batch_output (such as mm_embeddings)
    """

    def sample_async(self, scheduled_requests: ScheduledRequests,
                     model_outputs) -> SampleStateWithMMResult:
        # from model_outputs to MultimodalResult
        data = MultimodalResult(mm_embeddings=model_outputs['mm_embeddings'])
        return SampleStateWithMMResult(scheduled_requests=scheduled_requests,
                                       data=data)

    def update_requests(self, state: SampleStateWithMMResult) -> None:
        assert isinstance(state, SampleStateWithMMResult)
        scheduled_requests = state.scheduled_requests
        assert (not scheduled_requests.generation_requests)
        mm_embeddings = state.data.mm_embeddings
        for request, mm_embedding in zip(scheduled_requests.context_requests,
                                         mm_embeddings):
            request.state = LlmRequestState.GENERATION_COMPLETE
            # NOTE: This is a hack: set finish reason manually and set the beam 0
            request.set_finished_reason(FinishReason.LENGTH, 0)
            if len(mm_embedding) != sum(request.multimodal_lengths):
                raise ValueError(
                    f"mm_embedding shape mismatch: {len(mm_embedding)} != {sum(request.multimodal_lengths)}"
                )

            request.py_result.append_mm_embeddings(mm_embedding)


def top_k_sampling_batch(logits, top_k=50):
=======
def top_k_sampling_batch(logits, top_k=50, generator: torch.Generator = None):
>>>>>>> de472828
    logits_dim = logits.dim()
    if logits_dim == 1:
        logits = logits.unsqueeze(0)
    # logits should be 2D ：[batch_size, vocab_size]
    batch_size, vocab_size = logits.size()

    # get first top_k logits of each sample and their indices
    values, indices = torch.topk(logits, top_k, dim=-1)
    min_values = values[:, -1].unsqueeze(-1).expand(batch_size, vocab_size)

    # set the logits who is less than first top_k logits to -inf
    logits = torch.where(logits < min_values,
                         torch.full_like(logits, float('-inf')), logits)

    # compute probability distribution
    softmax = torch.softmax(logits, dim=-1)

    # sample from the distribution and generate result of [batch_size, 1]
    next_tokens = torch.multinomial(softmax, num_samples=1,
                                    generator=generator).squeeze(-1)
    return next_tokens, softmax


def top_p_sampling_batch(logits: torch.Tensor,
                         top_p: float = 0.9,
                         temperature: float = 1.0,
                         generator: torch.Generator = None):
    logits_dim = logits.dim()
    if logits_dim == 1:
        logits = logits.unsqueeze(0)
    assert logits_dim == 2, "logits should be 2D: [batch_size, vocab_size]"

    if temperature != 0:
        logits = logits / max(temperature, 1e-5)

    # sort the logits of each sample in descending order
    sorted_logits, sorted_indices = torch.sort(logits, descending=True, dim=-1)

    # compute  cumulative probability distribution of each sample
    cumulative_probs = torch.cumsum(torch.softmax(sorted_logits, dim=-1),
                                    dim=-1)

    # get the location of top_p
    sorted_indices_to_remove = cumulative_probs > top_p
    sorted_indices_to_remove[:, 1:] = sorted_indices_to_remove[:, :-1].clone()
    sorted_indices_to_remove[:, 0] = 0

    # set the logits to -inf whose is outside top_p
    indices_to_remove = sorted_indices_to_remove.scatter(
        1, sorted_indices, sorted_indices_to_remove)
    logits = logits.masked_fill(indices_to_remove, float('-inf'))

    # compute probability distribution
    softmax = torch.softmax(logits, dim=-1)

    # sample from the distribution and generate result of [batch_size, 1]
    next_tokens = torch.multinomial(softmax, num_samples=1,
                                    generator=generator).squeeze(-1)
    return next_tokens, softmax


def greedy_search_sampling_batch(logits):
    next_tokens = torch.argmax(logits, dim=-1)
    softmax = torch.softmax(logits, dim=-1)
    return next_tokens, softmax


TopK = tuple[Literal["top_k"], int]
TopP = tuple[Literal["top_p"], float, float]
Greedy = tuple[Literal["greedy"], None]
GREEDY: Greedy = ("greedy", None)
Strategy = TopK | TopP | Greedy


def request_strategy(request: LlmRequest) -> Strategy:
    if request.sampling_config.top_p is not None and len(
            request.sampling_config.top_p) > 0:
        return ("top_p", request.sampling_config.top_p[0],
                request.sampling_config.temperature[0])
    elif request.sampling_config.top_k is not None and len(
            request.sampling_config.top_k) > 0:
        return ("top_k", request.sampling_config.top_k[0])
    else:
        return ("greedy", None)


def sampling_strategies(requests: Iterable[LlmRequest]) -> list[Strategy]:
    return [request_strategy(req) for req in requests]


def sample(strategy: Strategy,
           logits: torch.Tensor,
           generator: torch.Generator = None):
    match strategy:
        case ("top_k", top_k):
            return top_k_sampling_batch(logits, top_k, generator)
        case ("top_p", top_p, temperature):
            return top_p_sampling_batch(logits, top_p, temperature, generator)
        case ("greedy", None):
            return greedy_search_sampling_batch(logits)


def add_token(request: LlmRequest,
              new_tokens: torch.Tensor,
              *,
              beam: int,
              step: int = 0) -> int:
    seq_slot = request.py_seq_slot
    assert seq_slot is not None
    new_token = int(new_tokens[step, seq_slot, beam])
    request.add_new_token(new_token, beam)
    return new_token


def int_tensor(shape: tuple[int, ...], device: str = 'cuda') -> torch.Tensor:
    return torch.empty(shape, dtype=torch.int, device=device)


class TorchSampler(Sampler):
    BEAM = 0
    MAX_BEAM_WIDTH = BEAM + 1

    @dataclass(frozen=True, kw_only=True)
    class Store:
        new_tokens: torch.Tensor
        """Shape: See cpp DecoderState.getAllNewTokens()"""

    def create_store(self) -> Store:
        return self.Store(new_tokens=int_tensor(self.NEW_TOKENS_SHAPE))

    @dataclass(frozen=True, kw_only=True)
    class Args:
        max_seq_len: int
        max_draft_len: int
        max_num_sequences: int
        max_beam_width: int
        enable_mixed_sampler: bool

    def __init__(self, args: Args):
        self.max_seq_len = args.max_seq_len
        self.enable_mixed_sampler = args.enable_mixed_sampler
        self.max_tokens = args.max_draft_len + 1
        assert args.max_beam_width == self.MAX_BEAM_WIDTH, "TorchSampler only supports beam_width = 1"
        self.max_num_sequences = args.max_num_sequences

        self.NEW_TOKENS_SHAPE = (self.max_tokens, self.max_num_sequences,
                                 self.MAX_BEAM_WIDTH)
        # AutoDeploy build creates the sampler in inference mode,
        # which would disallow in-place mutating of new_tokens.
        # So, we temporarily exit inference mode.
        with torch.inference_mode(False):
            self.store = self.create_store()

        # Initialize seed for multi-GPU consistency
        self._global_seed = 42
        self._generator = None

    def get_generator(self, device: torch.device) -> torch.Generator:
        """Get a deterministic generator for the specified device.

        Args:
            device: The device to create the generator on

        Returns:
            A torch.Generator with the global seed set
        """
        if self._generator is None:
            # Fallback to a default seed if not set
            self._generator = torch.Generator(device=device)
            self._generator.manual_seed(self._global_seed)
        return self._generator

    def _meet_max_token_stop_criteria(self, request: LlmRequest):
        num_tokens = request.get_num_tokens(self.BEAM)
        return (num_tokens - request.py_orig_prompt_len
                >= request.py_max_new_tokens) or (num_tokens
                                                  >= self.max_seq_len)

    @staticmethod
    def _meet_stop_token_criteria(request: LlmRequest):
        if request.py_stop_words_list:
            assert isinstance(
                request.py_stop_words_list,
                list), "request.py_stop_words_list should be a list"
            stop_words_list, prefix_sum = request.py_stop_words_list
            tokens = request.get_tokens(0)
            offset = 0
            for i, offset_end in enumerate(prefix_sum):
                if i > 0:
                    offset = prefix_sum[i - 1]
                stop_word = stop_words_list[offset:offset_end]
                if len(stop_word) > len(tokens):
                    continue
                if tokens[-len(stop_word):] == stop_word:
                    return True
        return False

    def _handle_stop_criteria(self, request: LlmRequest,
                              new_token: int) -> bool:
        """Handle stop criteria and set appropriate finish reasons and state.
        Returns True if generation should stop."""
        if new_token == request.py_end_id:
            request.finish_by(FinishReason.END_ID, self.BEAM)
            return True

        if self._meet_max_token_stop_criteria(request):
            request.finish_by(FinishReason.LENGTH, self.BEAM)
            return True

        if self._meet_stop_token_criteria(request):
            request.finish_by(FinishReason.STOP_WORDS, self.BEAM)
            return True

        return False

    def handle_logits(self, request: LlmRequest, state: SampleState, *,
                      beam: int, count: int):
        current_slice = slice(0, count), request.py_seq_slot, beam
        if request.py_return_generation_logits:
            assert state.host.logits is not None
            current_logits = state.host.logits[current_slice]
            request.py_result.append_generation_logits(current_logits)
        if request.py_return_log_probs:
            assert state.host.log_probs is not None
            log_probs = state.host.log_probs[request.py_seq_slot][beam][:count]
            current_tokens = state.host.new_tokens[current_slice]

            token_log_probs = [{
                int(token): Logprob(logprob=logprob, rank=1)
            } for token, logprob in zip(current_tokens, log_probs.tolist())]
            assert beam == 0, "The following call relies on beam_width to be 1 - hence the list with a single element"
            request.py_result.append_log_probs([token_log_probs])

    def process_draft_tokens(self, request: LlmRequest,
                             new_tokens: torch.Tensor) -> int:
        if request.py_draft_logits is None:
            new_token = add_token(request, new_tokens, beam=self.BEAM)
            stop = self._handle_stop_criteria(request, new_token)
            if stop or len(request.py_draft_tokens) == 0:
                return 0
            num_accepted = 0

            for draft_token in request.py_draft_tokens:
                if draft_token != new_token:
                    # Reject.
                    break

                num_accepted += 1
                new_token = add_token(request,
                                      new_tokens,
                                      beam=self.BEAM,
                                      step=num_accepted)
                if self._handle_stop_criteria(request, new_token):
                    break
            return num_accepted
        else:
            sampling_strategy = request_strategy(request)
            generator = self.get_generator(request.py_draft_logits.device)
            _, draft_probs = sample(sampling_strategy,
                                    request.py_draft_logits[0],
                                    generator=generator)
            target_probs = request.py_target_probs
            p = draft_probs[torch.arange(len(request.py_draft_tokens)),
                            request.py_draft_tokens]
            q = target_probs[:-1]
            q = q[torch.arange(len(request.py_draft_tokens)),
                  request.py_draft_tokens]
            accept_probs = torch.minimum(torch.ones(()), q / p)
            # Use deterministic random generation for multi-GPU consistency
            rejected_indices = (torch.rand(accept_probs.shape,
                                           generator=generator,
                                           device=accept_probs.device)
                                > accept_probs).nonzero()
            sample_last = True
            stop = False
            if rejected_indices.numel() == 0:
                num_initially_accepted = len(request.py_draft_tokens)
                sample_last = False
            else:
                num_initially_accepted = rejected_indices[0].item()
            num_accepted = num_initially_accepted
            for i in range(num_accepted):
                new_token = request.py_draft_tokens[i]
                new_tokens[i, request.seq_slot, self.BEAM] = new_token
                request.add_new_token(new_token, self.BEAM)
                stop = self._handle_stop_criteria(request, new_token)
                if stop:
                    num_accepted = i + 1
                    break
            if not stop and sample_last:
                last_draft = draft_probs[num_accepted]
                last_target = target_probs[num_accepted]
                new = last_target - last_draft
                new = torch.where(new > 0, new, 0.0)

                new_token = torch.multinomial(new,
                                              num_samples=1,
                                              generator=generator).squeeze(-1)

                new_tokens[num_accepted, request.seq_slot,
                           self.BEAM] = new_token
                request.add_new_token(new_token, self.BEAM)
                stop = self._handle_stop_criteria(request, new_token)
            elif not stop and not sample_last:
                new_token = add_token(request,
                                      new_tokens,
                                      beam=self.BEAM,
                                      step=num_accepted)
                stop = self._handle_stop_criteria(request, new_token)

            return num_accepted

    def update_requests(self, state: SampleState) -> None:
        assert isinstance(state, SampleState)
        if state.sampler_event:
            state.sampler_event.synchronize()
        new_tokens = state.host.new_tokens

        for req in state.scheduled_requests.context_requests:
            if req.state == LlmRequestState.GENERATION_COMPLETE or req.context_remaining_length != 0:
                continue
            new_token = add_token(req, new_tokens, beam=self.BEAM)
            self._handle_stop_criteria(req, new_token)
            self.handle_logits(req, state, beam=self.BEAM, count=1)
            req.py_decoding_iter += 1

        for req in state.scheduled_requests.generation_requests:
            if req.state == LlmRequestState.GENERATION_COMPLETE:
                continue
            processed = 1
            num_accepted = self.process_draft_tokens(req, new_tokens)
            if get_draft_token_length(req) > 0:
                req.py_num_accepted_draft_tokens = num_accepted
                req.py_rewind_len = req.py_draft_pages_allocated - num_accepted
            processed += num_accepted
            self.handle_logits(req, state, beam=self.BEAM, count=processed)
            req.py_decoding_iter += 1

    def log_probs_host(self, requests: Iterable[LlmRequest]):
        """Shape: In lockstep with TRTLLMSampler: https://github.com/NVIDIA/TensorRT-LLM/blob/cea5dd1e3883b18bf50901a7f196f50a9544c28c/cpp/include/tensorrt_llm/runtime/decoderState.h#L103"""
        if any(req.py_return_log_probs for req in requests):
            return torch.empty(
                (self.max_num_sequences, self.MAX_BEAM_WIDTH, self.max_tokens),
                device="cpu",
                pin_memory=True)
        return None

    def gen_logits_host(self, requests: Iterable[LlmRequest], vocab_size: int):
        if any(req.py_return_generation_logits for req in requests):
            return torch.empty((self.max_tokens, self.max_num_sequences,
                                self.MAX_BEAM_WIDTH, vocab_size),
                               device="cpu",
                               pin_memory=True)
        return None

    def sample_async(self, scheduled_requests: ScheduledRequests,
                     model_outputs: dict[str, torch.Tensor]) -> SampleState:
        requests = scheduled_requests.all_requests()
        new_tokens = self.store.new_tokens
        vocab_size = model_outputs["logits"].shape[-1]
        log_probs_host = self.log_probs_host(requests)
        gen_logits_host = self.gen_logits_host(requests, vocab_size)
        self._process_requests(requests,
                               model_outputs,
                               new_tokens,
                               gen_logits_host=gen_logits_host,
                               log_probs_host=log_probs_host)
        new_tokens_host = new_tokens.to(device="cpu", non_blocking=True)
        sampler_event = torch.cuda.Event()
        sampler_event.record()
        return SampleState(scheduled_requests=scheduled_requests,
                           device=SampleStateTensors(new_tokens=new_tokens),
                           host=SampleStateTensors(new_tokens=new_tokens_host,
                                                   log_probs=log_probs_host,
                                                   logits=gen_logits_host),
                           sampler_event=sampler_event)

    @staticmethod
    def append_eagle3(tokens: torch.Tensor, model_outputs):
        if "d2t" in model_outputs:
            d2t = model_outputs["d2t"][tokens]
            tokens += d2t

    @staticmethod
    def _apply_embedding_bias(
            logits: torch.Tensor,
            requests: list[LlmRequest],
            steps_per_request: list[int] = None) -> torch.Tensor:
        """Apply embedding bias (aka logit bias) to logits.
        If steps_per_request is None, assumes 1 step per request (non-batched path).
        """
        # Collect biases and their associated data
        bias_list = []
        bias_data = []  # Either indices (fast path) or steps (batched path)

        for i, req in enumerate(requests):
            bias = req._py_embedding_bias_1d
            if bias is not None:
                bias_list.append(bias)
                bias_data.append(i if steps_per_request is
                                 None else steps_per_request[i])

        if not bias_list:
            return logits

        bias_tensor = torch.stack(bias_list).to(logits.device,
                                                non_blocking=True)
        logits = logits.clone()

        if steps_per_request is None:
            # Fast path: direct indexing
            indices = torch.tensor(bias_data, device=logits.device)
            logits[indices] += bias_tensor
        else:
            # Batched path: expand biases and use boolean mask
            expanded_biases = torch.repeat_interleave(bias_tensor,
                                                      torch.tensor(
                                                          bias_data,
                                                          device=logits.device),
                                                      dim=0)

            mask = torch.zeros(sum(steps_per_request),
                               dtype=torch.bool,
                               device=logits.device)
            offset = 0
            for i, req in enumerate(requests):
                steps = steps_per_request[i]
                if req._py_embedding_bias_1d is not None:
                    mask[offset:offset + steps] = True
                offset += steps

            logits[mask] += expanded_biases

        return logits

    def _process_requests(self,
                          requests: list[LlmRequest],
                          model_outputs: dict[str, torch.Tensor],
                          new_tokens: torch.Tensor,
                          *,
                          gen_logits_host: torch.Tensor | None = None,
                          log_probs_host: torch.Tensor | None = None):
        beam_width = self.MAX_BEAM_WIDTH
        beam = self.BEAM
        raw_logits = model_outputs["logits"]
        num_steps = [1 + get_draft_token_length(req) for req in requests]
        sum_steps = sum(num_steps)
        no_draft_tokens = len(requests) == sum_steps
        fast_path = not self.enable_mixed_sampler and no_draft_tokens and gen_logits_host is None and log_probs_host is None

        seq_slots_host = torch.as_tensor([r.py_seq_slot for r in requests])
        seq_slots = seq_slots_host.to(device="cuda", non_blocking=True)

        if fast_path:
            logits = raw_logits[:len(requests)]
            logits = self._apply_embedding_bias(logits, requests)
            next_tokens = torch.argmax(logits, dim=-1)
            self.append_eagle3(next_tokens, model_outputs)
            int_next_tokens = next_tokens.to(torch.int, non_blocking=True)
            next_tokens = int_next_tokens.view(1, -1, beam_width)
            new_tokens[:1].index_copy_(1, seq_slots, next_tokens)
            return

        strategies = sampling_strategies(requests)
        batched_next_tokens, batched_softmax = None, None
        batched_strategy: Strategy | None = GREEDY
        if self.enable_mixed_sampler:
            assert "d2t" not in model_outputs, "eagle3 does not yet support non-greedy sampling"
            if len(set(strategies)) == 1:
                batched_strategy = strategies[0]
            else:
                batched_strategy = None
        generator = self.get_generator(raw_logits.device)
        if batched_strategy is not None:
            logits = raw_logits[:sum_steps]
            # Collect steps per request for batched strategy
            steps_per_request = [
                1 + len(req.py_draft_tokens) for req in requests
            ]
            logits = self._apply_embedding_bias(logits, requests,
                                                steps_per_request)
            batched_next_tokens, batched_softmax = sample(
                batched_strategy, logits, generator)
            self.append_eagle3(batched_next_tokens, model_outputs)

        offset = 0
        for i, (strategy, slot, steps, request) in enumerate(
                zip(strategies, seq_slots_host, num_steps, requests)):
            input_slice = slice(offset, offset + steps)
            logits = raw_logits[input_slice]

            req = requests[i]

            if batched_next_tokens is None:
                logits = self._apply_embedding_bias(logits, [req])
                next_tokens, softmax = sample(strategy, logits, generator)
            else:
                # Batched processing already applied bias, just use the results
                next_tokens = batched_next_tokens[input_slice]
                softmax = batched_softmax[input_slice]
            current_slice = slice(0, steps), slot, beam
            new_tokens[current_slice] = next_tokens
            if request.py_draft_logits is not None:
                # Could be cleaner
                request.py_target_probs = softmax.clone()
            if gen_logits_host is not None:
                gen_logits_host[current_slice].copy_(logits, non_blocking=True)
            if log_probs_host is not None:
                assert beam == 0, "The following call relies on beam_width to be 1 - hence the unsqueeze"
                token_probs = torch.gather(
                    softmax, dim=1, index=next_tokens.unsqueeze(1)).squeeze(-1)
                log_probs = torch.log(token_probs)
                log_probs_host[slot, beam, :steps].copy_(log_probs,
                                                         non_blocking=True)
            offset += steps


class Algorithms:

    def defined_algorithms(self):
        return [attr for attr in dir(self) if not attr.startswith("__")]

    def __repr__(self):
        algs = self.defined_algorithms()
        return f"Algs({', '.join(algs)})"


@dataclass(kw_only=True)
class SampleStateTensorsHostTRTLLM(SampleStateTensors):
    finished_sum: torch.Tensor
    finish_reasons: torch.Tensor
    sequence_lengths: torch.Tensor
    cum_log_probs: torch.Tensor | None = None
    gathered_ids: torch.Tensor | None = None


@dataclass(kw_only=True)
class SampleStateTRTLLM(SampleState):
    finalize_events: dict[str, CudaEvent] | None = None
    """`Optional` to accommodate `_forward_step_inter_pp` which creates a `SampleState` without `finalize_events`"""
    host: SampleStateTensorsHostTRTLLM


class TRTLLMSampler(Sampler):
    MAX_DECODING_TOKENS = 1  # It must be 1 when not in speculative decoding
    SampleState = SampleStateTRTLLM

    def __init__(
        self,
        executor_config: ExecutorConfig,
        model,
        model_dtype,
        mapping: Mapping,
        decoding_mode: DecodingMode,
        disable_overlap_scheduler: bool,
    ):

        vocab_size = model.config.vocab_size
        num_hidden_layers = model.config.num_hidden_layers
        hidden_size = model.config.hidden_size
        num_heads = model.config.num_attention_heads

        self.model_datatype = torch_dtype_to_binding(model_dtype)
        self.logits_datatype = DataType.FLOAT
        self.decoding_mode = decoding_mode
        self.executor_config = executor_config
        self.decoding_config = self.executor_config.decoding_config if self.executor_config.decoding_config else DecodingConfig(
            decoding_mode)
        max_attn_window = self.executor_config.kv_cache_config.max_attention_window
        self.max_attention_window = max(
            max_attn_window
        ) if max_attn_window is not None else executor_config.max_seq_len
        self.max_num_sequences = mapping.pp_size * self.executor_config.max_batch_size
        self.max_seq_idle_microseconds = 180 * 1000 * 1000
        self.is_trt_overlap = not disable_overlap_scheduler
        self.num_micro_batches = mapping.pp_size if mapping.pp_size > 1 else (
            2 if self.is_trt_overlap else 1)
        self.micro_batch_idx = 0

        self.world_config = WorldConfig.mpi(mapping.gpus_per_node,
                                            mapping.tp_size, mapping.pp_size)
        self.model_config = ModelConfig(vocab_size, num_hidden_layers,
                                        num_hidden_layers, 0, num_heads,
                                        hidden_size, self.model_datatype)

        self._initialize_store()
        self._instantiate_algorithms()

    def _initialize_store(self):
        torch_stream = torch.cuda.current_stream().cuda_stream
        cuda_stream = CudaStream(torch_stream)
        buffer_manager = BufferManager(stream=torch_stream)

        self.store = {
            "torch_stream":
            torch_stream,
            "cuda_stream":
            cuda_stream,
            "buffer_manager":
            buffer_manager,
            "decoder_input_buffers": [
                DecoderInputBuffers(self.executor_config.max_batch_size,
                                    self.MAX_DECODING_TOKENS, buffer_manager)
                for _ in range(self.num_micro_batches)
            ],
            "sequence_lengths_host":
            torch.empty((
                self.max_num_sequences,
                self.executor_config.max_beam_width,
            ),
                        dtype=torch.int),
            "decoder_state":
            DecoderState(),
            "decoding_input": [None] * self.num_micro_batches,
        }

        self.store["decoder_state"].setup(
            max_num_sequences=self.max_num_sequences,
            max_beam_width=self.executor_config.max_beam_width,
            max_attention_window=self.max_attention_window,
            sink_token_length=0,
            max_sequence_length=self.executor_config.max_seq_len,
            dtype=self.logits_datatype,
            model_config=self.model_config,
            world_config=self.world_config,
            buffer_manager=buffer_manager,
        )

    def _instantiate_algorithms(self):
        self.algs = Algorithms()
        self.algs.decoder = GptDecoderBatched(stream=self.store["torch_stream"])
        self.algs.decoder.setup(
            mode=self.decoding_mode,
            max_num_sequences=self.max_num_sequences,
            max_beam_width=self.executor_config.max_beam_width,
            dtype=self.logits_datatype,
            model_config=self.model_config,
            world_config=self.world_config)
        self.algs.create_new_decoder_requests = CreateNewDecoderRequests(
            speculative_decoding_fast_logits=False,
            is_leader_in_orch_mode=False,
            is_normalize_log_probs=False)
        self.algs.handle_logits = HandleLogits()
        self.algs.make_decoding_batch_input_output = MakeDecodingBatchInputOutput(
        )

    @torch.inference_mode()
    @nvtx_range("setup_sampler_step")
    def setup_sampler_step(self, requests):
        batch_slots, sampling_configs, lookahead_prompt, lookahead_algo_configs = self.algs.create_new_decoder_requests(
            self.model_config, self.world_config, self.decoding_config,
            requests.context_requests, self.store["buffer_manager"],
            self.logits_datatype,
            self.store["decoder_input_buffers"][self.micro_batch_idx],
            self.store["decoder_state"], self.store["cuda_stream"],
            self.algs.decoder.decoder_stream, self.executor_config.max_seq_len,
            self.beam_width(requests.context_requests))

        local_batch_size = len(batch_slots)
        if local_batch_size > 0:
            sampling_config = make_sampling_config(sampling_configs)
            self.algs.decoder.underlying_decoder().setup(
                sampling_config, local_batch_size, batch_slots,
                self.store["decoder_state"].joint_decoding_output,
                self.model_config.data_type, lookahead_prompt,
                lookahead_algo_configs)

        adp = [
            r for r in requests.generation_requests if r.is_attention_dp_dummy
        ]
        batch_size = len(adp)
        if batch_size == 0:
            return
        config = make_sampling_config([r.sampling_config for r in adp])
        slots = torch.tensor([r.py_seq_slot for r in adp], dtype=torch.int32)
        self.algs.decoder.underlying_decoder().setup(config, batch_size, slots)

    @staticmethod
    @torch.inference_mode()
    def beam_width(scheduled_requests: Iterable[LlmRequest]) -> int:
        for req in scheduled_requests:
            return req.sampling_config.beam_width
        return 0

    def get_cache_indirection(self) -> torch.Tensor | None:
        return self.store["decoder_state"].cache_indirection_output

    def _update_cache_indirection_buffer(self,
                                         scheduled_requests: ScheduledRequests):
        # Copy cache indirection output to input
        for request in scheduled_requests.generation_requests:
            self.store["decoder_state"].cache_indirection_input[
                request.py_seq_slot].copy_(
                    self.store["decoder_state"].cache_indirection_output[
                        request.py_seq_slot],
                    non_blocking=True)

    @torch.inference_mode()
    @nvtx_range("sample_async")
    def sample_async(self, scheduled_requests: ScheduledRequests,
                     model_outputs) -> SampleStateTRTLLM:

        batch_size = scheduled_requests.batch_size
        beam_width = self.beam_width(scheduled_requests.all_requests())
        if (batch_size > 1 and beam_width > 1
                and any(request.py_return_log_probs
                        for request in scheduled_requests.all_requests())):
            raise ValueError(
                "Beam search is not supported for multiple prompts and logprobs"
            )

        self.setup_sampler_step(scheduled_requests)

        num_context_logits_prefix_sum = [0]
        prefix_sum = 0
        for request in scheduled_requests.context_requests:
            prefix_sum += request.context_chunk_size if request.py_return_context_logits else 1
            num_context_logits_prefix_sum.append(prefix_sum)

        if any(r.py_return_context_logits or r.py_return_generation_logits
               for r in scheduled_requests.all_requests()):
            self.algs.handle_logits(scheduled_requests.context_requests,
                                    scheduled_requests.generation_requests,
                                    model_outputs["logits"],
                                    num_context_logits_prefix_sum,
                                    self.max_num_sequences, beam_width)

        # For beam search, cache indirection needs to be updated
        if beam_width > 1:
            self._update_cache_indirection_buffer(scheduled_requests)

        # TODO: Enable this back once nanobind is merged and/or llm request is a pure python object
        # decoding_input = self.algs.make_decoding_batch_input_output(
        #     scheduled_requests, model_outputs["logits"], beam_width,
        #     num_context_logits_prefix_sum)

        self.store["decoding_input"][
            self.micro_batch_idx] = make_decoding_batch_input(
                scheduled_requests.context_requests,
                scheduled_requests.generation_requests, model_outputs["logits"],
                beam_width, num_context_logits_prefix_sum,
                self.store["decoder_input_buffers"][self.micro_batch_idx],
                self.store["decoder_state"], self.store["buffer_manager"])

        self.algs.decoder.forward_async(
            self.store["decoder_state"],
            self.store["decoding_input"][self.micro_batch_idx])

        finalize_events = {}
        gathered_ids = None
        if beam_width > 1:
            finished_sum_device = self.store["decoder_state"].finished_sum

            for request in scheduled_requests.all_requests():
                if request.is_context_init_state:
                    continue
                if finished_sum_device[request.seq_slot] == beam_width:
                    finalize_events[
                        request.request_id] = self._finalize_request(
                            request, False)
                elif request.streaming:
                    finalize_events[
                        request.request_id] = self._finalize_request(
                            request, True)
            gathered_ids = self.store["decoder_state"].gathered_ids.to(
                'cpu', non_blocking=True)
        new_output_tokens = self.store["decoder_state"].all_new_tokens.to(
            'cpu', non_blocking=True)
        finished_sum = self.store["decoder_state"].finished_sum.to(
            'cpu', non_blocking=True)
        finish_reasons = self.store["decoder_state"].finish_reasons.to(
            'cpu', non_blocking=True)
        sequence_lengths = self.store["decoder_state"].sequence_lengths.to(
            'cpu', non_blocking=True)

        log_probs = None
        cum_log_probs = None
        if any(request.py_return_log_probs
               for request in scheduled_requests.all_requests()):
            log_probs = self.store["decoder_state"].log_probs.to(
                'cpu', non_blocking=True)
            cum_log_probs = self.store["decoder_state"].cum_log_probs.to(
                'cpu', non_blocking=True)

        device = SampleStateTensors(
            new_tokens=self.store["decoder_state"].all_new_tokens)

        host = SampleStateTensorsHostTRTLLM(new_tokens=new_output_tokens,
                                            finished_sum=finished_sum,
                                            finish_reasons=finish_reasons,
                                            sequence_lengths=sequence_lengths,
                                            log_probs=log_probs,
                                            cum_log_probs=cum_log_probs,
                                            gathered_ids=gathered_ids)

        sampler_event = torch.cuda.Event()
        sampler_event.record()

        self.micro_batch_idx = (self.micro_batch_idx +
                                1) % self.num_micro_batches

        return SampleStateTRTLLM(scheduled_requests=scheduled_requests,
                                 device=device,
                                 host=host,
                                 sampler_event=sampler_event,
                                 finalize_events=finalize_events)

    @torch.inference_mode()
    def update_requests(self, state: SampleStateTRTLLM):
        assert isinstance(state, SampleStateTRTLLM)
        if state.scheduled_requests.batch_size == 0:
            return

        if state.sampler_event:
            state.sampler_event.synchronize()

        beam_width = self.beam_width(state.scheduled_requests.all_requests())

        if beam_width == 1 and self.MAX_DECODING_TOKENS == 1:
            self.update_requests_single_beam_single_step(state)
        else:
            self.update_requests_multiple_beams_or_drafting(state, beam_width)

    @torch.inference_mode()
    @nvtx_range("update_requests_single_beam_single_step")
    def update_requests_single_beam_single_step(self, state: SampleStateTRTLLM):
        """Specialization of update_requests for single beam and single step"""
        new_tokens_host = state.host.new_tokens.flatten().tolist()
        sequence_lengths_host_data = state.host.sequence_lengths.flatten(
        ).tolist()
        finish_reasons = state.host.finish_reasons.flatten().tolist()
        log_probs_host = state.host.log_probs.tolist(
        ) if state.host.log_probs is not None else None
        cum_log_probs_host = state.host.cum_log_probs.tolist(
        ) if state.host.cum_log_probs is not None else None

        reqs = [
            r for r in state.scheduled_requests.context_requests
            if not r.is_context_init_state
        ] + [
            r for r in state.scheduled_requests.generation_requests
            if not r.is_generation_complete_state
        ]

        reqs_with_new_tokens = [
            r for r in reqs
            if (sequence_lengths_host_data[r.py_seq_slot] > r.get_num_tokens(0))
        ]

        # Add new tokens
        new_tokens = [
            new_tokens_host[r.py_seq_slot] for r in reqs_with_new_tokens
        ]
        add_new_tokens_to_requests(reqs_with_new_tokens, new_tokens, 0)

        # Log probs
        for request in reqs_with_new_tokens:
            if request.py_return_log_probs:
                seq_slot = request.py_seq_slot
                seq_len = sequence_lengths_host_data[seq_slot]
                begin_log_probs_offset = request.prompt_len
                current_token = seq_len - request.prompt_len - 1
                log_probs = [{
                    new_tokens_host[seq_slot]:
                    Logprob(logprob=log_probs_host[seq_slot][0][
                        begin_log_probs_offset + current_token],
                            rank=1)
                }]
                cum_log_probs = [cum_log_probs_host[seq_slot]]
                request.py_result.append_log_probs([log_probs], cum_log_probs)

        for request in reqs:
            request.py_decoding_iter += 1
            finished_state = FinishedState(finish_reasons[request.py_seq_slot])
            if finished_state.is_finished:
                request.state = LlmRequestState.GENERATION_COMPLETE
                finish_reason = finished_state.to_finish_reason()
                request.set_finished_reason(finish_reason, 0)

    @torch.inference_mode()
    @nvtx_range("update_requests_multiple_beams_or_drafting")
    def update_requests_multiple_beams_or_drafting(self,
                                                   state: SampleStateTRTLLM,
                                                   beam_width: int):
        new_tokens_host = state.host.new_tokens
        finished_sum_host = state.host.finished_sum.tolist()
        finish_reasons = state.host.finish_reasons.flatten().tolist()
        sequence_lengths_host_data = state.host.sequence_lengths.flatten(
        ).tolist()
        cum_log_probs_host = state.host.cum_log_probs.tolist(
        ) if state.host.cum_log_probs is not None else None
        log_probs_host = state.host.log_probs.tolist(
        ) if state.host.log_probs is not None else None
        finalize_events = state.finalize_events

        reqs = [
            r for r in state.scheduled_requests.context_requests
            if not r.is_context_init_state
        ] + [
            r for r in state.scheduled_requests.generation_requests
            if not r.is_generation_complete_state
        ]

        for request in reqs:
            seq_slot = request.py_seq_slot
            num_generated_tokens = request.num_draft_tokens + 1
            current_num_of_tokens = request.max_beam_num_tokens
            num_new_tokens = [0] * beam_width

            log_probs = [[] for _ in range(beam_width)]
            cum_log_probs = []

            for beam in range(beam_width):
                seq_len = sequence_lengths_host_data[seq_slot * beam_width +
                                                     beam]
                num_new_tokens[beam] = min(
                    num_generated_tokens,
                    seq_len - request.get_num_tokens(beam))

                for step in range(num_new_tokens[beam]):
                    new_token = add_token(request,
                                          new_tokens_host,
                                          beam=beam,
                                          step=step)

                    if request.py_return_log_probs:
                        assert state.host.log_probs is not None
                        # NOTE: Log probs with drafting has not been tested yet.
                        begin_log_probs_offset = request.prompt_len if request.sampling_config.beam_width == 1 else 0
                        current_token = seq_len - request.prompt_len - num_new_tokens[
                            beam] + step
                        log_probs[beam].append({
                            new_token:
                            Logprob(logprob=log_probs_host[seq_slot][beam][
                                begin_log_probs_offset + current_token],
                                    rank=1)
                        })

                if request.py_return_log_probs:
                    cum_log_probs.append(cum_log_probs_host[seq_slot][beam])

                finished_state = FinishedState(
                    finish_reasons[seq_slot * beam_width + beam])
                if finished_state.is_finished:
                    finish_reason = finished_state.to_finish_reason()
                    request.set_finished_reason(finish_reason, beam)

            if request.py_return_log_probs:
                request.py_result.append_log_probs(log_probs, cum_log_probs)

            # Set number of tokens predicted per runtime iteration. Will be > 1 for speculative decoding.
            request.update_num_tokens_per_iteration(
                request.max_beam_num_tokens - current_num_of_tokens,
                self.model_config)

            # Increment the decoding iteration counter
            if request.state != LlmRequestState.GENERATION_COMPLETE:
                request.py_decoding_iter += 1

            if finished_sum_host[seq_slot] == beam_width:
                request.state = LlmRequestState.GENERATION_COMPLETE
        for request in reqs:
            if finalize_events is not None and request.request_id in finalize_events:
                self._post_process_request(request, state)

    def _finalize_request(self, request: LlmRequest, streaming: bool):
        """ Finalizes the request. This is necessary for beam search. """
        seq_slot = request.py_seq_slot
        event = self.algs.decoder.finalize(self.store["decoder_state"],
                                           seq_slot, request.sampling_config,
                                           streaming)
        return event

    def _post_process_request(self, request: LlmRequest,
                              state: SampleStateTRTLLM):
        """ Post Process the request. Updates the sequence according to the beam search results.
        request: LlmRequest which shall be post processed
        finalize_event: CudaEvent to wait for the finalize step to finish
        """
        seq_slot = request.py_seq_slot
        beam_width = request.sampling_config.beam_width
        # synchronize on the finalize event before continuing the post processing.
        # should be unnecessary, as already wait for the sampler event in update_requests
        state.finalize_events[request.request_id].synchronize()

        # Get these values again, as they might have changed during the finalize step
        output_ids_host = state.host.gathered_ids
        sequence_lengths_host = state.host.sequence_lengths

        if request.py_return_log_probs:
            log_probs_host = state.host.log_probs
            cum_log_probs_host = state.host.cum_log_probs

        generated_tokens = [[0]] * beam_width
        log_probs = [[] for _ in range(beam_width)]
        cum_log_probs = []

        for beam in range(beam_width):
            # get the correct generated tokens for beam search
            begin = request.py_prompt_len
            generated_length = sequence_lengths_host[
                seq_slot, beam].item() - request.py_prompt_len
            end = begin + generated_length
            generated_tokens[beam] = output_ids_host[seq_slot, beam,
                                                     begin:end].tolist()

            # get the correct log probs for beam search
            if request.py_return_log_probs:
                cum_log_probs.append(cum_log_probs_host[seq_slot, beam].item())

                begin_log_probs_offset = request.prompt_len if request.sampling_config.beam_width == 1 else 0
                for current_token, token in enumerate(generated_tokens[beam]):
                    log_probs[beam].append({
                        token:
                        Logprob(
                            logprob=log_probs_host[seq_slot,
                                                   beam][begin_log_probs_offset
                                                         +
                                                         current_token].item(),
                            rank=1)
                    })
        if request.py_return_log_probs:
            request.py_result.set_log_probs(log_probs, cum_log_probs)

        request.set_generated_tokens(generated_tokens)<|MERGE_RESOLUTION|>--- conflicted
+++ resolved
@@ -97,7 +97,6 @@
                 request.py_result.append_context_logits(logits)
 
 
-<<<<<<< HEAD
 @dataclass(kw_only=True)
 class MultimodalResult:
     mm_embeddings: List[torch.Tensor] = None
@@ -143,10 +142,7 @@
             request.py_result.append_mm_embeddings(mm_embedding)
 
 
-def top_k_sampling_batch(logits, top_k=50):
-=======
 def top_k_sampling_batch(logits, top_k=50, generator: torch.Generator = None):
->>>>>>> de472828
     logits_dim = logits.dim()
     if logits_dim == 1:
         logits = logits.unsqueeze(0)
