--- conflicted
+++ resolved
@@ -36,7 +36,7 @@
     spec_config: Optional["DecodingBaseConfig"]
     cuda_graph_mem_pool: Any
     use_mrope: bool
-    original_max_draft_len: int
+    original_max_total_draft_tokens: int
     is_draft_model: bool
     enable_attention_dp: bool
     batch_size: int
@@ -80,7 +80,7 @@
 
     def _create_shared_static_tensors(self):
         """Allocates static tensors sized for the largest possible batch."""
-        max_draft_len = self.config.original_max_draft_len if self.config.spec_config is not None else 0
+        max_draft_len = self.config.original_max_total_draft_tokens if self.config.spec_config is not None else 0
         token_per_request = max_draft_len + 1
         max_total_tokens = (self.max_supported_batch_size *
                             self.max_beam_width * token_per_request)
@@ -107,41 +107,17 @@
                     }) for _ in range(max_total_tokens)
             ]
 
-<<<<<<< HEAD
-    def get_graph_key(
-            self,
-            batch_size,
-            enable_spec_decode: bool,
-=======
-    @property
-    def enable_spec_decode(self):
-        return self._get_engine().enable_spec_decode
-
-    @property
-    def max_possible_draft_len(self):
-        engine = self._get_engine()
-        return (engine.original_max_total_draft_tokens
-                if self.enable_spec_decode else 0)
-
     def get_graph_key(
             self,
             batch: ScheduledRequests,
->>>>>>> a2e964d9
             spec_resource_manager: Optional[BaseResourceManager] = None):
+        batch_size = batch.batch_size
         if self.config.is_draft_model and spec_resource_manager is not None and isinstance(
                 spec_resource_manager, Eagle3ResourceManager):
-<<<<<<< HEAD
+            # If 'is_first_draft' is True, even with tree decoding, the length of draft_len will only be 'max_draft_len', not 'max_total_draft_token'.
+            # Because we will pad the input to 'max_draft_len' length for the first draft layer.
             draft_len = self.config.original_max_draft_len if spec_resource_manager.is_first_draft else 0
             key = (batch_size, draft_len, spec_resource_manager.is_first_draft)
-        else:
-            draft_len = self.spec_config.max_draft_len if enable_spec_decode else 0
-            key = (batch_size, draft_len, False)
-=======
-            # If 'is_first_draft' is True, even with tree decoding, the length of draft_len will only be 'max_draft_len', not 'max_total_draft_token'.
-            # Because we will pad the input to 'max_draft_len' length for the first draft layer.
-            draft_len = engine.original_max_draft_len if spec_resource_manager.is_first_draft else 0
-            key = (batch.batch_size, draft_len,
-                   spec_resource_manager.is_first_draft)
         else:
             # With dynamic spec decode, the draft length maybe zero even when enable_spec_decode is True,
             # so we need to get the draft length from the batch instead of using enable_spec_decode.
@@ -151,8 +127,7 @@
             draft_len = max(draft_len_list)
             assert len(
                 set(draft_len_list)) == 1, "All draft lengths must be the same"
-            key = (batch.batch_size, draft_len, False)
->>>>>>> a2e964d9
+            key = (batch_size, draft_len, False)
         return key
 
     def __del__(self):
@@ -196,12 +171,7 @@
 
         if not self.enabled or not can_run_cuda_graph:
             return False, None, None, None
-<<<<<<< HEAD
-        key = self.get_graph_key(batch_size, enable_spec_decode,
-                                 spec_resource_manager)
-=======
         key = self.get_graph_key(batch, spec_resource_manager)
->>>>>>> a2e964d9
 
         if key in self.graphs:
             return True, self.graph_metadata[key][
