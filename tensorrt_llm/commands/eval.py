--- conflicted
+++ resolved
@@ -92,18 +92,14 @@
               is_flag=True,
               default=False,
               help="Flag for HF transformers.")
-<<<<<<< HEAD
-@click.option("--config",
-              "--extra_llm_api_options",
-              "extra_llm_api_options",
-=======
 @click.option("--revision",
               type=str,
               default=None,
               help="The revision to use for the HuggingFace model "
               "(branch name, tag name, or commit id).")
-@click.option("--extra_llm_api_options",
->>>>>>> f2f19736
+@click.option("--config",
+              "--extra_llm_api_options",
+              "extra_llm_api_options",
               type=str,
               default=None,
               help="Path to a YAML file that overwrites the parameters. "
