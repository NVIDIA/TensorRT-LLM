import asyncio
import gc
import os
import signal  # Added import
import subprocess  # nosec B404
import sys
from typing import Any, Dict, Mapping, Optional, Sequence

import click
import torch
import yaml
from strenum import StrEnum
from torch.cuda import device_count

from tensorrt_llm import LLM as PyTorchLLM
from tensorrt_llm import MultimodalEncoder
from tensorrt_llm._tensorrt_engine import LLM
from tensorrt_llm._torch.auto_deploy.llm import LLM as AutoDeployLLM
from tensorrt_llm._utils import mpi_rank
from tensorrt_llm.executor.utils import LlmLauncherEnvs
from tensorrt_llm.llmapi import (BuildConfig, CapacitySchedulerPolicy,
                                 DynamicBatchConfig, KvCacheConfig,
                                 SchedulerConfig)
from tensorrt_llm.llmapi.disagg_utils import (DisaggClusterConfig,
                                              MetadataServerConfig, ServerRole,
                                              extract_disagg_cluster_config,
                                              parse_disagg_config_file,
                                              parse_metadata_server_config_file)
from tensorrt_llm.llmapi.llm_utils import update_llm_args_with_extra_dict
from tensorrt_llm.llmapi.mpi_session import find_free_port
from tensorrt_llm.llmapi.reasoning_parser import ReasoningParserFactory
from tensorrt_llm.logger import logger, severity_map
from tensorrt_llm.serve import OpenAIDisaggServer, OpenAIServer

# Global variable to store the Popen object of the child process
_child_p_global: Optional[subprocess.Popen] = None


def _signal_handler_cleanup_child(signum, frame):
    """Signal handler to clean up the child process."""
    global _child_p_global
    if _child_p_global and _child_p_global.poll() is None:
        # Using print for safety in signal handlers
        logger.info(
            f"Parent process (PID {os.getpid()}) received signal {signal.Signals(signum).name}. Terminating child process (PID {_child_p_global.pid})."
        )
        _child_p_global.terminate()
        try:
            _child_p_global.wait(
                timeout=10)  # Allow 10 seconds for graceful termination
        except subprocess.TimeoutExpired:
            logger.info(
                f"Child process (PID {_child_p_global.pid}) did not terminate gracefully after signal. Killing."
            )
            _child_p_global.kill()
            try:
                _child_p_global.wait(timeout=10)  # Allow 10 seconds for kill
            except subprocess.TimeoutExpired:
                logger.info(
                    f"Child process (PID {_child_p_global.pid}) failed to die even after kill command from signal handler."
                )

        if _child_p_global.poll() is not None:
            logger.info(
                f"Child process (PID {_child_p_global.pid}) confirmed terminated due to signal {signal.Signals(signum).name}."
            )
        else:
            logger.info(
                f"Child process (PID {_child_p_global.pid}) is still running after cleanup attempt for signal {signal.Signals(signum).name}."
            )

    # Standard exit code for signal termination
    sys.exit(128 + signum)


def get_llm_args(model: str,
                 tokenizer: Optional[str] = None,
                 backend: str = "pytorch",
                 max_beam_width: int = BuildConfig.max_beam_width,
                 max_batch_size: int = BuildConfig.max_batch_size,
                 max_num_tokens: int = BuildConfig.max_num_tokens,
                 max_seq_len: int = BuildConfig.max_seq_len,
                 tensor_parallel_size: int = 1,
                 pipeline_parallel_size: int = 1,
                 moe_expert_parallel_size: Optional[int] = None,
                 gpus_per_node: Optional[int] = None,
                 free_gpu_memory_fraction: Optional[float] = None,
                 num_postprocess_workers: int = 0,
                 trust_remote_code: bool = False,
                 reasoning_parser: Optional[str] = None,
                 fail_fast_on_attention_window_too_large: bool = False,
                 enable_chunked_prefill: bool = False,
                 **llm_args_extra_dict: Any):

    if gpus_per_node is None:
        gpus_per_node = device_count()
        if gpus_per_node == 0:
            raise ValueError("No GPU devices found on the node")
    build_config = BuildConfig(max_batch_size=max_batch_size,
                               max_num_tokens=max_num_tokens,
                               max_beam_width=max_beam_width,
                               max_seq_len=max_seq_len)
    kv_cache_config = KvCacheConfig(
        free_gpu_memory_fraction=free_gpu_memory_fraction, )

    dynamic_batch_config = DynamicBatchConfig(
        enable_batch_size_tuning=True,
        enable_max_num_tokens_tuning=False,
        dynamic_batch_moving_average_window=128)
    scheduler_config = SchedulerConfig(
        capacity_scheduler_policy=CapacitySchedulerPolicy.GUARANTEED_NO_EVICT,
        dynamic_batch_config=dynamic_batch_config,
    )
    llm_args = {
        "model": model,
        "scheduler_config": scheduler_config,
        "tokenizer": tokenizer,
        "tensor_parallel_size": tensor_parallel_size,
        "pipeline_parallel_size": pipeline_parallel_size,
        "moe_expert_parallel_size": moe_expert_parallel_size,
        "gpus_per_node": gpus_per_node,
        "trust_remote_code": trust_remote_code,
        "build_config": build_config,
        "max_batch_size": max_batch_size,
        "max_num_tokens": max_num_tokens,
        "max_beam_width": max_beam_width,
        "max_seq_len": max_seq_len,
        "kv_cache_config": kv_cache_config,
        "backend": backend,
        "num_postprocess_workers": num_postprocess_workers,
        "postprocess_tokenizer_dir": tokenizer or model,
        "reasoning_parser": reasoning_parser,
        "fail_fast_on_attention_window_too_large":
        fail_fast_on_attention_window_too_large,
        "enable_chunked_prefill": enable_chunked_prefill,
    }

    return llm_args, llm_args_extra_dict


def launch_server(host: str,
                  port: int,
                  llm_args: dict,
                  metadata_server_cfg: Optional[MetadataServerConfig] = None,
                  server_role: Optional[ServerRole] = None,
                  disagg_cluster_config: Optional[DisaggClusterConfig] = None):

    backend = llm_args["backend"]
    model = llm_args["model"]
    if backend == 'pytorch':
        llm = PyTorchLLM(**llm_args)
    elif backend == '_autodeploy':
        # AutoDeploy does not support build_config
        llm_args.pop("build_config", None)
        llm = AutoDeployLLM(**llm_args)
    elif backend == 'tensorrt' or backend == 'trt':
        llm_args.pop("backend")
        llm = LLM(**llm_args)
    else:
        raise click.BadParameter(
            f"{backend} is not a known backend, check help for available options.",
            param_hint="backend")

    server = OpenAIServer(llm=llm,
                          model=model,
                          server_role=server_role,
                          metadata_server_cfg=metadata_server_cfg,
                          disagg_cluster_config=disagg_cluster_config)

    # Optionally disable GC (default: not disabled)
    if os.getenv("TRTLLM_SERVER_DISABLE_GC", "0") == "1":
        gc.disable()

    asyncio.run(server(host, port))


def launch_mm_encoder_server(
    host: str,
    port: int,
    encoder_args: dict,
    metadata_server_cfg: Optional[MetadataServerConfig] = None,
):
    model = encoder_args["model"]
    mm_encoder = MultimodalEncoder(**encoder_args)

    server = OpenAIServer(llm=mm_encoder,
                          model=model,
                          server_role=ServerRole.MM_ENCODER,
                          metadata_server_cfg=metadata_server_cfg)
    asyncio.run(server(host, port))


class ChoiceWithAlias(click.Choice):

    def __init__(self,
                 choices: Sequence[str],
                 aliases: Mapping[str, str],
                 case_sensitive: bool = True) -> None:
        super().__init__(choices, case_sensitive)
        self.aliases = aliases

    def to_info_dict(self) -> Dict[str, Any]:
        info_dict = super().to_info_dict()
        info_dict["aliases"] = self.aliases
        return info_dict

    def convert(self, value: Any, param: Optional["click.Parameter"],
                ctx: Optional["click.Context"]) -> Any:
        if value in self.aliases:
            value = self.aliases[value]
        return super().convert(value, param, ctx)


@click.command("serve")
@click.argument("model", type=str)
@click.option("--tokenizer",
              type=str,
              default=None,
              help="Path | Name of the tokenizer."
              "Specify this value only if using TensorRT engine as model.")
@click.option("--host",
              type=str,
              default="localhost",
              help="Hostname of the server.")
@click.option("--port", type=int, default=8000, help="Port of the server.")
@click.option(
    "--backend",
    type=ChoiceWithAlias(["pytorch", "tensorrt", "_autodeploy"],
                         {"trt": "tensorrt"}),
    default="pytorch",
    help="The backend to use to serve the model. Default is pytorch backend.")
@click.option('--log_level',
              type=click.Choice(severity_map.keys()),
              default='info',
              help="The logging level.")
@click.option("--max_beam_width",
              type=int,
              default=BuildConfig.max_beam_width,
              help="Maximum number of beams for beam search decoding.")
@click.option("--max_batch_size",
              type=int,
              default=BuildConfig.max_batch_size,
              help="Maximum number of requests that the engine can schedule.")
@click.option(
    "--max_num_tokens",
    type=int,
    default=BuildConfig.max_num_tokens,
    help=
    "Maximum number of batched input tokens after padding is removed in each batch."
)
@click.option(
    "--max_seq_len",
    type=int,
    default=BuildConfig.max_seq_len,
    help="Maximum total length of one request, including prompt and outputs. "
    "If unspecified, the value is deduced from the model config.")
@click.option("--tp_size", type=int, default=1, help='Tensor parallelism size.')
@click.option("--pp_size",
              type=int,
              default=1,
              help='Pipeline parallelism size.')
@click.option("--ep_size",
              type=int,
              default=None,
              help="expert parallelism size")
@click.option("--cluster_size",
              type=int,
              default=None,
              help="expert cluster parallelism size")
@click.option("--gpus_per_node",
              type=int,
              default=None,
              help="Number of GPUs per node. Default to None, and it will be "
              "detected automatically.")
@click.option("--kv_cache_free_gpu_memory_fraction",
              type=float,
              default=0.9,
              help="Free GPU memory fraction reserved for KV Cache, "
              "after allocating model weights and buffers.")
@click.option(
    "--num_postprocess_workers",
    type=int,
    default=0,
    help="[Experimental] Number of workers to postprocess raw responses "
    "to comply with OpenAI protocol.")
@click.option("--trust_remote_code",
              is_flag=True,
              default=False,
              help="Flag for HF transformers.")
@click.option(
    "--extra_llm_api_options",
    type=str,
    default=None,
    help=
    "Path to a YAML file that overwrites the parameters specified by trtllm-serve."
)
@click.option(
    "--reasoning_parser",
    type=click.Choice(ReasoningParserFactory.parsers.keys()),
    default=None,
    help="[Experimental] Specify the parser for reasoning models.",
)
@click.option("--metadata_server_config_file",
              type=str,
              default=None,
              help="Path to metadata server config file")
@click.option(
    "--server_role",
    type=str,
    default=None,
    help="Server role. Specify this value only if running in disaggregated mode."
)
@click.option(
    "--fail_fast_on_attention_window_too_large",
    is_flag=True,
    default=False,
    help=
    "Exit with runtime error when attention window is too large to fit even a single sequence in the KV cache."
)
<<<<<<< HEAD
@click.option("--disagg_cluster_uri",
              type=str,
              default=None,
              help="URI of the disaggregated cluster.")
=======
@click.option("--enable_chunked_prefill",
              is_flag=True,
              default=False,
              help="Enable chunked prefill")
>>>>>>> dd06612d
def serve(
        model: str, tokenizer: Optional[str], host: str, port: int,
        log_level: str, backend: str, max_beam_width: int, max_batch_size: int,
        max_num_tokens: int, max_seq_len: int, tp_size: int, pp_size: int,
        ep_size: Optional[int], cluster_size: Optional[int],
        gpus_per_node: Optional[int], kv_cache_free_gpu_memory_fraction: float,
        num_postprocess_workers: int, trust_remote_code: bool,
        extra_llm_api_options: Optional[str], reasoning_parser: Optional[str],
        metadata_server_config_file: Optional[str], server_role: Optional[str],
        fail_fast_on_attention_window_too_large: bool,
<<<<<<< HEAD
        disagg_cluster_uri: Optional[str]):
=======
        enable_chunked_prefill: bool):
>>>>>>> dd06612d
    """Running an OpenAI API compatible server

    MODEL: model name | HF checkpoint path | TensorRT engine path
    """
    logger.set_level(log_level)

    llm_args, _ = get_llm_args(
        model=model,
        tokenizer=tokenizer,
        backend=backend,
        max_beam_width=max_beam_width,
        max_batch_size=max_batch_size,
        max_num_tokens=max_num_tokens,
        max_seq_len=max_seq_len,
        tensor_parallel_size=tp_size,
        pipeline_parallel_size=pp_size,
        moe_expert_parallel_size=ep_size,
        moe_cluster_parallel_size=cluster_size,
        gpus_per_node=gpus_per_node,
        free_gpu_memory_fraction=kv_cache_free_gpu_memory_fraction,
        num_postprocess_workers=num_postprocess_workers,
        trust_remote_code=trust_remote_code,
        reasoning_parser=reasoning_parser,
        fail_fast_on_attention_window_too_large=
        fail_fast_on_attention_window_too_large,
        enable_chunked_prefill=enable_chunked_prefill)

    llm_args_extra_dict = {}
    if extra_llm_api_options is not None:
        with open(extra_llm_api_options, 'r') as f:
            llm_args_extra_dict = yaml.safe_load(f)
    llm_args = update_llm_args_with_extra_dict(llm_args, llm_args_extra_dict)

    metadata_server_cfg = parse_metadata_server_config_file(
        metadata_server_config_file)

    # Specify disagg_cluster_config in config file or through command line "--disagg_cluster_uri",
    # but disagg_cluster_uri takes precedence over cluster uri in config file
    disagg_cluster_config = llm_args.pop("disagg_cluster", None)
    if disagg_cluster_config:
        disagg_cluster_config = extract_disagg_cluster_config(
            disagg_cluster_config, disagg_cluster_uri)
    elif disagg_cluster_uri:
        disagg_cluster_config = DisaggClusterConfig(
            cluster_uri=disagg_cluster_uri)

    if metadata_server_cfg is not None or disagg_cluster_config is not None:
        assert (
            server_role is not None
        ), "server_role is required when metadata_server_cfg or disagg_cluster_config is provided"
        try:
            server_role = ServerRole[server_role.upper()]
        except ValueError:
            raise ValueError(f"Invalid server role: {server_role}. " \
                             f"Must be one of: {', '.join([role.name for role in ServerRole])}")
    launch_server(host, port, llm_args, metadata_server_cfg, server_role,
                  disagg_cluster_config)


@click.command("mm_embedding_serve")
@click.argument("model", type=str)
@click.option("--host",
              type=str,
              default="localhost",
              help="Hostname of the server.")
@click.option("--port", type=int, default=8000, help="Port of the server.")
@click.option('--log_level',
              type=click.Choice(severity_map.keys()),
              default='info',
              help="The logging level.")
@click.option("--max_batch_size",
              type=int,
              default=BuildConfig.max_batch_size,
              help="Maximum number of requests that the engine can schedule.")
@click.option(
    "--max_num_tokens",
    type=int,
    default=16384,  # set higher default max_num_tokens for multimodal encoder
    help=
    "Maximum number of batched input tokens after padding is removed in each batch."
)
@click.option("--gpus_per_node",
              type=int,
              default=None,
              help="Number of GPUs per node. Default to None, and it will be "
              "detected automatically.")
@click.option("--trust_remote_code",
              is_flag=True,
              default=False,
              help="Flag for HF transformers.")
@click.option(
    "--extra_encoder_options",
    type=str,
    default=None,
    help=
    "Path to a YAML file that overwrites the parameters specified by trtllm-serve."
)
@click.option("--metadata_server_config_file",
              type=str,
              default=None,
              help="Path to metadata server config file")
def serve_encoder(model: str, host: str, port: int, log_level: str,
                  max_batch_size: int, max_num_tokens: int,
                  gpus_per_node: Optional[int], trust_remote_code: bool,
                  extra_encoder_options: Optional[str],
                  metadata_server_config_file: Optional[str]):
    """Running an OpenAI API compatible server

    MODEL: model name | HF checkpoint path | TensorRT engine path
    """
    logger.set_level(log_level)

    # TODO: expose more argument progressivly
    llm_args, _ = get_llm_args(model=model,
                               max_batch_size=max_batch_size,
                               max_num_tokens=max_num_tokens,
                               gpus_per_node=gpus_per_node,
                               trust_remote_code=trust_remote_code)

    encoder_args_extra_dict = {}
    if extra_encoder_options is not None:
        with open(extra_encoder_options, 'r') as f:
            encoder_args_extra_dict = yaml.safe_load(f)
    encoder_args = update_llm_args_with_extra_dict(llm_args,
                                                   encoder_args_extra_dict)

    metadata_server_cfg = parse_metadata_server_config_file(
        metadata_server_config_file)

    launch_mm_encoder_server(host, port, encoder_args, metadata_server_cfg)


@click.command("disaggregated")
@click.option("-c",
              "--config_file",
              type=str,
              default=None,
              help="Specific option for disaggregated mode.")
@click.option("-m",
              "--metadata_server_config_file",
              type=str,
              default=None,
              help="Path to metadata server config file")
@click.option("-t",
              "--server_start_timeout",
              type=int,
              default=180,
              help="Server start timeout")
@click.option("-r",
              "--request_timeout",
              type=int,
              default=180,
              help="Request timeout")
@click.option("-l",
              '--log_level',
              type=click.Choice(severity_map.keys()),
              default='info',
              help="The logging level.")
@click.option(
    "--metrics-log-interval",
    type=int,
    default=0,
    help=
    "The interval of logging metrics in seconds. Set to 0 to disable metrics logging."
)
def disaggregated(config_file: Optional[str],
                  metadata_server_config_file: Optional[str],
                  server_start_timeout: int, request_timeout: int,
                  log_level: str, metrics_log_interval: int):
    """Running server in disaggregated mode"""

    logger.set_level(log_level)

    disagg_cfg = parse_disagg_config_file(config_file)

    metadata_server_cfg = parse_metadata_server_config_file(
        metadata_server_config_file)

    server = OpenAIDisaggServer(config=disagg_cfg,
                                req_timeout_secs=request_timeout,
                                server_start_timeout_secs=server_start_timeout,
                                metadata_server_cfg=metadata_server_cfg,
                                metrics_interval_secs=metrics_log_interval)

    # Disable GC by default
    #   When concurrency is high, the number of Python objects increases, so
    #   GC runs frequently and takes a long time to process. In this case,
    #   requests are not immediately forwarded to CTX workers and GEN workers,
    #   causing them to run with small batch sizes. Disabling GC can mitigate
    #   this problem.
    #   By testing this feature, we didn't observe significant RSS or VMS
    #   increment, and observed that `count0` (obtained by `gc.get_count()`)
    #   increases by fewer than 1,000 after every 200,000 requests, while the
    #   maximum value of `count0` exceeded 3,000,000 during the test.
    if os.getenv("TRTLLM_DISAGG_SERVER_DISABLE_GC", "1") == "1":
        gc.disable()

    asyncio.run(server(disagg_cfg.hostname, disagg_cfg.port))


def set_cuda_device():
    if (os.getenv("OMPI_COMM_WORLD_RANK")):
        env_global_rank = int(os.environ["OMPI_COMM_WORLD_RANK"])
    elif (os.getenv("SLURM_PROCID")):
        env_global_rank = int(os.environ["SLURM_PROCID"])
    else:
        raise RuntimeError("Could not determine rank from environment")
    device_id = env_global_rank % device_count()
    print(
        f"env_global_rank: {env_global_rank}, set device_id: {device_id} before importing mpi4py"
    )
    torch.cuda.set_device(device_id)


@click.command("disaggregated_mpi_worker")
@click.option("-c",
              "--config_file",
              type=str,
              default=None,
              help="Specific option for disaggregated mode.")
@click.option('--log_level',
              type=click.Choice(severity_map.keys()),
              default='info',
              help="The logging level.")
def disaggregated_mpi_worker(config_file: Optional[str], log_level: str):
    """Launching disaggregated MPI worker"""

    from tensorrt_llm._utils import mpi_rank
    if os.environ.get(DisaggLauncherEnvs.
                      TLLM_DISAGG_RUN_REMOTE_MPI_SESSION_CLIENT) != "1":
        set_cuda_device()
    # Importing mpi4py after setting CUDA device. This is needed to war an issue with mpi4py and CUDA
    from mpi4py.futures import MPICommExecutor

    from tensorrt_llm._utils import global_mpi_rank, mpi_rank, set_mpi_comm
    from tensorrt_llm.llmapi.disagg_utils import split_world_comm

    disagg_cfg = parse_disagg_config_file(config_file)

    # Run a server with the underlying LLM invokes a RemoteMPISessionClient
    if os.environ.get(DisaggLauncherEnvs.
                      TLLM_DISAGG_RUN_REMOTE_MPI_SESSION_CLIENT) == "1":
        instance_idx = os.environ.get(
            DisaggLauncherEnvs.TLLM_DISAGG_INSTANCE_IDX)
        server_cfg = disagg_cfg.server_configs[int(instance_idx)]

        llm_args, llm_args_extra_dict = get_llm_args(**server_cfg.other_args)
        llm_args = update_llm_args_with_extra_dict(llm_args,
                                                   llm_args_extra_dict)

        # Ignore the non-LLM args
        llm_args.pop("router", None)
        _launch_disaggregated_server(config_file, llm_args)
        return

    is_leader, instance_idx, sub_comm = split_world_comm(
        disagg_cfg.server_configs)

    logger.set_level(log_level)
    set_mpi_comm(sub_comm)
    logger.info(
        f"mpi_session is provided for LLM instance. Global MPI rank: {global_mpi_rank()}, sub-comm MPI rank: {mpi_rank()}"
    )

    # Leader ranks will start the trtllm-server using it's own server config
    # and start a RemoteMPISessionServer to accept MPI tasks
    if is_leader:
        os.environ[DisaggLauncherEnvs.TLLM_DISAGG_INSTANCE_IDX] = str(
            instance_idx)
        server_cfg = disagg_cfg.server_configs[instance_idx]

        llm_args, llm_args_extra_dict = get_llm_args(**server_cfg.other_args)
        llm_args = update_llm_args_with_extra_dict(llm_args,
                                                   llm_args_extra_dict)

        _launch_disaggregated_leader(sub_comm, instance_idx, config_file,
                                     log_level)

    else:
        # Common workers
        with MPICommExecutor(sub_comm) as executor:
            if not is_leader and executor is not None:
                raise RuntimeError(
                    f"rank{global_mpi_rank()} should not have executor")


class DisaggLauncherEnvs(StrEnum):
    TLLM_DISAGG_INSTANCE_IDX = "TLLM_DISAGG_INSTANCE_IDX"
    TLLM_DISAGG_RUN_REMOTE_MPI_SESSION_CLIENT = "TLLM_DISAGG_RUN_REMOTE_MPI_SESSION_CLIENT"


def _launch_disaggregated_server(disagg_config_file: str, llm_args: dict):
    # Launching the server
    instance_idx = os.environ.get(DisaggLauncherEnvs.TLLM_DISAGG_INSTANCE_IDX)
    assert instance_idx is not None, f"{DisaggLauncherEnvs.TLLM_DISAGG_INSTANCE_IDX} should be set by the launcher"
    disagg_config = parse_disagg_config_file(disagg_config_file)
    server_cfg = disagg_config.server_configs[int(instance_idx)]

    logger.info(
        f"rank {mpi_rank()} for index {instance_idx} launch the disagg server")

    launch_server(host=server_cfg.hostname,
                  port=server_cfg.port,
                  llm_args=llm_args)


def _launch_disaggregated_leader(sub_comm, instance_idx: int, config_file: str,
                                 log_level: str):
    global _child_p_global  # Declare usage of global variable
    # Assuming logger and mpi_rank are available from module imports or passed in
    from tensorrt_llm._utils import mpi_rank
    from tensorrt_llm.llmapi.mgmn_leader_node import \
        launch_server_main as launch_remote_mpi_session_server
    from tensorrt_llm.llmapi.mpi_session import split_mpi_env

    # This mimics the behavior of trtllm-llmapi-launch
    # TODO: Make the port allocation atomic
    free_port = find_free_port()
    os.environ[LlmLauncherEnvs.TLLM_SPAWN_PROXY_PROCESS] = "1"
    os.environ[LlmLauncherEnvs.TLLM_SPAWN_PROXY_PROCESS_IPC_ADDR.
               value] = f"tcp://127.0.0.1:{free_port}"
    os.environ[DisaggLauncherEnvs.TLLM_DISAGG_RUN_REMOTE_MPI_SESSION_CLIENT.
               value] = "1"
    os.environ[DisaggLauncherEnvs.TLLM_DISAGG_INSTANCE_IDX] = str(instance_idx)

    logger.debug(
        f"proxy controller address: {os.environ[LlmLauncherEnvs.TLLM_SPAWN_PROXY_PROCESS_IPC_ADDR]}"
    )

    # The MPI-related environment variables will invoke duplicate MPI_Init in
    # the forked process, so we need to remove them before launching the server
    # process.
    non_mpi_env, mpi_env = split_mpi_env()

    assert LlmLauncherEnvs.TLLM_SPAWN_PROXY_PROCESS in non_mpi_env
    assert LlmLauncherEnvs.TLLM_SPAWN_PROXY_PROCESS_IPC_ADDR in non_mpi_env
    assert DisaggLauncherEnvs.TLLM_DISAGG_INSTANCE_IDX in non_mpi_env
    assert DisaggLauncherEnvs.TLLM_DISAGG_RUN_REMOTE_MPI_SESSION_CLIENT in non_mpi_env

    # Two steps:
    # 1. Run the LLM-API Proxy in a separate process for streaming performance.
    #      The Proxy will create a RemoteMpiSessionClient as mpi_session in LLM
    #      class.
    command = [
        "python3", sys.argv[0], "disaggregated_mpi_worker", "-c", config_file,
        "--log_level", log_level
    ]
    logger.info(
        f"rank {mpi_rank()} step1: preparing to launch command: {command}")

    # Store original signal handlers
    original_sigterm_handler = signal.getsignal(signal.SIGTERM)
    original_sigint_handler = signal.getsignal(signal.SIGINT)

    # Register new signal handlers
    signal.signal(signal.SIGTERM, _signal_handler_cleanup_child)
    signal.signal(signal.SIGINT, _signal_handler_cleanup_child)

    try:
        _child_p_global = subprocess.Popen(
            command,
            env=non_mpi_env,
            stdout=sys.stdout,  # Redirect to parent's stdout
            stderr=sys.stderr,  # Redirect to parent's stderr
            start_new_session=True)

        logger.info(
            f"Parent process (PID {os.getpid()}) launched child process (PID {_child_p_global.pid})."
        )

        logger.info(f"rank {mpi_rank()} step2: start the mpi session server")
        # 2. Run the RemoteMpiSessionServer to accept MPI tasks
        assert sub_comm is not None
        assert sub_comm.Get_rank() == 0
        # This is a blocking call
        launch_remote_mpi_session_server(sub_comm)

    finally:
        # Restore original signal handlers
        signal.signal(signal.SIGTERM, original_sigterm_handler)
        signal.signal(signal.SIGINT, original_sigint_handler)

        if _child_p_global:  # If Popen was successful and object exists
            logger.info(
                f"Parent process (PID {os.getpid()}) in finally block. Cleaning up child process (PID: {_child_p_global.pid})."
            )
            # Check if child is still running
            if _child_p_global.poll() is None:
                _child_p_global.terminate()
                try:
                    _child_p_global.wait(timeout=30)
                except subprocess.TimeoutExpired:
                    logger.warning(
                        f"Child process {_child_p_global.pid} timed out on terminate (30s), killing."
                    )
                    _child_p_global.kill()
                    try:
                        _child_p_global.wait(timeout=30)
                    except subprocess.TimeoutExpired:
                        logger.error(
                            f"Child process {_child_p_global.pid} failed to be killed even after 30s."
                        )
            assert _child_p_global.poll(
            ) is not None, f"the subprocess should be terminated"

    # Check if the process was launched and assert it's terminated
    if _child_p_global and hasattr(_child_p_global,
                                   'pid') and _child_p_global.pid is not None:
        final_status = _child_p_global.poll()
        assert final_status is not None, \
            f"The subprocess (PID {_child_p_global.pid}) should be terminated, but its status is {final_status}"
        logger.info(
            f"Subprocess (PID {_child_p_global.pid}) final status: {final_status}"
        )
    elif _child_p_global is None:
        # This implies Popen might have failed or was not reached.
        # If Popen failed, an exception would likely have occurred earlier.
        logger.info(
            "Child process was not assigned to _child_p_global, skipping final termination assertion."
        )


class DefaultGroup(click.Group):
    """Custom Click group to allow default command behavior"""

    def resolve_command(self, ctx, args):
        # If the first argument is not a recognized subcommand, assume "serve"
        if args and args[0] not in self.commands:
            return "serve", self.commands["serve"], args
        return super().resolve_command(ctx, args)


main = DefaultGroup(
    commands={
        "serve": serve,
        "disaggregated": disaggregated,
        "disaggregated_mpi_worker": disaggregated_mpi_worker,
        "mm_embedding_serve": serve_encoder
    })

if __name__ == "__main__":
    main()<|MERGE_RESOLUTION|>--- conflicted
+++ resolved
@@ -317,17 +317,14 @@
     help=
     "Exit with runtime error when attention window is too large to fit even a single sequence in the KV cache."
 )
-<<<<<<< HEAD
 @click.option("--disagg_cluster_uri",
               type=str,
               default=None,
               help="URI of the disaggregated cluster.")
-=======
 @click.option("--enable_chunked_prefill",
               is_flag=True,
               default=False,
               help="Enable chunked prefill")
->>>>>>> dd06612d
 def serve(
         model: str, tokenizer: Optional[str], host: str, port: int,
         log_level: str, backend: str, max_beam_width: int, max_batch_size: int,
@@ -338,11 +335,7 @@
         extra_llm_api_options: Optional[str], reasoning_parser: Optional[str],
         metadata_server_config_file: Optional[str], server_role: Optional[str],
         fail_fast_on_attention_window_too_large: bool,
-<<<<<<< HEAD
-        disagg_cluster_uri: Optional[str]):
-=======
-        enable_chunked_prefill: bool):
->>>>>>> dd06612d
+        enable_chunked_prefill: bool, disagg_cluster_uri: Optional[str]):
     """Running an OpenAI API compatible server
 
     MODEL: model name | HF checkpoint path | TensorRT engine path
