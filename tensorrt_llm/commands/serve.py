import asyncio
import gc
import json
import os
import signal  # Added import
import subprocess  # nosec B404
import sys
from typing import Any, Dict, Mapping, Optional, Sequence

import click
import torch
import yaml
from strenum import StrEnum
from torch.cuda import device_count

from tensorrt_llm import LLM as PyTorchLLM
from tensorrt_llm import MultimodalEncoder
from tensorrt_llm._tensorrt_engine import LLM
from tensorrt_llm._torch.auto_deploy.llm import LLM as AutoDeployLLM
from tensorrt_llm._utils import mpi_rank
from tensorrt_llm.executor.utils import LlmLauncherEnvs
from tensorrt_llm.inputs.multimodal import MultimodalServerConfig
from tensorrt_llm.llmapi import (BuildConfig, CapacitySchedulerPolicy,
                                 DynamicBatchConfig, KvCacheConfig,
                                 SchedulerConfig)
from tensorrt_llm.llmapi.disagg_utils import (DisaggClusterConfig,
                                              MetadataServerConfig, ServerRole,
                                              extract_disagg_cluster_config,
                                              parse_disagg_config_file,
                                              parse_metadata_server_config_file)
from tensorrt_llm.llmapi.llm_utils import update_llm_args_with_extra_dict
from tensorrt_llm.llmapi.mpi_session import find_free_port
from tensorrt_llm.llmapi.reasoning_parser import ReasoningParserFactory
from tensorrt_llm.logger import logger, severity_map
from tensorrt_llm.serve import OpenAIDisaggServer, OpenAIServer

# Global variable to store the Popen object of the child process
_child_p_global: Optional[subprocess.Popen] = None


def _signal_handler_cleanup_child(signum, frame):
    """Signal handler to clean up the child process."""
    global _child_p_global
    if _child_p_global and _child_p_global.poll() is None:
        # Using print for safety in signal handlers
        logger.info(
            f"Parent process (PID {os.getpid()}) received signal {signal.Signals(signum).name}. Terminating child process (PID {_child_p_global.pid})."
        )
        _child_p_global.terminate()
        try:
            _child_p_global.wait(
                timeout=10)  # Allow 10 seconds for graceful termination
        except subprocess.TimeoutExpired:
            logger.info(
                f"Child process (PID {_child_p_global.pid}) did not terminate gracefully after signal. Killing."
            )
            _child_p_global.kill()
            try:
                _child_p_global.wait(timeout=10)  # Allow 10 seconds for kill
            except subprocess.TimeoutExpired:
                logger.info(
                    f"Child process (PID {_child_p_global.pid}) failed to die even after kill command from signal handler."
                )

        if _child_p_global.poll() is not None:
            logger.info(
                f"Child process (PID {_child_p_global.pid}) confirmed terminated due to signal {signal.Signals(signum).name}."
            )
        else:
            logger.info(
                f"Child process (PID {_child_p_global.pid}) is still running after cleanup attempt for signal {signal.Signals(signum).name}."
            )

    # Standard exit code for signal termination
    sys.exit(128 + signum)


def get_llm_args(model: str,
                 tokenizer: Optional[str] = None,
                 backend: str = "pytorch",
                 max_beam_width: int = BuildConfig.max_beam_width,
                 max_batch_size: int = BuildConfig.max_batch_size,
                 max_num_tokens: int = BuildConfig.max_num_tokens,
                 max_seq_len: int = BuildConfig.max_seq_len,
                 tensor_parallel_size: int = 1,
                 pipeline_parallel_size: int = 1,
                 moe_expert_parallel_size: Optional[int] = None,
                 gpus_per_node: Optional[int] = None,
                 free_gpu_memory_fraction: float = 0.9,
                 num_postprocess_workers: int = 0,
                 trust_remote_code: bool = False,
                 reasoning_parser: Optional[str] = None,
                 fail_fast_on_attention_window_too_large: bool = False,
                 enable_chunked_prefill: bool = False,
                 **llm_args_extra_dict: Any):

    if gpus_per_node is None:
        gpus_per_node = device_count()
        if gpus_per_node == 0:
            raise ValueError("No GPU devices found on the node")
    build_config = BuildConfig(max_batch_size=max_batch_size,
                               max_num_tokens=max_num_tokens,
                               max_beam_width=max_beam_width,
                               max_seq_len=max_seq_len)
    kv_cache_config = KvCacheConfig(
        free_gpu_memory_fraction=free_gpu_memory_fraction, )

    dynamic_batch_config = DynamicBatchConfig(
        enable_batch_size_tuning=True,
        enable_max_num_tokens_tuning=False,
        dynamic_batch_moving_average_window=128)
    scheduler_config = SchedulerConfig(
        capacity_scheduler_policy=CapacitySchedulerPolicy.GUARANTEED_NO_EVICT,
        dynamic_batch_config=dynamic_batch_config,
    )
    llm_args = {
        "model": model,
        "scheduler_config": scheduler_config,
        "tokenizer": tokenizer,
        "tensor_parallel_size": tensor_parallel_size,
        "pipeline_parallel_size": pipeline_parallel_size,
        "moe_expert_parallel_size": moe_expert_parallel_size,
        "gpus_per_node": gpus_per_node,
        "trust_remote_code": trust_remote_code,
        "build_config": build_config,
        "max_batch_size": max_batch_size,
        "max_num_tokens": max_num_tokens,
        "max_beam_width": max_beam_width,
        "max_seq_len": max_seq_len,
        "kv_cache_config": kv_cache_config,
        "backend": backend,
        "num_postprocess_workers": num_postprocess_workers,
        "postprocess_tokenizer_dir": tokenizer or model,
        "reasoning_parser": reasoning_parser,
        "fail_fast_on_attention_window_too_large":
        fail_fast_on_attention_window_too_large,
        "enable_chunked_prefill": enable_chunked_prefill,
    }

    return llm_args, llm_args_extra_dict


<<<<<<< HEAD
def launch_server(host: str,
                  port: int,
                  llm_args: dict,
                  metadata_server_cfg: Optional[MetadataServerConfig] = None,
                  server_role: Optional[ServerRole] = None,
                  disagg_cluster_config: Optional[DisaggClusterConfig] = None):
=======
def launch_server(
        host: str,
        port: int,
        llm_args: dict,
        metadata_server_cfg: Optional[MetadataServerConfig] = None,
        server_role: Optional[ServerRole] = None,
        disagg_cluster_config: Optional[DisaggClusterConfig] = None,
        multimodal_server_config: Optional[MultimodalServerConfig] = None):
>>>>>>> 2d86d6be

    backend = llm_args["backend"]
    model = llm_args["model"]
    if backend == 'pytorch':
        llm = PyTorchLLM(**llm_args)
    elif backend == '_autodeploy':
        # AutoDeploy does not support build_config
        llm_args.pop("build_config", None)
        llm = AutoDeployLLM(**llm_args)
    elif backend == 'tensorrt' or backend == 'trt':
        llm_args.pop("backend")
        llm = LLM(**llm_args)
    else:
        raise click.BadParameter(
            f"{backend} is not a known backend, check help for available options.",
            param_hint="backend")

    server = OpenAIServer(llm=llm,
                          model=model,
                          server_role=server_role,
                          metadata_server_cfg=metadata_server_cfg,
<<<<<<< HEAD
                          disagg_cluster_config=disagg_cluster_config)
=======
                          disagg_cluster_config=disagg_cluster_config,
                          multimodal_server_config=multimodal_server_config)
>>>>>>> 2d86d6be

    # Optionally disable GC (default: not disabled)
    if os.getenv("TRTLLM_SERVER_DISABLE_GC", "0") == "1":
        gc.disable()

    asyncio.run(server(host, port))


def launch_mm_encoder_server(
    host: str,
    port: int,
    encoder_args: dict,
    metadata_server_cfg: Optional[MetadataServerConfig] = None,
):
    model = encoder_args["model"]
    mm_encoder = MultimodalEncoder(**encoder_args)

    server = OpenAIServer(llm=mm_encoder,
                          model=model,
                          server_role=ServerRole.MM_ENCODER,
                          metadata_server_cfg=metadata_server_cfg)
    asyncio.run(server(host, port))


class ChoiceWithAlias(click.Choice):

    def __init__(self,
                 choices: Sequence[str],
                 aliases: Mapping[str, str],
                 case_sensitive: bool = True) -> None:
        super().__init__(choices, case_sensitive)
        self.aliases = aliases

    def to_info_dict(self) -> Dict[str, Any]:
        info_dict = super().to_info_dict()
        info_dict["aliases"] = self.aliases
        return info_dict

    def convert(self, value: Any, param: Optional["click.Parameter"],
                ctx: Optional["click.Context"]) -> Any:
        if value in self.aliases:
            value = self.aliases[value]
        return super().convert(value, param, ctx)


@click.command("serve")
@click.argument("model", type=str)
@click.option("--tokenizer",
              type=str,
              default=None,
              help="Path | Name of the tokenizer."
              "Specify this value only if using TensorRT engine as model.")
@click.option("--host",
              type=str,
              default="localhost",
              help="Hostname of the server.")
@click.option("--port", type=int, default=8000, help="Port of the server.")
@click.option(
    "--backend",
    type=ChoiceWithAlias(["pytorch", "tensorrt", "_autodeploy"],
                         {"trt": "tensorrt"}),
    default="pytorch",
    help="The backend to use to serve the model. Default is pytorch backend.")
@click.option('--log_level',
              type=click.Choice(severity_map.keys()),
              default='info',
              help="The logging level.")
@click.option("--max_beam_width",
              type=int,
              default=BuildConfig.max_beam_width,
              help="Maximum number of beams for beam search decoding.")
@click.option("--max_batch_size",
              type=int,
              default=BuildConfig.max_batch_size,
              help="Maximum number of requests that the engine can schedule.")
@click.option(
    "--max_num_tokens",
    type=int,
    default=BuildConfig.max_num_tokens,
    help=
    "Maximum number of batched input tokens after padding is removed in each batch."
)
@click.option(
    "--max_seq_len",
    type=int,
    default=BuildConfig.max_seq_len,
    help="Maximum total length of one request, including prompt and outputs. "
    "If unspecified, the value is deduced from the model config.")
@click.option("--tp_size", type=int, default=1, help='Tensor parallelism size.')
@click.option("--pp_size",
              type=int,
              default=1,
              help='Pipeline parallelism size.')
@click.option("--ep_size",
              type=int,
              default=None,
              help="expert parallelism size")
@click.option("--cluster_size",
              type=int,
              default=None,
              help="expert cluster parallelism size")
@click.option("--gpus_per_node",
              type=int,
              default=None,
              help="Number of GPUs per node. Default to None, and it will be "
              "detected automatically.")
@click.option("--kv_cache_free_gpu_memory_fraction",
              type=float,
              default=0.9,
              help="Free GPU memory fraction reserved for KV Cache, "
              "after allocating model weights and buffers.")
@click.option(
    "--num_postprocess_workers",
    type=int,
    default=0,
    help="[Experimental] Number of workers to postprocess raw responses "
    "to comply with OpenAI protocol.")
@click.option("--trust_remote_code",
              is_flag=True,
              default=False,
              help="Flag for HF transformers.")
@click.option(
    "--extra_llm_api_options",
    type=str,
    default=None,
    help=
    "Path to a YAML file that overwrites the parameters specified by trtllm-serve."
)
@click.option(
    "--reasoning_parser",
    type=click.Choice(ReasoningParserFactory.parsers.keys()),
    default=None,
    help="[Experimental] Specify the parser for reasoning models.",
)
@click.option("--metadata_server_config_file",
              type=str,
              default=None,
              help="Path to metadata server config file")
@click.option(
    "--server_role",
    type=str,
    default=None,
    help="Server role. Specify this value only if running in disaggregated mode."
)
@click.option(
    "--fail_fast_on_attention_window_too_large",
    is_flag=True,
    default=False,
    help=
    "Exit with runtime error when attention window is too large to fit even a single sequence in the KV cache."
)
@click.option("--disagg_cluster_uri",
              type=str,
              default=None,
              help="URI of the disaggregated cluster.")
@click.option("--enable_chunked_prefill",
              is_flag=True,
              default=False,
              help="Enable chunked prefill")
<<<<<<< HEAD
=======
@click.option("--media_io_kwargs",
              type=str,
              default=None,
              help="Keyword arguments for media I/O.")
>>>>>>> 2d86d6be
def serve(
        model: str, tokenizer: Optional[str], host: str, port: int,
        log_level: str, backend: str, max_beam_width: int, max_batch_size: int,
        max_num_tokens: int, max_seq_len: int, tp_size: int, pp_size: int,
        ep_size: Optional[int], cluster_size: Optional[int],
        gpus_per_node: Optional[int], kv_cache_free_gpu_memory_fraction: float,
        num_postprocess_workers: int, trust_remote_code: bool,
        extra_llm_api_options: Optional[str], reasoning_parser: Optional[str],
        metadata_server_config_file: Optional[str], server_role: Optional[str],
        fail_fast_on_attention_window_too_large: bool,
<<<<<<< HEAD
        enable_chunked_prefill: bool, disagg_cluster_uri: Optional[str]):
=======
        enable_chunked_prefill: bool, disagg_cluster_uri: Optional[str],
        media_io_kwargs: Optional[str]):
>>>>>>> 2d86d6be
    """Running an OpenAI API compatible server

    MODEL: model name | HF checkpoint path | TensorRT engine path
    """
    logger.set_level(log_level)

    llm_args, _ = get_llm_args(
        model=model,
        tokenizer=tokenizer,
        backend=backend,
        max_beam_width=max_beam_width,
        max_batch_size=max_batch_size,
        max_num_tokens=max_num_tokens,
        max_seq_len=max_seq_len,
        tensor_parallel_size=tp_size,
        pipeline_parallel_size=pp_size,
        moe_expert_parallel_size=ep_size,
        moe_cluster_parallel_size=cluster_size,
        gpus_per_node=gpus_per_node,
        free_gpu_memory_fraction=kv_cache_free_gpu_memory_fraction,
        num_postprocess_workers=num_postprocess_workers,
        trust_remote_code=trust_remote_code,
        reasoning_parser=reasoning_parser,
        fail_fast_on_attention_window_too_large=
        fail_fast_on_attention_window_too_large,
        enable_chunked_prefill=enable_chunked_prefill)

    llm_args_extra_dict = {}
    if extra_llm_api_options is not None:
        with open(extra_llm_api_options, 'r') as f:
            llm_args_extra_dict = yaml.safe_load(f)
    llm_args = update_llm_args_with_extra_dict(llm_args, llm_args_extra_dict)

    metadata_server_cfg = parse_metadata_server_config_file(
        metadata_server_config_file)

    # Specify disagg_cluster_config in config file or through command line "--disagg_cluster_uri",
    # but disagg_cluster_uri takes precedence over cluster uri in config file
    disagg_cluster_config = llm_args.pop("disagg_cluster", None)
    if disagg_cluster_config:
        disagg_cluster_config = extract_disagg_cluster_config(
            disagg_cluster_config, disagg_cluster_uri)
    elif disagg_cluster_uri:
        disagg_cluster_config = DisaggClusterConfig(
            cluster_uri=disagg_cluster_uri)

    if metadata_server_cfg is not None or disagg_cluster_config is not None:
        assert (
            server_role is not None
        ), "server_role is required when metadata_server_cfg or disagg_cluster_config is provided"
        try:
            server_role = ServerRole[server_role.upper()]
        except ValueError:
            raise ValueError(f"Invalid server role: {server_role}. " \
                             f"Must be one of: {', '.join([role.name for role in ServerRole])}")
<<<<<<< HEAD
    launch_server(host, port, llm_args, metadata_server_cfg, server_role,
                  disagg_cluster_config)
=======

    # Parse media_io_kwargs from JSON string to dict if provided
    parsed_media_io_kwargs = None
    if media_io_kwargs is not None:
        try:
            parsed_media_io_kwargs = json.loads(media_io_kwargs)
        except json.JSONDecodeError as e:
            raise ValueError(f"Invalid JSON for media_io_kwargs: {e}")

    multimodal_server_config = MultimodalServerConfig(
        media_io_kwargs=parsed_media_io_kwargs)
    launch_server(host, port, llm_args, metadata_server_cfg, server_role,
                  disagg_cluster_config, multimodal_server_config)
>>>>>>> 2d86d6be


@click.command("mm_embedding_serve")
@click.argument("model", type=str)
@click.option("--host",
              type=str,
              default="localhost",
              help="Hostname of the server.")
@click.option("--port", type=int, default=8000, help="Port of the server.")
@click.option('--log_level',
              type=click.Choice(severity_map.keys()),
              default='info',
              help="The logging level.")
@click.option("--max_batch_size",
              type=int,
              default=BuildConfig.max_batch_size,
              help="Maximum number of requests that the engine can schedule.")
@click.option(
    "--max_num_tokens",
    type=int,
    default=16384,  # set higher default max_num_tokens for multimodal encoder
    help=
    "Maximum number of batched input tokens after padding is removed in each batch."
)
@click.option("--gpus_per_node",
              type=int,
              default=None,
              help="Number of GPUs per node. Default to None, and it will be "
              "detected automatically.")
@click.option("--trust_remote_code",
              is_flag=True,
              default=False,
              help="Flag for HF transformers.")
@click.option(
    "--extra_encoder_options",
    type=str,
    default=None,
    help=
    "Path to a YAML file that overwrites the parameters specified by trtllm-serve."
)
@click.option("--metadata_server_config_file",
              type=str,
              default=None,
              help="Path to metadata server config file")
def serve_encoder(model: str, host: str, port: int, log_level: str,
                  max_batch_size: int, max_num_tokens: int,
                  gpus_per_node: Optional[int], trust_remote_code: bool,
                  extra_encoder_options: Optional[str],
                  metadata_server_config_file: Optional[str]):
    """Running an OpenAI API compatible server

    MODEL: model name | HF checkpoint path | TensorRT engine path
    """
    logger.set_level(log_level)

    # TODO: expose more argument progressivly
    llm_args, _ = get_llm_args(model=model,
                               max_batch_size=max_batch_size,
                               max_num_tokens=max_num_tokens,
                               gpus_per_node=gpus_per_node,
                               trust_remote_code=trust_remote_code)

    encoder_args_extra_dict = {}
    if extra_encoder_options is not None:
        with open(extra_encoder_options, 'r') as f:
            encoder_args_extra_dict = yaml.safe_load(f)
    encoder_args = update_llm_args_with_extra_dict(llm_args,
                                                   encoder_args_extra_dict)

    metadata_server_cfg = parse_metadata_server_config_file(
        metadata_server_config_file)

    launch_mm_encoder_server(host, port, encoder_args, metadata_server_cfg)


@click.command("disaggregated")
@click.option("-c",
              "--config_file",
              type=str,
              default=None,
              help="Specific option for disaggregated mode.")
@click.option("-m",
              "--metadata_server_config_file",
              type=str,
              default=None,
              help="Path to metadata server config file")
@click.option("-t",
              "--server_start_timeout",
              type=int,
              default=180,
              help="Server start timeout")
@click.option("-r",
              "--request_timeout",
              type=int,
              default=180,
              help="Request timeout")
@click.option("-l",
              '--log_level',
              type=click.Choice(severity_map.keys()),
              default='info',
              help="The logging level.")
@click.option(
    "--metrics-log-interval",
    type=int,
    default=0,
    help=
    "The interval of logging metrics in seconds. Set to 0 to disable metrics logging."
)
def disaggregated(config_file: Optional[str],
                  metadata_server_config_file: Optional[str],
                  server_start_timeout: int, request_timeout: int,
                  log_level: str, metrics_log_interval: int):
    """Running server in disaggregated mode"""

    logger.set_level(log_level)

    disagg_cfg = parse_disagg_config_file(config_file)

    metadata_server_cfg = parse_metadata_server_config_file(
        metadata_server_config_file)

    server = OpenAIDisaggServer(config=disagg_cfg,
                                req_timeout_secs=request_timeout,
                                server_start_timeout_secs=server_start_timeout,
                                metadata_server_cfg=metadata_server_cfg,
                                metrics_interval_secs=metrics_log_interval)

    # Disable GC by default
    #   When concurrency is high, the number of Python objects increases, so
    #   GC runs frequently and takes a long time to process. In this case,
    #   requests are not immediately forwarded to CTX workers and GEN workers,
    #   causing them to run with small batch sizes. Disabling GC can mitigate
    #   this problem.
    #   By testing this feature, we didn't observe significant RSS or VMS
    #   increment, and observed that `count0` (obtained by `gc.get_count()`)
    #   increases by fewer than 1,000 after every 200,000 requests, while the
    #   maximum value of `count0` exceeded 3,000,000 during the test.
    if os.getenv("TRTLLM_DISAGG_SERVER_DISABLE_GC", "1") == "1":
        gc.disable()

    asyncio.run(server(disagg_cfg.hostname, disagg_cfg.port))


def set_cuda_device():
    if (os.getenv("OMPI_COMM_WORLD_RANK")):
        env_global_rank = int(os.environ["OMPI_COMM_WORLD_RANK"])
    elif (os.getenv("SLURM_PROCID")):
        env_global_rank = int(os.environ["SLURM_PROCID"])
    else:
        raise RuntimeError("Could not determine rank from environment")
    device_id = env_global_rank % device_count()
    print(
        f"env_global_rank: {env_global_rank}, set device_id: {device_id} before importing mpi4py"
    )
    torch.cuda.set_device(device_id)


@click.command("disaggregated_mpi_worker")
@click.option("-c",
              "--config_file",
              type=str,
              default=None,
              help="Specific option for disaggregated mode.")
@click.option('--log_level',
              type=click.Choice(severity_map.keys()),
              default='info',
              help="The logging level.")
def disaggregated_mpi_worker(config_file: Optional[str], log_level: str):
    """Launching disaggregated MPI worker"""

    from tensorrt_llm._utils import mpi_rank
    if os.environ.get(DisaggLauncherEnvs.
                      TLLM_DISAGG_RUN_REMOTE_MPI_SESSION_CLIENT) != "1":
        set_cuda_device()
    # Importing mpi4py after setting CUDA device. This is needed to war an issue with mpi4py and CUDA
    from mpi4py.futures import MPICommExecutor

    from tensorrt_llm._utils import global_mpi_rank, mpi_rank, set_mpi_comm
    from tensorrt_llm.llmapi.disagg_utils import split_world_comm

    disagg_cfg = parse_disagg_config_file(config_file)

    # Run a server with the underlying LLM invokes a RemoteMPISessionClient
    if os.environ.get(DisaggLauncherEnvs.
                      TLLM_DISAGG_RUN_REMOTE_MPI_SESSION_CLIENT) == "1":
        instance_idx = os.environ.get(
            DisaggLauncherEnvs.TLLM_DISAGG_INSTANCE_IDX)
        server_cfg = disagg_cfg.server_configs[int(instance_idx)]

        llm_args, llm_args_extra_dict = get_llm_args(**server_cfg.other_args)
        llm_args = update_llm_args_with_extra_dict(llm_args,
                                                   llm_args_extra_dict)

        # Ignore the non-LLM args
        llm_args.pop("router", None)
        _launch_disaggregated_server(config_file, llm_args)
        return

    is_leader, instance_idx, sub_comm = split_world_comm(
        disagg_cfg.server_configs)

    logger.set_level(log_level)
    set_mpi_comm(sub_comm)
    logger.info(
        f"mpi_session is provided for LLM instance. Global MPI rank: {global_mpi_rank()}, sub-comm MPI rank: {mpi_rank()}"
    )

    # Leader ranks will start the trtllm-server using it's own server config
    # and start a RemoteMPISessionServer to accept MPI tasks
    if is_leader:
        os.environ[DisaggLauncherEnvs.TLLM_DISAGG_INSTANCE_IDX] = str(
            instance_idx)
        server_cfg = disagg_cfg.server_configs[instance_idx]

        llm_args, llm_args_extra_dict = get_llm_args(**server_cfg.other_args)
        llm_args = update_llm_args_with_extra_dict(llm_args,
                                                   llm_args_extra_dict)

        _launch_disaggregated_leader(sub_comm, instance_idx, config_file,
                                     log_level)

    else:
        # Common workers
        with MPICommExecutor(sub_comm) as executor:
            if not is_leader and executor is not None:
                raise RuntimeError(
                    f"rank{global_mpi_rank()} should not have executor")


class DisaggLauncherEnvs(StrEnum):
    TLLM_DISAGG_INSTANCE_IDX = "TLLM_DISAGG_INSTANCE_IDX"
    TLLM_DISAGG_RUN_REMOTE_MPI_SESSION_CLIENT = "TLLM_DISAGG_RUN_REMOTE_MPI_SESSION_CLIENT"


def _launch_disaggregated_server(disagg_config_file: str, llm_args: dict):
    # Launching the server
    instance_idx = os.environ.get(DisaggLauncherEnvs.TLLM_DISAGG_INSTANCE_IDX)
    assert instance_idx is not None, f"{DisaggLauncherEnvs.TLLM_DISAGG_INSTANCE_IDX} should be set by the launcher"
    disagg_config = parse_disagg_config_file(disagg_config_file)
    server_cfg = disagg_config.server_configs[int(instance_idx)]

    logger.info(
        f"rank {mpi_rank()} for index {instance_idx} launch the disagg server")

    launch_server(host=server_cfg.hostname,
                  port=server_cfg.port,
                  llm_args=llm_args)


def _launch_disaggregated_leader(sub_comm, instance_idx: int, config_file: str,
                                 log_level: str):
    global _child_p_global  # Declare usage of global variable
    # Assuming logger and mpi_rank are available from module imports or passed in
    from tensorrt_llm._utils import mpi_rank
    from tensorrt_llm.llmapi.mgmn_leader_node import \
        launch_server_main as launch_remote_mpi_session_server
    from tensorrt_llm.llmapi.mpi_session import split_mpi_env

    # This mimics the behavior of trtllm-llmapi-launch
    # TODO: Make the port allocation atomic
    free_port = find_free_port()
    os.environ[LlmLauncherEnvs.TLLM_SPAWN_PROXY_PROCESS] = "1"
    os.environ[LlmLauncherEnvs.TLLM_SPAWN_PROXY_PROCESS_IPC_ADDR.
               value] = f"tcp://127.0.0.1:{free_port}"
    os.environ[DisaggLauncherEnvs.TLLM_DISAGG_RUN_REMOTE_MPI_SESSION_CLIENT.
               value] = "1"
    os.environ[DisaggLauncherEnvs.TLLM_DISAGG_INSTANCE_IDX] = str(instance_idx)

    logger.debug(
        f"proxy controller address: {os.environ[LlmLauncherEnvs.TLLM_SPAWN_PROXY_PROCESS_IPC_ADDR]}"
    )

    # The MPI-related environment variables will invoke duplicate MPI_Init in
    # the forked process, so we need to remove them before launching the server
    # process.
    non_mpi_env, mpi_env = split_mpi_env()

    assert LlmLauncherEnvs.TLLM_SPAWN_PROXY_PROCESS in non_mpi_env
    assert LlmLauncherEnvs.TLLM_SPAWN_PROXY_PROCESS_IPC_ADDR in non_mpi_env
    assert DisaggLauncherEnvs.TLLM_DISAGG_INSTANCE_IDX in non_mpi_env
    assert DisaggLauncherEnvs.TLLM_DISAGG_RUN_REMOTE_MPI_SESSION_CLIENT in non_mpi_env

    # Two steps:
    # 1. Run the LLM-API Proxy in a separate process for streaming performance.
    #      The Proxy will create a RemoteMpiSessionClient as mpi_session in LLM
    #      class.
    command = [
        "python3", sys.argv[0], "disaggregated_mpi_worker", "-c", config_file,
        "--log_level", log_level
    ]
    logger.info(
        f"rank {mpi_rank()} step1: preparing to launch command: {command}")

    # Store original signal handlers
    original_sigterm_handler = signal.getsignal(signal.SIGTERM)
    original_sigint_handler = signal.getsignal(signal.SIGINT)

    # Register new signal handlers
    signal.signal(signal.SIGTERM, _signal_handler_cleanup_child)
    signal.signal(signal.SIGINT, _signal_handler_cleanup_child)

    try:
        _child_p_global = subprocess.Popen(
            command,
            env=non_mpi_env,
            stdout=sys.stdout,  # Redirect to parent's stdout
            stderr=sys.stderr,  # Redirect to parent's stderr
            start_new_session=True)

        logger.info(
            f"Parent process (PID {os.getpid()}) launched child process (PID {_child_p_global.pid})."
        )

        logger.info(f"rank {mpi_rank()} step2: start the mpi session server")
        # 2. Run the RemoteMpiSessionServer to accept MPI tasks
        assert sub_comm is not None
        assert sub_comm.Get_rank() == 0
        # This is a blocking call
        launch_remote_mpi_session_server(sub_comm)

    finally:
        # Restore original signal handlers
        signal.signal(signal.SIGTERM, original_sigterm_handler)
        signal.signal(signal.SIGINT, original_sigint_handler)

        if _child_p_global:  # If Popen was successful and object exists
            logger.info(
                f"Parent process (PID {os.getpid()}) in finally block. Cleaning up child process (PID: {_child_p_global.pid})."
            )
            # Check if child is still running
            if _child_p_global.poll() is None:
                _child_p_global.terminate()
                try:
                    _child_p_global.wait(timeout=30)
                except subprocess.TimeoutExpired:
                    logger.warning(
                        f"Child process {_child_p_global.pid} timed out on terminate (30s), killing."
                    )
                    _child_p_global.kill()
                    try:
                        _child_p_global.wait(timeout=30)
                    except subprocess.TimeoutExpired:
                        logger.error(
                            f"Child process {_child_p_global.pid} failed to be killed even after 30s."
                        )
            assert _child_p_global.poll(
            ) is not None, f"the subprocess should be terminated"

    # Check if the process was launched and assert it's terminated
    if _child_p_global and hasattr(_child_p_global,
                                   'pid') and _child_p_global.pid is not None:
        final_status = _child_p_global.poll()
        assert final_status is not None, \
            f"The subprocess (PID {_child_p_global.pid}) should be terminated, but its status is {final_status}"
        logger.info(
            f"Subprocess (PID {_child_p_global.pid}) final status: {final_status}"
        )
    elif _child_p_global is None:
        # This implies Popen might have failed or was not reached.
        # If Popen failed, an exception would likely have occurred earlier.
        logger.info(
            "Child process was not assigned to _child_p_global, skipping final termination assertion."
        )


class DefaultGroup(click.Group):
    """Custom Click group to allow default command behavior"""

    def resolve_command(self, ctx, args):
        # If the first argument is not a recognized subcommand, assume "serve"
        if args and args[0] not in self.commands:
            return "serve", self.commands["serve"], args
        return super().resolve_command(ctx, args)


main = DefaultGroup(
    commands={
        "serve": serve,
        "disaggregated": disaggregated,
        "disaggregated_mpi_worker": disaggregated_mpi_worker,
        "mm_embedding_serve": serve_encoder
    })

if __name__ == "__main__":
    main()<|MERGE_RESOLUTION|>--- conflicted
+++ resolved
@@ -140,14 +140,6 @@
     return llm_args, llm_args_extra_dict
 
 
-<<<<<<< HEAD
-def launch_server(host: str,
-                  port: int,
-                  llm_args: dict,
-                  metadata_server_cfg: Optional[MetadataServerConfig] = None,
-                  server_role: Optional[ServerRole] = None,
-                  disagg_cluster_config: Optional[DisaggClusterConfig] = None):
-=======
 def launch_server(
         host: str,
         port: int,
@@ -156,7 +148,6 @@
         server_role: Optional[ServerRole] = None,
         disagg_cluster_config: Optional[DisaggClusterConfig] = None,
         multimodal_server_config: Optional[MultimodalServerConfig] = None):
->>>>>>> 2d86d6be
 
     backend = llm_args["backend"]
     model = llm_args["model"]
@@ -178,12 +169,8 @@
                           model=model,
                           server_role=server_role,
                           metadata_server_cfg=metadata_server_cfg,
-<<<<<<< HEAD
-                          disagg_cluster_config=disagg_cluster_config)
-=======
                           disagg_cluster_config=disagg_cluster_config,
                           multimodal_server_config=multimodal_server_config)
->>>>>>> 2d86d6be
 
     # Optionally disable GC (default: not disabled)
     if os.getenv("TRTLLM_SERVER_DISABLE_GC", "0") == "1":
@@ -343,13 +330,10 @@
               is_flag=True,
               default=False,
               help="Enable chunked prefill")
-<<<<<<< HEAD
-=======
 @click.option("--media_io_kwargs",
               type=str,
               default=None,
               help="Keyword arguments for media I/O.")
->>>>>>> 2d86d6be
 def serve(
         model: str, tokenizer: Optional[str], host: str, port: int,
         log_level: str, backend: str, max_beam_width: int, max_batch_size: int,
@@ -360,12 +344,8 @@
         extra_llm_api_options: Optional[str], reasoning_parser: Optional[str],
         metadata_server_config_file: Optional[str], server_role: Optional[str],
         fail_fast_on_attention_window_too_large: bool,
-<<<<<<< HEAD
-        enable_chunked_prefill: bool, disagg_cluster_uri: Optional[str]):
-=======
         enable_chunked_prefill: bool, disagg_cluster_uri: Optional[str],
         media_io_kwargs: Optional[str]):
->>>>>>> 2d86d6be
     """Running an OpenAI API compatible server
 
     MODEL: model name | HF checkpoint path | TensorRT engine path
@@ -421,10 +401,6 @@
         except ValueError:
             raise ValueError(f"Invalid server role: {server_role}. " \
                              f"Must be one of: {', '.join([role.name for role in ServerRole])}")
-<<<<<<< HEAD
-    launch_server(host, port, llm_args, metadata_server_cfg, server_role,
-                  disagg_cluster_config)
-=======
 
     # Parse media_io_kwargs from JSON string to dict if provided
     parsed_media_io_kwargs = None
@@ -438,7 +414,6 @@
         media_io_kwargs=parsed_media_io_kwargs)
     launch_server(host, port, llm_args, metadata_server_cfg, server_role,
                   disagg_cluster_config, multimodal_server_config)
->>>>>>> 2d86d6be
 
 
 @click.command("mm_embedding_serve")
