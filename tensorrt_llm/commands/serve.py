--- conflicted
+++ resolved
@@ -87,11 +87,8 @@
                  trust_remote_code: bool = False,
                  reasoning_parser: Optional[str] = None,
                  fail_fast_on_attention_window_too_large: bool = False,
-<<<<<<< HEAD
                  otlp_traces_endpoint: Optional[str] = None,
-=======
                  enable_chunked_prefill: bool = False,
->>>>>>> 70a0f5be
                  **llm_args_extra_dict: Any):
 
     if gpus_per_node is None:
@@ -134,11 +131,8 @@
         "reasoning_parser": reasoning_parser,
         "fail_fast_on_attention_window_too_large":
         fail_fast_on_attention_window_too_large,
-<<<<<<< HEAD
         "otlp_traces_endpoint": otlp_traces_endpoint,
-=======
         "enable_chunked_prefill": enable_chunked_prefill,
->>>>>>> 70a0f5be
     }
 
     return llm_args, llm_args_extra_dict
@@ -321,17 +315,14 @@
     help=
     "Exit with runtime error when attention window is too large to fit even a single sequence in the KV cache."
 )
-<<<<<<< HEAD
 @click.option("--otlp_traces_endpoint",
               type=str,
               default=None,
               help="Target URL to which OpenTelemetry traces will be sent.")
-=======
 @click.option("--enable_chunked_prefill",
               is_flag=True,
               default=False,
               help="Enable chunked prefill")
->>>>>>> 70a0f5be
 def serve(
         model: str, tokenizer: Optional[str], host: str, port: int,
         log_level: str, backend: str, max_beam_width: int, max_batch_size: int,
@@ -342,11 +333,7 @@
         extra_llm_api_options: Optional[str], reasoning_parser: Optional[str],
         metadata_server_config_file: Optional[str], server_role: Optional[str],
         fail_fast_on_attention_window_too_large: bool,
-<<<<<<< HEAD
-        otlp_traces_endpoint: Optional[str]):
-=======
-        enable_chunked_prefill: bool):
->>>>>>> 70a0f5be
+        otlp_traces_endpoint: Optional[str], enable_chunked_prefill: bool):
     """Running an OpenAI API compatible server
 
     MODEL: model name | HF checkpoint path | TensorRT engine path
@@ -372,11 +359,8 @@
         reasoning_parser=reasoning_parser,
         fail_fast_on_attention_window_too_large=
         fail_fast_on_attention_window_too_large,
-<<<<<<< HEAD
-        otlp_traces_endpoint=otlp_traces_endpoint)
-=======
+        otlp_traces_endpoint=otlp_traces_endpoint,
         enable_chunked_prefill=enable_chunked_prefill)
->>>>>>> 70a0f5be
 
     llm_args_extra_dict = {}
     if extra_llm_api_options is not None:
