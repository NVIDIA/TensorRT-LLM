--- conflicted
+++ resolved
@@ -15,7 +15,6 @@
 from tensorrt_llm.inputs.data import TextPrompt
 from tensorrt_llm.inputs.registry import DefaultInputProcessor
 
-from .. import bindings as tllm
 from .._utils import nvtx_range_debug
 from ..bindings import executor as tllm
 from ..builder import EngineConfig
@@ -591,136 +590,6 @@
                                          llm_build_stats=weakref.proxy(
                                              self.llm_build_stats))
         self._engine_dir, self._hf_model_dir = model_loader()
-<<<<<<< HEAD
-=======
-        # update the model_dir to a local dir for the runtime, such as tokenizer loading.
-        if self._engine_dir is not None:
-            self.args.model = self._engine_dir
-
-        # Tokenizer loading should be after calling model_loader(), since model_loader() may download the model from HF hub.
-        # It should also be before bindings ExecutorConfig, which may depend on tokenizer info.
-        self._tokenizer = self._try_load_tokenizer()
-
-        # Multimodal special handling:
-        # 1. Default load_tokenizer may fail because MM has different tokenizer configuration. Hence we initialize it inside input processor
-        # 2. May need to modify model weights for MM (e.g., resize vocab embedding). We must do such operation via input processor's __init__
-        self.input_processor = create_input_processor(self._hf_model_dir,
-                                                      self.tokenizer)
-        self.tokenizer = self.input_processor.tokenizer
-
-        max_batch_size = self.args.max_batch_size
-        max_num_tokens = self.args.max_num_tokens
-        max_seq_len = self.args.max_seq_len
-
-        build_config = self.args.build_config if self._on_trt_backend else BuildConfig(
-        )
-
-        max_batch_size = max_batch_size or build_config.max_batch_size
-        max_num_tokens = max_num_tokens or build_config.max_num_tokens
-        max_seq_len = max_seq_len or build_config.max_seq_len
-
-        self._executor_config = tllm.ExecutorConfig(
-            max_beam_width=self.args.max_beam_width,
-            scheduler_config=PybindMirror.maybe_to_pybind(
-                self.args.scheduler_config),
-            batching_type=PybindMirror.maybe_to_pybind(self.args.batching_type)
-            or tllm.BatchingType.INFLIGHT,
-            max_batch_size=max_batch_size,
-            max_num_tokens=max_num_tokens,
-            gather_generation_logits=self.args.gather_generation_logits)
-        if self.args.backend is None:
-            # also set executor_config.max_seq_len in TRT workflow, to deduce default max_tokens
-            if max_seq_len is not None:
-                self._executor_config.max_seq_len = max_seq_len
-            else:
-                engine_config = EngineConfig.from_json_file(self._engine_dir /
-                                                            "config.json")
-                self._executor_config.max_seq_len = engine_config.build_config.max_seq_len
-        if self.args.kv_cache_config is not None:
-            self._executor_config.kv_cache_config = PybindMirror.maybe_to_pybind(
-                self.args.kv_cache_config)
-        if os.getenv("FORCE_DETERMINISTIC", "0") == "1":
-            # Disable KV cache reuse for deterministic mode
-            self._executor_config.kv_cache_config.enable_block_reuse = False
-            self._executor_config.kv_cache_config.enable_partial_reuse = False
-        if self.args.peft_cache_config is not None:
-            self._executor_config.peft_cache_config = PybindMirror.maybe_to_pybind(
-                self.args.peft_cache_config)
-        elif self._on_trt_backend and self.args.build_config.plugin_config.lora_plugin:
-            engine_config = EngineConfig.from_json_file(self._engine_dir /
-                                                        "config.json")
-            lora_config = engine_config.build_config.lora_config
-            max_lora_rank = lora_config.max_lora_rank
-            num_lora_modules = engine_config.pretrained_config.num_hidden_layers * \
-                len(lora_config.lora_target_modules + lora_config.missing_qkv_modules)
-            self._executor_config.peft_cache_config = tllm.PeftCacheConfig(
-                num_device_module_layer=max_lora_rank * num_lora_modules *
-                self.args.max_loras,
-                num_host_module_layer=max_lora_rank * num_lora_modules *
-                self.args.max_cpu_loras,
-            )
-        if self.args.decoding_config is not None:
-            self._executor_config.decoding_config = self.args.decoding_config
-        if self.args.guided_decoding_backend == 'xgrammar':
-            self._executor_config.guided_decoding_config = tllm.GuidedDecodingConfig(
-                backend=tllm.GuidedDecodingConfig.GuidedDecodingBackend.
-                XGRAMMAR,
-                **_xgrammar_tokenizer_info(self.tokenizer))
-        elif self.args.guided_decoding_backend == 'llguidance':
-            self._executor_config.guided_decoding_config = tllm.GuidedDecodingConfig(
-                backend=tllm.GuidedDecodingConfig.GuidedDecodingBackend.
-                LLGUIDANCE,
-                **_llguidance_tokenizer_info(self.tokenizer))
-        elif self.args.guided_decoding_backend is not None:
-            raise ValueError(
-                f"Unrecognized guided decoding backend {self.args.guided_decoding_backend}"
-            )
-
-        self._executor_config.normalize_log_probs = self.args.normalize_log_probs
-        self._executor_config.enable_chunked_context = self.args.enable_chunked_prefill
-        self._executor_config.max_beam_width = self.args.max_beam_width or self.args.build_config.max_beam_width
-        if self._on_trt_backend and self.args.extended_runtime_perf_knob_config is not None:
-            self._executor_config.extended_runtime_perf_knob_config = PybindMirror.maybe_to_pybind(
-                self.args.extended_runtime_perf_knob_config)
-        if self.args.cache_transceiver_config is not None:
-            self._executor_config.cache_transceiver_config = PybindMirror.maybe_to_pybind(
-                self.args.cache_transceiver_config)
-        from tensorrt_llm._torch.pyexecutor.config import update_executor_config
-        update_executor_config(
-            self._executor_config,
-            backend=self.args.backend,
-            pytorch_backend_config=self.args.get_pytorch_backend_config()
-            if self.args.backend in ["pytorch", "_autodeploy"] else None,
-            mapping=self.args.parallel_config.to_mapping(),
-            build_config=self.args.build_config
-            if self._on_trt_backend else None,
-            speculative_config=self.args.speculative_config,
-            hf_model_dir=self._hf_model_dir,
-            max_input_len=self.args.max_input_len,
-            max_seq_len=max_seq_len)
-        self._executor_config.llm_parallel_config = self.args.parallel_config
-        return_logits = (self.args.gather_generation_logits
-                         or (self.args.build_config
-                             and self.args.build_config.gather_context_logits))
-
-        self._executor = self._executor_cls.create(
-            self._engine_dir,
-            executor_config=self._executor_config,
-            batched_logits_processor=self.args.batched_logits_processor,
-            model_world_size=self.args.parallel_config.world_size,
-            mpi_session=self.mpi_session,
-            reuse_mpi_comm=external_mpi_comm_available(
-                self.args.parallel_config.world_size),
-            return_logits=return_logits,
-            postproc_worker_config=PostprocWorkerConfig(
-                num_postprocess_workers=self.args.num_postprocess_workers,
-                postprocess_tokenizer_dir=self.args.postprocess_tokenizer_dir,
-            ),
-            is_llm_executor=True,
-            lora_config=self.args.lora_config,
-            garbage_collection_gen0_threshold=self.args.
-            garbage_collection_gen0_threshold)
->>>>>>> d93a5e04
 
     @property
     def _on_trt_backend(self) -> bool:
@@ -1081,7 +950,6 @@
             mapping=self.args.parallel_config.to_mapping(),
             speculative_config=self.args.speculative_config,
             hf_model_dir=self._hf_model_dir,
-            trt_engine_dir=self._engine_dir,
             max_input_len=self.args.max_input_len,
             max_seq_len=max_seq_len)
 
