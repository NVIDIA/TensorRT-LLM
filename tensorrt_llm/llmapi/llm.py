import atexit
import json
import os
import shutil
import socket
import tempfile
import time
import weakref
from pathlib import Path
from typing import Any, List, Literal, Optional, Sequence, Union

import transformers
from tqdm import tqdm
from transformers import PreTrainedTokenizerBase

from tensorrt_llm.inputs.data import TextPrompt
from tensorrt_llm.inputs.multimodal import MultimodalInput, MultimodalParams
from tensorrt_llm.inputs.registry import DefaultInputProcessor

from .._utils import nvtx_range_debug
from ..bindings import executor as tllm
from ..bindings import steady_clock_now
from ..builder import EngineConfig
from ..disaggregated_params import DisaggregatedParams
from ..executor import (DetokenizedGenerationResultBase, GenerationExecutor,
                        GenerationResult, IterationResult, LoRARequest,
                        PostprocWorkerConfig, PromptAdapterRequest)
from ..executor.postproc_worker import PostprocParams
from ..executor.utils import (create_mpi_comm_session,
                              get_spawn_proxy_process_env)
from ..inputs import (PromptInputs, create_input_processor,
                      create_input_processor_with_hash, get_cache_salt_id,
                      prompt_inputs)
from ..logger import logger
from ..sampling_params import SamplingParams
from ..scheduling_params import SchedulingParams
from .llm_args import (TORCH_LLMARGS_EXPLICIT_DOCSTRING,
                       TRT_LLMARGS_EXPLICIT_DOCSTRING, PeftCacheConfig,
                       PybindMirror, TorchLlmArgs, TrtLlmArgs)
from .llm_utils import (CachedModelLoader, KvCacheRetentionConfig,
                        LlmBuildStats, ModelLoader, _ModelRuntimeContext)
from .mpi_session import MpiPoolSession, external_mpi_comm_available
from .tokenizer import TokenizerBase, _xgrammar_tokenizer_info
# TODO[chunweiy]: move the following symbols back to utils scope, and remove the following import
from .utils import (append_docstring, exception_handler, get_device_count,
                    print_colored_debug, set_api_status)


class RequestOutput(DetokenizedGenerationResultBase, GenerationResult):
    """The output data of a completion request to the LLM.

    Attributes:
        request_id (int): The unique ID of the request.
        prompt (str, optional): The prompt string of the request.
        prompt_token_ids (List[int]): The token ids of the prompt.
        outputs (List[CompletionOutput]): The output sequences of the request.
        context_logits (torch.Tensor, optional): The logits on the prompt token ids.
        mm_embedding_handle (Dict[str, Any], optional): The multimodal embedding handle of the request.
        finished (bool): Whether the whole request is finished.
    """

    def __init__(self) -> None:
        raise RuntimeError(
            f"{self.__class__.__name__} is designed to be instantiated using {self.__class__.__name__}._from_generation_result by GenerationExecutor. "
            f"Users are not expected to create {self.__class__.__name__} directly."
        )

    @classmethod
    def _from_generation_result(
            cls,
            generation_result: GenerationResult,
            prompt: Optional[str] = None,
            tokenizer: Optional[TokenizerBase] = None) -> 'RequestOutput':
        inst = cls.__new__(cls)
        inst.__dict__.update(generation_result.__dict__)
        inst.tokenizer = tokenizer
        inst._streaming = generation_result._streaming
        inst._prompt = prompt
        return inst

    @property
    def prompt(self) -> Optional[str]:
        return self._prompt

    def _repr_fields(self):
        return [
            "request_id", "prompt", "prompt_token_ids", "outputs", "finished",
            "mm_embedding_handle"
        ]


TRT_LLM_DOCSTRING = TRT_LLMARGS_EXPLICIT_DOCSTRING + """

    Attributes:
        tokenizer (tensorrt_llm.llmapi.tokenizer.TokenizerBase, optional): The tokenizer loaded by LLM instance, if any.
        workspace (pathlib.Path): The directory to store intermediate files.
        llm_id (str): The unique ID of the LLM instance.
"""

TORCH_LLM_DOCSTRING = TORCH_LLMARGS_EXPLICIT_DOCSTRING + """

    Attributes:
        tokenizer (tensorrt_llm.llmapi.tokenizer.TokenizerBase, optional): The tokenizer loaded by LLM instance, if any.
        llm_id (str): The unique ID of the LLM instance.
"""


class BaseLLM:
    """
    The base class for all LLM classes.
    """

    def __init__(self,
                 model: Union[str, Path],
                 tokenizer: Optional[Union[str, Path, TokenizerBase,
                                           PreTrainedTokenizerBase]] = None,
                 tokenizer_mode: Literal['auto', 'slow'] = 'auto',
                 skip_tokenizer_init: bool = False,
                 trust_remote_code: bool = False,
                 tensor_parallel_size: int = 1,
                 dtype: str = "auto",
                 revision: Optional[str] = None,
                 tokenizer_revision: Optional[str] = None,
                 **kwargs: Any) -> None:

        self._executor_cls = kwargs.pop("executor_cls", GenerationExecutor)
        self._llm_id = None

        log_level = logger.level
        logger.set_level("info")  # force display the backend

        try:
            backend = kwargs.get('backend', None)
            if backend == "pytorch":
                logger.info("Using LLM with PyTorch backend")
                llm_args_cls = TorchLlmArgs
            elif backend == '_autodeploy':
                logger.info("Using LLM with AutoDeploy backend")
                from .._torch.auto_deploy.llm_args import \
                    LlmArgs as AutoDeployLlmArgs
                llm_args_cls = AutoDeployLlmArgs
            else:
                logger.info("Using LLM with TensorRT backend")
                llm_args_cls = TrtLlmArgs

            # check the kwargs and raise ValueError directly
            valid_keys = set(
                list(llm_args_cls.model_fields.keys()) +
                ['_mpi_session', 'backend'])
            for key in kwargs:
                if key not in valid_keys:
                    raise ValueError(
                        f"{self.__class__.__name__} got invalid argument: {key}"
                    )

            self.args = llm_args_cls.from_kwargs(
                model=model,
                tokenizer=tokenizer,
                tokenizer_mode=tokenizer_mode,
                skip_tokenizer_init=skip_tokenizer_init,
                trust_remote_code=trust_remote_code,
                tensor_parallel_size=tensor_parallel_size,
                dtype=dtype,
                revision=revision,
                tokenizer_revision=tokenizer_revision,
                **kwargs)

        except Exception as e:
            logger.error(
                f"Failed to parse the arguments for the LLM constructor: {e}")
            raise e

        finally:
            logger.set_level(log_level)  # restore the log level

        print_colored_debug(f"LLM.args.mpi_session: {self.args.mpi_session}\n",
                            "yellow")
        self.mpi_session = self.args.mpi_session

        if self.args.parallel_config.is_multi_gpu:
            if get_device_count(
            ) < self.args.parallel_config.world_size_per_node:
                raise RuntimeError(
                    f"Only {get_device_count()} GPUs are available, but {self.args.parallel_config.world_size} are required."
                )

            logger.info(
                f'start MpiSession with {self.args.parallel_config.world_size} workers'
            )
            if not self.mpi_session:
                mpi_process_pre_spawned: bool = get_spawn_proxy_process_env()
                if not mpi_process_pre_spawned:
                    print_colored_debug(f"LLM create MpiPoolSession\n",
                                        "yellow")
                    self.mpi_session = MpiPoolSession(
                        n_workers=self.args.parallel_config.world_size)
                else:
                    print_colored_debug(f"LLM create MpiCommSession\n",
                                        "yellow")
                    self.mpi_session = create_mpi_comm_session(
                        self.args.parallel_config.world_size)

        try:
            # Due to the Executor can only accept a engine path, we need to save the engine to a directory
            self._engine_dir: Optional[Path] = None
            self._executor: Optional[GenerationExecutor] = None
            if self._on_trt_backend:
                self._workspace = tempfile.TemporaryDirectory(
                    suffix="-llm-workspace", dir=self.args.workspace)
            else:
                self._workspace = None

            self._hf_model_dir: Optional[Path] = None
            self._hf_model_config = None
            self._generation_config = None

            self.runtime_context: Optional[_ModelRuntimeContext] = None
            self.llm_build_stats = LlmBuildStats()

            self._build_model()

        except Exception:
            if self.mpi_session is not None:
                self.mpi_session.shutdown()
            raise

        exception_handler.register(self, 'shutdown')
        atexit.register(LLM._shutdown_wrapper, weakref.ref(self))

    @property
    @set_api_status("beta")
    def llm_id(self) -> str:
        if self._llm_id is None:
            hostname = socket.gethostname()
            pid = os.getpid()
            timestamp = int(time.time() * 1000)
            self._llm_id = f"{hostname}-{pid}-{timestamp}"

        return self._llm_id

    def generate(
        self,
        inputs: Union[PromptInputs, Sequence[PromptInputs]],
        sampling_params: Optional[Union[SamplingParams,
                                        List[SamplingParams]]] = None,
        use_tqdm: bool = True,
        lora_request: Optional[Union[LoRARequest,
                                     Sequence[LoRARequest]]] = None,
        prompt_adapter_request: Optional[Union[
            PromptAdapterRequest, Sequence[PromptAdapterRequest]]] = None,
        kv_cache_retention_config: Optional[Union[
            KvCacheRetentionConfig, Sequence[KvCacheRetentionConfig]]] = None,
        disaggregated_params: Optional[Union[
            DisaggregatedParams, Sequence[DisaggregatedParams]]] = None,
        scheduling_params: Optional[Union[SchedulingParams,
                                          List[SchedulingParams]]] = None,
    ) -> Union[RequestOutput, List[RequestOutput]]:
        """Generate output for the given prompts in the synchronous mode.
        Synchronous generation accepts either single prompt or batched prompts.

        Args:
            inputs (tensorrt_llm.inputs.data.PromptInputs, Sequence[tensorrt_llm.inputs.data.PromptInputs]): The prompt text or token ids.
                It can be single prompt or batched prompts.
            sampling_params (tensorrt_llm.sampling_params.SamplingParams, List[tensorrt_llm.sampling_params.SamplingParams], optional): The sampling params for the generation. Defaults to None.
                A default one will be used if not provided.
            use_tqdm (bool): Whether to use tqdm to display the progress bar. Defaults to True.
            lora_request (tensorrt_llm.executor.request.LoRARequest, Sequence[tensorrt_llm.executor.request.LoRARequest], optional):
                LoRA request to use for generation, if any. Defaults to None.
            prompt_adapter_request (tensorrt_llm.executor.request.PromptAdapterRequest, Sequence[tensorrt_llm.executor.request.PromptAdapterRequest], optional):
                Prompt Adapter request to use for generation, if any. Defaults to None.
            kv_cache_retention_config (tensorrt_llm.bindings.executor.KvCacheRetentionConfig, Sequence[tensorrt_llm.bindings.executor.KvCacheRetentionConfig], optional):
                Configuration for the request's retention in the KV Cache. Defaults to None.
            disaggregated_params (tensorrt_llm.disaggregated_params.DisaggregatedParams, Sequence[tensorrt_llm.disaggregated_params.DisaggregatedParams], optional):
                Disaggregated parameters. Defaults to None.
            scheduling_params (tensorrt_llm.scheduling_params.SchedulingParams, List[tensorrt_llm.scheduling_params.SchedulingParams], optional):
                Scheduling parameters. Defaults to None.
        Returns:
            Union[tensorrt_llm.llmapi.RequestOutput, List[tensorrt_llm.llmapi.RequestOutput]]: The output data of the completion request to the LLM.
        """
        unbatched = not isinstance(inputs, list)
        if not unbatched:
            if isinstance(inputs[0], int):
                unbatched = True

        if unbatched:
            inputs = [inputs]

        inputs = [prompt_inputs(i) for i in inputs]

        def _item_at(maybe_batched: Union[Any, Sequence[Any]], pos: int) -> Any:
            if isinstance(maybe_batched, list):
                return maybe_batched[pos]
            else:
                return maybe_batched

        futures = []
        for i, request_inputs in enumerate(inputs):
            future = self.generate_async(
                request_inputs,
                sampling_params=_item_at(sampling_params, i),
                lora_request=_item_at(lora_request, i),
                prompt_adapter_request=_item_at(prompt_adapter_request, i),
                kv_cache_retention_config=_item_at(kv_cache_retention_config,
                                                   i),
                disaggregated_params=_item_at(disaggregated_params, i),
                scheduling_params=_item_at(scheduling_params, i),
                streaming=False)
            futures.append(future)

        for future in tqdm(futures,
                           desc="Processed requests",
                           dynamic_ncols=True,
                           disable=not use_tqdm):
            future.result()

        if unbatched:
            futures = futures[0]

        return futures

    @nvtx_range_debug("LLM.generate_async", color="green", category="LLM")
    def generate_async(
        self,
        inputs: PromptInputs,
        sampling_params: Optional[SamplingParams] = None,
        lora_request: Optional[LoRARequest] = None,
        prompt_adapter_request: Optional[PromptAdapterRequest] = None,
        streaming: bool = False,
        kv_cache_retention_config: Optional[KvCacheRetentionConfig] = None,
        disaggregated_params: Optional[DisaggregatedParams] = None,
        _postproc_params: Optional[PostprocParams] = None,
        scheduling_params: Optional[SchedulingParams] = None,
        cache_salt: Optional[str] = None,
    ) -> RequestOutput:
        """Generate output for the given prompt in the asynchronous mode.
        Asynchronous generation accepts single prompt only.

        Args:
            inputs (tensorrt_llm.inputs.data.PromptInputs): The prompt text or token ids; it must be single prompt.
            sampling_params (tensorrt_llm.sampling_params.SamplingParams, optional): The sampling params for the generation. Defaults to None.
                A default one will be used if not provided.
            lora_request (tensorrt_llm.executor.request.LoRARequest, optional): LoRA request to use for generation, if any. Defaults to None.
            prompt_adapter_request (tensorrt_llm.executor.request.PromptAdapterRequest, optional): Prompt Adapter request to use for generation, if any. Defaults to None.
            streaming (bool): Whether to use the streaming mode for the generation. Defaults to False.
            kv_cache_retention_config (tensorrt_llm.bindings.executor.KvCacheRetentionConfig, optional): Configuration for the request's retention in the KV Cache. Defaults to None.
            disaggregated_params (tensorrt_llm.disaggregated_params.DisaggregatedParams, optional): Disaggregated parameters. Defaults to None.
            scheduling_params (tensorrt_llm.scheduling_params.SchedulingParams, optional): Scheduling parameters. Defaults to None.
            cache_salt (str, optional): If specified, KV cache will be salted with the provided string to limit the kv cache reuse to the requests with the same string. Defaults to None.
        Returns:
            tensorrt_llm.llmapi.RequestOutput: The output data of the completion request to the LLM.
        """

        # Check if the worker is shutting down
        if self._executor is None or self._executor.is_shutdown():
            raise RuntimeError("LLM is shutting down")

        arrival_time = steady_clock_now(
        ) if self.args.return_perf_metrics else None

        sampling_params = self._prepare_sampling_params(sampling_params)
        cache_salt_id = get_cache_salt_id(
            cache_salt) if cache_salt is not None else None
        # With pytorch backend, py_executor has logic to handle max_tokens of 1,
        # so set to 1 to avoid allocating unnecessary KV cache blocks for single request
        # TODO: Also support for trt backend
        is_ctx_only = disaggregated_params is not None and disaggregated_params.request_type == "context_only"
        is_gen_only = disaggregated_params is not None and disaggregated_params.request_type == "generation_only"
        is_mm_disagg = disaggregated_params is not None and disaggregated_params.multimodal_embedding_handles is not None

        if is_ctx_only and not self._on_trt_backend:
            sampling_params.max_tokens = 1

        inputs = prompt_inputs(inputs)

        if not inputs.get("prompt") and inputs.get("prompt_token_ids") and (
                inputs.get("multi_modal_data")
                or inputs.get("multi_modal_embeddings")) and not isinstance(
                    self.input_processor, DefaultInputProcessor):
            # VLMs need to process/tokenize the prompt in their own way
            prompt = self.tokenizer.decode(inputs['prompt_token_ids'])
            inputs = TextPrompt(
                prompt=prompt,
                multi_modal_data=inputs.get("multi_modal_data"),
                mm_processor_kwargs=inputs.get("mm_processor_kwargs"))
            if sampling_params.add_special_tokens:
                logger.debug(
                    "Setting add_special_tokens to False because prompt_token_ids were provided to generate. VLMs will re-encode the prompt."
                )
                sampling_params.add_special_tokens = False

        query_token_ids = None
        multimodal_params = None

        if is_mm_disagg:
            if not self.input_processor.support_mm_disagg:
                raise ValueError(
                    "Multimodal disaggregated inference is not supported for this model"
                )
            mm_handles = disaggregated_params.multimodal_embedding_handles
            prompt_token_ids, mm_token_length, mm_token_positions = self.input_processor.get_prompt_token_ids(
                inputs, mm_handles)
            prompt = inputs.get("prompt", None)
            query_token_ids = inputs.get("query_token_ids", None)
            if is_gen_only:
                # TODO: support generation-only mode for multimodal disaggregated inference
                # Need to set multimodal_params = None; but not tested yet
                raise ValueError(
                    "Multimodal disaggregated inference is not supported for generation-only mode"
                )
            else:
                mm_hashes = disaggregated_params.multimodal_hashes
                multimodal_input = MultimodalInput.from_components(
                    mm_hashes, mm_token_positions, mm_token_length)
                multimodal_params = MultimodalParams(
                    multimodal_input=multimodal_input,
                    multimodal_data={"multimodal_embedding": mm_handles})

        elif "prompt_token_ids" in inputs:
            prompt_token_ids = inputs['prompt_token_ids']
            prompt = None
            query_token_ids = inputs.get("query_token_ids", None)
        elif "prompt" in inputs:
            if 'multi_modal_data' in inputs:
                # TODO: The current design uses a wrapper for existing input processor (input_processor_with_hash)
                # to handle/add multimodal hashes, positions, and lengths. Now we only support image modality.
                # In the future, we should refactor this to:
                # 1. Extend support for more modalities and models
                # 2. Decouple input processor into distinct phases (preprocessor (all preprocessing logics), vision model (fuse in model fwd), etc.
                input_processor_with_hash = create_input_processor_with_hash(
                    self.input_processor)
                with nvtx_range_debug("input_processor_with_hash"):
                    prompt_token_ids, extra_processed_inputs = input_processor_with_hash(
                        inputs, sampling_params)
            elif 'multi_modal_embeddings' in inputs:
                mm_embedding_info = inputs['multi_modal_embeddings']
                prompt_token_ids, extra_processed_inputs = self.input_processor.attach_multimodal_embeddings(
                    inputs, mm_embedding_info, sampling_params)
            else:
                with nvtx_range_debug("input_processor"):
                    prompt_token_ids, extra_processed_inputs = self.input_processor(
                        inputs, sampling_params)
            prompt = inputs['prompt']
            if extra_processed_inputs is not None:
                query_token_ids = extra_processed_inputs.get('query_token_ids')
                # Create unified MultimodalParams
                multimodal_params = MultimodalParams(
                    multimodal_input=extra_processed_inputs.get(
                        'multimodal_input'),
                    multimodal_data=extra_processed_inputs.get(
                        'multimodal_data'))
                # Only pass it if it has content
                if not multimodal_params.has_content():
                    multimodal_params = None
                else:
                    # Convert to shared tensor handle to reduce IPC overhead
                    multimodal_params.to_handle("multimodal_data")
        else:
            raise TypeError(
                f"The inputs must be type str or list of int, but got {type(inputs)}"
            )

        self._check_arguments(
            len(prompt_token_ids),
            len(query_token_ids) if query_token_ids is not None else 0,
            sampling_params,
            is_gen_only=is_gen_only)
        if _postproc_params:
            _postproc_params.postproc_args.num_prompt_tokens = len(
                prompt_token_ids)
        result = self._executor.generate_async(
            prompt_token_ids,
            query_token_ids=query_token_ids,
            sampling_params=sampling_params,
            lora_request=lora_request,
            prompt_adapter_request=prompt_adapter_request,
            streaming=streaming,
            kv_cache_retention_config=kv_cache_retention_config,
            disaggregated_params=disaggregated_params,
            postproc_params=_postproc_params,
            multimodal_params=multimodal_params,
            scheduling_params=scheduling_params,
            cache_salt_id=cache_salt_id,
            arrival_time=arrival_time,
        )

        return RequestOutput._from_generation_result(result, prompt,
                                                     self.tokenizer)

    @set_api_status("beta")
    def get_stats(self, timeout: Optional[float] = 2) -> List[dict]:
        '''Get iteration statistics from the runtime.
        To collect statistics, call this function after prompts have been submitted with LLM().generate().

        Args:
            timeout (float, optional): Max wait time in seconds when retrieving stats from queue. Defaults to 2.

        Returns:
            List[dict]: A list of runtime stats as dict.
                e.g., ['{"cpuMemUsage": ..., "iter": 0, ...}', '{"cpuMemUsage": ..., "iter": 1, ...}']
        '''
        return self._executor.get_stats(timeout=timeout)

    @set_api_status("beta")
    def get_stats_async(self, timeout: Optional[float] = 2) -> IterationResult:
        '''Get iteration statistics from the runtime.
        To collect statistics, you can call this function in an async coroutine or the /metrics endpoint (if you're using trtllm-serve)
        after prompts have been submitted.

        Args:
            timeout (float, optional): Max wait time in seconds when retrieving stats from queue. Defaults to 2.

        Returns:
            tensorrt_llm.executor.result.IterationResult: An async iterable object containing runtime stats.
        '''
        return self._executor.aget_stats(timeout=timeout)

    @set_api_status("beta")
    def get_kv_cache_events(self, timeout: Optional[float] = 2) -> List[dict]:
        '''Get iteration KV events from the runtime.

        KV events are used to track changes and operations within the KV Cache. Types of events:
            - KVCacheCreatedData: Indicates the creation of cache blocks.
            - KVCacheStoredData: Represents a sequence of stored blocks.
            - KVCacheRemovedData: Contains the hashes of blocks that are being removed from the cache.
            - KVCacheUpdatedData: Captures updates to existing cache blocks.

        To enable KV events:
            - set `event_buffer_max_size` to a positive integer in the `KvCacheConfig`.
            - set `enable_block_reuse` to True in the `KvCacheConfig`.

        Args:
            timeout (float, optional): Max wait time in seconds when retrieving events from queue. Defaults to 2.

        Returns:
            List[dict]: A list of runtime events as dict.
        '''
        return self._executor.get_kv_events(timeout=timeout)

    @set_api_status("beta")
    def get_kv_cache_events_async(self,
                                  timeout: Optional[float] = 2
                                  ) -> IterationResult:
        '''Get iteration KV events from the runtime.

        KV events are used to track changes and operations within the KV Cache. Types of events:
            - KVCacheCreatedData: Indicates the creation of cache blocks.
            - KVCacheStoredData: Represents a sequence of stored blocks.
            - KVCacheRemovedData: Contains the hashes of blocks that are being removed from the cache.
            - KVCacheUpdatedData: Captures updates to existing cache blocks.

        To enable KV events:
            - set `event_buffer_max_size` to a positive integer in the `KvCacheConfig`.
            - set `enable_block_reuse` to True in the `KvCacheConfig`.

        Args:
            timeout (float, optional): Max wait time in seconds when retrieving events from queue. . Defaults to 2.

        Returns:
            tensorrt_llm.executor.result.IterationResult: An async iterable object containing runtime events.
        '''
        return self._executor.aget_kv_events(timeout=timeout)

    def _prepare_sampling_params(
            self,
            sampling_params: Optional[SamplingParams] = None) -> SamplingParams:
        if sampling_params is None:
            sampling_params = SamplingParams()
        if isinstance(sampling_params, SamplingParams):
            if sampling_params.end_id is None:
                if self.tokenizer is None:
                    raise ValueError(
                        "tokenizer is required to reset end_id if it is None, or you can explicitly specify the end_id for sampling_params"
                    )
                sampling_params._setup(self.tokenizer, self._hf_model_config,
                                       self._generation_config)
        else:
            raise TypeError(
                f"The sampling_params must be type SamplingParams or None, but got {type(sampling_params)}"
            )

        # auto enabled context and/or generation logits flags, as they are required by logprob computation for TRT backend.
        if self.args.backend not in ["pytorch", "_autodeploy"]:
            if sampling_params.prompt_logprobs and not sampling_params.return_context_logits:
                sampling_params.return_context_logits = True
                sampling_params._context_logits_auto_enabled = True
            if sampling_params.logprobs and not sampling_params.return_generation_logits:
                sampling_params.return_generation_logits = True
                sampling_params._generation_logits_auto_enabled = True

        if sampling_params._stream_interval is None:
            sampling_params._stream_interval = getattr(self.args,
                                                       "stream_interval", 1)
        sampling_params.return_perf_metrics = sampling_params.return_perf_metrics or self.args.return_perf_metrics
        return sampling_params

    def _check_arguments(self, prompt_len: int, query_len: int,
                         sampling_params: SamplingParams,
                         is_gen_only: bool) -> None:

        if self.args.backend in ["pytorch", "_autodeploy"]:
<<<<<<< HEAD
            # TODO: remove these checks after PyTorch backend
            # fully support TopK prompt and generation logprobs.
            if sampling_params.prompt_logprobs:
                raise ValueError(
                    f"`prompt_logprobs` in sampling_params is not supported in the PyTorch backend yet. Received `prompt_logprobs={sampling_params.prompt_logprobs}`. Please unset this field."
=======
            if sampling_params.logprobs and sampling_params.logprobs > 1:
                raise ValueError(
                    f"PyTorch backend currently only supports `logprobs=1`. Received `logprobs={sampling_params.logprobs}` (Top{sampling_params.logprobs} logprobs). Please set `logprobs=1` in `sampling_params` instead."
>>>>>>> 70c3b100
                )
            # Check prompt length and query length against max_num_tokens to filter illegal requests.
            # Skip check for gen-only requests
            if self.args.backend == "pytorch" and not self.args.enable_chunked_prefill and not is_gen_only:
                max_num_tokens = self.args.max_num_tokens
                if max_num_tokens and prompt_len / self.args.parallel_config.cp_size + query_len > max_num_tokens:
                    raise ValueError(
                        f"The sum of prompt length ({prompt_len/self.args.parallel_config.cp_size}), query length ({query_len}) should not exceed "
                        f"max_num_tokens ({max_num_tokens})")
            return

        build_config = self.args.build_config

        built_enging_cfg_file = Path(self.args.model) / 'config.json'
        with open(built_enging_cfg_file) as f:
            built_enging_cfg = json.load(f)
        max_seq_len = built_enging_cfg['build_config'][
            'max_seq_len'] if 'build_config' in built_enging_cfg else build_config.max_seq_len
        # TODO: Remove this check and left the request verification to cpp runtime

        if (not self.args.enable_chunked_prefill) and (
                prompt_len / self.args.parallel_config.cp_size + query_len +
            (sampling_params.max_tokens or 0) > max_seq_len):
            raise ValueError(
                f"The sum of prompt length ({prompt_len/self.args.parallel_config.cp_size}) and query length ({query_len}) max_tokens ({sampling_params.max_tokens}) should not exceed "
                f"max_seq_len ({max_seq_len})")

        if sampling_params.use_beam_search and sampling_params.best_of > build_config.max_beam_width:
            if sampling_params.n == sampling_params.best_of:
                raise ValueError(
                    f"sampling_params.n ({sampling_params.n}) cannot exceed max_beam_width ({build_config.max_beam_width}) when use_beam_search is True"
                )
            else:
                raise ValueError(
                    f"sampling_params.best_of ({sampling_params.best_of}) cannot exceed max_beam_width ({build_config.max_beam_width}) when use_beam_search is True"
                )

        max_batch_size = self.args.max_batch_size
        if max_batch_size is None:
            max_batch_size = build_config.max_batch_size
        if not sampling_params.use_beam_search and sampling_params.best_of > max_batch_size:
            if sampling_params.n == sampling_params.best_of:
                raise ValueError(
                    f"sampling_params.n ({sampling_params.n}) cannot exceed max_batch_size ({max_batch_size}) when use_beam_search is False"
                )
            else:
                raise ValueError(
                    f"sampling_params.best_of ({sampling_params.best_of}) cannot exceed max_batch_size ({max_batch_size}) when use_beam_search is False"
                )

        if sampling_params.prompt_logprobs and not build_config.gather_context_logits:
            raise ValueError(
                f"`sampling_params's prompt_logprobs={sampling_params.prompt_logprobs}` requires `gather_context_logits=True` "
                f"in the `BuildConfig` when constructing the LLM. "
                f"Example: LLM(..., build_config=BuildConfig(gather_context_logits=True))."
            )

        if sampling_params.logprobs and not self.args.gather_generation_logits:
            raise ValueError(
                f"`sampling_params.logprobs={sampling_params.logprobs}` requires `gather_generation_logits=True` "
                f"to be passed explicitly to the `LLM()` constructor.")

    def _build_model(self):
        model_loader = CachedModelLoader(self.args,
                                         mpi_session=self.mpi_session,
                                         workspace=self._workspace,
                                         llm_build_stats=weakref.proxy(
                                             self.llm_build_stats))
        self._engine_dir, self._hf_model_dir = model_loader()

    @property
    def _on_trt_backend(self) -> bool:
        return isinstance(self.args, TrtLlmArgs)

    def _try_load_tokenizer(self) -> Optional[TokenizerBase]:
        if self.args.skip_tokenizer_init:
            return None

        if self.args.tokenizer is not None:
            assert isinstance(self.args.tokenizer, TokenizerBase)
            return self.args.tokenizer

        if self.runtime_context is not None:
            return self.runtime_context.tokenizer

        # TODO smor- need to refine what is the desired behavior if lora is enabled
        # in terms of the tokenizer initialization process
        if hasattr(self.args, "backend") and self.args.backend in [
                "pytorch", "_autodeploy"
        ] and self.args.lora_config is not None:
            num_lora_dirs = len(self.args.lora_config.lora_dir)
            if num_lora_dirs == 1:
                tokenizer_path = self.args.lora_config.lora_dir[0]
                try:
                    tokenizer = ModelLoader.load_hf_tokenizer(
                        tokenizer_path,
                        trust_remote_code=self.args.trust_remote_code,
                        use_fast=self.args.tokenizer_mode != 'slow')
                    if tokenizer is None:
                        tokenizer_path = self.args.model
                    else:
                        return tokenizer
                except Exception:
                    tokenizer_path = self.args.model
            else:
                tokenizer_path = self.args.model
        else:
            tokenizer_path = self.args.model
        return ModelLoader.load_hf_tokenizer(
            tokenizer_path,
            trust_remote_code=self.args.trust_remote_code,
            use_fast=self.args.tokenizer_mode != 'slow')

    @property
    def tokenizer(self) -> Optional[TokenizerBase]:
        if hasattr(self, "input_processor"):
            if hasattr(self.input_processor, "tokenizer"):
                return self.input_processor.tokenizer
        return self._tokenizer

    @tokenizer.setter
    def tokenizer(self, tokenizer: TokenizerBase):
        self._tokenizer = tokenizer

    def _try_load_generation_config(
            self) -> Optional[transformers.GenerationConfig]:
        return ModelLoader.load_hf_generation_config(self.args.model)

    def _try_load_hf_model_config(
            self) -> Optional[transformers.PretrainedConfig]:
        return ModelLoader.load_hf_model_config(self.args.model)

    @set_api_status("beta")
    def shutdown(self) -> None:
        if hasattr(self, "_executor") and self._executor is not None:
            self._executor.shutdown()
            self._executor = None

        if hasattr(self, 'mpi_session') and self.mpi_session is not None:
            self.mpi_session.shutdown()
            self.mpi_session = None

    @staticmethod
    def _shutdown_wrapper(self_ref):
        # Retrieve the instance if it still exists
        instance = self_ref()
        if instance is not None:
            instance.shutdown()

    def __enter__(self):
        return self

    def __exit__(self, exc_type, exc_value, traceback) -> bool:
        del exc_value, traceback
        self.shutdown()
        return False  # propagate exceptions

    def __getstate__(self):
        raise RuntimeError("LLM object can not be pickled.")

    def __del__(self):
        self.shutdown()


@append_docstring(TRT_LLM_DOCSTRING)
class _TrtLLM(BaseLLM):
    """LLM class is the main class for running a LLM model using TensorRT-LLM backend.

    Parameters:
"""

    def __init__(self,
                 model: Union[str, Path],
                 tokenizer: Optional[Union[str, Path, TokenizerBase,
                                           PreTrainedTokenizerBase]] = None,
                 tokenizer_mode: Literal['auto', 'slow'] = 'auto',
                 skip_tokenizer_init: bool = False,
                 trust_remote_code: bool = False,
                 tensor_parallel_size: int = 1,
                 dtype: str = "auto",
                 revision: Optional[str] = None,
                 tokenizer_revision: Optional[str] = None,
                 **kwargs: Any) -> None:
        # TODO: deprecate backend in LLM kwargs

        super().__init__(model, tokenizer, tokenizer_mode, skip_tokenizer_init,
                         trust_remote_code, tensor_parallel_size, dtype,
                         revision, tokenizer_revision, **kwargs)

    @property
    def workspace(self) -> Path:
        return Path(self._workspace.name) if self._on_trt_backend else None

    def save(self, engine_dir: str) -> None:
        """Save the built engine to the given path.

        Args:
            engine_dir (str): The path to save the engine.
        """
        logger.info(f"Save model to {engine_dir}")
        if self._engine_dir is None:
            raise RuntimeError("The engine is not built yet.")

        if self._engine_dir.absolute() == os.path.abspath(engine_dir):
            return

        if not self.mpi_session or not self.mpi_session.is_comm_session():
            shutil.copytree(self._engine_dir, engine_dir, dirs_exist_ok=True)
        else:
            # NFS is fragile, so we copy files one by one
            target_engine_dir = Path(engine_dir)
            target_engine_dir.mkdir(parents=True, exist_ok=True)
            # copy files one by one
            for file in self._engine_dir.iterdir():
                print_colored_debug(
                    f"Copying {file} to {target_engine_dir / file.name}\n")
                shutil.copy(file, target_engine_dir / file.name)

    def _build_model(self):
        super()._build_model()
        # update the model_dir to a local dir for the runtime, such as tokenizer loading.
        if self._engine_dir is not None:
            self.args.model = self._engine_dir

        # Tokenizer and config loading should be after calling model_loader(), since model_loader() may download the model from HF hub.
        # It should also be before bindings ExecutorConfig, which may depend on tokenizer info.
        self._tokenizer = self._try_load_tokenizer()
        self._hf_model_config = self._try_load_hf_model_config()
        self._generation_config = self._try_load_generation_config()

        # Multimodal special handling:
        # 1. Default load_tokenizer may fail because MM has different tokenizer configuration. Hence we initialize it inside input processor
        # 2. May need to modify model weights for MM (e.g., resize vocab embedding). We must do such operation via input processor's __init__
        self.input_processor = create_input_processor(self._hf_model_dir,
                                                      self.tokenizer)
        self._tokenizer = self.input_processor.tokenizer

        max_batch_size = self.args.max_batch_size
        max_num_tokens = self.args.max_num_tokens
        max_seq_len = self.args.max_seq_len

        build_config = self.args.build_config

        max_batch_size = max_batch_size or build_config.max_batch_size
        max_num_tokens = max_num_tokens or build_config.max_num_tokens
        max_seq_len = max_seq_len or build_config.max_seq_len

        self._executor_config = tllm.ExecutorConfig(
            max_beam_width=self.args.max_beam_width,
            scheduler_config=PybindMirror.maybe_to_pybind(
                self.args.scheduler_config),
            batching_type=PybindMirror.maybe_to_pybind(self.args.batching_type)
            or tllm.BatchingType.INFLIGHT,
            max_batch_size=max_batch_size,
            max_num_tokens=max_num_tokens,
            gather_generation_logits=self.args.gather_generation_logits,
            fail_fast_on_attention_window_too_large=getattr(
                self.args, 'fail_fast_on_attention_window_too_large', False))

        # also set executor_config.max_seq_len in TRT workflow, to deduce default max_tokens
        if max_seq_len is not None:
            self._executor_config.max_seq_len = max_seq_len
        else:
            engine_config = EngineConfig.from_json_file(self._engine_dir /
                                                        "config.json")
            self._executor_config.max_seq_len = engine_config.build_config.max_seq_len

        if self.args.kv_cache_config is not None:
            self._executor_config.kv_cache_config = PybindMirror.maybe_to_pybind(
                self.args.kv_cache_config)
        if os.getenv("FORCE_DETERMINISTIC", "0") == "1":
            # Disable KV cache reuse for deterministic mode
            self._executor_config.kv_cache_config.enable_block_reuse = False
            self._executor_config.kv_cache_config.enable_partial_reuse = False
        if self.args.peft_cache_config is not None:
            self._executor_config.peft_cache_config = PybindMirror.maybe_to_pybind(
                self.args.peft_cache_config)

        lora_config = None
        if self.args.build_config.plugin_config.lora_plugin:
            engine_config = EngineConfig.from_json_file(self._engine_dir /
                                                        "config.json")
            lora_config = engine_config.build_config.lora_config
            if self.args.lora_config is not None:
                logger.info(
                    "Overriding lora_config from engine with lora_config from LLM args"
                )
                lora_config = self.args.lora_config

            max_lora_rank = lora_config.max_lora_rank
            num_lora_modules = engine_config.pretrained_config.num_hidden_layers * \
                len(lora_config.lora_target_modules + lora_config.missing_qkv_modules)

            peft_cache_config_model = PeftCacheConfig.from_pybind(
                self._executor_config.peft_cache_config
            ) if self._executor_config.peft_cache_config is not None else PeftCacheConfig(
            )
            if lora_config.max_loras is not None:
                peft_cache_config_model.num_device_module_layer = \
                    max_lora_rank * num_lora_modules * lora_config.max_loras
            if lora_config.max_cpu_loras is not None:
                peft_cache_config_model.num_host_module_layer = \
                    max_lora_rank * num_lora_modules * lora_config.max_cpu_loras
            self._executor_config.peft_cache_config = peft_cache_config_model._to_pybind(
            )

        if self.args.decoding_config is not None:
            self._executor_config.decoding_config = self.args.decoding_config
        if self.args.guided_decoding_backend == 'xgrammar':
            self._executor_config.guided_decoding_config = tllm.GuidedDecodingConfig(
                backend=tllm.GuidedDecodingConfig.GuidedDecodingBackend.
                XGRAMMAR,
                **_xgrammar_tokenizer_info(self.tokenizer))
        elif self.args.guided_decoding_backend is not None:
            raise ValueError(
                f"Unsupported guided decoding backend {self.args.guided_decoding_backend}"
            )

        self._executor_config.normalize_log_probs = self.args.normalize_log_probs
        self._executor_config.enable_chunked_context = self.args.enable_chunked_prefill
        self._executor_config.max_beam_width = self.args.max_beam_width or self.args.build_config.max_beam_width
        if self.args.extended_runtime_perf_knob_config is not None:
            self._executor_config.extended_runtime_perf_knob_config = PybindMirror.maybe_to_pybind(
                self.args.extended_runtime_perf_knob_config)
        if self.args.cache_transceiver_config is not None:
            self._executor_config.cache_transceiver_config = PybindMirror.maybe_to_pybind(
                self.args.cache_transceiver_config)
        self._executor_config.llm_parallel_config = self.args.parallel_config
        return_logits = (self.args.gather_generation_logits
                         or (self.args.build_config
                             and self.args.build_config.gather_context_logits))

        self._executor = self._executor_cls.create(
            self._engine_dir,
            executor_config=self._executor_config,
            batched_logits_processor=self.args.batched_logits_processor,
            model_world_size=self.args.parallel_config.world_size,
            mpi_session=self.mpi_session,
            reuse_mpi_comm=external_mpi_comm_available(
                self.args.parallel_config.world_size),
            return_logits=return_logits,
            postproc_worker_config=PostprocWorkerConfig(
                num_postprocess_workers=self.args.num_postprocess_workers,
                postprocess_tokenizer_dir=self.args.postprocess_tokenizer_dir,
            ),
            is_llm_executor=True,
            lora_config=lora_config)


@append_docstring(TORCH_LLM_DOCSTRING)
class _TorchLLM(BaseLLM):
    """LLM class is the main class for running a LLM model using PyTorch backend.

    Parameters:
"""

    def __init__(self,
                 model: Union[str, Path],
                 tokenizer: Optional[Union[str, Path, TokenizerBase,
                                           PreTrainedTokenizerBase]] = None,
                 tokenizer_mode: Literal['auto', 'slow'] = 'auto',
                 skip_tokenizer_init: bool = False,
                 trust_remote_code: bool = False,
                 tensor_parallel_size: int = 1,
                 dtype: str = "auto",
                 revision: Optional[str] = None,
                 tokenizer_revision: Optional[str] = None,
                 **kwargs: Any) -> None:

        # TODO: deprecate backend in LLM kwargs
        backend = kwargs.pop("backend", "pytorch")

        # Validate that users don't pass TrtLlmArgs-specific arguments
        self._validate_args_for_torch_backend(kwargs)

        super().__init__(model,
                         tokenizer,
                         tokenizer_mode,
                         skip_tokenizer_init,
                         trust_remote_code,
                         tensor_parallel_size,
                         dtype,
                         revision,
                         tokenizer_revision,
                         backend=backend,
                         **kwargs)

    def _build_model(self):
        super()._build_model()
        assert self._engine_dir is None

        # Tokenizer and config loading should be after calling model_loader(), since model_loader() may download the model from HF hub.
        # It should also be before bindings ExecutorConfig, which may depend on tokenizer info.
        self._tokenizer = self._try_load_tokenizer()
        self._hf_model_config = self._try_load_hf_model_config()
        self._generation_config = self._try_load_generation_config()

        # Multimodal special handling:
        # 1. Default load_tokenizer may fail because MM has different tokenizer configuration. Hence we initialize it inside input processor
        # 2. May need to modify model weights for MM (e.g., resize vocab embedding). We must do such operation via input processor's __init__
        self.input_processor = create_input_processor(self._hf_model_dir,
                                                      self.tokenizer)
        self._tokenizer = self.input_processor.tokenizer

        # TODO: revisit gather_context_logits
        return_logits = self.args.gather_generation_logits
        self._executor = self._executor_cls.create(
            self._engine_dir,
            executor_config=None,
            batched_logits_processor=self.args.batched_logits_processor,
            model_world_size=self.args.parallel_config.world_size,
            mpi_session=self.mpi_session,
            reuse_mpi_comm=external_mpi_comm_available(
                self.args.parallel_config.world_size),
            return_logits=return_logits,
            postproc_worker_config=PostprocWorkerConfig(
                num_postprocess_workers=self.args.num_postprocess_workers,
                postprocess_tokenizer_dir=self.args.postprocess_tokenizer_dir,
            ),
            is_llm_executor=True,
            lora_config=self.args.lora_config,
            # Autodeploy does not support kv_connector_config
            kv_connector_config=getattr(self.args, "kv_connector_config", None),
            hf_model_dir=self._hf_model_dir,
            tokenizer=self.tokenizer,
            llm_args=self.args)

    def _validate_args_for_torch_backend(self, kwargs: dict) -> None:
        """Validate that users don't pass TrtLlmArgs-specific arguments when using PyTorch backend.
        """
        trtllm_fields = set(TrtLlmArgs.model_fields.keys())
        torchllm_fields = set(TorchLlmArgs.model_fields.keys())

        trtllm_specific_fields = trtllm_fields - torchllm_fields

        # Check if any TrtLlmArgs-specific arguments are passed
        trtllm_specific_args = []
        for key in kwargs:
            if key in trtllm_specific_fields:
                trtllm_specific_args.append(key)

        if trtllm_specific_args:
            raise ValueError(
                f"The following arguments are specific to TensorRT backend and cannot be used with PyTorch backend: {trtllm_specific_args}.\n"
                f"Please use 'from tensorrt_llm._tensorrt_engine import LLM' instead to use the TensorRT backend."
            )


class LLM(_TorchLLM):

    def __init__(self,
                 model: Union[str, Path],
                 tokenizer: Optional[Union[str, Path, TokenizerBase,
                                           PreTrainedTokenizerBase]] = None,
                 tokenizer_mode: Literal['auto', 'slow'] = 'auto',
                 skip_tokenizer_init: bool = False,
                 trust_remote_code: bool = False,
                 tensor_parallel_size: int = 1,
                 dtype: str = "auto",
                 revision: Optional[str] = None,
                 tokenizer_revision: Optional[str] = None,
                 **kwargs: Any) -> None:
        super().__init__(model, tokenizer, tokenizer_mode, skip_tokenizer_init,
                         trust_remote_code, tensor_parallel_size, dtype,
                         revision, tokenizer_revision, **kwargs)


# sphinx will ignore the LLM's docstring if it is not explicitly set
LLM.__doc__ = \
    f"""LLM class is the main class for running a LLM model.

    For more details about the arguments, please refer to :class:`TorchLlmArgs`.

    Parameters:
""" + TORCH_LLM_DOCSTRING<|MERGE_RESOLUTION|>--- conflicted
+++ resolved
@@ -598,18 +598,6 @@
                          is_gen_only: bool) -> None:
 
         if self.args.backend in ["pytorch", "_autodeploy"]:
-<<<<<<< HEAD
-            # TODO: remove these checks after PyTorch backend
-            # fully support TopK prompt and generation logprobs.
-            if sampling_params.prompt_logprobs:
-                raise ValueError(
-                    f"`prompt_logprobs` in sampling_params is not supported in the PyTorch backend yet. Received `prompt_logprobs={sampling_params.prompt_logprobs}`. Please unset this field."
-=======
-            if sampling_params.logprobs and sampling_params.logprobs > 1:
-                raise ValueError(
-                    f"PyTorch backend currently only supports `logprobs=1`. Received `logprobs={sampling_params.logprobs}` (Top{sampling_params.logprobs} logprobs). Please set `logprobs=1` in `sampling_params` instead."
->>>>>>> 70c3b100
-                )
             # Check prompt length and query length against max_num_tokens to filter illegal requests.
             # Skip check for gen-only requests
             if self.args.backend == "pytorch" and not self.args.enable_chunked_prefill and not is_gen_only:
