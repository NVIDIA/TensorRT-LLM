--- conflicted
+++ resolved
@@ -2317,16 +2317,15 @@
         status="prototype",
     )
 
-<<<<<<< HEAD
     kv_connector_config: Optional[KvCacheConnectorConfig] = Field(
         default=None,
         description="The config for KV cache connector.",
-=======
+    )
+    
     mm_encoder_only: bool = Field(
         default=False,
         description=
         "Only load/execute the vision encoder part of the full model. Defaults to False.",
->>>>>>> 2d0c9b38
         status="prototype",
     )
 
