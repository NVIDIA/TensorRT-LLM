import copy
import functools
import json
import math
import os
import types
from abc import ABC, abstractmethod
from dataclasses import dataclass, field
from enum import Enum, EnumMeta
from pathlib import Path
from typing import (TYPE_CHECKING, Any, ClassVar, Dict, List, Literal, Optional,
                    Set, Tuple, Type, TypeAlias, TypeVar, Union, get_args,
                    get_origin)

import torch
import yaml
from pydantic import BaseModel
from pydantic import Field as PydanticField
from pydantic import PrivateAttr, field_validator, model_validator
from strenum import StrEnum
from transformers import PreTrainedTokenizerBase

from tensorrt_llm.lora_helper import (LoraConfig,
                                      get_default_trtllm_modules_to_hf_modules)

from .._utils import mpi_rank
from ..auto_parallel import AutoParallelConfig, infer_cluster_config

if TYPE_CHECKING:
    from tensorrt_llm._torch.pyexecutor.config import PyTorchConfig

# yapf: disable
# isort: off
from ..bindings.executor import (BatchingType as _BatchingType,
                                 CacheTransceiverBackendType as _CacheTransceiverBackendType,
                                 CacheTransceiverConfig as _CacheTransceiverConfig,
                                 CapacitySchedulerPolicy as _CapacitySchedulerPolicy,
                                 ContextChunkingPolicy as _ContextChunkingPolicy,
                                 DecodingConfig,
                                 DecodingMode,
                                 DynamicBatchConfig as _DynamicBatchConfig,
                                 EagleConfig as _EagleConfig,
                                 ExecutorConfig as _ExecutorConfig,
                                 ExtendedRuntimePerfKnobConfig as _ExtendedRuntimePerfKnobConfig,
                                 KvCacheConfig as _KvCacheConfig,
                                 LookaheadDecodingConfig as _LookaheadDecodingConfig,
                                 PeftCacheConfig as _PeftCacheConfig,
                                 SchedulerConfig as _SchedulerConfig,
                                 GuidedDecodingConfig as _GuidedDecodingConfig) # isort: skip
# isort: on

# yapf: enable
from ..builder import BuildConfig, EngineConfig
from ..logger import logger
from ..mapping import Mapping
from ..models.automodel import AutoConfig
from ..models.modeling_utils import (PretrainedConfig, QuantAlgo, QuantConfig,
                                     SpeculativeDecodingMode)
from ..sampling_params import BatchedLogitsProcessor
from .build_cache import BuildCacheConfig
from .tokenizer import TokenizerBase, tokenizer_factory
from .utils import generate_api_docs_as_docstring, get_type_repr

# TODO[chunweiy]: move the following symbols back to utils scope, and remove the following import

TypeBaseModel = TypeVar("T", bound=BaseModel)


def Field(default: Any = ...,
          *,
          status: Optional[Literal["prototype", "beta", "deprecated"]] = None,
          **kwargs: Any) -> Any:
    """Custom Field wrapper that adds status to json_schema_extra.

    Args:
        default: The default value for the field
        status: Optional status indicator that gets added to json_schema_extra.
            - None: Stable.
            - "beta": Recommended for use per the latest documentation.
            - "prototype": Not yet stable and subject to breaking changes; intended for experimentation only.
        **kwargs: All other arguments passed to the original Pydantic Field

    Returns:
        A Pydantic FieldInfo object with the status added to json_schema_extra if provided
    """

    if status is not None:
        json_schema_extra = kwargs.get('json_schema_extra', {})
        if isinstance(json_schema_extra, dict):
            json_schema_extra['status'] = status
        else:
            # If json_schema_extra is not a dict, create a new dict with the status
            json_schema_extra = {'status': status}
        kwargs['json_schema_extra'] = json_schema_extra

    return PydanticField(default, **kwargs)


class StrictBaseModel(BaseModel):
    """
    A base model that forbids arbitrary fields.
    """

    class Config:
        extra = "forbid"  # globally forbid arbitrary fields


class CudaGraphConfig(StrictBaseModel):
    """
    Configuration for CUDA graphs.
    """
    # List of batch sizes to create CUDA graphs for.
    batch_sizes: Optional[List[int]] = Field(
        default=None,
        description="List of batch sizes to create CUDA graphs for.")

    max_batch_size: int = Field(
        default=0, description="Maximum batch size for CUDA graphs.")

    enable_padding: bool = Field(
        default=False,
        description=
        "If true, batches are rounded up to the nearest cuda_graph_batch_size. This is usually a net win for performance."
    )

    @field_validator('max_batch_size')
    @classmethod
    def validate_cuda_graph_max_batch_size(cls, v):
        """Validate cuda_graph_config.max_batch_size is non-negative."""
        if v < 0:
            raise ValueError(
                "cuda_graph_config.max_batch_size must be non-negative")
        return v

    @staticmethod
    def _generate_cuda_graph_batch_sizes(max_batch_size: int,
                                         enable_padding: bool) -> List[int]:
        """Generate a list of batch sizes for CUDA graphs.

        Args:
            max_batch_size: Maximum batch size to generate up to
            enable_padding: Whether padding is enabled, which affects the batch size distribution

        Returns:
            List of batch sizes to create CUDA graphs for
        """
        if enable_padding:
            batch_sizes = [1, 2, 4] + [i * 8 for i in range(1, 17)]
        else:
            batch_sizes = list(range(1, 32)) + [32, 64, 128]

        # Add powers of 2 up to max_batch_size
        batch_sizes += [
            2**i for i in range(8, math.ceil(math.log(max_batch_size, 2)))
        ]

        # Filter and sort batch sizes
        batch_sizes = sorted(
            [size for size in batch_sizes if size <= max_batch_size])

        # Add max_batch_size if not already included
        if max_batch_size != batch_sizes[-1]:
            batch_sizes.append(max_batch_size)

        return batch_sizes


class MoeConfig(StrictBaseModel):
    """
    Configuration for MoE.
    """
    backend: Literal["CUTLASS", "CUTEDSL", "WIDEEP", "TRTLLM", "DEEPGEMM",
                     "VANILLA",
                     "TRITON"] = Field(default='CUTLASS',
                                       description="MoE backend to use.")

    max_num_tokens: Optional[int] = Field(
        default=None,
        description=
        "If set, at most max_num_tokens tokens will be sent to torch.ops.trtllm.fused_moe at the same time. If the number of tokens exceeds max_num_tokens, the input tensors will be split into chunks and a for loop will be used."
    )

    load_balancer: Optional[Union[object, str]] = Field(
        default=None,
        description="Configuration for MoE load balancing.",
        json_schema_extra={"type": "Union[MoeLoadBalancerConfig, dict, str]"})

    disable_finalize_fusion: bool = Field(
        default=False,
        description=
        "Disable FC2+finalize kernel fusion in CUTLASS MoE backend. Setting this to True recovers deterministic numerical behavior with top-k > 2."
    )

    use_low_precision_moe_combine: bool = Field(
        default=False,
        description=
        "Use low precision combine in MoE operations (only for NVFP4 quantization). When enabled, uses lower precision for combining expert outputs to improve performance."
    )

    @classmethod
    def from_dict(cls, data: dict):
        return cls(**data)


class AttentionDpConfig(StrictBaseModel):
    """
    Configuration for attention DP.
    """
    enable_balance: bool = Field(default=False,
                                 description="Whether to enable balance.")
    timeout_iters: int = Field(
        default=50, description="The number of iterations to timeout.")
    batching_wait_iters: int = Field(
        default=10,
        description="The number of iterations to wait for batching.")

    @classmethod
    def from_dict(cls, data: dict):
        return cls(**data)


@dataclass
class _ParallelConfig:
    ''' The model distribution configs for LLM.  '''
    tp_size: int = 1
    pp_size: int = 1
    cp_size: int = 1
    gpus_per_node: int = 8
    moe_cluster_size: int = 1
    moe_tp_size: int = 1
    moe_ep_size: int = 1
    cp_config: dict = field(default_factory=dict)
    enable_attention_dp: bool = False
    enable_lm_head_tp_in_adp: bool = False
    auto_parallel: bool = False

    _world_size: int = field(default=1, init=False)
    _devices: Optional[List[int]] = field(default=None, init=False)

    @property
    def devices(self) -> List[int]:
        if self._devices is None:
            return list(range(self.world_size))
        return self._devices

    @devices.setter
    def devices(self, devices: List[int]):
        if len(devices) != self.world_size:
            raise ValueError(
                f"devices {devices} should have the same length as world_size {self.world_size}"
            )
        self._devices = devices

    @property
    def world_size(self) -> bool:

        if self.auto_parallel:
            if self.tp_size > 1 or self.pp_size > 1 or self.cp_size > 1:
                raise RuntimeError(
                    "manually TP and PP are not supported in auto parallel mode."
                )
            return self._world_size

        if self._world_size > 1:
            raise RuntimeError(
                "world_size > 1 is only supported in auto parallel mode.")
        return self.tp_size * self.pp_size * self.cp_size

    @property
    def world_size_per_node(self) -> int:
        world_size = self.world_size
        total_nodes = math.ceil(world_size / self.gpus_per_node)
        return world_size // total_nodes  #TODO is this right?

    @world_size.setter
    def world_size(self, world_size: int):
        if self.auto_parallel:
            self._world_size = world_size
        elif (not self.auto_parallel
              ) and world_size != self.tp_size * self.pp_size * self.cp_size:
            raise ValueError(
                f"world_size {world_size} should be equal to tp_size * pp_size {self.tp_size * self.pp_size * self.cp_size} "
            )

    @property
    def is_multi_gpu(self) -> bool:
        return self.world_size > 1

    def to_mapping(self) -> Mapping:
        return Mapping(world_size=self.world_size,
                       rank=mpi_rank(),
                       gpus_per_node=self.gpus_per_node,
                       tp_size=self.tp_size,
                       pp_size=self.pp_size,
                       cp_size=self.cp_size,
                       cp_config=self.cp_config,
                       enable_attention_dp=self.enable_attention_dp,
                       enable_lm_head_tp_in_adp=self.enable_lm_head_tp_in_adp,
                       moe_cluster_size=self.moe_cluster_size,
                       moe_tp_size=self.moe_tp_size,
                       moe_ep_size=self.moe_ep_size,
                       auto_parallel=self.auto_parallel)


class CalibConfig(StrictBaseModel):
    """
    Calibration configuration.
    """
    device: Literal['cuda',
                    'cpu'] = Field(default='cuda',
                                   description="The device to run calibration.")
    calib_dataset: str = Field(
        default='cnn_dailymail',
        description="The name or local path of calibration dataset.")
    calib_batches: int = Field(
        default=512,
        description="The number of batches that the calibration runs.")
    calib_batch_size: int = Field(
        default=1, description="The batch size that the calibration runs.")
    calib_max_seq_length: int = Field(
        default=512,
        description="The maximum sequence length that the calibration runs.")
    random_seed: int = Field(
        default=1234, description="The random seed used for calibration.")
    tokenizer_max_seq_length: int = Field(
        default=2048,
        description=
        "The maximum sequence length to initialize tokenizer for calibration.")

    @classmethod
    def from_dict(cls, config: dict) -> 'CalibConfig':
        """Create a CalibConfig instance from a dict.

        Args:
            config (dict): The dict used to create CalibConfig.

        Returns:
            tensorrt_llm.llmapi.CalibConfig: The CalibConfig created from dict.
        """
        return cls(**config)

    def to_dict(self) -> dict:
        """Dump a CalibConfig instance to a dict.

        Returns:
            dict: The dict dumped from CalibConfig.
        """
        return self.model_dump()


class _ModelFormatKind(Enum):
    HF = 0
    TLLM_CKPT = 1
    TLLM_ENGINE = 2


class DecodingBaseConfig(StrictBaseModel):
    max_draft_len: Optional[int] = None
    speculative_model_dir: Optional[Union[str, Path]] = None

    # PyTorch only.
    # When specified, speculation will be disabled at batch sizes above
    # this value. Otherwise, speculation will always be on.
    max_concurrency: Optional[int] = None

    load_format: Optional[str] = None

    # If set, drafting uses greedy sampling, irrespective of sampling parameters.
    _allow_greedy_draft_tokens: bool = PrivateAttr(True)

    @classmethod
    def from_dict(cls, data: dict):
        # dispatch to the correct decoding config
        decoding_type = data.get("decoding_type")
        config_classes = {
            "MTP": MTPDecodingConfig,
            "Medusa": MedusaDecodingConfig,
            "Eagle": EagleDecodingConfig,
            "Lookahead": LookaheadDecodingConfig,
            "NGram": NGramDecodingConfig,
            "DraftTarget": DraftTargetDecodingConfig,
            "UserProvided": UserProvidedDecodingConfig,
            "AUTO": AutoDecodingConfig,
        }

        config_class = config_classes.get(decoding_type)
        if config_class is None:
            raise ValueError(f"Invalid decoding type: {decoding_type}")
        data.pop("decoding_type")

        return config_class(**data)

    def _check_fields(self):
        pass

    def supports_backend(self, backend: str) -> bool:
        """
        Override if the speculation algorithm does not support
        a subset of the possible backends.
        """
        return True

    def validate(self) -> None:
        """
        Do any additional error checking here.
        """

    @functools.cached_property
    def spec_dec_mode(self):
        # spec_dec_mode has more functionality than the raw decoding_mode string.
        # Use an alias for the import here to avoid name collisions with the one for the
        # TRT backend.
        from tensorrt_llm._torch.speculative.interface import \
            SpeculativeDecodingMode as TorchSpeculativeDecodingMode
        return TorchSpeculativeDecodingMode.from_string(
            self.decoding_type.upper())


class KvCacheConnectorConfig(StrictBaseModel):
    """
    Configuration for the KV Cache Connector.
    """
    connector_module: str = Field(
        ...,
        description=
        "The import path to the connector module. It will be imported with `importlib.import_module`."
    )
    connector_scheduler_class: str = Field(
        ..., description="The class name of the scheduler within the module.")
    connector_worker_class: str = Field(
        ..., description="The class name of the worker within the module.")


class MedusaDecodingConfig(DecodingBaseConfig):
    medusa_choices: Optional[List[List[int]]] = None
    num_medusa_heads: Optional[int] = None

    @classmethod
    def from_dict(cls, data: dict):
        return cls(**data)

    decoding_type: ClassVar[str] = "Medusa"

    def supports_backend(self, backend: str) -> bool:
        return backend not in ("pytorch", "_autodeploy")


class EagleDecodingConfig(DecodingBaseConfig):
    eagle_choices: Optional[List[List[int]]] = None
    greedy_sampling: Optional[bool] = True
    posterior_threshold: Optional[float] = None
    use_dynamic_tree: Optional[bool] = False
    dynamic_tree_max_topK: Optional[int] = None
    num_eagle_layers: Optional[int] = None
    max_non_leaves_per_layer: Optional[int] = None
    eagle3_one_model: Optional[bool] = True
    eagle3_layers_to_capture: Optional[Set[int]] = None

    @classmethod
    def from_dict(cls, data: dict):
        return cls(**data)

    decoding_type: ClassVar[str] = "Eagle"

    def validate(self) -> None:
        if self.speculative_model_dir is None:
            raise ValueError("Draft model must be provided for EAGLE")

    @functools.cached_property
    def spec_dec_mode(self):
        from tensorrt_llm._torch.speculative.interface import \
            SpeculativeDecodingMode as TorchSpeculativeDecodingMode
        if self.eagle3_one_model:
            return TorchSpeculativeDecodingMode.EAGLE3_ONE_MODEL
        return TorchSpeculativeDecodingMode.EAGLE3

    @functools.cached_property
    def num_capture_layers(self) -> int:
        """
        Returns the number of layers to capture of the target model.
        If eagle3_layers_to_capture is not None, return the length of the set.
        Otherwise, assume Eagle3 base set and return 3.
        """
        if self.eagle3_layers_to_capture is not None:
            return len(self.eagle3_layers_to_capture)
        return 3


class UserProvidedDecodingConfig(DecodingBaseConfig):
    # Cannot use real type annotations due to circular imports
    drafter: object  # Type is Drafter
    resource_manager: object = None  # Type is Optional[ResourceManager]

    @classmethod
    def from_dict(cls, data: dict):
        return cls(**data)

    decoding_type: ClassVar[str] = "User_Provided"


class NGramDecodingConfig(DecodingBaseConfig):
    """
    Configuration for NGram drafter speculative decoding.

    Arguments:
        max_draft_len: int
                The length maximum of draft tokens (can be understood as length maximum of output draft tokens).

        max_matching_ngram_size: int
            The length maximum of searching tokens (can be understood as length maximum of input tokens to search).

        is_keep_all: bool = True
            Whether to keep all candidate pattern-matches pairs, only one match is kept for each pattern if False.

        is_use_oldest: bool = True
            Whether to provide the oldest match when pattern is hit, the newest one is provided if False.

        is_public_pool: bool = True
            Whether to use a common pool for all requests, or the pool is private for each request if False.
    """
    max_matching_ngram_size: int = 0
    is_keep_all: bool = True
    is_use_oldest: bool = True
    is_public_pool: bool = True

    @classmethod
    def from_dict(cls, data: dict):
        return cls(**data)

    decoding_type: ClassVar[str] = "NGram"

    def supports_backend(self, backend: str) -> bool:
        return backend == "pytorch"


class DraftTargetDecodingConfig(DecodingBaseConfig):

    @classmethod
    def from_dict(cls, data: dict):
        return cls(**data)

    decoding_type: ClassVar[str] = "Draft_Target"

    def supports_backend(self, backend: str) -> bool:
        return backend == "pytorch"


class MTPDecodingConfig(DecodingBaseConfig):
    num_nextn_predict_layers: int = 1
    use_relaxed_acceptance_for_thinking: bool = False
    relaxed_topk: int = 1
    relaxed_delta: float = 0.
    use_mtp_vanilla: bool = False
    mtp_eagle_one_model: bool = True

    # TODO: remove this after distinguishing `max_draft_len` and `num_nextn_predict_layers`
    # Now we need a flag when MTPDecodingConfig is updated by PyTorchModelEngine.
    num_nextn_predict_layers_from_model_config: int = 1

    # TODO: Hard code for DeepSeek R1
    # When encounter <think>, start thinking phase.
    # When encounter </think>, end thinking phase.
    # <think> [thinking phase] </think> [real output]
    BEGIN_THINKING_PHASE_TOKEN: int = 128798
    END_THINKING_PHASE_TOKEN: int = 128799

    @classmethod
    def from_dict(cls, data: dict):
        out = cls(**data)
        out.max_draft_len = out.num_nextn_predict_layers
        return out

    decoding_type: ClassVar[str] = "MTP"

    def supports_backend(self, backend: str) -> bool:
        return backend == "pytorch"

    @functools.cached_property
    def num_capture_layers(self) -> int:
        if not self.use_mtp_vanilla and not self.mtp_eagle_one_model:
            return 1
        return 0

    @functools.cached_property
    def spec_dec_mode(self):
        from tensorrt_llm._torch.speculative.interface import \
            SpeculativeDecodingMode as TorchSpeculativeDecodingMode
        if self.num_nextn_predict_layers_from_model_config == 1 and not self.use_mtp_vanilla and self.mtp_eagle_one_model:
            return TorchSpeculativeDecodingMode.MTP_EAGLE_ONE_MODEL
        elif self.num_nextn_predict_layers_from_model_config == 1 and not self.use_mtp_vanilla and not self.mtp_eagle_one_model:
            return TorchSpeculativeDecodingMode.MTP_EAGLE
        return TorchSpeculativeDecodingMode.MTP


class AutoDecodingConfig(DecodingBaseConfig):
    """
    Configuration for auto speculative decoding.

    This config will automatically select a good, draft-model free
    speculation algorithm with some heuristic.

    Attributes that are inherited from the base class are ignored.
    """

    @classmethod
    def from_dict(cls, data: dict):
        return cls(**data)

    decoding_type: ClassVar[str] = "AUTO"

    def supports_backend(self, backend: str) -> bool:
        return backend == "pytorch"


class PybindMirror(ABC):
    ''' A class containing the utilities for mirroring Python classes to
    pybinding classes.
    '''

    @abstractmethod
    def _to_pybind(self):
        pass

    @staticmethod
    def maybe_to_pybind(ins):
        if isinstance(
                ins,
                PybindMirror) or type(ins).__class__ == PybindMirrorEnumMeta:
            return ins._to_pybind()
        return ins

    @staticmethod
    def mirror_pybind_fields(pybind_class):
        """
        Class decorator that ensures Python class fields mirror those of a C++ class.

        Args:
            pybind_class: The C++ class whose fields should be mirrored

        Returns:
            A decorator function that validates field mirroring
        """

        def decorator(cls):
            assert issubclass(cls, StrictBaseModel)
            # Get all non-private fields from the C++ class
            cpp_fields = PybindMirror.get_pybind_variable_fields(pybind_class)
            python_fields = set(cls.model_fields.keys())

            # Check if all C++ fields exist in the Python class
            for field in cpp_fields:
                if field not in python_fields:
                    raise ValueError(
                        f"Field {field} is not mirrored in Python class {cls.__name__} from C++ class {pybind_class.__name__}. Please update the class."
                    )

            # Return the original class
            return cls

        return decorator

    @staticmethod
    def get_pybind_enum_fields(pybind_class):
        ''' Get all the enum fields from the pybind class. '''
        return [
            f for f in pybind_class.__members__.keys()
            if not f.startswith('_') and not callable(getattr(pybind_class, f))
        ]

    @staticmethod
    def mirror_pybind_enum(pybind_class):
        ''' Mirror the enum fields from the pybind class to the Python class. '''

        def decorator(cls):
            assert issubclass(cls, Enum)
            cpp_fields = PybindMirror.get_pybind_enum_fields(pybind_class)
            python_fields = set(cls.__members__.keys())

            for field in cpp_fields:
                if field not in python_fields:
                    raise ValueError(
                        f"Field {field} is not mirrored in Python class {cls.__name__} from C++ class {pybind_class.__name__}. Please update the class."
                    )
            return cls

        return decorator

    @staticmethod
    def get_pybind_variable_fields(config_cls):
        ''' Get all the variable fields from the pybind class. '''
        return [
            f for f in dir(config_cls)
            if not f.startswith('_') and not callable(getattr(config_cls, f))
        ]

    @staticmethod
    def pybind_equals(obj0, obj1):
        ''' Check if two pybind objects are equal. '''
        assert type(obj0) is type(obj1)
        for field in PybindMirror.get_pybind_variable_fields(type(obj0)):
            if getattr(obj0, field) != getattr(obj1, field):
                return False
        return True

    @classmethod
    def from_pybind(cls: Type[TypeBaseModel],
                    pybind_instance: "PybindMirror") -> TypeBaseModel:
        """Construct an instance of the given class from the fields in the given
        pybind class instance.

        Args:
            cls: Type of the class to construct, must be a subclass of pydantic
                 BaseModel
            pybind_instance: Instance of the pybind class to construct from its
                             fields

        Notes:
            When a field value is None in the pybind class, but it's not
            optional and has a default value in the BaseModel class, it would
            get the default value defined in the BaseModel class.

        Returns:
            Instance of the given class, populated with the fields of the given
            pybind instance
        """  # noqa: D205
        assert issubclass(cls, BaseModel)

        # Some of the fields are optional in the C++ class but in python they aren't
        # optional and have a default value, so copy the value from C++ instance
        # only if it has a value, so otherwise the default value defined in the
        # python class would be set.
        def _is_optional_type(annotation: Any) -> bool:
            """Returns True if a type annotation represents an Optional type
            (Optional[X]) or a Union type that includes None (Union[X, Y, None]
            or X | Y | None).
            """  # noqa: D205
            origin = get_origin(annotation)
            args = get_args(annotation)

            # Union is for Optional[x]
            # UnionType is for the new | operation in Python 3.10+
            return (origin is Union
                    or origin is types.UnionType) and type(None) in args

        fields_non_optional_with_default_value_in_basemodel = {
            field_name
            for field_name, field_info in cls.model_fields.items()
            if not (_is_optional_type(field_info.annotation)
                    and field_info.is_required())
        }

        kwargs = {}
        cpp_fields = PybindMirror.get_pybind_variable_fields(
            type(pybind_instance))
        for field_name in cpp_fields:
            field_value = getattr(pybind_instance, field_name)
            if field_value is not None or field_name not in fields_non_optional_with_default_value_in_basemodel:
                kwargs[field_name] = field_value
        return cls(**kwargs)


class PybindMirrorMeta(type(PybindMirror)):
    pass


class PybindMirrorEnumMeta(EnumMeta, PybindMirrorMeta):
    """
    Combined metaclass for Enum and PybindMirror.  This is crucial.
    """


@PybindMirror.mirror_pybind_enum(_BatchingType)
class BatchingType(StrEnum, metaclass=PybindMirrorEnumMeta):
    STATIC = "STATIC"
    INFLIGHT = "INFLIGHT"

    def _to_pybind(self):
        return getattr(_BatchingType, self.value)


@PybindMirror.mirror_pybind_enum(_CapacitySchedulerPolicy)
class CapacitySchedulerPolicy(StrEnum, metaclass=PybindMirrorEnumMeta):
    MAX_UTILIZATION = "MAX_UTILIZATION"
    GUARANTEED_NO_EVICT = "GUARANTEED_NO_EVICT"
    STATIC_BATCH = "STATIC_BATCH"

    def _to_pybind(self):
        return getattr(_CapacitySchedulerPolicy, self.value)


@PybindMirror.mirror_pybind_enum(_ContextChunkingPolicy)
class ContextChunkingPolicy(StrEnum, metaclass=PybindMirrorEnumMeta):
    ''' Context chunking policy. '''
    FIRST_COME_FIRST_SERVED = "FIRST_COME_FIRST_SERVED"
    EQUAL_PROGRESS = "EQUAL_PROGRESS"

    def _to_pybind(self):
        return getattr(_ContextChunkingPolicy, self.value)


@PybindMirror.mirror_pybind_fields(_DynamicBatchConfig)
class DynamicBatchConfig(StrictBaseModel, PybindMirror):
    """Dynamic batch configuration.

    Controls how batch size and token limits are dynamically adjusted at runtime.
    """
    enable_batch_size_tuning: bool = Field(
        description="Controls if the batch size should be tuned dynamically")

    enable_max_num_tokens_tuning: bool = Field(
        description="Controls if the max num tokens should be tuned dynamically"
    )

    dynamic_batch_moving_average_window: int = Field(
        description=
        "The window size for moving average of input and output length which is used to calculate dynamic batch size and max num tokens"
    )

    def _to_pybind(self):
        return _DynamicBatchConfig(
            enable_batch_size_tuning=self.enable_batch_size_tuning,
            enable_max_num_tokens_tuning=self.enable_max_num_tokens_tuning,
            dynamic_batch_moving_average_window=self.
            dynamic_batch_moving_average_window)


@PybindMirror.mirror_pybind_fields(_SchedulerConfig)
class SchedulerConfig(StrictBaseModel, PybindMirror):
    capacity_scheduler_policy: CapacitySchedulerPolicy = Field(
        default=CapacitySchedulerPolicy.GUARANTEED_NO_EVICT,
        description="The capacity scheduler policy to use")

    context_chunking_policy: Optional[ContextChunkingPolicy] = Field(
        default=None, description="The context chunking policy to use")

    dynamic_batch_config: Optional[DynamicBatchConfig] = Field(
        default=None, description="The dynamic batch config to use")

    def _to_pybind(self):
        return _SchedulerConfig(
            capacity_scheduler_policy=self.capacity_scheduler_policy._to_pybind(
            ),
            context_chunking_policy=self.context_chunking_policy._to_pybind()
            if self.context_chunking_policy else None,
            dynamic_batch_config=self.dynamic_batch_config._to_pybind()
            if self.dynamic_batch_config else None)


@PybindMirror.mirror_pybind_fields(_PeftCacheConfig)
class PeftCacheConfig(StrictBaseModel, PybindMirror):
    """
    Configuration for the PEFT cache.
    """
    num_host_module_layer: int = Field(
        default=0,
        description=
        "number of max sized 1-layer 1-module adapterSize=1 sets of weights that can be stored in host cache"
        ", affects host cache size and overrides value of host_cache_size")
    num_device_module_layer: int = Field(
        default=0,
        description=
        "number of max sized 1-layer 1-module sets of weights that can be stored in device cache"
        ", affects device cache size and overrides value of device_cache_percent"
    )
    optimal_adapter_size: int = Field(
        default=
        8,  # There are tests to keep the default value consistent with the pybind default value
        description="optimal adapter size used to set page width")
    max_adapter_size: int = Field(
        default=64,
        description="max supported adapter size. Used to compute minimum")
    num_put_workers: int = Field(
        default=1,
        description=
        "number of worker threads used to put weights into host cache")
    num_ensure_workers: int = Field(
        default=1,
        description=
        "number of worker threads used to copy weights from host to device")
    num_copy_streams: int = Field(
        default=1,
        description="number of streams used to copy weights from host to device"
    )
    max_pages_per_block_host: int = Field(
        default=24,
        description="Number of cache pages per allocation block (host)")
    max_pages_per_block_device: int = Field(
        default=8,
        description="Number of cache pages per allocation block (device)")
    device_cache_percent: float = Field(
        default=0.02,
        description=
        "Proportion of free device memory after engine load to use for cache, as a fraction from 0 to 1"
    )
    host_cache_size: int = Field(
        default=1024**3, description="size in bytes to use for host cache")
    lora_prefetch_dir: Optional[str] = Field(
        default=None,
        description=
        "folder to store the LoRA weights we hope to load during engine initialization, currently not supported"
    )

    def _to_pybind(self):
        return _PeftCacheConfig(
            num_host_module_layer=self.num_host_module_layer,
            num_device_module_layer=self.num_device_module_layer,
            optimal_adapter_size=self.optimal_adapter_size,
            max_adapter_size=self.max_adapter_size,
            num_put_workers=self.num_put_workers,
            num_ensure_workers=self.num_ensure_workers,
            num_copy_streams=self.num_copy_streams,
            max_pages_per_block_host=self.max_pages_per_block_host,
            max_pages_per_block_device=self.max_pages_per_block_device,
            device_cache_percent=self.device_cache_percent,
            host_cache_size=self.host_cache_size,
            lora_prefetch_dir=self.lora_prefetch_dir)


@PybindMirror.mirror_pybind_fields(_LookaheadDecodingConfig)
class LookaheadDecodingConfig(DecodingBaseConfig, PybindMirror):
    """
    Configuration for lookahead speculative decoding.
    """

    max_window_size: int = Field(
        default=_LookaheadDecodingConfig.get_default_lookahead_decoding_window(
        ),
        description="Number of NGrams in lookahead branch per step.")
    max_ngram_size: int = Field(
        default=_LookaheadDecodingConfig.get_default_lookahead_decoding_ngram(),
        description="Number of tokens per NGram.")
    max_verification_set_size: int = Field(
        default=_LookaheadDecodingConfig.
        get_default_lookahead_decoding_verification_set(),
        description="Number of NGrams in verification branch per step.")

    @field_validator('max_window_size', 'max_ngram_size',
                     'max_verification_set_size')
    @classmethod
    def validate_positive_values(cls, v):
        if v <= 0:
            raise ValueError(f"Value must be positive, got {v}")
        return v

    def __init__(self, **data):
        super().__init__(**data)
        self._check_fields()

    def calculate_speculative_resource(self):
        return _LookaheadDecodingConfig.calculate_speculative_resource_tuple(
            self.max_window_size, self.max_ngram_size,
            self.max_verification_set_size)

    @classmethod
    def from_dict(cls, data: dict):
        return cls(**data)

    def _to_pybind(self):
        return _LookaheadDecodingConfig(self.max_window_size,
                                        self.max_ngram_size,
                                        self.max_verification_set_size)

    def supports_backend(self, backend: str) -> bool:
        return backend not in ("pytorch", "_autodeploy")

    decoding_type: ClassVar[str] = "Lookahead"


SpeculativeConfig: TypeAlias = Optional[Union[
    DraftTargetDecodingConfig,
    EagleDecodingConfig,
    LookaheadDecodingConfig,
    MedusaDecodingConfig,
    MTPDecodingConfig,
    NGramDecodingConfig,
    UserProvidedDecodingConfig,
    AutoDecodingConfig,
]]


@PybindMirror.mirror_pybind_fields(_KvCacheConfig)
class KvCacheConfig(StrictBaseModel, PybindMirror):
    """
    Configuration for the KV cache.
    """
    enable_block_reuse: bool = Field(
        default=True,
        description=
        "Controls if KV cache blocks can be reused for different requests.")
    max_tokens: Optional[int] = Field(
        default=None,
        description=
        "The maximum number of tokens that should be stored in the KV cache. If both `max_tokens` and `free_gpu_memory_fraction` are specified, memory corresponding to the minimum will be used."
    )
    max_attention_window: Optional[List[int]] = Field(
        default=None,
        description=
        "Size of the attention window for each sequence. Only the last tokens will be stored in the KV cache. If the number of elements in `max_attention_window` is less than the number of layers, `max_attention_window` will be repeated multiple times to the number of layers."
    )
    sink_token_length: Optional[int] = Field(
        default=None,
        description=
        "Number of sink tokens (tokens to always keep in attention window).")
    free_gpu_memory_fraction: Optional[float] = Field(
        default=None,
        description=
        "The fraction of GPU memory fraction that should be allocated for the KV cache. Default is 90%. If both `max_tokens` and `free_gpu_memory_fraction` are specified, memory corresponding to the minimum will be used."
    )
    host_cache_size: Optional[int] = Field(
        default=None,
        description=
        "Size of the host cache in bytes. If both `max_tokens` and `host_cache_size` are specified, memory corresponding to the minimum will be used."
    )
    onboard_blocks: bool = Field(
        default=True, description="Controls if blocks are onboarded.")
    cross_kv_cache_fraction: Optional[float] = Field(
        default=None,
        description=
        "The fraction of the KV Cache memory should be reserved for cross attention. If set to p, self attention will use 1-p of KV Cache memory and cross attention will use p of KV Cache memory. Default is 50%. Should only be set when using encoder-decoder model."
    )
    secondary_offload_min_priority: Optional[int] = Field(
        default=None,
        description=
        "Only blocks with priority > mSecondaryOfflineMinPriority can be offloaded to secondary memory."
    )
    event_buffer_max_size: int = Field(
        default=0,
        description=
        "Maximum size of the event buffer. If set to 0, the event buffer will not be used."
    )
    attention_dp_events_gather_period_ms: int = Field(
        default=5,
        description=
        "The period in milliseconds to gather attention DP events across ranks."
    )
    enable_partial_reuse: bool = Field(
        default=True,
        description=
        "Whether blocks that are only partially matched can be reused.")
    copy_on_partial_reuse: bool = Field(
        default=True,
        description=
        "Whether partially matched blocks that are in use can be reused after copying them."
    )
    use_uvm: bool = Field(default=False,
                          description="Whether to use UVM for the KV cache.")
    max_gpu_total_bytes: int = Field(
        default=0,
        description=
        "The maximum size in bytes of GPU memory that can be allocated for the KV cache. If both `max_gpu_total_bytes` and `free_gpu_memory_fraction` are specified, memory corresponding to the minimum will be allocated."
    )

    # This is a pure python field, not a pybind field. It is only for the Pytorch backend.
    dtype: str = Field(default="auto",
                       description="The data type to use for the KV cache.")

    # This is a pure python field, not a pybind field. It is only for the Pytorch backend.
    mamba_ssm_cache_dtype: Literal[
        "auto", "float16", "bfloat16", "float32"] = Field(
            default="auto",
            description=
            "The data type to use for the Mamba SSM cache. If set to 'auto', the data type will be inferred from the model config."
        )

    tokens_per_block: int = Field(default=32,
                                  description="The number of tokens per block.")

    def _to_pybind(self):
        return _KvCacheConfig(
            enable_block_reuse=self.enable_block_reuse,
            max_tokens=self.max_tokens,
            max_attention_window=self.max_attention_window,
            sink_token_length=self.sink_token_length,
            free_gpu_memory_fraction=self.free_gpu_memory_fraction,
            host_cache_size=self.host_cache_size,
            onboard_blocks=self.onboard_blocks,
            cross_kv_cache_fraction=self.cross_kv_cache_fraction,
            secondary_offload_min_priority=self.secondary_offload_min_priority,
            event_buffer_max_size=self.event_buffer_max_size,
            enable_partial_reuse=self.enable_partial_reuse,
            copy_on_partial_reuse=self.copy_on_partial_reuse,
            use_uvm=self.use_uvm,
            attention_dp_events_gather_period_ms=self.
            attention_dp_events_gather_period_ms,
            max_gpu_total_bytes=self.max_gpu_total_bytes)

    @field_validator('max_gpu_total_bytes')
    @classmethod
    def validate_max_gpu_total_bytes(cls, v: int):
        if v < 0:
            raise ValueError(
                "kv_cache_config.max_gpu_total_bytes must be non-negative")
        return v

    @field_validator('max_attention_window')
    @classmethod
    def validate_max_attention_window(cls, v: Optional[List[int]]):
        # Allow unset
        if v is None:
            return v

        # Must be a non-empty list of positive integers
        if not isinstance(v, list) or len(v) == 0:
            raise ValueError(
                "kv_cache_config.max_attention_window must be a non-empty list of positive integers"
            )
        for i in v:
            if not isinstance(i, int):
                raise ValueError(
                    "kv_cache_config.max_attention_window must contain only integers"
                )
            if i <= 0:
                raise ValueError(
                    "kv_cache_config.max_attention_window values must be positive"
                )
        return v


@PybindMirror.mirror_pybind_fields(_ExtendedRuntimePerfKnobConfig)
class ExtendedRuntimePerfKnobConfig(StrictBaseModel, PybindMirror):
    """
    Configuration for extended runtime performance knobs.
    """

    multi_block_mode: bool = Field(
        default=True, description="Whether to use multi-block mode.")

    enable_context_fmha_fp32_acc: bool = Field(
        default=False,
        description="Whether to enable context FMHA FP32 accumulation.")

    cuda_graph_mode: bool = Field(default=False,
                                  description="Whether to use CUDA graph mode.")

    cuda_graph_cache_size: int = Field(
        default=0,
        description=
        "Number of cuda graphs to be cached in the runtime. The larger the cache, the better the perf, but more GPU memory is consumed."
    )

    def _to_pybind(self):
        res = _ExtendedRuntimePerfKnobConfig(
            multi_block_mode=self.multi_block_mode,
            enable_context_fmha_fp32_acc=self.enable_context_fmha_fp32_acc)
        res.cuda_graph_mode = self.cuda_graph_mode
        res.cuda_graph_cache_size = self.cuda_graph_cache_size
        return res


@PybindMirror.mirror_pybind_fields(_CacheTransceiverConfig)
class CacheTransceiverConfig(StrictBaseModel, PybindMirror):
    """
    Configuration for the cache transceiver.
    """

    backend: Optional[Literal["DEFAULT", "UCX", "NIXL", "MPI"]] = Field(
        default=None,
        description=
        "The communication backend type to use for the cache transceiver.")

    max_tokens_in_buffer: Optional[int] = Field(
        default=None,
        description="The max number of tokens the transfer buffer can fit.")

    def _to_pybind(self):
        return _CacheTransceiverConfig(
            backend=_CacheTransceiverBackendType.from_string(self.backend),
            max_tokens_in_buffer=self.max_tokens_in_buffer)


@dataclass
class _ModelWrapper:
    model: Union[str, Path]

    def __post_init__(self):
        if not self.model:
            raise ValueError("model should be provided.")
        assert isinstance(self.model,
                          (str, Path)), f"Invalid model: {self.model}"

        model_dir = Path(self.model)

        if model_dir.exists() and model_dir.is_dir():
            self.model = model_dir

    @property
    def is_hub_model(self) -> bool:
        return not self.is_local_model

    @property
    def is_local_model(self) -> bool:
        return isinstance(self.model, Path)

    @property
    def model_dir(self) -> Path:
        assert self.is_local_model, f"model_dir is only available for local model, {self.model}."
        return self.model

    @model_dir.setter
    def model_dir(self, model_dir: Union[str, Path]):
        model_dir = Path(model_dir)
        assert model_dir.exists() and model_dir.is_dir(
        ), f"model_dir is not a valid path, {model_dir}"
        self.model = model_dir

    @property
    def model_name(self) -> Union[str, Path]:
        return self.model if isinstance(self.model, str) else None


class BaseLlmArgs(StrictBaseModel):
    """
    Base class for both TorchLlmArgs and TrtLlmArgs. It contains all the arguments that are common to both.
    """
    model_config = {
        "arbitrary_types_allowed": True,
        "extra": "forbid",
    }

    # Explicit arguments
    model: Union[str, Path] = Field(
        description=
        "The path to the model checkpoint or the model name from the Hugging Face Hub."
    )

    tokenizer: Optional[Union[
        str, Path, TokenizerBase, PreTrainedTokenizerBase]] = Field(
            description=
            "The path to the tokenizer checkpoint or the tokenizer name from the Hugging Face Hub.",
            default=None)

    tokenizer_mode: Literal['auto', 'slow'] = Field(
        default='auto',
        description="The mode to initialize the tokenizer.",
        json_schema_extra={"type": "Literal['auto', 'slow']"})

    skip_tokenizer_init: bool = Field(
        default=False,
        description="Whether to skip the tokenizer initialization.")

    trust_remote_code: bool = Field(
        default=False, description="Whether to trust the remote code.")

    tensor_parallel_size: int = Field(default=1,
                                      description="The tensor parallel size.")

    dtype: str = Field(default="auto",
                       description="The data type to use for the model.")

    revision: Optional[str] = Field(
        default=None, description="The revision to use for the model.")

    tokenizer_revision: Optional[str] = Field(
        default=None, description="The revision to use for the tokenizer.")

    # Below are all remaining arguments

    pipeline_parallel_size: int = Field(
        default=1, description="The pipeline parallel size.")

    context_parallel_size: int = Field(default=1,
                                       description="The context parallel size.")

    gpus_per_node: Optional[int] = Field(
        default=None,
        description="The number of GPUs per node.",
        status="beta",
        validate_default=True)

    moe_cluster_parallel_size: Optional[int] = Field(
        default=None,
        description="The cluster parallel size for MoE models's expert weights.",
        status="beta")

    moe_tensor_parallel_size: Optional[int] = Field(
        default=None,
        description="The tensor parallel size for MoE models's expert weights.")

    moe_expert_parallel_size: Optional[int] = Field(
        default=None,
        description="The expert parallel size for MoE models's expert weights.")

    enable_attention_dp: bool = Field(
        default=False,
        description="Enable attention data parallel.",
        status="beta")

    enable_lm_head_tp_in_adp: bool = Field(
        default=False,
        description="Enable LM head TP in attention dp.",
        status="beta")

    cp_config: Optional[dict] = Field(default_factory=dict,
                                      description="Context parallel config.",
                                      status="prototype")

    load_format: Literal['auto', 'dummy'] = Field(
        default='auto',
        description="The format to load the model.",
        json_schema_extra={"type": "Literal['auto', 'dummy']"})

    fail_fast_on_attention_window_too_large: bool = Field(
        default=False,
        description=
        "Fail fast when attention window is too large to fit even a single sequence in the KV cache."
    )

    # LoRA arguments
    enable_lora: bool = Field(default=False, description="Enable LoRA.")

    lora_config: Optional[LoraConfig] = Field(
        default=None, description="LoRA configuration for the model.")

    # Several options from ExecutorConfig, expanded here for less hierarchy
    kv_cache_config: KvCacheConfig = Field(default_factory=KvCacheConfig,
                                           description="KV cache config.")

    enable_chunked_prefill: bool = Field(default=False,
                                         description="Enable chunked prefill.")

    guided_decoding_backend: Optional[Literal["xgrammar", "llguidance"]] = Field(
        default=None,
        description=
        "Guided decoding backend. llguidance is supported in PyTorch backend only."
    )

    batched_logits_processor: Optional[object] = Field(
        default=None,
        description="Batched logits processor.",
        json_schema_extra={
            "type": f"Optional[{get_type_repr(BatchedLogitsProcessor)}]"
        })

    iter_stats_max_iterations: Optional[int] = Field(
        default=None,
        description="The maximum number of iterations for iter stats.",
        status="prototype")

    request_stats_max_iterations: Optional[int] = Field(
        default=None,
        description="The maximum number of iterations for request stats.",
        status="prototype")

    # A handful of options from PretrainedConfig
    peft_cache_config: Optional[PeftCacheConfig] = Field(
        default=None, description="PEFT cache config.", status="prototype")

    scheduler_config: SchedulerConfig = Field(default_factory=SchedulerConfig,
                                              description="Scheduler config.",
                                              status="prototype")

    cache_transceiver_config: Optional[CacheTransceiverConfig] = Field(
        default=None,
        description="Cache transceiver config.",
        status="prototype")

    # Speculative decoding parameters
    speculative_config: SpeculativeConfig = Field(
        default=None, description="Speculative decoding config.")

    max_batch_size: Optional[int] = Field(default=None,
                                          description="The maximum batch size.")

    # generation constraints
    max_input_len: Optional[int] = Field(
        default=None, description="The maximum input length.")

    max_seq_len: Optional[int] = Field(
        default=None, description="The maximum sequence length.")

    max_beam_width: Optional[int] = Field(default=None,
                                          description="The maximum beam width.")

    max_num_tokens: Optional[int] = Field(
        default=None, description="The maximum number of tokens.")

    gather_generation_logits: bool = Field(
        default=False,
        description="Gather generation logits.",
        status="prototype")

    # private fields those are unstable and just for internal use
    num_postprocess_workers: int = Field(
        default=0,
        description=
        "The number of processes used for postprocessing the generated tokens, including detokenization.",
        status="prototype")

    postprocess_tokenizer_dir: Optional[str] = Field(
        default=None,
        description="The path to the tokenizer directory for postprocessing.",
        status="prototype")

    reasoning_parser: Optional[str] = Field(
        default=None,
        description="The parser to separate reasoning content from output.",
        status="prototype")

    # TODO[Superjomn]: To deprecate this config.
    decoding_config: Optional[object] = Field(
        default=None,
        description="The decoding config.",
        json_schema_extra={
            "type": "Optional[tensorrt_llm.llmapi.llm_args.DecodingConfig]"
        },
        status="deprecated",
        deprecated="Use speculative_config instead.",
    )

    mpi_session: Optional[object] = Field(
        default=None,
        description="The optional MPI session to use for this LLM instance.",
        json_schema_extra={"type": "Optional[MpiSession]"},
        exclude=True,
        alias="_mpi_session")

    backend: Optional[str] = Field(
        default=None,
        description="The backend to use for this LLM instance.",
        exclude_json_schema=True,  # hide from API references
        validate_default=True,
        status="deprecated",
    )

    return_perf_metrics: bool = Field(default=False,
                                      description="Return perf metrics.",
                                      status="prototype")

    _parallel_config: Optional[object] = PrivateAttr(default=None)
    _model_format: Optional[_ModelFormatKind] = PrivateAttr(default=None)
    _speculative_model: Optional[str] = PrivateAttr(default=None)
    _speculative_model_format: Optional[_ModelFormatKind] = PrivateAttr(
        default=None)

    @property
    def parallel_config(self) -> _ParallelConfig:
        return self._parallel_config

    @property
    def model_format(self) -> _ModelFormatKind:
        return self._model_format

    @property
    def speculative_model_dir(self) -> Optional[_ModelFormatKind]:
        return self._speculative_model

    @property
    def speculative_model_format(self) -> _ModelFormatKind:
        return self._speculative_model_format

    @classmethod
    def from_kwargs(cls, **kwargs: Any) -> "BaseLlmArgs":
        """Create `LlmArgs` instance from kwargs.

        Args:
            kwargs (Any): Arguments passed to `LlmArgs` constructor.

        Returns:
            tensorrt_llm.llmapi.llm_utils.BaseLlmArgs: The `BaseLlmArgs` instance.
        """
        kwargs = BaseLlmArgs._check_consistency(dict(kwargs))
        ret = cls(**kwargs)
        return ret

    def to_dict(self) -> dict:
        """Dump `LlmArgs` instance to a dict.

        Returns:
            dict: The dict that contains all fields of the `LlmArgs` instance.
        """
        model_dict = self.model_dump(mode='json')
        # TODO: the BuildConfig.to_dict and from_dict don't work well with pydantic
        model_dict['build_config'] = copy.deepcopy(self.build_config)
        return model_dict

    @staticmethod
    def _check_consistency(kwargs_dict: Dict[str, Any]) -> Dict[str, Any]:
        # max_beam_width is not included since vague behavior due to lacking the support for dynamic beam width during
        # generation
        black_list = set(["max_beam_width"])
        executor_config_attrs = set(
            attr for attr in dir(_ExecutorConfig) if not attr.startswith('_')
            and callable(getattr(_ExecutorConfig, attr)))
        executor_config_attrs -= black_list
        llm_args_attr = set(BaseLlmArgs.model_fields.keys())
        # NOTE: When cpp ExecutorConfig add new options, please add the new options into `LlmArgs` with docs as well
        # ASK chunweiy for help if you are not sure about the new options.
        assert executor_config_attrs.issubset(
            llm_args_attr
        ), f"New options found in underlying ExecutorConfig: {llm_args_attr - executor_config_attrs}"

        return kwargs_dict

    @field_validator("dtype")
    @classmethod
    def validate_dtype(cls, v, info):
        if torch.cuda.get_device_properties(0).major < 8:
            if v == 'auto':
                v = 'float16'
            if v == 'bfloat16':
                raise RuntimeError("Pre SM 80 GPUs do not support bfloat16")
        return v

    @field_validator("gpus_per_node", mode='before')
    @classmethod
    def validate_gpus_per_node(cls, v, info):
        if v is None:
            logger.warning(
                f"Using default gpus_per_node: {torch.cuda.device_count()}")
            v = torch.cuda.device_count()
        return v

    @field_validator("model")
    @classmethod
    def validate_model(cls, v, info):
        if not isinstance(v, (str, Path)):
            raise ValueError(f"Invalid model: {v}")
        return v

    @model_validator(mode="after")
    def validate_parallel_config(self):
        if self.moe_cluster_parallel_size is None:
            self.moe_cluster_parallel_size = -1

        if self.moe_tensor_parallel_size is None:
            self.moe_tensor_parallel_size = -1

        if self.moe_expert_parallel_size is None:
            self.moe_expert_parallel_size = -1

        self._parallel_config = _ParallelConfig(
            tp_size=self.tensor_parallel_size,
            pp_size=self.pipeline_parallel_size,
            cp_size=self.context_parallel_size,
            gpus_per_node=self.gpus_per_node,
            moe_cluster_size=self.moe_cluster_parallel_size,
            moe_tp_size=self.moe_tensor_parallel_size,
            moe_ep_size=self.moe_expert_parallel_size,
            enable_attention_dp=self.enable_attention_dp,
            enable_lm_head_tp_in_adp=self.enable_lm_head_tp_in_adp,
            cp_config=self.cp_config)
        return self

    @model_validator(mode="after")
    def set_default_max_input_len(self):
        if self.max_input_len is None:
            self.max_input_len = 1024
        return self

    @model_validator(mode="after")
    def validate_and_init_tokenizer(self):
        """Initialize tokenizer based on configuration."""
        if self.skip_tokenizer_init:
            self.tokenizer = None
        else:
            self.tokenizer = tokenizer_factory(
                self.tokenizer,
                trust_remote_code=self.trust_remote_code,
                use_fast=self.tokenizer_mode != 'slow')
        return self

    @model_validator(mode="after")
    def validate_model_format_misc(self):
        '''
        Load the model format, and do the following:

        1. Load the build_config if got an engine.
        2. Load the parallel_config if got a checkpoint.
        '''
        model_obj = _ModelWrapper(self.model)

        if model_obj.is_local_model and self.backend not in [
                'pytorch', '_autodeploy'
        ]:
            # Load parallel_config from the engine.
            model_format = get_model_format(
                self.model, trust_remote_code=self.trust_remote_code)

            if model_format is _ModelFormatKind.TLLM_ENGINE:
                if self.build_config is not None:
                    logger.warning(
                        "The build_config is ignored for model format of TLLM_ENGINE."
                    )
                self._load_config_from_engine(model_obj.model_dir)
                runtime_defaults = self._pretrained_config.runtime_defaults
                if runtime_defaults:
                    self.kv_cache_config.fill_empty_fields_from_runtime_defaults(
                        runtime_defaults)

            # Load parallel_config from the checkpoint.
            elif model_format is _ModelFormatKind.TLLM_CKPT:
                # We need to create a temporary instance to call _load_config_from_ckpt
                self._load_config_from_ckpt(model_obj.model_dir)
        else:
            model_format = _ModelFormatKind.HF

        # Store the model format in the values
        self._model_format = model_format
        return self

    @model_validator(mode="after")
    def init_build_config(self):
        """
        Creating a default BuildConfig if none is provided
        """
        build_config = getattr(self, "build_config", None)
        if build_config is None:
            kwargs = {}
            if self.max_batch_size:
                kwargs["max_batch_size"] = self.max_batch_size
            if self.max_num_tokens:
                kwargs["max_num_tokens"] = self.max_num_tokens
            if self.max_seq_len:
                kwargs["max_seq_len"] = self.max_seq_len
            if self.max_beam_width:
                kwargs["max_beam_width"] = self.max_beam_width
            if self.max_input_len:
                kwargs["max_input_len"] = self.max_input_len
            self.build_config = BuildConfig(**kwargs)
        else:
            assert isinstance(
                build_config,
                BuildConfig), f"build_config is not initialized: {build_config}"
        return self

    @model_validator(mode="after")
    def set_runtime_knobs_from_build_config(self):
        # TODO: remove this after PyT become default to adapt PyT with build_config as input
        assert self.build_config is not None, "build_config is not initialized"
        if self.backend == "pytorch":
            if self.build_config:
                for key in [
                        "max_batch_size", "max_num_tokens", "max_seq_len",
                        "max_input_len", "max_beam_width"
                ]:
                    if getattr(self.build_config, key) is not None:
                        if (v := getattr(self, key,
                                         None)) is not None and v != getattr(
                                             self.build_config, key):
                            logger.warning(
                                f"overriding {key} from build_config")
                        setattr(self, key, getattr(self.build_config, key))

        return self

    @model_validator(mode="after")
    def validate_runtime_args(self):
        if self.max_batch_size is not None and self.max_num_tokens is not None:
            if self.max_batch_size > self.max_num_tokens:
                logger.warning(
                    f"max_batch_size [{self.max_batch_size}] should be less than or equal to max_num_tokens [{self.max_num_tokens}]"
                )
        return self

    @model_validator(mode="after")
    def validate_build_config_with_runtime_params(self):
        # Note: max_batch_size and max_num_tokens in LlmArgs are for runtime,
        # which will be passed to the C++ Executor API, overwriting the values
        # from an built engine. In order to set build configuration, it is
        # recommended to use build_config instead.
        assert isinstance(
            self.build_config, BuildConfig
        ), f"build_config is not initialized: {self.build_config}"

        if self.max_batch_size is not None:
            if self.max_batch_size > self.build_config.max_batch_size:
                raise ValueError(
                    f"max_batch_size [{self.max_batch_size}] is greater than build_config.max_batch_size [{self.build_config.max_batch_size}] in build_config"
                )
        if self.max_num_tokens is not None:
            if self.max_num_tokens > self.build_config.max_num_tokens:
                raise ValueError(
                    f"max_num_tokens [{self.max_num_tokens}] is greater than build_config.max_num_tokens [{self.build_config.max_num_tokens}] in build_config"
                )
        if self.max_seq_len is not None:
            if self.max_seq_len != self.build_config.max_seq_len:
                logger.warning(
                    f"max_seq_len [{self.max_seq_len}] is overridden by build_config.max_seq_len [{self.build_config.max_seq_len}] in build_config"
                )
        if self.max_beam_width is not None:
            if self.max_beam_width != self.build_config.max_beam_width:
                logger.warning(
                    f"max_beam_width [{self.max_beam_width}] is overridden by build_config.max_beam_width [{self.build_config.max_beam_width}] in build_config"
                )
        if self.max_input_len is not None:
            if self.max_input_len != self.build_config.max_input_len:
                logger.warning(
                    f"max_input_len [{self.max_input_len}] is overridden by build_config.max_input_len [{self.build_config.max_input_len}] in build_config"
                )

        return self

    @model_validator(mode="after")
    def validate_build_config_remaining(self):
        is_trt_llm_args = isinstance(self, TrtLlmArgs)

        # TODO: remove the checker when manage weights support all data types
        if is_trt_llm_args and self.fast_build and (self.quant_config.quant_algo
                                                    is QuantAlgo.FP8):
            self._update_plugin_config("manage_weights", True)

        if self.parallel_config._world_size == 1 and self.build_config:
            self.build_config.plugin_config.nccl_plugin = None

        if self.enable_lora and self.backend != 'pytorch':
            self.build_config.plugin_config.lora_plugin = 'auto'
            if self.lora_config is not None:
                self.build_config.lora_config.max_lora_rank = self.lora_config.max_lora_rank

        if hasattr(self,
                   'enable_prompt_adapter') and self.enable_prompt_adapter:
            self.build_config.max_prompt_embedding_table_size = self.max_prompt_adapter_token * self.build_config.max_batch_size

        if self.max_beam_width is None:
            if self.build_config:
                self.max_beam_width = self.build_config.max_beam_width
            else:
                self.max_beam_width = 1

        return self

    @model_validator(mode="after")
    def validate_speculative_config(self):
        if self.speculative_config:
            if not self.speculative_config.supports_backend(self.backend):
                raise ValueError(
                    f"Speculation type {self.speculative_config.decoding_type} does not "
                    f"support backend {self.backend}")

            # Below, we only need to set speculative_decoding_mode/decoding_config for speculation
            # on the TRT backend.
            if isinstance(self.speculative_config, LookaheadDecodingConfig):
                max_draft_len = self.speculative_config.calculate_speculative_resource(
                )[2]
                assert max_draft_len > 0
                self.build_config.speculative_decoding_mode = SpeculativeDecodingMode.LOOKAHEAD_DECODING
                self.build_config.max_draft_len = max(
                    self.build_config.max_draft_len, max_draft_len)
                self.decoding_config = DecodingConfig(
                    decoding_mode=DecodingMode.Lookahead(),
                    lookahead_decoding_config=PybindMirror.maybe_to_pybind(
                        self.speculative_config))

            elif isinstance(self.speculative_config, MedusaDecodingConfig):
                assert self.speculative_config.max_draft_len > 0
                self.build_config.speculative_decoding_mode = SpeculativeDecodingMode.MEDUSA
                self.build_config.max_draft_len = self.speculative_config.max_draft_len
                self.decoding_config = DecodingConfig(
                    decoding_mode=DecodingMode.Medusa(),
                    medusa_choices=self.speculative_config.medusa_choices)

            elif isinstance(self.speculative_config, EagleDecodingConfig):
                assert self.speculative_config.max_draft_len > 0
                assert self.speculative_config.speculative_model_dir is not None, "Path to EAGLE3 weights must be specified."
                self.build_config.max_draft_len = self.speculative_config.max_draft_len
                self.build_config.speculative_decoding_mode = SpeculativeDecodingMode.EAGLE
                if self.backend not in ['pytorch', '_autodeploy']:
                    eagle_config = _EagleConfig(
                        self.speculative_config.eagle_choices,
                        self.speculative_config.greedy_sampling,
                        self.speculative_config.posterior_threshold,
                        self.speculative_config.use_dynamic_tree,
                        self.speculative_config.dynamic_tree_max_topK)
                    self.decoding_config = DecodingConfig(
                        decoding_mode=DecodingMode.Eagle(),
                        eagle_config=eagle_config)

            elif isinstance(self.speculative_config, NGramDecodingConfig):
                assert self.backend in ['pytorch', '_autodeploy']
                assert self.speculative_config.max_draft_len > 0 and self.speculative_config.max_matching_ngram_size > 0
                self.build_config.speculative_decoding_mode = SpeculativeDecodingMode.NGRAM
                self.build_config.max_draft_len = self.speculative_config.max_draft_len

            elif isinstance(self.speculative_config, DraftTargetDecodingConfig):
                assert self.backend in ['pytorch']
                assert self.speculative_config.max_draft_len > 0
                assert self.speculative_config.speculative_model_dir is not None, "Path to draft model must be specified."
                self.build_config.speculative_decoding_mode = SpeculativeDecodingMode.DRAFT_TOKENS_EXTERNAL
                self.build_config.max_draft_len = self.speculative_config.max_draft_len

            elif isinstance(self.speculative_config, MTPDecodingConfig):
                assert self.speculative_config.num_nextn_predict_layers > 0
                self.speculative_config.max_draft_len = self.speculative_config.num_nextn_predict_layers

            elif isinstance(self.speculative_config,
                            UserProvidedDecodingConfig):
                assert self.backend in ['pytorch', '_autodeploy']
                self.build_config.speculative_decoding_mode = SpeculativeDecodingMode.USER_PROVIDED
                self.build_config.max_draft_len = self.speculative_config.max_draft_len

            elif isinstance(self.speculative_config, AutoDecodingConfig):
                assert self.backend in ['pytorch', '_autodeploy']
                self.build_config.speculative_decoding_mode = SpeculativeDecodingMode.AUTO
                self.build_config.max_draft_len = self.speculative_config.max_draft_len

            else:
                raise ValueError(
                    f"Unrecognized speculative config type {type(self.speculative_config)}"
                )

        else:
            self.decoding_config = None

        self._speculative_model = getattr(self.speculative_config,
                                          "speculative_model_dir", None)
        speculative_model_obj = _ModelWrapper(
            self._speculative_model
        ) if self._speculative_model is not None else None
        if self._speculative_model and speculative_model_obj.is_local_model:
            self._speculative_model_format = _ModelFormatKind.HF

        return self

    @model_validator(mode="after")
    def validate_lora_config_consistency(self):
        if self.lora_config:
            if len(self.lora_config.lora_dir) == 0:
                # TODO [TRTLLM-5173]
                logger.warning(
                    "lora_dir is empty, so custom embedding or lm head will not be applied."
                )

        if self.enable_lora and self.lora_config is not None and self.backend in [
                'pytorch', '_autodeploy'
        ]:
            logger.warning(
                f"enable_lora is ignored when lora_config is provided for {self.backend} backend."
            )

        if self.lora_config is not None:
            if len(self.lora_config.lora_dir) == 0 and len(
                    self.lora_config.lora_target_modules) == 0:
                logger.warning(
                    "Both lora_dir and lora_target_modules are empty, so all LoRA modules will be expected. "
                    "This will lead to serious memory consumption. Please provide either lora_dir or lora_target_modules if this behavior is not what you expect."
                )
                default_trtllm_modules_to_hf_modules = get_default_trtllm_modules_to_hf_modules(
                )
                self.lora_config.lora_target_modules = list(
                    default_trtllm_modules_to_hf_modules.keys())
        return self

    @model_validator(mode="after")
    def validate_peft_cache_config(self):
        if self.peft_cache_config is not None and self.peft_cache_config.lora_prefetch_dir is not None:
            raise ValueError(
                f"lora_prefetch_dir was set to '{self.peft_cache_config.lora_prefetch_dir}' "
                "while LoRA prefetch is not supported")
        return self

    def _update_plugin_config(self, key: str, value: Any):
        setattr(self.build_config.plugin_config, key, value)

    def _load_config_from_engine(self, engine_dir: Path):
        engine_config = EngineConfig.from_json_file(engine_dir / "config.json")
        self._pretrained_config = engine_config.pretrained_config
        self.build_config = engine_config.build_config

        # load and check parallel_config
        mapping = self._pretrained_config.mapping
        if self.parallel_config.tp_size not in (1, mapping.tp_size):
            raise ValueError(
                f"tp_size {self.parallel_config.tp_size} is not consistent with the engine's tp_size {mapping.tp_size}"
            )
        if self.parallel_config.pp_size not in (1, mapping.pp_size):
            raise ValueError(
                f"pp_size {self.parallel_config.pp_size} is not consistent with the engine's pp_size {mapping.pp_size}"
            )
        if self.parallel_config.cp_size not in (1, mapping.cp_size):
            raise ValueError(
                f"cp_size {self.parallel_config.cp_size} is not consistent with the engine's cp_size {mapping.cp_size}"
            )
        self._parallel_config = _ParallelConfig(
            tp_size=mapping.tp_size,
            pp_size=mapping.pp_size,
            cp_size=mapping.cp_size,
            gpus_per_node=mapping.gpus_per_node,
            moe_cluster_size=mapping.moe_cluster_size,
            moe_tp_size=mapping.moe_tp_size,
            moe_ep_size=mapping.moe_ep_size)

    def _load_config_from_ckpt(self, ckpt_dir: Path):
        pretrained_config = PretrainedConfig.from_json_file(ckpt_dir /
                                                            "config.json")
        tp_size = pretrained_config.mapping.tp_size
        pp_size = pretrained_config.mapping.pp_size
        cp_size = pretrained_config.mapping.cp_size
        moe_cluster_size = pretrained_config.mapping.moe_cluster_size
        moe_tp_size = pretrained_config.mapping.moe_tp_size
        moe_ep_size = pretrained_config.mapping.moe_ep_size
        world_size = pretrained_config.mapping.world_size
        gpus_per_node = pretrained_config.mapping.gpus_per_node
        # load parallel_config
        if self.parallel_config.tp_size != 1 and self.parallel_config.tp_size != tp_size:
            raise ValueError(
                f"tp_size {self.parallel_config.tp_size} is not consistent with the checkpoint's tp_size {tp_size}"
            )
        if self.parallel_config.pp_size != 1 and self.parallel_config.pp_size != pp_size:
            raise ValueError(
                f"pp_size {self.parallel_config.pp_size} is not consistent with the checkpoint's pp_size {pp_size}"
            )
        if self.parallel_config.cp_size != 1 and self.parallel_config.cp_size != cp_size:
            raise ValueError(
                f"cp_size {self.parallel_config.cp_size} is not consistent with the checkpoint's cp_size {cp_size}"
            )
        if (self.parallel_config.auto_parallel
                and self.parallel_config.world_size != 1 and world_size != 1):
            raise ValueError(
                f"auto parallel with world_size {self.parallel_config.world_size} does not support checkpoint with "
                "world_size {world_size} > 1")
        if not self.parallel_config.auto_parallel:
            self._parallel_config = _ParallelConfig(
                tp_size=tp_size,
                pp_size=pp_size,
                cp_size=cp_size,
                gpus_per_node=gpus_per_node,
                moe_cluster_size=moe_cluster_size,
                moe_tp_size=moe_tp_size,
                moe_ep_size=moe_ep_size)

    def get_runtime_sizes(self, ) -> Tuple[int, int, int, int]:
        return (
            self.max_beam_width,
            self.max_num_tokens,
            self.max_seq_len,
            self.max_batch_size,
        )


class TrtLlmArgs(BaseLlmArgs):

    auto_parallel: bool = Field(
        default=False,
        description="Enable auto parallel mode.",
        deprecated=
        "Use tensor_parallel_size/pipeline_parallel_size/xxx_parallel_size instead.",
    )

    auto_parallel_world_size: Optional[int] = Field(
        default=None,
        description="The world size for auto parallel mode.",
        deprecated=
        "Use tensor_parallel_size/pipeline_parallel_size/xxx_parallel_size instead.",
    )

    enable_tqdm: bool = Field(default=False,
                              description="Enable tqdm for progress bar.")

    workspace: Optional[str] = Field(default=None,
                                     description="The workspace for the model.")

    # Once set, the model will reuse the build_cache
    enable_build_cache: object = Field(
        default=False,
        description="Enable build cache.",
        json_schema_extra={
            "type": f"Union[{get_type_repr(BuildCacheConfig)}, bool]"
        })

    extended_runtime_perf_knob_config: Optional[
        ExtendedRuntimePerfKnobConfig] = Field(
            default=None, description="Extended runtime perf knob config.")

    calib_config: Optional[CalibConfig] = Field(
        default=None, description="Calibration config.", validate_default=True)

    # Quantization and calibration configurations
    quant_config: Optional[QuantConfig] = Field(
        default=None, description="Quantization config.", validate_default=True)

    embedding_parallel_mode: str = Field(
        default='SHARDING_ALONG_VOCAB',
        description="The embedding parallel mode.")

    fast_build: bool = Field(default=False, description="Enable fast build.")

    # BuildConfig is introduced to give users a familiar interface to configure the model building.
    build_config: Optional[object] = Field(
        default=None,
        description="Build config.",
        json_schema_extra={"type": f"Optional[{get_type_repr(BuildConfig)}]"})

    # Prompt adapter arguments
    enable_prompt_adapter: bool = Field(default=False,
                                        description="Enable prompt adapter.")

    max_prompt_adapter_token: int = Field(
        default=0, description="The maximum number of prompt adapter tokens.")

    batching_type: Optional[BatchingType] = Field(default=None,
                                                  description="Batching type.")

    normalize_log_probs: bool = Field(
        default=False, description="Normalize log probabilities.")

    # Private attributes
    _auto_parallel_config: Optional[AutoParallelConfig] = PrivateAttr(
        default=None)
    # This is used to hold the options for convert_checkpoint
    _convert_checkpoint_options: Dict[str,
                                      Any] = PrivateAttr(default_factory=dict)

    @property
    def auto_parallel_config(self) -> AutoParallelConfig:
        return self._auto_parallel_config

    @field_validator('calib_config', mode='before')
    @classmethod
    def init_calib_config(cls, v):
        if v is None:
            return CalibConfig()
        return v

    @field_validator("quant_config", mode='before')
    @classmethod
    def validate_quant_config(cls, v, info):
        if v is None:
            v = QuantConfig()
        return v

    @model_validator(mode="after")
    def setup_embedding_parallel_mode(self):
        if self.embedding_parallel_mode == 'NONE':
            self._convert_checkpoint_options['use_parallel_embedding'] = False
        elif self.embedding_parallel_mode == 'SHARDING_ALONG_VOCAB':
            self._convert_checkpoint_options['use_parallel_embedding'] = True
            self._convert_checkpoint_options['embedding_sharding_dim'] = 0
        elif self.embedding_parallel_mode == 'SHARDING_ALONG_HIDDEN':
            self._convert_checkpoint_options['use_parallel_embedding'] = True
            self._convert_checkpoint_options['embedding_sharding_dim'] = 1
        # No else clause needed since validation already happened
        return self

    @model_validator(mode="after")
    def validate_auto_parallel(self):
        self._auto_parallel_config = AutoParallelConfig(
            sharded_io_allowlist=[
                "past_key_value_\\d+",
                "present_key_value_\\d*",
            ],
            same_buffer_io={
                "past_key_value_(\\d+)": "present_key_value_\\1",
            },
            **infer_cluster_config(),
        )

        self.parallel_config.auto_parallel = self.auto_parallel

        if self.parallel_config.auto_parallel:
            self.parallel_config.world_size = self.auto_parallel_world_size

        return self

    @model_validator(mode="after")
    def validate_enable_build_cache(self):
        if not self.enable_build_cache:
            return self
        self.enable_build_cache = BuildCacheConfig() if isinstance(
            self.enable_build_cache, bool) else self.enable_build_cache
        if not isinstance(self.enable_build_cache, BuildCacheConfig):
            raise ValueError(
                f"Invalid build_cache_config: {self.enable_build_cache}")
        return self

    @model_validator(mode="after")
    def validate_kv_cache_dtype(self):
        assert self.kv_cache_config.dtype == "auto", "KvCacheConfig.dtype is not supported by the TensorRT backend."
        return self


class LoadFormat(Enum):
    AUTO = 0
    # Initialize all weights randomly.
    DUMMY = 1
    # Only load the multimodal(vision) encoder weights
    VISION_ONLY = 2


class SamplerType(StrEnum):
    """Enum for sampler type options."""
    TRTLLMSampler = "TRTLLMSampler"
    TorchSampler = "TorchSampler"
    auto = "auto"


class TorchCompileConfig(StrictBaseModel):
    """
    Configuration for torch.compile.
    """
    enable_fullgraph: bool = Field(
        default=True,
        description="Enable full graph compilation in torch.compile.")

    enable_inductor: bool = Field(
        default=False, description="Enable inductor backend in torch.compile.")

    enable_piecewise_cuda_graph: bool = Field(
        default=False,
        description="Enable piecewise CUDA graph in torch.compile.")

    capture_num_tokens: Optional[List[int]] = Field(
        default=None,
        description=
        "List of num of tokens to capture the piecewise CUDA graph for. If not provided, the number of tokens will be the same as cuda_graph_config.batch_sizes."
    )

    @field_validator('capture_num_tokens')
    @classmethod
    def validate_capture_num_tokens(cls, v):
        if v is None:
            return v
        if any(t <= 0 for t in v):
            raise ValueError("capture_num_tokens must contain positive ints.")
        return sorted(set(v), reverse=True)

    enable_userbuffers: bool = Field(
        default=True,
        description=
        "When torch compile is enabled, userbuffers is enabled by default.")

    max_num_streams: int = Field(
        default=1,
        description=
        "The maximum number of CUDA streams to use for torch.compile.")

    @field_validator('max_num_streams')
    @classmethod
    def validate_torch_compile_max_num_streams(cls, v):
        """Validate torch_compile_config.max_num_streams >= 1."""
        if v < 1:
            raise ValueError(
                "torch_compile_config.max_num_streams must be >= 1")
        return v


class TorchLlmArgs(BaseLlmArgs):
    # Just a dummy BuildConfig to allow code reuse with the TrtLlmArgs
    build_config: Optional[object] = Field(
        default=None,
        description="Build config.",
        exclude_from_json=True,
        json_schema_extra={"type": f"Optional[{get_type_repr(BuildConfig)}]"},
        status="deprecated",
    )

    # PyTorch backend specific configurations
    garbage_collection_gen0_threshold: int = Field(
        default=20000,
        description=
        "Threshold for Python garbage collection of generation 0 objects."
        "Lower values trigger more frequent garbage collection.",
        status="beta")

    cuda_graph_config: Optional[CudaGraphConfig] = Field(
        default_factory=CudaGraphConfig,
        description="CUDA graph config.If true, use CUDA graphs for decoding. \
        CUDA graphs are only created for the batch sizes in cuda_graph_config.batch_sizes, \
        and are enabled for batches that consist of decoding requests *only* \
        (the reason is that it's hard to capture a single graph with prefill requests \
        since the input shapes are a function of the sequence lengths).\
         Note that each CUDA graph can use up to 200 MB of extra memory.",
        status="beta")

    attention_dp_config: Optional[AttentionDpConfig] = Field(
        default=None,
        description="Optimized load-balancing for the DP Attention scheduler.",
        status="beta")

    disable_overlap_scheduler: bool = Field(
        default=False,
        description="Disable the overlap scheduler.",
        status="beta")

    moe_config: MoeConfig = Field(default_factory=MoeConfig,
                                  description="MoE config.",
                                  status="beta")

    attn_backend: str = Field(default='TRTLLM',
                              description="Attention backend to use.",
                              status="beta")

    sampler_type: Union[str, SamplerType] = Field(
        default=SamplerType.auto,
        description=
        "The type of sampler to use. Options are TRTLLMSampler, TorchSampler or auto. Defaults to auto, which will use TorchSampler unless BeamSearch is requested.",
        status="prototype")

    enable_iter_perf_stats: bool = Field(
        default=False,
        description="Enable iteration performance statistics.",
        status="prototype")

    enable_iter_req_stats: bool = Field(
        default=False,
        description=
        "If true, enables per request stats per iteration. Must also set enable_iter_perf_stats to true to get request stats.",
        status="prototype")

    print_iter_log: bool = Field(default=False,
                                 description="Print iteration logs.",
                                 status="beta")

    perf_metrics_max_requests: int = Field(
        default=0,
        description=
        "The maximum number of requests for perf metrics. Must also set request_perf_metrics to true to get perf metrics.",
        status="prototype")

    batch_wait_timeout_ms: float = Field(
        default=0,
        description=
        "If greater than 0, the request queue might wait up to batch_wait_timeout_ms to receive max_batch_size requests, if fewer than max_batch_size requests are currently available. If 0, no waiting occurs.",
        status="prototype")

    batch_wait_timeout_iters: int = Field(
        default=0,
        description=
        "Maximum number of iterations the scheduler will wait to accumulate new coming requests for improved GPU utilization efficiency. If greater than 0, the scheduler will delay batch processing to gather more requests up to the specified iteration limit. If 0, disables timeout-iters-based batching delays.",
        status="prototype")

    batch_wait_max_tokens_ratio: float = Field(
        default=0,
        description=
        "Token accumulation threshold ratio for batch scheduling optimization. If greater than 0, the scheduler will accumulate requests locally until the total token count reaches batch_wait_max_tokens_ratio * max_num_tokens. This mechanism enhances GPU utilization efficiency by ensuring adequate batch sizes.If 0 disables token-based batching delays.",
        status="prototype")

    torch_compile_config: Optional[TorchCompileConfig] = Field(
        default=None, description="Torch compile config.", status="prototype")

    enable_autotuner: bool = Field(
        default=True,
        description="Enable autotuner only when torch compile is enabled.",
        status="prototype")

    enable_layerwise_nvtx_marker: bool = Field(
        default=False,
        description="If true, enable layerwise nvtx marker.",
        status="beta")

    load_format: Union[str, LoadFormat] = Field(
        default=LoadFormat.AUTO,
        description=
        "How to load the model weights. By default, detect the weight type from the model checkpoint."
    )

    enable_min_latency: bool = Field(
        default=False,
        description=
        "If true, enable min-latency mode. Currently only used for Llama4.",
        status="beta",
    )

    # TODO: make this a per-request parameter
    stream_interval: int = Field(
        default=1,
        description=
        "The iteration interval to create responses under the streaming mode. "
        "Set this to a larger value when the batch size is large, which helps reduce the streaming overhead.",
    )

    force_dynamic_quantization: bool = Field(
        default=False,
        description="If true, force dynamic quantization. Defaults to False.",
        status="prototype",
    )

    allreduce_strategy: Optional[Literal[
        'AUTO', 'NCCL', 'UB', 'MINLATENCY', 'ONESHOT', 'TWOSHOT',
        'LOWPRECISION', 'MNNVL',
        'NCCL_SYMMETRIC']] = Field(default='AUTO',
                                   description="Allreduce strategy to use.",
                                   status="beta")
    checkpoint_loader: Optional[object] = Field(
        default=None,
        description="The checkpoint loader to use for this LLM instance.",
        json_schema_extra={
            "type":
            "Optional[tensorrt_llm._torch.models.checkpoints.BaseCheckpointLoader]"
        },
        status="prototype",
    )

    checkpoint_format: Optional[str] = Field(
        default=None,
        description="The format of the provided checkpoint.",
        status="prototype",
    )

    kv_connector_config: Optional[KvCacheConnectorConfig] = Field(
        default=None,
        description="The config for KV cache connector.",
    )

    mm_encoder_only: bool = Field(
        default=False,
        description=
        "Only load/execute the vision encoder part of the full model. Defaults to False.",
        status="prototype",
    )

    # PrivateVars
    _quant_config: Optional[QuantConfig] = PrivateAttr(default=None)

    @property
    def quant_config(self) -> QuantConfig:
        if self._quant_config is None:
            self._quant_config = QuantConfig()
        return self._quant_config

    @quant_config.setter
    def quant_config(self, value: QuantConfig):
        self._quant_config = value

    # TODO: remove backend later
    @field_validator('backend', mode='before')
    def init_backend(cls, v):
        if v is None:
            return 'pytorch'
        return v

    @field_validator('load_format', mode='before')
    @classmethod
    def convert_load_format(cls, v):
        if isinstance(v, LoadFormat):
            return v
        load_format = v.upper()
        if load_format not in LoadFormat.__members__:
            raise ValueError(f"Invalid LoadFormat: {v}")
        return LoadFormat[load_format]

    # Extra resource managers to use in addition to the KV cache manager.
    # Each manager's prepare_resources method is called before the forward pass,
    # and update_resources() is called after the pass finishes. free_resources()
    # is called when a request finishes. The KV cache manager is guaranteed to
    # be invoked after all of these extra managers in all stages.
    _extra_resource_managers: Dict[str,
                                   object] = PrivateAttr(default_factory=dict, )

    @property
    def extra_resource_managers(self) -> Dict[str, object]:
        return self._extra_resource_managers

    @extra_resource_managers.setter
    def extra_resource_managers(self, value: Dict[str, object]) -> None:
        self._extra_resource_managers = value

    @model_validator(mode="after")
    def validate_stream_interval(self):
        if self.stream_interval <= 0:
            raise ValueError(
                f"stream_interval must be positive, got {self.stream_interval}")
        return self

    @model_validator(mode="after")
    def validate_checkpoint_format(self):
        if self.checkpoint_format is not None and self.checkpoint_loader is not None:
            logger.warning(
                "checkpoint_format and checkpoint_loader are both provided, "
                "checkpoint_loader will be ignored.")
            self.checkpoint_loader = None

        if self.checkpoint_format is None and self.checkpoint_loader is None:
            logger.info(
                "neither checkpoint_format nor checkpoint_loader were provided, "
                "checkpoint_format will be set to HF.")
            self.checkpoint_format = "HF"

        return self

    @model_validator(mode="after")
    def validate_load_balancer(self) -> 'TorchLlmArgs':
        from .._torch import MoeLoadBalancerConfig
        if isinstance(self.moe_config.load_balancer, str):
            if not os.path.exists(self.moe_config.load_balancer):
                raise FileNotFoundError(
                    f"MoE load balancer config file not found: {self.moe_config.load_balancer}"
                )
            try:
                with open(self.moe_config.load_balancer) as f:
                    moe_load_balancer_config = yaml.safe_load(f)
                self.moe_config.load_balancer = MoeLoadBalancerConfig(
                    **moe_load_balancer_config)
            except Exception as e:
                raise ValueError(
                    f"Failed to load MoE load balancer config file: {self.moe_config.load_balancer}"
                ) from e
        elif isinstance(self.moe_config.load_balancer, dict):
            try:
                self.moe_config.load_balancer = MoeLoadBalancerConfig(
                    **self.moe_config.load_balancer)
            except Exception as e:
                raise ValueError(
                    f"Failed to load MoE load balancer config: {self.moe_config.load_balancer}"
                ) from e
        return self

    @model_validator(mode='after')
    def validate_cuda_graph_config(self) -> 'TorchLlmArgs':
        """Validate CUDA graph configuration.

        Ensures that:
        1. If cuda_graph_config.batch_sizes is provided, cuda_graph_config.max_batch_size must be 0
        2. If cuda_graph_config.batch_sizes is not provided, it is generated based on cuda_graph_config.max_batch_size
        3. If both are provided, cuda_graph_config.batch_sizes must match the generated values
        """
        if self.cuda_graph_config is None:
            return self

        config = self.cuda_graph_config

        if config.batch_sizes:
            config.batch_sizes = sorted(config.batch_sizes)
            if config.max_batch_size != 0:
                if config.batch_sizes != CudaGraphConfig._generate_cuda_graph_batch_sizes(
                        config.max_batch_size, config.enable_padding):
                    raise ValueError(
                        "Please don't set both cuda_graph_config.batch_sizes "
                        "and cuda_graph_config.max_batch_size.\n"
                        f"cuda_graph_config.batch_sizes: {self.cuda_graph_config.batch_sizes}, "
                        f"cuda_graph_config.max_batch_size: {self.cuda_graph_config.max_batch_size}"
                    )
            else:
                config.max_batch_size = max(config.batch_sizes)
        else:
            max_batch_size = config.max_batch_size or 128
            generated_sizes = CudaGraphConfig._generate_cuda_graph_batch_sizes(
                max_batch_size, config.enable_padding)
            config.batch_sizes = generated_sizes
            config.max_batch_size = max_batch_size

        return self

    @model_validator(mode='after')
    def sync_quant_config_with_kv_cache_config_dtype(self) -> 'TorchLlmArgs':
        if self.kv_cache_config is None:
            return self

        assert self.quant_config is not None
        if self.kv_cache_config.dtype == "auto":
            return self
        elif self.kv_cache_config.dtype == 'fp8':
            self.quant_config.kv_cache_quant_algo = QuantAlgo.FP8
        else:
            logger.warning(
                f"Cannot sync quant_config.kv_cache_quant_algo with kv_cache_config.dtype of {self.kv_cache_config.dtype}, "
                "please update the validator")

        return self

    def warn_on_unstable_feature_usage(self) -> 'TorchLlmArgs':
        """Warn on unstable feature usage."""
        set_fields = self.model_dump(exclude_unset=True).keys()

        for field_name in set_fields:
            field_info = self.model_fields.get(field_name)

            if not field_info or not field_info.json_schema_extra:
                continue

            status = field_info.json_schema_extra.get('status', None)

            if status in ('beta', 'prototype'):
                logger.warning(
                    f"The '{field_name}' knob is a '{status}' feature. "
                    "It is not recommended for production use and may change or be removed.",
                )

        return self

    @model_validator(mode='after')
    def validate_attention_dp_config(self) -> 'TorchLlmArgs':
        """Validate attention DP configuration.

        Ensures that:
        1. If attention_dp_config.enable_balance is true, attention_dp_config.batching_wait_iters must be greater or equal to 0
        2. If attention_dp_config.enable_balance is true, attention_dp_config.timeout_iters must be greater or equal to 0
        """
        if self.attention_dp_config is None:
            return self

        config = self.attention_dp_config
        if config.enable_balance:
            if config.batching_wait_iters < 0:
                raise ValueError(
                    "attention_dp_config.batching_wait_iters must be greater or equal to 0 when enable_balance is true"
                )
            if config.timeout_iters < 0:
                raise ValueError(
                    "attention_dp_config.timeout_iters must be greater or equal to 0 when enable_balance is true"
                )
        return self

    @model_validator(mode='after')
    def validate_batch_wait_timeout_ms(self) -> 'TorchLlmArgs':
        """Validate batch wait timeout."""
        if self.batch_wait_timeout_ms < 0:
            raise ValueError("batch_wait_timeout_ms must be greater than 0")
        return self

    @model_validator(mode='after')
    def validate_batch_wait_timeout_iters(self) -> 'TorchLlmArgs':
        if self.batch_wait_timeout_iters < 0:
            raise ValueError(
                f"batch_wait_timeout_iters must be >= 0, got {self.batch_wait_timeout_iters}"
            )
        return self

    @model_validator(mode='after')
    def validate_batch_wait_max_tokens_ratio(self) -> 'TorchLlmArgs':
        if self.batch_wait_max_tokens_ratio < 0 or self.batch_wait_max_tokens_ratio > 1:
            raise ValueError(
                f"batch_wait_max_tokens_ratio must be in range [0, 1], got {self.batch_wait_max_tokens_ratio}"
            )
        return self

    def get_executor_config(
        self,
        _hf_model_dir: Optional[Path] = None,
        tokenizer: Optional[TokenizerBase] = None,
    ) -> _ExecutorConfig:
        executor_config = super().get_executor_config(_hf_model_dir, tokenizer)
        executor_config.mm_encoder_only = self.mm_encoder_only
        return executor_config

    # TODO: Remove this after the PyTorch backend is fully migrated to TorchLlmArgs from ExecutorConfig
    def get_pytorch_backend_config(self) -> "PyTorchConfig":
        from tensorrt_llm._torch.pyexecutor.config import PyTorchConfig

        return PyTorchConfig(
            extra_resource_managers=self.extra_resource_managers,
            use_cuda_graph=bool(self.cuda_graph_config is not None),
            cuda_graph_batch_sizes=self.cuda_graph_config.batch_sizes
            if self.cuda_graph_config else
            CudaGraphConfig.model_fields['batch_sizes'].default,
            cuda_graph_max_batch_size=self.cuda_graph_config.max_batch_size
            if self.cuda_graph_config else
            CudaGraphConfig.model_fields['max_batch_size'].default,
            cuda_graph_padding_enabled=self.cuda_graph_config.enable_padding
            if self.cuda_graph_config else
            CudaGraphConfig.model_fields['enable_padding'].default,
            disable_overlap_scheduler=self.disable_overlap_scheduler,
            moe_max_num_tokens=self.moe_config.max_num_tokens,
            moe_load_balancer=self.moe_config.load_balancer,
            attn_backend=self.attn_backend,
            moe_backend=self.moe_config.backend,
<<<<<<< HEAD
            use_low_precision_moe_combine=self.moe_config.
            use_low_precision_moe_combine,
            enable_mixed_sampler=self.enable_mixed_sampler,
=======
>>>>>>> 75502519
            sampler_type=self.sampler_type,
            kv_cache_dtype=self.kv_cache_config.dtype,
            mamba_ssm_cache_dtype=self.kv_cache_config.mamba_ssm_cache_dtype,
            enable_iter_perf_stats=self.enable_iter_perf_stats,
            enable_iter_req_stats=self.enable_iter_req_stats,
            print_iter_log=self.print_iter_log,
            torch_compile_enabled=bool(self.torch_compile_config is not None),
            torch_compile_fullgraph=self.torch_compile_config.enable_fullgraph
            if self.torch_compile_config is not None else
            TorchCompileConfig.model_fields['enable_fullgraph'].default,
            torch_compile_inductor_enabled=self.torch_compile_config.
            enable_inductor if self.torch_compile_config is not None else
            TorchCompileConfig.model_fields['enable_inductor'].default,
            torch_compile_piecewise_cuda_graph=self.torch_compile_config.
            enable_piecewise_cuda_graph
            if self.torch_compile_config is not None else TorchCompileConfig.
            model_fields['enable_piecewise_cuda_graph'].default,
            torch_compile_piecewise_cuda_graph_num_tokens=self.
            torch_compile_config.capture_num_tokens
            if self.torch_compile_config is not None else
            TorchCompileConfig.model_fields['capture_num_tokens'].default,
            torch_compile_enable_userbuffers=self.torch_compile_config.
            enable_userbuffers if self.torch_compile_config is not None else
            TorchCompileConfig.model_fields['enable_userbuffers'].default,
            torch_compile_max_num_streams=self.torch_compile_config.
            max_num_streams if self.torch_compile_config is not None else
            TorchCompileConfig.model_fields['max_num_streams'].default,
            enable_autotuner=self.enable_autotuner,
            enable_layerwise_nvtx_marker=self.enable_layerwise_nvtx_marker,
            load_format=self.load_format,
            enable_min_latency=self.enable_min_latency,
            moe_disable_finalize_fusion=self.moe_config.disable_finalize_fusion,
            stream_interval=self.stream_interval,
            force_dynamic_quantization=self.force_dynamic_quantization,
            allreduce_strategy=self.allreduce_strategy,
            attention_dp_enable_balance=bool(
                self.attention_dp_config is not None
                and self.attention_dp_config.enable_balance),
            attention_dp_time_out_iters=self.attention_dp_config.timeout_iters
            if self.attention_dp_config is not None else
            AttentionDpConfig.model_fields['timeout_iters'].default,
            attention_dp_batching_wait_iters=self.attention_dp_config.
            batching_wait_iters if self.attention_dp_config is not None else
            AttentionDpConfig.model_fields['batching_wait_iters'].default,
            batch_wait_timeout_ms=self.batch_wait_timeout_ms,
            batch_wait_timeout_iters=self.batch_wait_timeout_iters,
            batch_wait_max_tokens_ratio=self.batch_wait_max_tokens_ratio,
        )


def update_llm_args_with_extra_dict(
        llm_args: Dict,
        llm_args_dict: Dict,
        extra_llm_api_options: Optional[str] = None) -> Dict:

    field_mapping = {
        "quant_config": QuantConfig,
        "calib_config": CalibConfig,
        "build_config": BuildConfig,
        "decoding_config": DecodingConfig,
        "enable_build_cache": BuildCacheConfig,
        "speculative_config": DecodingBaseConfig,
        "lora_config": LoraConfig,
        "moe_config": MoeConfig,
        "attention_dp_config": AttentionDpConfig,
    }
    for field_name, field_type in field_mapping.items():
        if field_name in llm_args_dict:
            # Some fields need to be converted manually.
            if field_name in ["speculative_config", "build_config"]:
                llm_args_dict[field_name] = field_type.from_dict(
                    llm_args_dict[field_name])
            else:
                llm_args_dict[field_name] = field_type(
                    **llm_args_dict[field_name])
            extra_llm_str = f"because it's specified in {extra_llm_api_options}" if extra_llm_api_options else ""
            logger.warning(f"Overriding {field_name} {extra_llm_str}")

    llm_args = llm_args | llm_args_dict

    # For trtllm-bench or trtllm-serve, build_config may be passed for the PyTorch
    # backend, overwriting the knobs there since build_config always has the highest priority
    if "build_config" in llm_args:
        for key in [
                "max_batch_size",
                "max_num_tokens",
                "max_beam_width",
                "max_seq_len",
        ]:
            if key in llm_args_dict:
                logger.info(
                    f"Overriding {key} from build_config to {llm_args_dict[key]}"
                )
                setattr(llm_args["build_config"], key, llm_args_dict[key])

    return llm_args


def update_llm_args_with_extra_options(llm_args: Dict,
                                       extra_llm_api_options: str) -> Dict:
    if extra_llm_api_options is not None:
        with open(extra_llm_api_options, 'r') as f:
            llm_args_dict = yaml.safe_load(f)
            llm_args = update_llm_args_with_extra_dict(llm_args, llm_args_dict,
                                                       extra_llm_api_options)
    return llm_args


def get_model_format(model_dir: str,
                     trust_remote_code: bool = False) -> _ModelFormatKind:
    ''' Get the format of the model.  '''
    if not (Path(model_dir) / 'config.json').exists():
        raise ValueError(
            f"Failed to infer model format because no config.json exists in {model_dir}"
        )

    with open(Path(model_dir) / 'config.json') as f:
        config = json.load(f)

    try:
        if 'pretrained_config' in config and 'build_config' in config:
            model_format = _ModelFormatKind.TLLM_ENGINE
            EngineConfig.from_json_file(Path(model_dir) / 'config.json')
        elif 'architecture' in config and 'dtype' in config:
            model_format = _ModelFormatKind.TLLM_CKPT
            PretrainedConfig.from_checkpoint(model_dir)
        else:
            model_format = _ModelFormatKind.HF
            AutoConfig.from_hugging_face(model_dir,
                                         trust_remote_code=trust_remote_code)
    except Exception as e:
        raise ValueError(
            f"Inferred model format {model_format}, but failed to load config.json: {e}"
        )
    else:
        return model_format


LlmArgs = TorchLlmArgs

TRT_LLMARGS_EXPLICIT_DOCSTRING = generate_api_docs_as_docstring(TrtLlmArgs,
                                                                indent=' ' * 4)
TORCH_LLMARGS_EXPLICIT_DOCSTRING = generate_api_docs_as_docstring(TorchLlmArgs,
                                                                  indent=' ' *
                                                                  4)<|MERGE_RESOLUTION|>--- conflicted
+++ resolved
@@ -2543,12 +2543,8 @@
             moe_load_balancer=self.moe_config.load_balancer,
             attn_backend=self.attn_backend,
             moe_backend=self.moe_config.backend,
-<<<<<<< HEAD
             use_low_precision_moe_combine=self.moe_config.
             use_low_precision_moe_combine,
-            enable_mixed_sampler=self.enable_mixed_sampler,
-=======
->>>>>>> 75502519
             sampler_type=self.sampler_type,
             kv_cache_dtype=self.kv_cache_config.dtype,
             mamba_ssm_cache_dtype=self.kv_cache_config.mamba_ssm_cache_dtype,
