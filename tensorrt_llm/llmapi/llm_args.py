import copy
import functools
import json
import math
import os
import types
from abc import ABC, abstractmethod
from dataclasses import dataclass, field
from enum import Enum, EnumMeta
from pathlib import Path
from typing import (TYPE_CHECKING, Any, ClassVar, Dict, List, Literal, Optional,
                    Type, TypeAlias, TypeVar, Union, get_args, get_origin)

import torch
import yaml
from pydantic import BaseModel
from pydantic import Field as PydanticField
from pydantic import PrivateAttr, field_validator, model_validator
from strenum import StrEnum
from transformers import PreTrainedTokenizerBase

from tensorrt_llm.lora_manager import (LoraConfig,
                                       get_default_trtllm_modules_to_hf_modules)

from .._utils import mpi_rank
from ..auto_parallel import AutoParallelConfig, infer_cluster_config

if TYPE_CHECKING:
    from tensorrt_llm._torch.pyexecutor.config import PyTorchConfig

# yapf: disable
# isort: off
from ..bindings.executor import (BatchingType as _BatchingType,
                                 CacheTransceiverBackendType as _CacheTransceiverBackendType,
                                 CacheTransceiverConfig as _CacheTransceiverConfig,
                                 CapacitySchedulerPolicy as _CapacitySchedulerPolicy,
                                 ContextChunkingPolicy as _ContextChunkingPolicy,
                                 DecodingConfig,
                                 DecodingMode,
                                 DynamicBatchConfig as _DynamicBatchConfig,
                                 EagleConfig as _EagleConfig,
                                 ExecutorConfig as _ExecutorConfig,
                                 ExtendedRuntimePerfKnobConfig as _ExtendedRuntimePerfKnobConfig,
                                 KvCacheConfig as _KvCacheConfig,
                                 LookaheadDecodingConfig as _LookaheadDecodingConfig,
                                 PeftCacheConfig as _PeftCacheConfig,
                                 SchedulerConfig as _SchedulerConfig) # isort: skip
# isort: on

# yapf: enable
from ..builder import BuildConfig, EngineConfig
from ..logger import logger
from ..mapping import Mapping
from ..models.automodel import AutoConfig
from ..models.modeling_utils import (PretrainedConfig, QuantAlgo, QuantConfig,
                                     SpeculativeDecodingMode)
from ..sampling_params import BatchedLogitsProcessor
from .build_cache import BuildCacheConfig
from .tokenizer import TokenizerBase, tokenizer_factory
from .utils import generate_api_docs_as_docstring, get_type_repr

# TODO[chunweiy]: move the following symbols back to utils scope, and remove the following import

TypeBaseModel = TypeVar("T", bound=BaseModel)


def Field(default: Any = ...,
          *,
          status: Optional[Literal["prototype", "beta", "deprecated"]] = None,
          **kwargs: Any) -> Any:
    """Custom Field wrapper that adds status to json_schema_extra.

    Args:
        default: The default value for the field
        status: Optional status indicator that gets added to json_schema_extra.
            - None: Stable.
            - "beta": Recommended for use per the latest documentation.
            - "prototype": Not yet stable and subject to breaking changes; intended for experimentation only.
        **kwargs: All other arguments passed to the original Pydantic Field

    Returns:
        A Pydantic FieldInfo object with the status added to json_schema_extra if provided
    """

    if status is not None:
        json_schema_extra = kwargs.get('json_schema_extra', {})
        if isinstance(json_schema_extra, dict):
            json_schema_extra['status'] = status
        else:
            # If json_schema_extra is not a dict, create a new dict with the status
            json_schema_extra = {'status': status}
        kwargs['json_schema_extra'] = json_schema_extra

    return PydanticField(default, **kwargs)


class StrictBaseModel(BaseModel):
    """
    A base model that forbids arbitrary fields.
    """

    class Config:
        extra = "forbid"  # globally forbid arbitrary fields


class CudaGraphConfig(StrictBaseModel):
    """
    Configuration for CUDA graphs.
    """
    # List of batch sizes to create CUDA graphs for.
    batch_sizes: Optional[List[int]] = Field(
        default=None,
        description="List of batch sizes to create CUDA graphs for.")

    max_batch_size: int = Field(
        default=0, description="Maximum batch size for CUDA graphs.")

    enable_padding: bool = Field(
        default=False,
        description=
        "If true, batches are rounded up to the nearest cuda_graph_batch_size. This is usually a net win for performance."
    )

    @field_validator('max_batch_size')
    @classmethod
    def validate_cuda_graph_max_batch_size(cls, v):
        """Validate cuda_graph_config.max_batch_size is non-negative."""
        if v < 0:
            raise ValueError(
                "cuda_graph_config.max_batch_size must be non-negative")
        return v

    @staticmethod
    def _generate_cuda_graph_batch_sizes(max_batch_size: int,
                                         enable_padding: bool) -> List[int]:
        """Generate a list of batch sizes for CUDA graphs.

        Args:
            max_batch_size: Maximum batch size to generate up to
            enable_padding: Whether padding is enabled, which affects the batch size distribution

        Returns:
            List of batch sizes to create CUDA graphs for
        """
        if enable_padding:
            batch_sizes = [1, 2, 4] + [i * 8 for i in range(1, 17)]
        else:
            batch_sizes = list(range(1, 32)) + [32, 64, 128]

        # Add powers of 2 up to max_batch_size
        batch_sizes += [
            2**i for i in range(8, math.floor(math.log(max_batch_size, 2)))
        ]

        # Filter and sort batch sizes
        batch_sizes = sorted(
            [size for size in batch_sizes if size <= max_batch_size])

        # Add max_batch_size if not already included
        if max_batch_size != batch_sizes[-1]:
            batch_sizes.append(max_batch_size)

        return batch_sizes


class MoeConfig(StrictBaseModel):
    """
    Configuration for MoE.
    """
    backend: Literal["CUTLASS", "CUTEDSL", "WIDEEP", "TRTLLM", "DEEPGEMM",
                     "VANILLA"] = Field(default='CUTLASS',
                                        description="MoE backend to use.")

    max_num_tokens: Optional[int] = Field(
        default=None,
        description=
        "If set, at most max_num_tokens tokens will be sent to torch.ops.trtllm.fused_moe at the same time. If the number of tokens exceeds max_num_tokens, the input tensors will be split into chunks and a for loop will be used."
    )

    load_balancer: Optional[Union[object, str]] = Field(
        default=None,
        description="Configuration for MoE load balancing.",
        json_schema_extra={"type": "Union[MoeLoadBalancerConfig, str]"})

    @classmethod
    def from_dict(cls, data: dict):
        return cls(**data)


class AttentionDpConfig(StrictBaseModel):
    """
    Configuration for attention DP.
    """
    enable_balance: bool = Field(default=False,
                                 description="Whether to enable balance.")
    timeout_iters: int = Field(
        default=50, description="The number of iterations to timeout.")
    batching_wait_iters: int = Field(
        default=10,
        description="The number of iterations to wait for batching.")

    @classmethod
    def from_dict(cls, data: dict):
        return cls(**data)


@dataclass
class _ParallelConfig:
    ''' The model distribution configs for LLM.  '''
    tp_size: int = 1
    pp_size: int = 1
    cp_size: int = 1
    gpus_per_node: int = 8
    moe_cluster_size: int = 1
    moe_tp_size: int = 1
    moe_ep_size: int = 1
    cp_config: dict = field(default_factory=dict)
    enable_attention_dp: bool = False
    auto_parallel: bool = False

    _world_size: int = field(default=1, init=False)
    _devices: Optional[List[int]] = field(default=None, init=False)

    @property
    def devices(self) -> List[int]:
        if self._devices is None:
            return list(range(self.world_size))
        return self._devices

    @devices.setter
    def devices(self, devices: List[int]):
        if len(devices) != self.world_size:
            raise ValueError(
                f"devices {devices} should have the same length as world_size {self.world_size}"
            )
        self._devices = devices

    @property
    def world_size(self) -> bool:

        if self.auto_parallel:
            if self.tp_size > 1 or self.pp_size > 1 or self.cp_size > 1:
                raise RuntimeError(
                    "manually TP and PP are not supported in auto parallel mode."
                )
            return self._world_size

        if self._world_size > 1:
            raise RuntimeError(
                "world_size > 1 is only supported in auto parallel mode.")
        return self.tp_size * self.pp_size * self.cp_size

    @property
    def world_size_per_node(self) -> int:
        world_size = self.world_size
        total_nodes = math.ceil(world_size / self.gpus_per_node)
        return world_size // total_nodes  #TODO is this right?

    @world_size.setter
    def world_size(self, world_size: int):
        if self.auto_parallel:
            self._world_size = world_size
        elif (not self.auto_parallel
              ) and world_size != self.tp_size * self.pp_size * self.cp_size:
            raise ValueError(
                f"world_size {world_size} should be equal to tp_size * pp_size {self.tp_size * self.pp_size * self.cp_size} "
            )

    @property
    def is_multi_gpu(self) -> bool:
        return self.world_size > 1

    def to_mapping(self) -> Mapping:
        return Mapping(world_size=self.world_size,
                       rank=mpi_rank(),
                       gpus_per_node=self.gpus_per_node,
                       tp_size=self.tp_size,
                       pp_size=self.pp_size,
                       cp_size=self.cp_size,
                       cp_config=self.cp_config,
                       enable_attention_dp=self.enable_attention_dp,
                       moe_cluster_size=self.moe_cluster_size,
                       moe_tp_size=self.moe_tp_size,
                       moe_ep_size=self.moe_ep_size,
                       auto_parallel=self.auto_parallel)


class CalibConfig(StrictBaseModel):
    """
    Calibration configuration.
    """
    device: Literal['cuda',
                    'cpu'] = Field(default='cuda',
                                   description="The device to run calibration.")
    calib_dataset: str = Field(
        default='cnn_dailymail',
        description="The name or local path of calibration dataset.")
    calib_batches: int = Field(
        default=512,
        description="The number of batches that the calibration runs.")
    calib_batch_size: int = Field(
        default=1, description="The batch size that the calibration runs.")
    calib_max_seq_length: int = Field(
        default=512,
        description="The maximum sequence length that the calibration runs.")
    random_seed: int = Field(
        default=1234, description="The random seed used for calibration.")
    tokenizer_max_seq_length: int = Field(
        default=2048,
        description=
        "The maximum sequence length to initialize tokenizer for calibration.")

    @classmethod
    def from_dict(cls, config: dict) -> 'CalibConfig':
        """Create a CalibConfig instance from a dict.

        Args:
            config (dict): The dict used to create CalibConfig.

        Returns:
            tensorrt_llm.llmapi.CalibConfig: The CalibConfig created from dict.
        """
        return cls(**config)

    def to_dict(self) -> dict:
        """Dump a CalibConfig instance to a dict.

        Returns:
            dict: The dict dumped from CalibConfig.
        """
        return self.model_dump()


class _ModelFormatKind(Enum):
    HF = 0
    TLLM_CKPT = 1
    TLLM_ENGINE = 2


class DecodingBaseConfig(StrictBaseModel):
    max_draft_len: Optional[int] = None
    speculative_model_dir: Optional[Union[str, Path]] = None

    @classmethod
    def from_dict(cls, data: dict):
        # dispatch to the correct decoding config
        decoding_type = data.get("decoding_type")
        config_classes = {
            "MTP": MTPDecodingConfig,
            "Medusa": MedusaDecodingConfig,
            "Eagle": EagleDecodingConfig,
            "Lookahead": LookaheadDecodingConfig,
            "NGram": NGramDecodingConfig,
            "DraftTarget": DraftTargetDecodingConfig,
            "UserProvided": UserProvidedDecodingConfig,
            "AUTO": AutoDecodingConfig,
        }

        config_class = config_classes.get(decoding_type)
        if config_class is None:
            raise ValueError(f"Invalid decoding type: {decoding_type}")
        data.pop("decoding_type")

        return config_class(**data)

    def _check_fields(self):
        pass

    def supports_backend(self, backend: str) -> bool:
        """
        Override if the speculation algorithm does not support
        a subset of the possible backends.
        """
        return True

    def validate(self) -> None:
        """
        Do any additional error checking here.
        """

    @functools.cached_property
    def spec_dec_mode(self):
        # spec_dec_mode has more functionality than the raw decoding_mode string.
        # Use an alias for the import here to avoid name collisions with the one for the
        # TRT backend.
        from tensorrt_llm._torch.speculative.interface import \
            SpeculativeDecodingMode as TorchSpeculativeDecodingMode
        return TorchSpeculativeDecodingMode.from_string(
            self.decoding_type.upper())


class MedusaDecodingConfig(DecodingBaseConfig):
    medusa_choices: Optional[List[List[int]]] = None
    num_medusa_heads: Optional[int] = None

    @classmethod
    def from_dict(cls, data: dict):
        return cls(**data)

    decoding_type: ClassVar[str] = "Medusa"

    def supports_backend(self, backend: str) -> bool:
        return backend not in ("pytorch", "_autodeploy")


class EagleDecodingConfig(DecodingBaseConfig):
    eagle_choices: Optional[List[List[int]]] = None
    greedy_sampling: Optional[bool] = True
    posterior_threshold: Optional[float] = None
    use_dynamic_tree: Optional[bool] = False
    dynamic_tree_max_topK: Optional[int] = None
    num_eagle_layers: Optional[int] = None
    max_non_leaves_per_layer: Optional[int] = None
    eagle3_one_model: Optional[bool] = True

    @classmethod
    def from_dict(cls, data: dict):
        return cls(**data)

    decoding_type: ClassVar[str] = "Eagle"

    def validate(self) -> None:
        if self.speculative_model_dir is None:
            raise ValueError("Draft model must be provided for EAGLE")

    @functools.cached_property
    def spec_dec_mode(self):
        from tensorrt_llm._torch.speculative.interface import \
            SpeculativeDecodingMode as TorchSpeculativeDecodingMode
        if self.eagle3_one_model:
            return TorchSpeculativeDecodingMode.EAGLE3_ONE_MODEL
        return TorchSpeculativeDecodingMode.EAGLE3


class UserProvidedDecodingConfig(DecodingBaseConfig):
    # Cannot use real type annotations due to circular imports
    drafter: object  # Type is Drafter
    resource_manager: object = None  # Type is Optional[ResourceManager]

    @classmethod
    def from_dict(cls, data: dict):
        return cls(**data)

    decoding_type: ClassVar[str] = "User_Provided"


class NGramDecodingConfig(DecodingBaseConfig):
    """
    Configuration for NGram drafter speculative decoding.

    Arguments:
        max_draft_len: int
                The length maximum of draft tokens (can be understood as length maximum of output draft tokens).

        max_matching_ngram_size: int
            The length maximum of searching tokens (can be understood as length maximum of input tokens to search).

        is_keep_all: bool = True
            Whether to keep all candidate pattern-matches pairs, only one match is kept for each pattern if False.

        is_use_oldest: bool = True
            Whether to provide the oldest match when pattern is hit, the newest one is provided if False.

        is_public_pool: bool = True
            Whether to use a common pool for all requests, or the pool is private for each request if False.
    """
    max_matching_ngram_size: int = 0
    is_keep_all: bool = True
    is_use_oldest: bool = True
    is_public_pool: bool = True
    # Flag to indicate the NGramDecodingConfig is instantiated by auto heuristic.
    # User should not set this flag. Use AutoDecodingConfig instead.
    is_auto_heuristic: bool = False

    @classmethod
    def from_dict(cls, data: dict):
        return cls(**data)

    decoding_type: ClassVar[str] = "NGram"

    def supports_backend(self, backend: str) -> bool:
        return backend == "pytorch"


class DraftTargetDecodingConfig(DecodingBaseConfig):

    @classmethod
    def from_dict(cls, data: dict):
        return cls(**data)

    decoding_type: ClassVar[str] = "Draft_Target"

    def supports_backend(self, backend: str) -> bool:
        return backend == "pytorch"


class MTPDecodingConfig(DecodingBaseConfig):
    num_nextn_predict_layers: int = 1
    use_relaxed_acceptance_for_thinking: bool = False
    relaxed_topk: int = 1
    relaxed_delta: float = 0.
    use_mtp_vanilla: bool = False

    # TODO: remove this after distinguishing `max_draft_len` and `num_nextn_predict_layers`
    # Now we need a flag when MTPDecodingConfig is updated by PyTorchModelEngine.
    num_nextn_predict_layers_from_model_config: int = 1

    # TODO: Hard code for DeepSeek R1
    # When encounter <think>, start thinking phase.
    # When encounter </think>, end thinking phase.
    # <think> [thinking phase] </think> [real output]
    BEGIN_THINKING_PHASE_TOKEN: int = 128798
    END_THINKING_PHASE_TOKEN: int = 128799

    @classmethod
    def from_dict(cls, data: dict):
        return cls(**data)

    decoding_type: ClassVar[str] = "MTP"

    def supports_backend(self, backend: str) -> bool:
        return backend == "pytorch"

    @functools.cached_property
    def spec_dec_mode(self):
        from tensorrt_llm._torch.speculative.interface import \
            SpeculativeDecodingMode as TorchSpeculativeDecodingMode
        if self.num_nextn_predict_layers_from_model_config == 1 and not self.use_mtp_vanilla:
            return TorchSpeculativeDecodingMode.MTP_EAGLE
        return TorchSpeculativeDecodingMode.MTP


class AutoDecodingConfig(DecodingBaseConfig):
    """
    Configuration for auto speculative decoding.

    This config is used to automatically select the best speculative decoding algorithm.

    According to benchmark results, the best algorithm in general is NGRAM with low concurrency <= 32.
    Default heuristic:
        With concurrency <= 4, max_draft_len = 5, max_matching_ngram_size = 3
        With concurrency <= 32, max_draft_len = 3, max_matching_ngram_size = 5
        With concurrency > 32, speculative decoding is disabled.
    """

    @classmethod
    def from_dict(cls, data: dict):
        return cls(**data)

    decoding_type: ClassVar[str] = "AUTO"

    def supports_backend(self, backend: str) -> bool:
        return backend == "pytorch"


class PybindMirror(ABC):
    ''' A class containing the utilities for mirroring Python classes to
    pybinding classes.
    '''

    @abstractmethod
    def _to_pybind(self):
        pass

    @staticmethod
    def maybe_to_pybind(ins):
        if isinstance(
                ins,
                PybindMirror) or type(ins).__class__ == PybindMirrorEnumMeta:
            return ins._to_pybind()
        return ins

    @staticmethod
    def mirror_pybind_fields(pybind_class):
        """
        Class decorator that ensures Python class fields mirror those of a C++ class.

        Args:
            pybind_class: The C++ class whose fields should be mirrored

        Returns:
            A decorator function that validates field mirroring
        """

        def decorator(cls):
            assert issubclass(cls, StrictBaseModel)
            # Get all non-private fields from the C++ class
            cpp_fields = PybindMirror.get_pybind_variable_fields(pybind_class)
            python_fields = set(cls.model_fields.keys())

            # Check if all C++ fields exist in the Python class
            for field in cpp_fields:
                if field not in python_fields:
                    raise ValueError(
                        f"Field {field} is not mirrored in Python class {cls.__name__} from C++ class {pybind_class.__name__}. Please update the class."
                    )

            # Return the original class
            return cls

        return decorator

    @staticmethod
    def get_pybind_enum_fields(pybind_class):
        ''' Get all the enum fields from the pybind class. '''
        return [
            f for f in pybind_class.__members__.keys()
            if not f.startswith('_') and not callable(getattr(pybind_class, f))
        ]

    @staticmethod
    def mirror_pybind_enum(pybind_class):
        ''' Mirror the enum fields from the pybind class to the Python class. '''

        def decorator(cls):
            assert issubclass(cls, Enum)
            cpp_fields = PybindMirror.get_pybind_enum_fields(pybind_class)
            python_fields = set(cls.__members__.keys())

            for field in cpp_fields:
                if field not in python_fields:
                    raise ValueError(
                        f"Field {field} is not mirrored in Python class {cls.__name__} from C++ class {pybind_class.__name__}. Please update the class."
                    )
            return cls

        return decorator

    @staticmethod
    def get_pybind_variable_fields(config_cls):
        ''' Get all the variable fields from the pybind class. '''
        return [
            f for f in dir(config_cls)
            if not f.startswith('_') and not callable(getattr(config_cls, f))
        ]

    @staticmethod
    def pybind_equals(obj0, obj1):
        ''' Check if two pybind objects are equal. '''
        assert type(obj0) is type(obj1)
        for field in PybindMirror.get_pybind_variable_fields(type(obj0)):
            if getattr(obj0, field) != getattr(obj1, field):
                return False
        return True

    @classmethod
    def from_pybind(cls: Type[TypeBaseModel],
                    pybind_instance: "PybindMirror") -> TypeBaseModel:
        """Construct an instance of the given class from the fields in the given
        pybind class instance.

        Args:
            cls: Type of the class to construct, must be a subclass of pydantic
                 BaseModel
            pybind_instance: Instance of the pybind class to construct from its
                             fields

        Notes:
            When a field value is None in the pybind class, but it's not
            optional and has a default value in the BaseModel class, it would
            get the default value defined in the BaseModel class.

        Returns:
            Instance of the given class, populated with the fields of the given
            pybind instance
        """  # noqa: D205
        assert issubclass(cls, BaseModel)

        # Some of the fields are optional in the C++ class but in python they aren't
        # optional and have a default value, so copy the value from C++ instance
        # only if it has a value, so otherwise the default value defined in the
        # python class would be set.
        def _is_optional_type(annotation: Any) -> bool:
            """Returns True if a type annotation represents an Optional type
            (Optional[X]) or a Union type that includes None (Union[X, Y, None]
            or X | Y | None).
            """  # noqa: D205
            origin = get_origin(annotation)
            args = get_args(annotation)

            # Union is for Optional[x]
            # UnionType is for the new | operation in Python 3.10+
            return (origin is Union
                    or origin is types.UnionType) and type(None) in args

        fields_non_optional_with_default_value_in_basemodel = {
            field_name
            for field_name, field_info in cls.model_fields.items()
            if not (_is_optional_type(field_info.annotation)
                    and field_info.is_required())
        }

        kwargs = {}
        cpp_fields = PybindMirror.get_pybind_variable_fields(
            type(pybind_instance))
        for field_name in cpp_fields:
            field_value = getattr(pybind_instance, field_name)
            if field_value is not None or field_name not in fields_non_optional_with_default_value_in_basemodel:
                kwargs[field_name] = field_value
        return cls(**kwargs)


class PybindMirrorMeta(type(PybindMirror)):
    pass


class PybindMirrorEnumMeta(EnumMeta, PybindMirrorMeta):
    """
    Combined metaclass for Enum and PybindMirror.  This is crucial.
    """


@PybindMirror.mirror_pybind_enum(_BatchingType)
class BatchingType(StrEnum, metaclass=PybindMirrorEnumMeta):
    STATIC = "STATIC"
    INFLIGHT = "INFLIGHT"

    def _to_pybind(self):
        return getattr(_BatchingType, self.value)


@PybindMirror.mirror_pybind_enum(_CapacitySchedulerPolicy)
class CapacitySchedulerPolicy(StrEnum, metaclass=PybindMirrorEnumMeta):
    MAX_UTILIZATION = "MAX_UTILIZATION"
    GUARANTEED_NO_EVICT = "GUARANTEED_NO_EVICT"
    STATIC_BATCH = "STATIC_BATCH"

    def _to_pybind(self):
        return getattr(_CapacitySchedulerPolicy, self.value)


@PybindMirror.mirror_pybind_enum(_ContextChunkingPolicy)
class ContextChunkingPolicy(StrEnum, metaclass=PybindMirrorEnumMeta):
    ''' Context chunking policy. '''
    FIRST_COME_FIRST_SERVED = "FIRST_COME_FIRST_SERVED"
    EQUAL_PROGRESS = "EQUAL_PROGRESS"

    def _to_pybind(self):
        return getattr(_ContextChunkingPolicy, self.value)


@PybindMirror.mirror_pybind_fields(_DynamicBatchConfig)
class DynamicBatchConfig(StrictBaseModel, PybindMirror):
    """Dynamic batch configuration.

    Controls how batch size and token limits are dynamically adjusted at runtime.
    """
    enable_batch_size_tuning: bool = Field(
        description="Controls if the batch size should be tuned dynamically")

    enable_max_num_tokens_tuning: bool = Field(
        description="Controls if the max num tokens should be tuned dynamically"
    )

    dynamic_batch_moving_average_window: int = Field(
        description=
        "The window size for moving average of input and output length which is used to calculate dynamic batch size and max num tokens"
    )

    def _to_pybind(self):
        return _DynamicBatchConfig(
            enable_batch_size_tuning=self.enable_batch_size_tuning,
            enable_max_num_tokens_tuning=self.enable_max_num_tokens_tuning,
            dynamic_batch_moving_average_window=self.
            dynamic_batch_moving_average_window)


@PybindMirror.mirror_pybind_fields(_SchedulerConfig)
class SchedulerConfig(StrictBaseModel, PybindMirror):
    capacity_scheduler_policy: CapacitySchedulerPolicy = Field(
        default=CapacitySchedulerPolicy.GUARANTEED_NO_EVICT,
        description="The capacity scheduler policy to use")

    context_chunking_policy: Optional[ContextChunkingPolicy] = Field(
        default=None, description="The context chunking policy to use")

    dynamic_batch_config: Optional[DynamicBatchConfig] = Field(
        default=None, description="The dynamic batch config to use")

    def _to_pybind(self):
        return _SchedulerConfig(
            capacity_scheduler_policy=self.capacity_scheduler_policy._to_pybind(
            ),
            context_chunking_policy=self.context_chunking_policy._to_pybind()
            if self.context_chunking_policy else None,
            dynamic_batch_config=self.dynamic_batch_config._to_pybind()
            if self.dynamic_batch_config else None)


@PybindMirror.mirror_pybind_fields(_PeftCacheConfig)
class PeftCacheConfig(StrictBaseModel, PybindMirror):
    """
    Configuration for the PEFT cache.
    """
    num_host_module_layer: int = Field(
        default=0,
        description=
        "number of max sized 1-layer 1-module adapterSize=1 sets of weights that can be stored in host cache"
        ", affects host cache size and overrides value of host_cache_size")
    num_device_module_layer: int = Field(
        default=0,
        description=
        "number of max sized 1-layer 1-module sets of weights that can be stored in device cache"
        ", affects device cache size and overrides value of device_cache_percent"
    )
    optimal_adapter_size: int = Field(
        default=
        8,  # There are tests to keep the default value consistent with the pybind default value
        description="optimal adapter size used to set page width")
    max_adapter_size: int = Field(
        default=64,
        description="max supported adapter size. Used to compute minimum")
    num_put_workers: int = Field(
        default=1,
        description=
        "number of worker threads used to put weights into host cache")
    num_ensure_workers: int = Field(
        default=1,
        description=
        "number of worker threads used to copy weights from host to device")
    num_copy_streams: int = Field(
        default=1,
        description="number of streams used to copy weights from host to device"
    )
    max_pages_per_block_host: int = Field(
        default=24,
        description="Number of cache pages per allocation block (host)")
    max_pages_per_block_device: int = Field(
        default=8,
        description="Number of cache pages per allocation block (device)")
    device_cache_percent: float = Field(
        default=0.02,
        description=
        "Proportion of free device memory after engine load to use for cache, as a fraction from 0 to 1"
    )
    host_cache_size: int = Field(
        default=1024**3, description="size in bytes to use for host cache")
    lora_prefetch_dir: Optional[str] = Field(
        default=None,
        description=
        "folder to store the LoRA weights we hope to load during engine initialization, currently not supported"
    )

    def _to_pybind(self):
        return _PeftCacheConfig(
            num_host_module_layer=self.num_host_module_layer,
            num_device_module_layer=self.num_device_module_layer,
            optimal_adapter_size=self.optimal_adapter_size,
            max_adapter_size=self.max_adapter_size,
            num_put_workers=self.num_put_workers,
            num_ensure_workers=self.num_ensure_workers,
            num_copy_streams=self.num_copy_streams,
            max_pages_per_block_host=self.max_pages_per_block_host,
            max_pages_per_block_device=self.max_pages_per_block_device,
            device_cache_percent=self.device_cache_percent,
            host_cache_size=self.host_cache_size,
            lora_prefetch_dir=self.lora_prefetch_dir)


@PybindMirror.mirror_pybind_fields(_LookaheadDecodingConfig)
class LookaheadDecodingConfig(DecodingBaseConfig, PybindMirror):
    """
    Configuration for lookahead speculative decoding.
    """

    max_window_size: int = Field(
        default=_LookaheadDecodingConfig.get_default_lookahead_decoding_window(
        ),
        description="Number of NGrams in lookahead branch per step.")
    max_ngram_size: int = Field(
        default=_LookaheadDecodingConfig.get_default_lookahead_decoding_ngram(),
        description="Number of tokens per NGram.")
    max_verification_set_size: int = Field(
        default=_LookaheadDecodingConfig.
        get_default_lookahead_decoding_verification_set(),
        description="Number of NGrams in verification branch per step.")

    @field_validator('max_window_size', 'max_ngram_size',
                     'max_verification_set_size')
    @classmethod
    def validate_positive_values(cls, v):
        if v <= 0:
            raise ValueError(f"Value must be positive, got {v}")
        return v

    def __init__(self, **data):
        super().__init__(**data)
        self._check_fields()

    def calculate_speculative_resource(self):
        return _LookaheadDecodingConfig.calculate_speculative_resource_tuple(
            self.max_window_size, self.max_ngram_size,
            self.max_verification_set_size)

    @classmethod
    def from_dict(cls, data: dict):
        return cls(**data)

    def _to_pybind(self):
        return _LookaheadDecodingConfig(self.max_window_size,
                                        self.max_ngram_size,
                                        self.max_verification_set_size)

    def supports_backend(self, backend: str) -> bool:
        return backend not in ("pytorch", "_autodeploy")

    decoding_type: ClassVar[str] = "Lookahead"


SpeculativeConfig: TypeAlias = Optional[Union[
    DraftTargetDecodingConfig,
    EagleDecodingConfig,
    LookaheadDecodingConfig,
    MedusaDecodingConfig,
    MTPDecodingConfig,
    NGramDecodingConfig,
    UserProvidedDecodingConfig,
    AutoDecodingConfig,
]]


@PybindMirror.mirror_pybind_fields(_KvCacheConfig)
class KvCacheConfig(StrictBaseModel, PybindMirror):
    """
    Configuration for the KV cache.
    """
    enable_block_reuse: bool = Field(
        default=True,
        description=
        "Controls if KV cache blocks can be reused for different requests.")
    max_tokens: Optional[int] = Field(
        default=None,
        description=
        "The maximum number of tokens that should be stored in the KV cache. If both `max_tokens` and `free_gpu_memory_fraction` are specified, memory corresponding to the minimum will be used."
    )
    max_attention_window: Optional[List[int]] = Field(
        default=None,
        description=
        "Size of the attention window for each sequence. Only the last tokens will be stored in the KV cache. If the number of elements in `max_attention_window` is less than the number of layers, `max_attention_window` will be repeated multiple times to the number of layers."
    )
    sink_token_length: Optional[int] = Field(
        default=None,
        description=
        "Number of sink tokens (tokens to always keep in attention window).")
    free_gpu_memory_fraction: Optional[float] = Field(
        default=None,
        description=
        "The fraction of GPU memory fraction that should be allocated for the KV cache. Default is 90%. If both `max_tokens` and `free_gpu_memory_fraction` are specified, memory corresponding to the minimum will be used."
    )
    host_cache_size: Optional[int] = Field(
        default=None,
        description=
        "Size of the host cache in bytes. If both `max_tokens` and `host_cache_size` are specified, memory corresponding to the minimum will be used."
    )
    onboard_blocks: bool = Field(
        default=True, description="Controls if blocks are onboarded.")
    cross_kv_cache_fraction: Optional[float] = Field(
        default=None,
        description=
        "The fraction of the KV Cache memory should be reserved for cross attention. If set to p, self attention will use 1-p of KV Cache memory and cross attention will use p of KV Cache memory. Default is 50%. Should only be set when using encoder-decoder model."
    )
    secondary_offload_min_priority: Optional[int] = Field(
        default=None,
        description=
        "Only blocks with priority > mSecondaryOfflineMinPriority can be offloaded to secondary memory."
    )
    event_buffer_max_size: int = Field(
        default=0,
        description=
        "Maximum size of the event buffer. If set to 0, the event buffer will not be used."
    )
    enable_partial_reuse: bool = Field(
        default=True,
        description=
        "Whether blocks that are only partially matched can be reused.")
    copy_on_partial_reuse: bool = Field(
        default=True,
        description=
        "Whether partially matched blocks that are in use can be reused after copying them."
    )
    use_uvm: bool = Field(default=False,
                          description="Whether to use UVM for the KV cache.")

    # This is a pure python field, not a pybind field. It is only for the Pytorch backend.
    dtype: str = Field(default="auto",
                       description="The data type to use for the KV cache.")

    def _to_pybind(self):
        return _KvCacheConfig(
            enable_block_reuse=self.enable_block_reuse,
            max_tokens=self.max_tokens,
            max_attention_window=self.max_attention_window,
            sink_token_length=self.sink_token_length,
            free_gpu_memory_fraction=self.free_gpu_memory_fraction,
            host_cache_size=self.host_cache_size,
            onboard_blocks=self.onboard_blocks,
            cross_kv_cache_fraction=self.cross_kv_cache_fraction,
            secondary_offload_min_priority=self.secondary_offload_min_priority,
            event_buffer_max_size=self.event_buffer_max_size,
            enable_partial_reuse=self.enable_partial_reuse,
            copy_on_partial_reuse=self.copy_on_partial_reuse,
            use_uvm=self.use_uvm)


@PybindMirror.mirror_pybind_fields(_ExtendedRuntimePerfKnobConfig)
class ExtendedRuntimePerfKnobConfig(StrictBaseModel, PybindMirror):
    """
    Configuration for extended runtime performance knobs.
    """

    multi_block_mode: bool = Field(
        default=True, description="Whether to use multi-block mode.")

    enable_context_fmha_fp32_acc: bool = Field(
        default=False,
        description="Whether to enable context FMHA FP32 accumulation.")

    cuda_graph_mode: bool = Field(default=False,
                                  description="Whether to use CUDA graph mode.")

    cuda_graph_cache_size: int = Field(
        default=0,
        description=
        "Number of cuda graphs to be cached in the runtime. The larger the cache, the better the perf, but more GPU memory is consumed."
    )

    def _to_pybind(self):
        res = _ExtendedRuntimePerfKnobConfig(
            multi_block_mode=self.multi_block_mode,
            enable_context_fmha_fp32_acc=self.enable_context_fmha_fp32_acc)
        res.cuda_graph_mode = self.cuda_graph_mode
        res.cuda_graph_cache_size = self.cuda_graph_cache_size
        return res


@PybindMirror.mirror_pybind_fields(_CacheTransceiverConfig)
class CacheTransceiverConfig(StrictBaseModel, PybindMirror):
    """
    Configuration for the cache transceiver.
    """

    backend: Optional[Literal["default", "ucx", "nixl", "mpi"]] = Field(
        default=None,
        description=
        "The communication backend type to use for the cache transceiver.")

    max_tokens_in_buffer: Optional[int] = Field(
        default=None,
        description="The max number of tokens the transfer buffer can fit.")

    def _to_pybind(self):
        return _CacheTransceiverConfig(
            backend=_CacheTransceiverBackendType.from_string(self.backend),
            max_tokens_in_buffer=self.max_tokens_in_buffer)


@dataclass
class _ModelWrapper:
    model: Union[str, Path]

    def __post_init__(self):
        if not self.model:
            raise ValueError("model should be provided.")
        assert isinstance(self.model,
                          (str, Path)), f"Invalid model: {self.model}"

        model_dir = Path(self.model)

        if model_dir.exists() and model_dir.is_dir():
            self.model = model_dir

    @property
    def is_hub_model(self) -> bool:
        return not self.is_local_model

    @property
    def is_local_model(self) -> bool:
        return isinstance(self.model, Path)

    @property
    def model_dir(self) -> Path:
        assert self.is_local_model, f"model_dir is only available for local model, {self.model}."
        return self.model

    @model_dir.setter
    def model_dir(self, model_dir: Union[str, Path]):
        model_dir = Path(model_dir)
        assert model_dir.exists() and model_dir.is_dir(
        ), f"model_dir is not a valid path, {model_dir}"
        self.model = model_dir

    @property
    def model_name(self) -> Union[str, Path]:
        return self.model if isinstance(self.model, str) else None


class BaseLlmArgs(StrictBaseModel):
    """
    Base class for both TorchLlmArgs and TrtLlmArgs. It contains all the arguments that are common to both.
    """
    model_config = {
        "arbitrary_types_allowed": True,
        "extra": "forbid",
    }

    # Explicit arguments
    model: Union[str, Path] = Field(
        description=
        "The path to the model checkpoint or the model name from the Hugging Face Hub."
    )

    tokenizer: Optional[Union[
        str, Path, TokenizerBase, PreTrainedTokenizerBase]] = Field(
            description=
            "The path to the tokenizer checkpoint or the tokenizer name from the Hugging Face Hub.",
            default=None)

    tokenizer_mode: Literal['auto', 'slow'] = Field(
        default='auto',
        description="The mode to initialize the tokenizer.",
        json_schema_extra={"type": "Literal['auto', 'slow']"})

    skip_tokenizer_init: bool = Field(
        default=False,
        description="Whether to skip the tokenizer initialization.")

    trust_remote_code: bool = Field(
        default=False, description="Whether to trust the remote code.")

    tensor_parallel_size: int = Field(default=1,
                                      description="The tensor parallel size.")

    dtype: str = Field(default="auto",
                       description="The data type to use for the model.")

    revision: Optional[str] = Field(
        default=None, description="The revision to use for the model.")

    tokenizer_revision: Optional[str] = Field(
        default=None, description="The revision to use for the tokenizer.")

    # Below are all remaining arguments

    pipeline_parallel_size: int = Field(
        default=1, description="The pipeline parallel size.")

    context_parallel_size: int = Field(default=1,
                                       description="The context parallel size.")

    gpus_per_node: Optional[int] = Field(
        default=None,
        description="The number of GPUs per node.",
        status="beta",
        validate_default=True)

    moe_cluster_parallel_size: Optional[int] = Field(
        default=None,
        description="The cluster parallel size for MoE models's expert weights.",
        status="beta")

    moe_tensor_parallel_size: Optional[int] = Field(
        default=None,
        description="The tensor parallel size for MoE models's expert weights.")

    moe_expert_parallel_size: Optional[int] = Field(
        default=None,
        description="The expert parallel size for MoE models's expert weights.")

    enable_attention_dp: bool = Field(
        default=False,
        description="Enable attention data parallel.",
        status="beta")

    cp_config: Optional[dict] = Field(default_factory=dict,
                                      description="Context parallel config.",
                                      status="prototype")

    load_format: Literal['auto', 'dummy'] = Field(
        default='auto',
        description="The format to load the model.",
        json_schema_extra={"type": "Literal['auto', 'dummy']"})

    fail_fast_on_attention_window_too_large: bool = Field(
        default=False,
        description=
        "Fail fast when attention window is too large to fit even a single sequence in the KV cache."
    )

    # LoRA arguments
    enable_lora: bool = Field(default=False, description="Enable LoRA.")

    lora_config: Optional[LoraConfig] = Field(
        default=None, description="LoRA configuration for the model.")

    # Several options from ExecutorConfig, expanded here for less hierarchy
    kv_cache_config: KvCacheConfig = Field(default_factory=KvCacheConfig,
                                           description="KV cache config.")

    enable_chunked_prefill: bool = Field(default=False,
                                         description="Enable chunked prefill.")

    guided_decoding_backend: Optional[Literal["xgrammar", "llguidance"]] = Field(
        default=None,
        description=
        "Guided decoding backend. llguidance is supported in PyTorch backend only."
    )

    batched_logits_processor: Optional[object] = Field(
        default=None,
        description="Batched logits processor.",
        json_schema_extra={
            "type": f"Optional[{get_type_repr(BatchedLogitsProcessor)}]"
        })

    iter_stats_max_iterations: Optional[int] = Field(
        default=None,
        description="The maximum number of iterations for iter stats.",
        status="prototype")

    request_stats_max_iterations: Optional[int] = Field(
        default=None,
        description="The maximum number of iterations for request stats.",
        status="prototype")

    # A handful of options from PretrainedConfig
    peft_cache_config: Optional[PeftCacheConfig] = Field(
        default=None, description="PEFT cache config.", status="prototype")

    scheduler_config: SchedulerConfig = Field(default_factory=SchedulerConfig,
                                              description="Scheduler config.",
                                              status="prototype")

    cache_transceiver_config: Optional[CacheTransceiverConfig] = Field(
        default=None,
        description="Cache transceiver config.",
        status="prototype")

    # Speculative decoding parameters
    speculative_config: SpeculativeConfig = Field(
        default=None, description="Speculative decoding config.")

    max_batch_size: Optional[int] = Field(default=None,
                                          description="The maximum batch size.")

    # generation constraints
    max_input_len: Optional[int] = Field(
        default=None, description="The maximum input length.")

    max_seq_len: Optional[int] = Field(
        default=None, description="The maximum sequence length.")

    max_beam_width: Optional[int] = Field(default=None,
                                          description="The maximum beam width.")

    max_num_tokens: Optional[int] = Field(
        default=None, description="The maximum number of tokens.")

    gather_generation_logits: bool = Field(
        default=False,
        description="Gather generation logits.",
        status="prototype")

    # private fields those are unstable and just for internal use
    num_postprocess_workers: int = Field(
        default=0,
        description=
        "The number of processes used for postprocessing the generated tokens, including detokenization.",
        status="prototype")

    postprocess_tokenizer_dir: Optional[str] = Field(
        default=None,
        description="The path to the tokenizer directory for postprocessing.",
        status="prototype")

    reasoning_parser: Optional[str] = Field(
        default=None,
        description="The parser to separate reasoning content from output.",
        status="prototype")

    # TODO[Superjomn]: To deprecate this config.
    decoding_config: Optional[object] = Field(
        default=None,
        description="The decoding config.",
        json_schema_extra={
            "type": "Optional[tensorrt_llm.llmapi.llm_args.DecodingConfig]"
        },
        status="deprecated",
        deprecated="Use speculative_config instead.",
    )

    mpi_session: Optional[object] = Field(
        default=None,
        description="The optional MPI session to use for this LLM instance.",
        json_schema_extra={"type": "Optional[MpiSession]"},
        exclude=True,
        alias="_mpi_session")

    backend: Optional[str] = Field(
        default=None,
        description="The backend to use for this LLM instance.",
        exclude_json_schema=True,  # hide from API references
        validate_default=True,
        status="deprecated",
    )

    _parallel_config: Optional[object] = PrivateAttr(default=None)
    _model_format: Optional[_ModelFormatKind] = PrivateAttr(default=None)
    _speculative_model: Optional[str] = PrivateAttr(default=None)
    _speculative_model_format: Optional[_ModelFormatKind] = PrivateAttr(
        default=None)

    @property
    def parallel_config(self) -> _ParallelConfig:
        return self._parallel_config

    @property
    def model_format(self) -> _ModelFormatKind:
        return self._model_format

    @property
    def speculative_model_dir(self) -> Optional[_ModelFormatKind]:
        return self._speculative_model

    @property
    def speculative_model_format(self) -> _ModelFormatKind:
        return self._speculative_model_format

    @classmethod
    def from_kwargs(cls, **kwargs: Any) -> "BaseLlmArgs":
        """Create `LlmArgs` instance from kwargs.

        Args:
            kwargs (Any): Arguments passed to `LlmArgs` constructor.

        Returns:
            tensorrt_llm.llmapi.llm_utils.BaseLlmArgs: The `BaseLlmArgs` instance.
        """
        kwargs = BaseLlmArgs._check_consistency(dict(kwargs))
        ret = cls(**kwargs)
        return ret

    def to_dict(self) -> dict:
        """Dump `LlmArgs` instance to a dict.

        Returns:
            dict: The dict that contains all fields of the `LlmArgs` instance.
        """
        model_dict = self.model_dump(mode='json')
        # TODO: the BuildConfig.to_dict and from_dict don't work well with pydantic
        model_dict['build_config'] = copy.deepcopy(self.build_config)
        return model_dict

    @staticmethod
    def _check_consistency(kwargs_dict: Dict[str, Any]) -> Dict[str, Any]:
        # max_beam_width is not included since vague behavior due to lacking the support for dynamic beam width during
        # generation
        black_list = set(["max_beam_width"])
        executor_config_attrs = set(
            attr for attr in dir(_ExecutorConfig) if not attr.startswith('_')
            and callable(getattr(_ExecutorConfig, attr)))
        executor_config_attrs -= black_list
        llm_args_attr = set(BaseLlmArgs.model_fields.keys())
        # NOTE: When cpp ExecutorConfig add new options, please add the new options into `LlmArgs` with docs as well
        # ASK chunweiy for help if you are not sure about the new options.
        assert executor_config_attrs.issubset(
            llm_args_attr
        ), f"New options found in underlying ExecutorConfig: {llm_args_attr - executor_config_attrs}"

        return kwargs_dict

    @field_validator("dtype")
    @classmethod
    def validate_dtype(cls, v, info):
        if torch.cuda.get_device_properties(0).major < 8:
            if v == 'auto':
                v = 'float16'
            if v == 'bfloat16':
                raise RuntimeError("Pre SM 80 GPUs do not support bfloat16")
        return v

    @field_validator("gpus_per_node", mode='before')
    @classmethod
    def validate_gpus_per_node(cls, v, info):
        if v is None:
            logger.warning(
                f"Using default gpus_per_node: {torch.cuda.device_count()}")
            v = torch.cuda.device_count()
        return v

    @field_validator("model")
    @classmethod
    def validate_model(cls, v, info):
        if not isinstance(v, (str, Path)):
            raise ValueError(f"Invalid model: {v}")
        return v

    @model_validator(mode="after")
    def validate_parallel_config(self):
        if self.moe_cluster_parallel_size is None:
            self.moe_cluster_parallel_size = -1

        if self.moe_tensor_parallel_size is None:
            self.moe_tensor_parallel_size = -1

        if self.moe_expert_parallel_size is None:
            self.moe_expert_parallel_size = -1

        self._parallel_config = _ParallelConfig(
            tp_size=self.tensor_parallel_size,
            pp_size=self.pipeline_parallel_size,
            cp_size=self.context_parallel_size,
            gpus_per_node=self.gpus_per_node,
            moe_cluster_size=self.moe_cluster_parallel_size,
            moe_tp_size=self.moe_tensor_parallel_size,
            moe_ep_size=self.moe_expert_parallel_size,
            enable_attention_dp=self.enable_attention_dp,
            cp_config=self.cp_config)
        return self

    @model_validator(mode="after")
    def set_default_max_input_len(self):
        if self.max_input_len is None:
            self.max_input_len = 1024
        return self

    @model_validator(mode="after")
    def validate_and_init_tokenizer(self):
        """Initialize tokenizer based on configuration."""
        if self.skip_tokenizer_init:
            self.tokenizer = None
        else:
            self.tokenizer = tokenizer_factory(
                self.tokenizer,
                trust_remote_code=self.trust_remote_code,
                use_fast=self.tokenizer_mode != 'slow')
        return self

    @model_validator(mode="after")
    def validate_model_format_misc(self):
        '''
        Load the model format, and do the following:

        1. Load the build_config if got an engine.
        2. Load the parallel_config if got a checkpoint.
        '''
        model_obj = _ModelWrapper(self.model)

        if model_obj.is_local_model and self.backend not in [
                'pytorch', '_autodeploy'
        ]:
            # Load parallel_config from the engine.
            model_format = get_model_format(
                self.model, trust_remote_code=self.trust_remote_code)

            if model_format is _ModelFormatKind.TLLM_ENGINE:
                if self.build_config is not None:
                    logger.warning(
                        "The build_config is ignored for model format of TLLM_ENGINE."
                    )
                self._load_config_from_engine(model_obj.model_dir)
                runtime_defaults = self._pretrained_config.runtime_defaults
                if runtime_defaults:
                    self.kv_cache_config.fill_empty_fields_from_runtime_defaults(
                        runtime_defaults)

            # Load parallel_config from the checkpoint.
            elif model_format is _ModelFormatKind.TLLM_CKPT:
                # We need to create a temporary instance to call _load_config_from_ckpt
                self._load_config_from_ckpt(model_obj.model_dir)
        else:
            model_format = _ModelFormatKind.HF

        # Store the model format in the values
        self._model_format = model_format
        return self

    @model_validator(mode="after")
    def init_build_config(self):
        """
        Creating a default BuildConfig if none is provided
        """
        build_config = getattr(self, "build_config", None)
        if build_config is None:
            kwargs = {}
            if self.max_batch_size:
                kwargs["max_batch_size"] = self.max_batch_size
            if self.max_num_tokens:
                kwargs["max_num_tokens"] = self.max_num_tokens
            if self.max_seq_len:
                kwargs["max_seq_len"] = self.max_seq_len
            if self.max_beam_width:
                kwargs["max_beam_width"] = self.max_beam_width
            if self.max_input_len:
                kwargs["max_input_len"] = self.max_input_len
            self.build_config = BuildConfig(**kwargs)
        else:
            assert isinstance(
                build_config,
                BuildConfig), f"build_config is not initialized: {build_config}"
        return self

    @model_validator(mode="after")
    def set_runtime_knobs_from_build_config(self):
        # TODO: remove this after PyT become default to adapt PyT with build_config as input
        assert self.build_config is not None, "build_config is not initialized"
        if self.backend == "pytorch":
            if self.build_config:
                for key in [
                        "max_batch_size", "max_num_tokens", "max_seq_len",
                        "max_input_len", "max_beam_width"
                ]:
                    if getattr(self.build_config, key) is not None:
                        if (v := getattr(self, key,
                                         None)) is not None and v != getattr(
                                             self.build_config, key):
                            logger.warning(
                                f"overriding {key} from build_config")
                        setattr(self, key, getattr(self.build_config, key))

        return self

    @model_validator(mode="after")
    def validate_runtime_args(self):
        if self.max_batch_size is not None and self.max_num_tokens is not None:
            if self.max_batch_size > self.max_num_tokens:
                logger.warning(
                    f"max_batch_size [{self.max_batch_size}] should be less than or equal to max_num_tokens [{self.max_num_tokens}]"
                )
        return self

    @model_validator(mode="after")
    def validate_build_config_with_runtime_params(self):
        # Note: max_batch_size and max_num_tokens in LlmArgs are for runtime,
        # which will be passed to the C++ Executor API, overwriting the values
        # from an built engine. In order to set build configuration, it is
        # recommended to use build_config instead.
        assert isinstance(
            self.build_config, BuildConfig
        ), f"build_config is not initialized: {self.build_config}"

        if self.max_batch_size is not None:
            if self.max_batch_size > self.build_config.max_batch_size:
                raise ValueError(
                    f"max_batch_size [{self.max_batch_size}] is greater than build_config.max_batch_size [{self.build_config.max_batch_size}] in build_config"
                )
        if self.max_num_tokens is not None:
            if self.max_num_tokens > self.build_config.max_num_tokens:
                raise ValueError(
                    f"max_num_tokens [{self.max_num_tokens}] is greater than build_config.max_num_tokens [{self.build_config.max_num_tokens}] in build_config"
                )
        if self.max_seq_len is not None:
            if self.max_seq_len != self.build_config.max_seq_len:
                logger.warning(
                    f"max_seq_len [{self.max_seq_len}] is overridden by build_config.max_seq_len [{self.build_config.max_seq_len}] in build_config"
                )
        if self.max_beam_width is not None:
            if self.max_beam_width != self.build_config.max_beam_width:
                logger.warning(
                    f"max_beam_width [{self.max_beam_width}] is overridden by build_config.max_beam_width [{self.build_config.max_beam_width}] in build_config"
                )
        if self.max_input_len is not None:
            if self.max_input_len != self.build_config.max_input_len:
                logger.warning(
                    f"max_input_len [{self.max_input_len}] is overridden by build_config.max_input_len [{self.build_config.max_input_len}] in build_config"
                )

        return self

    @model_validator(mode="after")
    def validate_build_config_remaining(self):
        is_trt_llm_args = isinstance(self, TrtLlmArgs)

        # TODO: remove the checker when manage weights support all data types
        if is_trt_llm_args and self.fast_build and (self.quant_config.quant_algo
                                                    is QuantAlgo.FP8):
            self._update_plugin_config("manage_weights", True)

        if self.parallel_config._world_size == 1 and self.build_config:
            self.build_config.plugin_config.nccl_plugin = None

        if self.enable_lora and self.backend != 'pytorch':
            self.build_config.plugin_config.lora_plugin = 'auto'
            if self.lora_config is not None:
                self.build_config.lora_config.max_lora_rank = self.lora_config.max_lora_rank

        if hasattr(self,
                   'enable_prompt_adapter') and self.enable_prompt_adapter:
            self.build_config.max_prompt_embedding_table_size = self.max_prompt_adapter_token * self.build_config.max_batch_size

        if self.max_beam_width is None:
            if self.build_config:
                self.max_beam_width = self.build_config.max_beam_width
            else:
                self.max_beam_width = 1

        return self

    @model_validator(mode="after")
    def validate_speculative_config(self):
        if self.speculative_config:
            if not self.speculative_config.supports_backend(self.backend):
                raise ValueError(
                    f"Speculation type {self.speculative_config.decoding_type} does not "
                    f"support backend {self.backend}")

            # Below, we only need to set speculative_decoding_mode/decoding_config for speculation
            # on the TRT backend.
            if isinstance(self.speculative_config, LookaheadDecodingConfig):
                max_draft_len = self.speculative_config.calculate_speculative_resource(
                )[2]
                assert max_draft_len > 0
                self.build_config.speculative_decoding_mode = SpeculativeDecodingMode.LOOKAHEAD_DECODING
                self.build_config.max_draft_len = max(
                    self.build_config.max_draft_len, max_draft_len)
                self.decoding_config = DecodingConfig(
                    decoding_mode=DecodingMode.Lookahead(),
                    lookahead_decoding_config=PybindMirror.maybe_to_pybind(
                        self.speculative_config))

            elif isinstance(self.speculative_config, MedusaDecodingConfig):
                assert self.speculative_config.max_draft_len > 0
                self.build_config.speculative_decoding_mode = SpeculativeDecodingMode.MEDUSA
                self.build_config.max_draft_len = self.speculative_config.max_draft_len
                self.decoding_config = DecodingConfig(
                    decoding_mode=DecodingMode.Medusa(),
                    medusa_choices=self.speculative_config.medusa_choices)

            elif isinstance(self.speculative_config, EagleDecodingConfig):
                assert self.speculative_config.max_draft_len > 0
                assert self.speculative_config.speculative_model_dir is not None, "Path to EAGLE3 weights must be specified."
                self.build_config.max_draft_len = self.speculative_config.max_draft_len
                self.build_config.speculative_decoding_mode = SpeculativeDecodingMode.EAGLE
                if self.backend not in ['pytorch', '_autodeploy']:
                    eagle_config = _EagleConfig(
                        self.speculative_config.eagle_choices,
                        self.speculative_config.greedy_sampling,
                        self.speculative_config.posterior_threshold,
                        self.speculative_config.use_dynamic_tree,
                        self.speculative_config.dynamic_tree_max_topK)
                    self.decoding_config = DecodingConfig(
                        decoding_mode=DecodingMode.Eagle(),
                        eagle_config=eagle_config)

            elif isinstance(self.speculative_config, NGramDecodingConfig):
                assert self.backend in ['pytorch', '_autodeploy']
                assert self.speculative_config.max_draft_len > 0 and self.speculative_config.max_matching_ngram_size > 0
                self.build_config.speculative_decoding_mode = SpeculativeDecodingMode.NGRAM
                self.build_config.max_draft_len = self.speculative_config.max_draft_len

            elif isinstance(self.speculative_config, DraftTargetDecodingConfig):
                assert self.backend in ['pytorch']
                assert self.speculative_config.max_draft_len > 0
                assert self.speculative_config.speculative_model_dir is not None, "Path to draft model must be specified."
                self.build_config.speculative_decoding_mode = SpeculativeDecodingMode.DRAFT_TOKENS_EXTERNAL
                self.build_config.max_draft_len = self.speculative_config.max_draft_len

            elif isinstance(self.speculative_config, MTPDecodingConfig):
                assert self.speculative_config.num_nextn_predict_layers > 0
                self.speculative_config.max_draft_len = self.speculative_config.num_nextn_predict_layers

            elif isinstance(self.speculative_config,
                            UserProvidedDecodingConfig):
                assert self.backend in ['pytorch', '_autodeploy']
                self.build_config.speculative_decoding_mode = SpeculativeDecodingMode.USER_PROVIDED
                self.build_config.max_draft_len = self.speculative_config.max_draft_len

            elif isinstance(self.speculative_config, AutoDecodingConfig):
                assert self.backend in ['pytorch', '_autodeploy']
                self.build_config.speculative_decoding_mode = SpeculativeDecodingMode.AUTO
                self.build_config.max_draft_len = self.speculative_config.max_draft_len

            else:
                raise ValueError(
                    f"Unrecognized speculative config type {type(self.speculative_config)}"
                )

        else:
            self.decoding_config = None

        self._speculative_model = getattr(self.speculative_config,
                                          "speculative_model_dir", None)
        speculative_model_obj = _ModelWrapper(
            self._speculative_model
        ) if self._speculative_model is not None else None
        if self._speculative_model and speculative_model_obj.is_local_model:
            self._speculative_model_format = _ModelFormatKind.HF

        return self

    @model_validator(mode="after")
    def validate_lora_config_consistency(self):
        if self.lora_config:
            if len(self.lora_config.lora_dir) == 0:
                # TODO [TRTLLM-5173]
                logger.warning(
                    "lora_dir is empty, so custom embedding or lm head will not be applied."
                )

        if self.enable_lora and self.lora_config is not None and self.backend in [
                'pytorch', '_autodeploy'
        ]:
            logger.warning(
                f"enable_lora is ignored when lora_config is provided for {self.backend} backend."
            )

        if self.lora_config is not None:
            if len(self.lora_config.lora_dir) == 0 and len(
                    self.lora_config.lora_target_modules) == 0:
                logger.warning(
                    "Both lora_dir and lora_target_modules are empty, so all LoRA modules will be expected. "
                    "This will lead to serious memory consumption. Please provide either lora_dir or lora_target_modules if this behavior is not what you expect."
                )
                default_trtllm_modules_to_hf_modules = get_default_trtllm_modules_to_hf_modules(
                )
                self.lora_config.lora_target_modules = list(
                    default_trtllm_modules_to_hf_modules.keys())
        return self

    @model_validator(mode="after")
    def validate_peft_cache_config(self):
        if self.peft_cache_config is not None and self.peft_cache_config.lora_prefetch_dir is not None:
            raise ValueError(
                f"lora_prefetch_dir was set to '{self.peft_cache_config.lora_prefetch_dir}' "
                "while LoRA prefetch is not supported")
        return self

    def _update_plugin_config(self, key: str, value: Any):
        setattr(self.build_config.plugin_config, key, value)

    def _load_config_from_engine(self, engine_dir: Path):
        engine_config = EngineConfig.from_json_file(engine_dir / "config.json")
        self._pretrained_config = engine_config.pretrained_config
        self.build_config = engine_config.build_config

        # load and check parallel_config
        mapping = self._pretrained_config.mapping
        if self.parallel_config.tp_size not in (1, mapping.tp_size):
            raise ValueError(
                f"tp_size {self.parallel_config.tp_size} is not consistent with the engine's tp_size {mapping.tp_size}"
            )
        if self.parallel_config.pp_size not in (1, mapping.pp_size):
            raise ValueError(
                f"pp_size {self.parallel_config.pp_size} is not consistent with the engine's pp_size {mapping.pp_size}"
            )
        if self.parallel_config.cp_size not in (1, mapping.cp_size):
            raise ValueError(
                f"cp_size {self.parallel_config.cp_size} is not consistent with the engine's cp_size {mapping.cp_size}"
            )
        self._parallel_config = _ParallelConfig(
            tp_size=mapping.tp_size,
            pp_size=mapping.pp_size,
            cp_size=mapping.cp_size,
            gpus_per_node=mapping.gpus_per_node,
            moe_cluster_size=mapping.moe_cluster_size,
            moe_tp_size=mapping.moe_tp_size,
            moe_ep_size=mapping.moe_ep_size)

    def _load_config_from_ckpt(self, ckpt_dir: Path):
        pretrained_config = PretrainedConfig.from_json_file(ckpt_dir /
                                                            "config.json")
        tp_size = pretrained_config.mapping.tp_size
        pp_size = pretrained_config.mapping.pp_size
        cp_size = pretrained_config.mapping.cp_size
        moe_cluster_size = pretrained_config.mapping.moe_cluster_size
        moe_tp_size = pretrained_config.mapping.moe_tp_size
        moe_ep_size = pretrained_config.mapping.moe_ep_size
        world_size = pretrained_config.mapping.world_size
        gpus_per_node = pretrained_config.mapping.gpus_per_node
        # load parallel_config
        if self.parallel_config.tp_size != 1 and self.parallel_config.tp_size != tp_size:
            raise ValueError(
                f"tp_size {self.parallel_config.tp_size} is not consistent with the checkpoint's tp_size {tp_size}"
            )
        if self.parallel_config.pp_size != 1 and self.parallel_config.pp_size != pp_size:
            raise ValueError(
                f"pp_size {self.parallel_config.pp_size} is not consistent with the checkpoint's pp_size {pp_size}"
            )
        if self.parallel_config.cp_size != 1 and self.parallel_config.cp_size != cp_size:
            raise ValueError(
                f"cp_size {self.parallel_config.cp_size} is not consistent with the checkpoint's cp_size {cp_size}"
            )
        if (self.parallel_config.auto_parallel
                and self.parallel_config.world_size != 1 and world_size != 1):
            raise ValueError(
                f"auto parallel with world_size {self.parallel_config.world_size} does not support checkpoint with "
                "world_size {world_size} > 1")
        if not self.parallel_config.auto_parallel:
            self._parallel_config = _ParallelConfig(
                tp_size=tp_size,
                pp_size=pp_size,
                cp_size=cp_size,
                gpus_per_node=gpus_per_node,
                moe_cluster_size=moe_cluster_size,
                moe_tp_size=moe_tp_size,
                moe_ep_size=moe_ep_size)


class TrtLlmArgs(BaseLlmArgs):

    auto_parallel: bool = Field(
        default=False,
        description="Enable auto parallel mode.",
        deprecated=
        "Use tensor_parallel_size/pipeline_parallel_size/xxx_parallel_size instead.",
    )

    auto_parallel_world_size: Optional[int] = Field(
        default=None,
        description="The world size for auto parallel mode.",
        deprecated=
        "Use tensor_parallel_size/pipeline_parallel_size/xxx_parallel_size instead.",
    )

    enable_tqdm: bool = Field(default=False,
                              description="Enable tqdm for progress bar.")

    workspace: Optional[str] = Field(default=None,
                                     description="The workspace for the model.")

    # Once set, the model will reuse the build_cache
    enable_build_cache: object = Field(
        default=False,
        description="Enable build cache.",
        json_schema_extra={
            "type": f"Union[{get_type_repr(BuildCacheConfig)}, bool]"
        })

    extended_runtime_perf_knob_config: Optional[
        ExtendedRuntimePerfKnobConfig] = Field(
            default=None, description="Extended runtime perf knob config.")

    calib_config: Optional[CalibConfig] = Field(
        default=None, description="Calibration config.", validate_default=True)

    # Quantization and calibration configurations
    quant_config: Optional[QuantConfig] = Field(
        default=None, description="Quantization config.", validate_default=True)

    embedding_parallel_mode: str = Field(
        default='SHARDING_ALONG_VOCAB',
        description="The embedding parallel mode.")

    fast_build: bool = Field(default=False, description="Enable fast build.")

    # BuildConfig is introduced to give users a familiar interface to configure the model building.
    build_config: Optional[object] = Field(
        default=None,
        description="Build config.",
        json_schema_extra={"type": f"Optional[{get_type_repr(BuildConfig)}]"})

    # Prompt adapter arguments
    enable_prompt_adapter: bool = Field(default=False,
                                        description="Enable prompt adapter.")

    max_prompt_adapter_token: int = Field(
        default=0, description="The maximum number of prompt adapter tokens.")

    batching_type: Optional[BatchingType] = Field(default=None,
                                                  description="Batching type.")

    normalize_log_probs: bool = Field(
        default=False, description="Normalize log probabilities.")

    # Private attributes
    _auto_parallel_config: Optional[AutoParallelConfig] = PrivateAttr(
        default=None)
    # This is used to hold the options for convert_checkpoint
    _convert_checkpoint_options: Dict[str,
                                      Any] = PrivateAttr(default_factory=dict)

    @property
    def auto_parallel_config(self) -> AutoParallelConfig:
        return self._auto_parallel_config

    @field_validator('calib_config', mode='before')
    @classmethod
    def init_calib_config(cls, v):
        if v is None:
            return CalibConfig()
        return v

    @field_validator("quant_config", mode='before')
    @classmethod
    def validate_quant_config(cls, v, info):
        if v is None:
            v = QuantConfig()
        return v

    @model_validator(mode="after")
    def setup_embedding_parallel_mode(self):
        if self.embedding_parallel_mode == 'NONE':
            self._convert_checkpoint_options['use_parallel_embedding'] = False
        elif self.embedding_parallel_mode == 'SHARDING_ALONG_VOCAB':
            self._convert_checkpoint_options['use_parallel_embedding'] = True
            self._convert_checkpoint_options['embedding_sharding_dim'] = 0
        elif self.embedding_parallel_mode == 'SHARDING_ALONG_HIDDEN':
            self._convert_checkpoint_options['use_parallel_embedding'] = True
            self._convert_checkpoint_options['embedding_sharding_dim'] = 1
        # No else clause needed since validation already happened
        return self

    @model_validator(mode="after")
    def validate_auto_parallel(self):
        self._auto_parallel_config = AutoParallelConfig(
            sharded_io_allowlist=[
                "past_key_value_\\d+",
                "present_key_value_\\d*",
            ],
            same_buffer_io={
                "past_key_value_(\\d+)": "present_key_value_\\1",
            },
            **infer_cluster_config(),
        )

        self.parallel_config.auto_parallel = self.auto_parallel

        if self.parallel_config.auto_parallel:
            self.parallel_config.world_size = self.auto_parallel_world_size

        return self

    @model_validator(mode="after")
    def validate_enable_build_cache(self):
        if not self.enable_build_cache:
            return self
        self.enable_build_cache = BuildCacheConfig() if isinstance(
            self.enable_build_cache, bool) else self.enable_build_cache
        if not isinstance(self.enable_build_cache, BuildCacheConfig):
            raise ValueError(
                f"Invalid build_cache_config: {self.enable_build_cache}")
        return self

    @model_validator(mode="after")
    def validate_kv_cache_dtype(self):
        assert self.kv_cache_config.dtype == "auto", "KvCacheConfig.dtype is not supported by the TensorRT backend."
        return self


class LoadFormat(Enum):
    AUTO = 0
    # Initialize all weights randomly.
    DUMMY = 1


class TorchCompileConfig(StrictBaseModel):
    """
    Configuration for torch.compile.
    """
    enable_fullgraph: bool = Field(
        default=True,
        description="Enable full graph compilation in torch.compile.")

    enable_inductor: bool = Field(
        default=False, description="Enable inductor backend in torch.compile.")

    enable_piecewise_cuda_graph: bool = Field(
        default=False,
        description="Enable piecewise CUDA graph in torch.compile.")

    enable_userbuffers: bool = Field(
        default=True,
        description=
        "When torch compile is enabled, userbuffers is enabled by default.")

    max_num_streams: int = Field(
        default=1,
        description=
        "The maximum number of CUDA streams to use for torch.compile.")

    @field_validator('max_num_streams')
    @classmethod
    def validate_torch_compile_max_num_streams(cls, v):
        """Validate torch_compile_config.max_num_streams >= 1."""
        if v < 1:
            raise ValueError(
                "torch_compile_config.max_num_streams must be >= 1")
        return v


class TorchLlmArgs(BaseLlmArgs):
    # Just a dummy BuildConfig to allow code reuse with the TrtLlmArgs
    build_config: Optional[object] = Field(
        default=None,
        description="Build config.",
        exclude_from_json=True,
        json_schema_extra={"type": f"Optional[{get_type_repr(BuildConfig)}]"},
        status="deprecated",
    )

    # PyTorch backend specific configurations
    garbage_collection_gen0_threshold: int = Field(
        default=20000,
        description=
        "Threshold for Python garbage collection of generation 0 objects."
        "Lower values trigger more frequent garbage collection.",
        status="beta")

    cuda_graph_config: Optional[CudaGraphConfig] = Field(
        default_factory=CudaGraphConfig,
        description="CUDA graph config.If true, use CUDA graphs for decoding. \
        CUDA graphs are only created for the batch sizes in cuda_graph_config.batch_sizes, \
        and are enabled for batches that consist of decoding requests *only* \
        (the reason is that it's hard to capture a single graph with prefill requests \
        since the input shapes are a function of the sequence lengths).\
         Note that each CUDA graph can use up to 200 MB of extra memory.",
        status="beta")

    attention_dp_config: Optional[AttentionDpConfig] = Field(
        default=None,
        description="Optimized load-balancing for the DP Attention scheduler.",
        status="beta")

    disable_overlap_scheduler: bool = Field(
        default=False,
        description="Disable the overlap scheduler.",
        status="beta")

    moe_config: MoeConfig = Field(default_factory=MoeConfig,
                                  description="MoE config.",
                                  status="beta")

    attn_backend: str = Field(default='TRTLLM',
                              description="Attention backend to use.",
                              status="beta")

    enable_mixed_sampler: bool = Field(
        default=False,
        description=
        "If true, will iterate over sampling_params of each request and use the corresponding sampling strategy, e.g. top-k, top-p, etc.",
        status="beta")

    enable_trtllm_sampler: bool = Field(
        default=False,
        description=
        "If true, will use the TRTLLM sampler instead of the PyTorch sampler. The TRTLLM sampler has a wide coverage of sampling strategies.",
        status="prototype")

    enable_iter_perf_stats: bool = Field(
        default=False,
        description="Enable iteration performance statistics.",
        status="prototype")

    enable_iter_req_stats: bool = Field(
        default=False,
        description=
        "If true, enables per request stats per iteration. Must also set enable_iter_perf_stats to true to get request stats.",
        status="prototype")

    print_iter_log: bool = Field(default=False,
                                 description="Print iteration logs.",
                                 status="beta")

    torch_compile_config: Optional[TorchCompileConfig] = Field(
        default=None, description="Torch compile config.", status="prototype")

    enable_autotuner: bool = Field(
        default=True,
        description="Enable autotuner only when torch compile is enabled.",
        status="prototype")

    enable_layerwise_nvtx_marker: bool = Field(
        default=False,
        description="If true, enable layerwise nvtx marker.",
        status="beta")

    load_format: Union[str, LoadFormat] = Field(
        default=LoadFormat.AUTO,
        description=
        "How to load the model weights. By default, detect the weight type from the model checkpoint."
    )

    enable_min_latency: bool = Field(
        default=False,
        description=
        "If true, enable min-latency mode. Currently only used for Llama4.",
        status="beta",
    )

    # TODO: make this a per-request parameter
    stream_interval: int = Field(
        default=1,
        description=
        "The iteration interval to create responses under the streaming mode. "
        "Set this to a larger value when the batch size is large, which helps reduce the streaming overhead.",
    )

    force_dynamic_quantization: bool = Field(
        default=False,
        description="If true, force dynamic quantization. Defaults to False.",
        status="prototype",
    )

    allreduce_strategy: Optional[
        Literal['AUTO', 'NCCL', 'UB', 'MINLATENCY', 'ONESHOT', 'TWOSHOT',
                'LOWPRECISION', 'MNNVL']] = Field(
                    default='AUTO',
                    description="Allreduce strategy to use.",
                    status="beta",
                )

    checkpoint_loader: Optional[object] = Field(
        default=None,
        description="The checkpoint loader to use for this LLM instance.",
        json_schema_extra={
            "type":
            "Optional[tensorrt_llm._torch.models.checkpoints.BaseCheckpointLoader]"
        },
        status="prototype",
    )

    checkpoint_format: Optional[str] = Field(
        default=None,
        description="The format of the provided checkpoint.",
        status="prototype",
    )

    # PrivateVars
    _quant_config: Optional[QuantConfig] = PrivateAttr(default=None)

    @property
    def quant_config(self) -> QuantConfig:
        if self._quant_config is None:
            self._quant_config = QuantConfig()
        return self._quant_config

    @quant_config.setter
    def quant_config(self, value: QuantConfig):
        self._quant_config = value

    # TODO: remove backend later
    @field_validator('backend', mode='before')
    def init_backend(cls, v):
        if v is None:
            return 'pytorch'
        return v

    @field_validator('load_format', mode='before')
    @classmethod
    def convert_load_format(cls, v):
        if isinstance(v, LoadFormat):
            return v
        load_format = v.upper()
        if load_format not in LoadFormat.__members__:
            raise ValueError(f"Invalid LoadFormat: {v}")
        return LoadFormat[load_format]

    # Extra resource managers to use in addition to the KV cache manager.
    # Each manager's prepare_resources method is called before the forward pass,
    # and update_resources() is called after the pass finishes. free_resources()
    # is called when a request finishes. The KV cache manager is guaranteed to
    # be invoked after all of these extra managers in all stages.
    _extra_resource_managers: Dict[str,
                                   object] = PrivateAttr(default_factory=dict, )

    @property
    def extra_resource_managers(self) -> Dict[str, object]:
        return self._extra_resource_managers

    @extra_resource_managers.setter
    def extra_resource_managers(self, value: Dict[str, object]) -> None:
        self._extra_resource_managers = value

    @model_validator(mode="after")
    def validate_stream_interval(self):
        if self.stream_interval <= 0:
            raise ValueError(
                f"stream_interval must be positive, got {self.stream_interval}")
        return self

    @model_validator(mode="after")
    def validate_checkpoint_format(self):
        if self.checkpoint_format is not None and self.checkpoint_loader is not None:
            logger.warning(
                "checkpoint_format and checkpoint_loader are both provided, "
                "checkpoint_loader will be ignored.")
            self.checkpoint_loader = None

        if self.checkpoint_format is None and self.checkpoint_loader is None:
            logger.info(
                "neither checkpoint_format nor checkpoint_loader were provided, "
                "checkpoint_format will be set to HF.")
            self.checkpoint_format = "HF"

        return self

    @model_validator(mode="after")
    def validate_load_balancer(self) -> 'TorchLlmArgs':
        from .._torch import MoeLoadBalancerConfig
        if isinstance(self.moe_config.load_balancer, str):
            if not os.path.exists(self.moe_config.load_balancer):
                raise FileNotFoundError(
                    f"MoE load balancer config file not found: {self.moe_config.load_balancer}"
                )
            try:
                with open(self.moe_config.load_balancer) as f:
                    moe_load_balancer_config = yaml.safe_load(f)
                self.moe_config.load_balancer = MoeLoadBalancerConfig(
                    **moe_load_balancer_config)
            except Exception as e:
                raise ValueError(
                    f"Failed to load MoE load balancer config file: {self.load_balancer}"
                ) from e
        return self

    @model_validator(mode='after')
    def validate_cuda_graph_config(self) -> 'TorchLlmArgs':
        """Validate CUDA graph configuration.

        Ensures that:
        1. If cuda_graph_config.batch_sizes is provided, cuda_graph_config.max_batch_size must be 0
        2. If cuda_graph_config.batch_sizes is not provided, it is generated based on cuda_graph_config.max_batch_size
        3. If both are provided, cuda_graph_config.batch_sizes must match the generated values
        """
        if self.cuda_graph_config is None:
            return self

        config = self.cuda_graph_config

        if config.batch_sizes:
            config.batch_sizes = sorted(config.batch_sizes)
            if config.max_batch_size != 0:
                if config.batch_sizes != CudaGraphConfig._generate_cuda_graph_batch_sizes(
                        config.max_batch_size, config.enable_padding):
                    raise ValueError(
                        "Please don't set both cuda_graph_config.batch_sizes "
                        "and cuda_graph_config.max_batch_size.\n"
                        f"cuda_graph_config.batch_sizes: {self.cuda_graph_config.batch_sizes}, "
                        f"cuda_graph_config.max_batch_size: {self.cuda_graph_config.max_batch_size}"
                    )
            else:
                config.max_batch_size = max(config.batch_sizes)
        else:
            max_batch_size = config.max_batch_size or 128
            generated_sizes = CudaGraphConfig._generate_cuda_graph_batch_sizes(
                max_batch_size, config.enable_padding)
            config.batch_sizes = generated_sizes
            config.max_batch_size = max_batch_size

        return self

    @model_validator(mode='after')
    def sync_quant_config_with_kv_cache_config_dtype(self) -> 'TorchLlmArgs':
        if self.kv_cache_config is None:
            return self

        assert self.quant_config is not None
        if self.kv_cache_config.dtype == "auto":
            return self
        elif self.kv_cache_config.dtype == 'fp8':
            self.quant_config.kv_cache_quant_algo = QuantAlgo.FP8
        else:
            logger.warning(
                f"Cannot sync quant_config.kv_cache_quant_algo with kv_cache_config.dtype of {self.kv_cache_config.dtype}, "
                "please update the validator")

        return self

    def warn_on_unstable_feature_usage(self) -> 'TorchLlmArgs':
        """Warn on unstable feature usage."""
        set_fields = self.model_dump(exclude_unset=True).keys()

        for field_name in set_fields:
            field_info = self.model_fields.get(field_name)

            if not field_info or not field_info.json_schema_extra:
                continue

            status = field_info.json_schema_extra.get('status', None)

            if status in ('beta', 'prototype'):
                logger.warning(
                    f"The '{field_name}' knob is a '{status}' feature. "
                    "It is not recommended for production use and may change or be removed.",
                )

        return self

    @model_validator(mode='after')
    def validate_attention_dp_config(self) -> 'TorchLlmArgs':
        """Validate attention DP configuration.

        Ensures that:
        1. If attention_dp_config.enable_balance is true, attention_dp_config.batching_wait_iters must be greater or equal to 0
        2. If attention_dp_config.enable_balance is true, attention_dp_config.timeout_iters must be greater or equal to 0
        """
        if self.attention_dp_config is None:
            return self

        config = self.attention_dp_config
        if config.enable_balance:
            if config.batching_wait_iters < 0:
                raise ValueError(
                    "attention_dp_config.batching_wait_iters must be greater or equal to 0 when enable_balance is true"
                )
            if config.timeout_iters < 0:
                raise ValueError(
                    "attention_dp_config.timeout_iters must be greater or equal to 0 when enable_balance is true"
                )
        return self

    # TODO: Remove this after the PyTorch backend is fully migrated to TorchLlmArgs from ExecutorConfig
    def get_pytorch_backend_config(self) -> "PyTorchConfig":
        from tensorrt_llm._torch.pyexecutor.config import PyTorchConfig

        return PyTorchConfig(
            extra_resource_managers=self.extra_resource_managers,
            use_cuda_graph=bool(self.cuda_graph_config is not None),
            cuda_graph_batch_sizes=self.cuda_graph_config.batch_sizes
            if self.cuda_graph_config else
            CudaGraphConfig.model_fields['batch_sizes'].default,
            cuda_graph_max_batch_size=self.cuda_graph_config.max_batch_size
            if self.cuda_graph_config else
            CudaGraphConfig.model_fields['max_batch_size'].default,
            cuda_graph_padding_enabled=self.cuda_graph_config.enable_padding
            if self.cuda_graph_config else
            CudaGraphConfig.model_fields['enable_padding'].default,
            disable_overlap_scheduler=self.disable_overlap_scheduler,
            moe_max_num_tokens=self.moe_config.max_num_tokens,
            moe_load_balancer=self.moe_config.load_balancer,
            attn_backend=self.attn_backend,
            moe_backend=self.moe_config.backend,
            enable_mixed_sampler=self.enable_mixed_sampler,
            enable_trtllm_sampler=self.enable_trtllm_sampler,
            kv_cache_dtype=self.kv_cache_config.dtype,
            enable_iter_perf_stats=self.enable_iter_perf_stats,
            enable_iter_req_stats=self.enable_iter_req_stats,
            print_iter_log=self.print_iter_log,
            torch_compile_enabled=bool(self.torch_compile_config is not None),
            torch_compile_fullgraph=self.torch_compile_config.enable_fullgraph
            if self.torch_compile_config is not None else
            TorchCompileConfig.model_fields['enable_fullgraph'].default,
            torch_compile_inductor_enabled=self.torch_compile_config.
            enable_inductor if self.torch_compile_config is not None else
            TorchCompileConfig.model_fields['enable_inductor'].default,
            torch_compile_piecewise_cuda_graph=self.torch_compile_config.
            enable_piecewise_cuda_graph
            if self.torch_compile_config is not None else TorchCompileConfig.
            model_fields['enable_piecewise_cuda_graph'].default,
            torch_compile_enable_userbuffers=self.torch_compile_config.
            enable_userbuffers if self.torch_compile_config is not None else
            TorchCompileConfig.model_fields['enable_userbuffers'].default,
            torch_compile_max_num_streams=self.torch_compile_config.
            max_num_streams if self.torch_compile_config is not None else
            TorchCompileConfig.model_fields['max_num_streams'].default,
            enable_autotuner=self.enable_autotuner,
            enable_layerwise_nvtx_marker=self.enable_layerwise_nvtx_marker,
            load_format=self.load_format,
            enable_min_latency=self.enable_min_latency,
            stream_interval=self.stream_interval,
            force_dynamic_quantization=self.force_dynamic_quantization,
            allreduce_strategy=self.allreduce_strategy,
<<<<<<< HEAD
        )
=======
            attention_dp_enable_balance=bool(
                self.attention_dp_config is not None
                and self.attention_dp_config.enable_balance),
            attention_dp_time_out_iters=self.attention_dp_config.timeout_iters
            if self.attention_dp_config is not None else
            AttentionDpConfig.model_fields['timeout_iters'].default,
            attention_dp_batching_wait_iters=self.attention_dp_config.
            batching_wait_iters if self.attention_dp_config is not None else
            AttentionDpConfig.model_fields['batching_wait_iters'].default)
>>>>>>> eddf7eac


def update_llm_args_with_extra_dict(
        llm_args: Dict,
        llm_args_dict: Dict,
        extra_llm_api_options: Optional[str] = None) -> Dict:

    field_mapping = {
        "quant_config": QuantConfig,
        "calib_config": CalibConfig,
        "build_config": BuildConfig,
        "decoding_config": DecodingConfig,
        "enable_build_cache": BuildCacheConfig,
        "speculative_config": DecodingBaseConfig,
        "lora_config": LoraConfig,
        "moe_config": MoeConfig,
        "attention_dp_config": AttentionDpConfig,
    }
    for field_name, field_type in field_mapping.items():
        if field_name in llm_args_dict:
            # Some fields need to be converted manually.
            if field_name in ["speculative_config", "build_config"]:
                llm_args_dict[field_name] = field_type.from_dict(
                    llm_args_dict[field_name])
            else:
                llm_args_dict[field_name] = field_type(
                    **llm_args_dict[field_name])
            extra_llm_str = f"because it's specified in {extra_llm_api_options}" if extra_llm_api_options else ""
            logger.warning(f"Overriding {field_name} {extra_llm_str}")

    llm_args = llm_args | llm_args_dict
    return llm_args


def update_llm_args_with_extra_options(llm_args: Dict,
                                       extra_llm_api_options: str) -> Dict:
    if extra_llm_api_options is not None:
        with open(extra_llm_api_options, 'r') as f:
            llm_args_dict = yaml.safe_load(f)
            llm_args = update_llm_args_with_extra_dict(llm_args, llm_args_dict,
                                                       extra_llm_api_options)
    return llm_args


def get_model_format(model_dir: str,
                     trust_remote_code: bool = False) -> _ModelFormatKind:
    ''' Get the format of the model.  '''
    if not (Path(model_dir) / 'config.json').exists():
        raise ValueError(
            f"Failed to infer model format because no config.json exists in {model_dir}"
        )

    with open(Path(model_dir) / 'config.json') as f:
        config = json.load(f)

    try:
        if 'pretrained_config' in config and 'build_config' in config:
            model_format = _ModelFormatKind.TLLM_ENGINE
            EngineConfig.from_json_file(Path(model_dir) / 'config.json')
        elif 'architecture' in config and 'dtype' in config:
            model_format = _ModelFormatKind.TLLM_CKPT
            PretrainedConfig.from_checkpoint(model_dir)
        else:
            model_format = _ModelFormatKind.HF
            AutoConfig.from_hugging_face(model_dir,
                                         trust_remote_code=trust_remote_code)
    except Exception as e:
        raise ValueError(
            f"Inferred model format {model_format}, but failed to load config.json: {e}"
        )
    else:
        return model_format


LlmArgs = TorchLlmArgs

TRT_LLMARGS_EXPLICIT_DOCSTRING = generate_api_docs_as_docstring(TrtLlmArgs,
                                                                indent=' ' * 4)
TORCH_LLMARGS_EXPLICIT_DOCSTRING = generate_api_docs_as_docstring(TorchLlmArgs,
                                                                  indent=' ' *
                                                                  4)<|MERGE_RESOLUTION|>--- conflicted
+++ resolved
@@ -2349,9 +2349,6 @@
             stream_interval=self.stream_interval,
             force_dynamic_quantization=self.force_dynamic_quantization,
             allreduce_strategy=self.allreduce_strategy,
-<<<<<<< HEAD
-        )
-=======
             attention_dp_enable_balance=bool(
                 self.attention_dp_config is not None
                 and self.attention_dp_config.enable_balance),
@@ -2361,7 +2358,6 @@
             attention_dp_batching_wait_iters=self.attention_dp_config.
             batching_wait_iters if self.attention_dp_config is not None else
             AttentionDpConfig.model_fields['batching_wait_iters'].default)
->>>>>>> eddf7eac
 
 
 def update_llm_args_with_extra_dict(
