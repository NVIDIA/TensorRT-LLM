import logging
from dataclasses import dataclass, field
from enum import IntEnum
from typing import Any, List, Literal, Optional, Tuple

import yaml
from mpi4py.MPI import COMM_WORLD, Comm

from .._utils import global_mpi_rank, global_mpi_size

__all__ = [
    'ServerConfig',
    'parse_disagg_config_file',
    'extract_server_configs',
    'split_world_comm',
]


class ServerRole(IntEnum):
    CONTEXT = 0
    GENERATION = 1
    MM_ENCODER = 2


@dataclass
class CtxGenServerConfig():
    type: Literal['ctx', 'gen']
    hostname: Optional[str] = None
    port: Optional[int] = None
    instance_num_ranks: int = 1
    other_args: dict = field(default_factory=dict)


@dataclass
class RouterConfig():
    type: str = "round_robin"
    args: dict = field(default_factory=dict)
    server_role: ServerRole = None


@dataclass
class ConditionalDisaggConfig():
    max_local_prefill_length: int = 0


@dataclass
<<<<<<< HEAD
class ObservabilityConfig():
    otlp_traces_endpoint: Optional[str] = None
    """Target URL to which OpenTelemetry traces will be sent."""
=======
class MinimalInstances:
    context_servers: int = 1  # the minimal number of context servers
    generation_servers: int = 1  # the minimal number of generation servers


@dataclass
class DisaggClusterConfig:
    cluster_uri: str  # the uri of the cluster storage
    cluster_name: str = ""  # the name of the cluster, used like a namespace
    minimal_instances: Optional[MinimalInstances] = None
    heartbeat_interval_sec: int = 5  # the worker will send heartbeat to the cluster storage every heartbeat_interval_sec seconds
    inactive_timeout_sec: int = 10  # the worker will be considered inactive if it doesn't send heartbeat for inactive_timeout_sec seconds
>>>>>>> 76a47c7b


@dataclass
class DisaggServerConfig():
    server_configs: List[CtxGenServerConfig]
    hostname: str = "localhost"
    port: int = 8000
    ctx_router_config: Optional[RouterConfig] = None
    gen_router_config: Optional[RouterConfig] = None
    conditional_disagg_config: Optional[ConditionalDisaggConfig] = None
    max_retries: int = 1
    observability_config: Optional[ObservabilityConfig] = None
    perf_metrics_max_requests: int = 0


@dataclass
class MetadataServerConfig():
    server_type: Literal['etcd']
    hostname: str = "localhost"
    port: int = 2379
    health_check_timeout: float = 5.0
    refresh_interval: float = 10.0


def get_ctx_gen_server_urls(
        server_configs: list[CtxGenServerConfig]
) -> tuple[list[str], list[str]]:
    ctx_server_urls = []
    gen_server_urls = []
    for cfg in server_configs:
        if cfg.type == "ctx":
            ctx_server_urls.append(f"http://{cfg.hostname}:{cfg.port}")
        else:
            gen_server_urls.append(f"http://{cfg.hostname}:{cfg.port}")

    return ctx_server_urls, gen_server_urls


def parse_disagg_config_file(yaml_config_file: str):

    with open(yaml_config_file, 'r') as file:

        config = yaml.safe_load(file)

        disagg_server_config = extract_disagg_cfg(**config)

        return disagg_server_config


def extract_disagg_cfg(hostname: str = 'localhost',
                       port: int = 8000,
                       max_retries: int = 1,
                       perf_metrics_max_requests: int = 0,
                       context_servers: Optional[dict] = None,
                       generation_servers: Optional[dict] = None,
                       conditional_disagg_config: Optional[dict] = None,
                       observability_config: Optional[dict] = None,
                       **kwargs: Any) -> DisaggServerConfig:
    context_servers = context_servers or {}
    generation_servers = generation_servers or {}

    # If parameters are specified outside the context_severs and generation_servers sections,
    # make sure they match
    # Also inherit the values from the top-level
    for key, value in kwargs.items():
        for server_type, servers in [("context_servers", context_servers),
                                     ("generation_servers", generation_servers)
                                     ]:
            if key in servers:
                if servers[key] != value:
                    raise ValueError(
                        f"Parameter {key} is specified both in the top-level and in the {server_type} section, but with different values"
                    )
            else:
                # Inherit the value from the top-level
                servers[key] = value

    ctx_router_config = extract_router_config(context_servers)
    gen_router_config = extract_router_config(generation_servers)

    server_configs = extract_ctx_gen_cfgs(
        type="ctx", **context_servers) + extract_ctx_gen_cfgs(
            type="gen", **generation_servers)

    ctx_router_config.server_role = ServerRole.CONTEXT
    gen_router_config.server_role = ServerRole.GENERATION

    conditional_disagg_config = ConditionalDisaggConfig(
        **conditional_disagg_config) if conditional_disagg_config else None

    observability_config = ObservabilityConfig(
        **observability_config) if observability_config else None

    config = DisaggServerConfig(server_configs, hostname, port,
                                ctx_router_config, gen_router_config,
                                conditional_disagg_config, observability_config,
                                max_retries, perf_metrics_max_requests)

    return config


def extract_ctx_gen_cfgs(type: Literal['ctx', 'gen'],
                         num_instances: int = 1,
                         urls: Optional[List[str]] = None,
                         **kwargs: Any) -> List[CtxGenServerConfig]:

    hostnames = []
    ports = []
    if urls:
        for url in urls:
            hostname, port_str = url.split(':')
            port = int(port_str)
            hostnames.append(hostname)
            ports.append(port)

        if len(hostnames) != num_instances:
            raise ValueError(
                f"Number of hostnames ({len(hostnames)}) should be equal to the number of instances ({num_instances})"
            )

        if len(ports) != num_instances:
            raise ValueError(
                f"Number of ports ({len(ports)}) should be equal to the number of instances ({num_instances})"
            )

    else:
        hostnames = [None] * num_instances
        ports = [None] * num_instances

    # Compute the number of ranks per instance
    instance_num_ranks = kwargs.get('tensor_parallel_size', 1) * kwargs.get(
        'pipeline_parallel_size', 1)

    cfgs = []
    for hostname, port in zip(hostnames, ports):
        cfgs.append(
            CtxGenServerConfig(type=type,
                               hostname=hostname,
                               port=port,
                               instance_num_ranks=instance_num_ranks,
                               other_args=kwargs))
    return cfgs


def extract_router_config(server_cfg: dict) -> RouterConfig:

    args = server_cfg.pop("router", {})
    router_type = args.pop("type", "round_robin")

    # add fields that are not specific to router
    extract_keys = ["max_batch_size", "max_num_tokens"]
    for key in extract_keys:
        if key in server_cfg:
            args[key] = server_cfg[key]

    return RouterConfig(type=router_type, args=args)


def get_server_configs_dict(
        server_configs: List[CtxGenServerConfig]) -> Tuple[int, dict]:

    num_workers = 0
    server_dict = {}

    # check for duplicate server configs
    for cfg in server_configs:
        url = (cfg.hostname, cfg.port)
        if url in server_dict:
            cfg_prev = server_dict[url]
            if cfg_prev.type == cfg.type:
                raise ValueError(
                    f"Duplicated {cfg.type} server config for {url}")
            # mixed server, config should be the same
            if cfg_prev.other_args != cfg.other_args:
                raise ValueError(
                    f"Server config for {url} has different args:\n{cfg_prev.other_args}\n{cfg.other_args}"
                )
        else:
            server_dict[url] = cfg
            num_workers += cfg.instance_num_ranks

    return num_workers, server_dict


def split_world_comm(
        server_configs: List[CtxGenServerConfig]) -> Tuple[bool, int, Comm]:

    # Check that MPI_COMM_WORLD size is compatible with the number of workers
    global_size = global_mpi_size()
    global_rank = global_mpi_rank()

    [num_workers, server_dict] = get_server_configs_dict(server_configs)
    assert global_size == num_workers, f"global_size ({global_size}) should be equal to the number of distinct workers ({num_workers})"

    # Identify the leader ranks and the instance idx for each rank
    is_leader = False
    offset = 0
    instance_idx = 0
    instance_sub_rank = 0
    for idx, cfg in enumerate(server_configs):
        if (cfg.hostname, cfg.port) not in server_dict:
            continue
        server_dict.pop((cfg.hostname, cfg.port))
        if global_rank >= offset and global_rank < offset + cfg.instance_num_ranks:
            instance_idx = idx
            instance_sub_rank = global_rank - offset
            # The first rank in each instance is the leader
            if global_rank == offset:
                is_leader = True
        offset += cfg.instance_num_ranks

    # Split MPI_COMM_WORLD into sub-communicators based on rank_instance_idx
    sub_comm = COMM_WORLD.Split(color=instance_idx, key=instance_sub_rank)
    sub_rank = sub_comm.Get_rank()
    if sub_rank != instance_sub_rank:
        raise RuntimeError(
            f"Expected sub_rank {sub_rank} to be equal to instance_sub_rank {instance_sub_rank}"
        )

    sub_comm.Barrier()

    logging.info(
        f"global_rank: {global_rank}, instance_idx: {instance_idx}, sub_rank: {sub_rank}, is_leader: {is_leader}"
    )

    return is_leader, instance_idx, sub_comm


def parse_metadata_server_config_file(
    metadata_server_config_file: Optional[str]
) -> Optional[MetadataServerConfig]:
    if metadata_server_config_file is None:
        return None

    with open(metadata_server_config_file, 'r') as file:
        config = yaml.safe_load(file)
        return MetadataServerConfig(**config)<|MERGE_RESOLUTION|>--- conflicted
+++ resolved
@@ -44,11 +44,10 @@
 
 
 @dataclass
-<<<<<<< HEAD
 class ObservabilityConfig():
-    otlp_traces_endpoint: Optional[str] = None
-    """Target URL to which OpenTelemetry traces will be sent."""
-=======
+    otlp_traces_endpoint: Optional[str] = None # Target URL to which OpenTelemetry traces will be sent
+
+
 class MinimalInstances:
     context_servers: int = 1  # the minimal number of context servers
     generation_servers: int = 1  # the minimal number of generation servers
@@ -61,7 +60,6 @@
     minimal_instances: Optional[MinimalInstances] = None
     heartbeat_interval_sec: int = 5  # the worker will send heartbeat to the cluster storage every heartbeat_interval_sec seconds
     inactive_timeout_sec: int = 10  # the worker will be considered inactive if it doesn't send heartbeat for inactive_timeout_sec seconds
->>>>>>> 76a47c7b
 
 
 @dataclass
