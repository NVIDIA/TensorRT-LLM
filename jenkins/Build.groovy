@Library(['bloom-jenkins-shared-lib@main', 'trtllm-jenkins-shared-lib@main']) _

import groovy.transform.Field

// LLM repository configuration
withCredentials([string(credentialsId: 'default-llm-repo', variable: 'DEFAULT_LLM_REPO')]) {
    LLM_REPO = env.gitlabSourceRepoHttpUrl ? env.gitlabSourceRepoHttpUrl : "${DEFAULT_LLM_REPO}"
}
LLM_ROOT = "llm"

ARTIFACT_PATH = env.artifactPath ? env.artifactPath : "sw-tensorrt-generic/llm-artifacts/${JOB_NAME}/${BUILD_NUMBER}"
UPLOAD_PATH = env.uploadPath ? env.uploadPath : "sw-tensorrt-generic/llm-artifacts/${JOB_NAME}/${BUILD_NUMBER}"

X86_64_TRIPLE = "x86_64-linux-gnu"
AARCH64_TRIPLE = "aarch64-linux-gnu"

LLM_DOCKER_IMAGE = env.dockerImage

LLM_DOCKER_IMAGE_12_9 = "urm.nvidia.com/sw-tensorrt-docker/tensorrt-llm:pytorch-25.06-py3-x86_64-ubuntu24.04-trt10.11.0.33-skip-tritondevel-202508051130-6090"
LLM_SBSA_DOCKER_IMAGE_12_9 = "urm.nvidia.com/sw-tensorrt-docker/tensorrt-llm:pytorch-25.06-py3-aarch64-ubuntu24.04-trt10.11.0.33-skip-tritondevel-202508051130-6090"

// Always use x86_64 image for agent
AGENT_IMAGE = env.dockerImage.replace("aarch64", "x86_64")

POD_TIMEOUT_SECONDS = env.podTimeoutSeconds ? env.podTimeoutSeconds : "21600"
POD_TIMEOUT_SECONDS_TMP = env.podTimeoutSeconds ? env.podTimeoutSeconds : "43200"

// Literals for easier access.
@Field
def WHEEL_EXTRA_ARGS = "extraArgs"

@Field
def TARNAME = "tarName"

@Field
def WHEEL_ARCHS = "wheelArchs"

@Field
def CONFIG_LINUX_X86_64_VANILLA = "linux_x86_64_Vanilla"

@Field
def CONFIG_LINUX_X86_64_VANILLA_CU12 = "linux_x86_64_Vanilla_CU12"

@Field
def CONFIG_LINUX_X86_64_SINGLE_DEVICE = "linux_x86_64_SingleDevice"

@Field
def CONFIG_LINUX_X86_64_LLVM = "linux_x86_64_LLVM"

@Field
def CONFIG_LINUX_AARCH64 = "linux_aarch64"

@Field
def CONFIG_LINUX_AARCH64_CU12 = "linux_aarch64_CU12"

@Field
def CONFIG_LINUX_AARCH64_LLVM = "linux_aarch64_LLVM"

@Field
def CONFIG_LINUX_X86_64_PYBIND = "linux_x86_64_Pybind"

@Field
def CONFIG_LINUX_AARCH64_PYBIND = "linux_aarch64_Pybind"

@Field
def BUILD_CONFIGS = [
  // Vanilla TARNAME is used for packaging in runLLMPackage
  // cmake-vars cannot be empty, so passing (default) multi-device configuration.
  (CONFIG_LINUX_X86_64_VANILLA) : [
    (WHEEL_EXTRA_ARGS) : "--extra-cmake-vars ENABLE_MULTI_DEVICE=1 --extra-cmake-vars WARNING_IS_ERROR=ON --extra-cmake-vars NIXL_ROOT=/opt/nvidia/nvda_nixl --micro_benchmarks",
    (TARNAME) : "TensorRT-LLM.tar.gz",
    (WHEEL_ARCHS): "80-real;86-real;89-real;90-real;100-real;120-real",
  ],
<<<<<<< HEAD
  (CONFIG_LINUX_X86_64_VANILLA_CU12) : [
    (WHEEL_EXTRA_ARGS) : "--extra-cmake-vars ENABLE_MULTI_DEVICE=1 --extra-cmake-vars WARNING_IS_ERROR=ON --extra-cmake-vars NIXL_ROOT=/opt/nvidia/nvda_nixl --micro_benchmarks",
    (TARNAME) : "TensorRT-LLM-CU12.tar.gz",
    (WHEEL_ARCHS): "80-real;86-real;89-real;90-real;100-real;120-real",
  ],
  (CONFIG_LINUX_X86_64_NANOBIND) : [
    (WHEEL_EXTRA_ARGS) : "--binding_type nanobind --extra-cmake-vars ENABLE_MULTI_DEVICE=1 --extra-cmake-vars WARNING_IS_ERROR=ON --extra-cmake-vars NIXL_ROOT=/opt/nvidia/nvda_nixl --micro_benchmarks",
    (TARNAME) : "nanobind-TensorRT-LLM.tar.gz",
=======
  (CONFIG_LINUX_X86_64_PYBIND) : [
    (WHEEL_EXTRA_ARGS) : "--binding_type pybind --extra-cmake-vars ENABLE_MULTI_DEVICE=1 --extra-cmake-vars WARNING_IS_ERROR=ON --extra-cmake-vars NIXL_ROOT=/opt/nvidia/nvda_nixl --micro_benchmarks",
    (TARNAME) : "pybind-TensorRT-LLM.tar.gz",
>>>>>>> 3d54a1a5
    (WHEEL_ARCHS): "80-real;86-real;89-real;90-real;100-real;120-real",
  ],
  (CONFIG_LINUX_X86_64_SINGLE_DEVICE) : [
    (WHEEL_EXTRA_ARGS) : "--extra-cmake-vars ENABLE_MULTI_DEVICE=0 --extra-cmake-vars WARNING_IS_ERROR=ON --extra-cmake-vars ENABLE_UCX=0 --micro_benchmarks",
    (TARNAME) : "single-device-TensorRT-LLM.tar.gz",
    (WHEEL_ARCHS): "80-real;86-real;89-real;90-real;100-real;120-real",
  ],
  (CONFIG_LINUX_X86_64_LLVM) : [
    (WHEEL_EXTRA_ARGS) : "--extra-cmake-vars ENABLE_MULTI_DEVICE=1 --extra-cmake-vars WARNING_IS_ERROR=ON --micro_benchmarks -DCMAKE_C_COMPILER=clang -DCMAKE_CXX_COMPILER=clang++ -DCMAKE_CUDA_HOST_COMPILER=clang -DCMAKE_LINKER_TYPE=LLD",
    (TARNAME) : "llvm-TensorRT-LLM.tar.gz",
    (WHEEL_ARCHS): "80-real;86-real;89-real;90-real;100-real;120-real",
  ],
  (CONFIG_LINUX_AARCH64): [
    (WHEEL_EXTRA_ARGS) : "--extra-cmake-vars WARNING_IS_ERROR=ON",
    (TARNAME) : "TensorRT-LLM-GH200.tar.gz",
    (WHEEL_ARCHS): "90-real;100-real;120-real",
  ],
<<<<<<< HEAD
  (CONFIG_LINUX_AARCH64_CU12): [
    (WHEEL_EXTRA_ARGS) : "--extra-cmake-vars WARNING_IS_ERROR=ON",
    (TARNAME) : "TensorRT-LLM-GH200-CU12.tar.gz",
    (WHEEL_ARCHS): "90-real;100-real;120-real",
  ],
  (CONFIG_LINUX_AARCH64_NANOBIND): [
    (WHEEL_EXTRA_ARGS) : "--binding_type nanobind --extra-cmake-vars WARNING_IS_ERROR=ON",
    (TARNAME) : "nanobind-TensorRT-LLM-GH200.tar.gz",
=======
  (CONFIG_LINUX_AARCH64_PYBIND): [
    (WHEEL_EXTRA_ARGS) : "--binding_type pybind --extra-cmake-vars WARNING_IS_ERROR=ON",
    (TARNAME) : "pybind-TensorRT-LLM-GH200.tar.gz",
>>>>>>> 3d54a1a5
    (WHEEL_ARCHS): "90-real;100-real;120-real",
  ],
  (CONFIG_LINUX_AARCH64_LLVM) : [
    (WHEEL_EXTRA_ARGS) : "--extra-cmake-vars WARNING_IS_ERROR=ON -DCMAKE_C_COMPILER=clang -DCMAKE_CXX_COMPILER=clang++ -DCMAKE_CUDA_HOST_COMPILER=clang -DCMAKE_LINKER_TYPE=LLD",
    (TARNAME) : "llvm-TensorRT-LLM-GH200.tar.gz",
    (WHEEL_ARCHS): "90-real;100-real;120-real",
  ],
]

@Field
def GITHUB_PR_API_URL = "github_pr_api_url"
@Field
def CACHED_CHANGED_FILE_LIST = "cached_changed_file_list"
@Field
def ACTION_INFO = "action_info"
def globalVars = [
    (GITHUB_PR_API_URL): null,
    (CACHED_CHANGED_FILE_LIST): null,
    (ACTION_INFO): null,
]

// TODO: Move common variables to an unified location
BUILD_CORES_REQUEST = "8"
BUILD_CORES_LIMIT = "8"
BUILD_MEMORY_REQUEST = "48Gi"
BUILD_MEMORY_LIMIT = "64Gi"
BUILD_JOBS = "8"

TESTER_CORES = "12"
TESTER_MEMORY = "96Gi"

CCACHE_DIR="/mnt/sw-tensorrt-pvc/scratch.trt_ccache/llm_ccache"

String getShortenedJobName(String path)
{
    static final nameMapping = [
        "L0_MergeRequest": "l0-mr",
        "L0_Custom": "l0-cus",
        "L0_PostMerge": "l0-pm",
        "L0_PostMergeDocker": "l0-pmd",
        "L1_Custom": "l1-cus",
        "L1_Nightly": "l1-nt",
        "L1_Stable": "l1-stb",
    ]
    def parts = path.split('/')
    // Apply nameMapping to the last part (jobName)
    def jobName = parts[-1]
    boolean replaced = false
    nameMapping.each { key, value ->
        if (jobName.contains(key)) {
            jobName = jobName.replace(key, value)
            replaced = true
        }
    }
    if (!replaced) {
        jobName = jobName.length() > 7 ? jobName.substring(0, 7) : jobName
    }
    // Replace the last part with the transformed jobName
    parts[-1] = jobName
    // Rejoin the parts with '-', convert to lowercase
    return parts.join('-').toLowerCase()
}

def createKubernetesPodConfig(image, type, arch = "amd64")
{
    def targetCould = "kubernetes-cpu"
    def selectors = """
                  nvidia.com/node_type: builder
                  kubernetes.io/os: linux
                  kubernetes.io/arch: ${arch}"""
    def containerConfig = ""
    def nodeLabelPrefix = ""
    def jobName = getShortenedJobName(env.JOB_NAME)
    def buildID = env.BUILD_ID

    def archSuffix = arch == "arm64" ? "arm" : "amd"
    def jnlpImage = "urm.nvidia.com/sw-ipp-blossom-sre-docker-local/lambda/custom_jnlp_images_${archSuffix}_linux:jdk17"

    switch(type)
    {
    case "build":
        containerConfig = """
                  - name: trt-llm
                    image: ${image}
                    command: ['sleep', ${POD_TIMEOUT_SECONDS_TMP}]
                    volumeMounts:
                    - name: sw-tensorrt-pvc
                      mountPath: "/mnt/sw-tensorrt-pvc"
                      readOnly: false
                    tty: true
                    resources:
                      requests:
                        cpu: ${BUILD_CORES_REQUEST}
                        memory: ${BUILD_MEMORY_REQUEST}
                        ephemeral-storage: 200Gi
                      limits:
                        cpu: ${BUILD_CORES_LIMIT}
                        memory: ${BUILD_MEMORY_LIMIT}
                        ephemeral-storage: 200Gi
                    imagePullPolicy: Always"""
        nodeLabelPrefix = "cpu"
        break
    case "package":
        containerConfig = """
                  - name: trt-llm
                    image: ${image}
                    command: ['cat']
                    tty: true
                    resources:
                      requests:
                        cpu: '2'
                        memory: 10Gi
                        ephemeral-storage: 25Gi
                      limits:
                        cpu: '2'
                        memory: 10Gi
                        ephemeral-storage: 25Gi
                    imagePullPolicy: Always"""
        nodeLabelPrefix = "cpu"
        break
    }
    def nodeLabel = trtllm_utils.appendRandomPostfix("${nodeLabelPrefix}---tensorrt-${jobName}-${buildID}")
    def pvcVolume = """
                - name: sw-tensorrt-pvc
                  persistentVolumeClaim:
                    claimName: sw-tensorrt-pvc
    """
    if (arch == "arm64") {
        // PVC mount isn't supported on aarch64 platform. Use NFS as a WAR.
        pvcVolume = """
                - name: sw-tensorrt-pvc
                  nfs:
                    server: 10.117.145.13
                    path: /vol/scratch1/scratch.svc_tensorrt_blossom
        """
    }
    def podConfig = [
        cloud: targetCould,
        namespace: "sw-tensorrt",
        label: nodeLabel,
        yaml: """
            apiVersion: v1
            kind: Pod
            spec:
                qosClass: Guaranteed
                affinity:
                    nodeAffinity:
                        requiredDuringSchedulingIgnoredDuringExecution:
                            nodeSelectorTerms:
                            - matchExpressions:
                              - key: "tensorrt/taints"
                                operator: DoesNotExist
                              - key: "tensorrt/affinity"
                                operator: NotIn
                                values:
                                - "core"
                nodeSelector: ${selectors}
                containers:
                  ${containerConfig}
                    env:
                    - name: HOST_NODE_NAME
                      valueFrom:
                        fieldRef:
                          fieldPath: spec.nodeName
                  - name: jnlp
                    image: ${jnlpImage}
                    args: ['\$(JENKINS_SECRET)', '\$(JENKINS_NAME)']
                    resources:
                      requests:
                        cpu: '2'
                        memory: 10Gi
                        ephemeral-storage: 25Gi
                      limits:
                        cpu: '2'
                        memory: 10Gi
                        ephemeral-storage: 25Gi
                qosClass: Guaranteed
                volumes:
                ${pvcVolume}
        """.stripIndent(),
    ]

    return podConfig
}

def echoNodeAndGpuInfo(pipeline, stageName)
{
    String hostNodeName = sh(script: 'echo $HOST_NODE_NAME', returnStdout: true)
    String gpuUuids = pipeline.sh(script: "nvidia-smi -q | grep \"GPU UUID\" | awk '{print \$4}' | tr '\n' ',' || true", returnStdout: true)
    pipeline.echo "HOST_NODE_NAME = ${hostNodeName} ; GPU_UUIDS = ${gpuUuids} ; STAGE_NAME = ${stageName}"
}

def downloadArtifacts(stageName, reuseArtifactPath, artifacts, serverId = 'Artifactory')
{
    def reused = true
    stage(stageName) {
        for (downit in artifacts) {
            def uploadpath = downit.key
            try {
                rtDownload(
                    failNoOp: true,
                    serverId: serverId,
                    spec: """{
                        "files": [
                            {
                            "pattern": "${reuseArtifactPath}/${uploadpath}"
                            }
                        ]
                    }""",
                )
            } catch (Exception e) {
                echo "failed downloading ${reuseArtifactPath}/${uploadpath}, need rebuild."
                reused = false
                catchError(buildResult: 'SUCCESS', stageResult: 'UNSTABLE') { throw e }
            }
        }

        if (!reused) {
            return null
        }

        reuseArtifactPath = reuseArtifactPath.substring(reuseArtifactPath.indexOf('/')+1)
        def newArtifacts = [:]
        for (reuseit in artifacts) {
            def uploadpath = reuseit.key
            newArtifacts[reuseit.key] = "${reuseArtifactPath}/${uploadpath}"
        }

        return newArtifacts
    }
}

def uploadArtifacts(artifacts, prefix = UPLOAD_PATH, retryTimes = 2, serverId = 'Artifactory')
{
    for (it in artifacts) {
        def uploadpath = it.key
        def filepath = it.value
        def spec = """{
                    "files": [
                        {
                        "pattern": "${filepath}",
                        "target": "${prefix}/${uploadpath}"
                        }
                    ]
                }"""
        echo "Uploading ${filepath} as ${uploadpath}. Spec: ${spec}"
        trtllm_utils.llmRetry(retryTimes, "uploadArtifacts", {
            rtUpload (
                serverId: serverId,
                spec: spec,
            )
        })
    }
}

def buildOrCache(pipeline, key, reuseArtifactPath, artifacts, image, k8s_cpu, runner)
{
    if (reuseArtifactPath) {
        stage(key) {
            def newArtifacts = downloadArtifacts("[${key}] Reuse", reuseArtifactPath, artifacts)
            if (newArtifacts != null) {
                uploadArtifacts(newArtifacts)
            } else {
                reuseArtifactPath = null
            }
        }
    }
    if (reuseArtifactPath) {
        return
    }

    trtllm_utils.launchKubernetesPod(pipeline, createKubernetesPodConfig(image, "build", k8s_cpu), "trt-llm", {
        stage(key) {
            stage("[${key}] Run") {
                echoNodeAndGpuInfo(pipeline, key)
                runner()
            }
            stage("Upload") {
                rtServer (
                    id: 'Artifactory',
                    url: 'https://urm.nvidia.com/artifactory',
                    credentialsId: 'urm-artifactory-creds',
                    // If Jenkins is configured to use an http proxy, you can bypass the proxy when using this Artifactory server:
                    bypassProxy: true,
                    // Configure the connection timeout (in seconds).
                    // The default value (if not configured) is 300 seconds:
                    timeout: 300
                )
                uploadArtifacts(artifacts)
            }
        }
    })
}

def prepareLLMBuild(pipeline, config)
{
    def buildFlags = BUILD_CONFIGS[config]
    def tarName = buildFlags[TARNAME]

    def is_linux_x86_64 = config.contains("linux_x86_64")
    def artifacts = ["${tarName}": tarName]
    def runner = {
        runLLMBuild(pipeline, buildFlags, tarName, is_linux_x86_64)
    }

    return [artifacts, runner]

}

def runLLMBuild(pipeline, buildFlags, tarName, is_linux_x86_64)
{
    // Step 1: cloning tekit source code
    sh "pwd && ls -alh"
    sh "env | sort"
    sh "ccache -sv"
    sh "rm -rf **/*.xml *.tar.gz"

    trtllm_utils.checkoutSource(LLM_REPO, env.gitlabCommit, LLM_ROOT, true, true)
    if (env.alternativeTRT) {
        sh "cd ${LLM_ROOT} && sed -i 's#tensorrt~=.*\$#tensorrt#g' requirements.txt && cat requirements.txt"
    }

    sh "mkdir TensorRT-LLM"
    sh "cp -r ${LLM_ROOT}/ TensorRT-LLM/src/"

    // Step 2: building wheels in container
    // Random sleep to avoid resource contention
    sleep(10 * Math.random())
    sh "curl ifconfig.me || true"
    sh "nproc && free -g && hostname"
    sh "cat ${CCACHE_DIR}/ccache.conf"

    sh "env | sort"
    sh "ldconfig --print-cache || true"
    sh "ls -lh /"
    sh "id || true"
    sh "whoami || true"
    echo "Building TensorRT-LLM Python package ..."
    sh "git config --global --add safe.directory \"*\""
    def pipArgs = "--no-cache-dir"
    if (is_linux_x86_64) {
        pipArgs = ""
    }

    // install python package
    trtllm_utils.llmExecStepWithRetry(pipeline, script: "cd ${LLM_ROOT} && pip3 install -r requirements-dev.txt ${pipArgs}")

    if (env.alternativeTRT) {
        trtllm_utils.replaceWithAlternativeTRT(env.alternativeTRT, "cp312")
    }

    withCredentials([usernamePassword(credentialsId: "urm-artifactory-creds", usernameVariable: 'CONAN_LOGIN_USERNAME', passwordVariable: 'CONAN_PASSWORD')]) {
        sh "cd ${LLM_ROOT} && python3 scripts/build_wheel.py --use_ccache -G Ninja -j ${BUILD_JOBS} -a '${buildFlags[WHEEL_ARCHS]}' ${buildFlags[WHEEL_EXTRA_ARGS]} --benchmarks"
    }
    if (is_linux_x86_64) {
        sh "cd ${LLM_ROOT} && python3 scripts/build_cpp_examples.py"
    }

    // Build tritonserver artifacts
    def llmPath = sh (script: "realpath ${LLM_ROOT}",returnStdout: true).trim()
    // TODO: Remove after the cmake version is upgraded to 3.31.8
    // Get triton tag from docker/dockerfile.multi
    def tritonShortTag = "r25.08"
    if (tarName.contains("CU12")) {
        tritonShortTag = "r25.06"
    }
    sh "cd ${LLM_ROOT}/triton_backend/inflight_batcher_llm && mkdir build && cd build && cmake .. -DTRTLLM_DIR=${llmPath} -DTRITON_COMMON_REPO_TAG=${tritonShortTag} -DTRITON_CORE_REPO_TAG=${tritonShortTag} -DTRITON_THIRD_PARTY_REPO_TAG=${tritonShortTag} -DTRITON_BACKEND_REPO_TAG=${tritonShortTag} -DUSE_CXX11_ABI=ON && make -j${BUILD_JOBS} install"

    // Step 3: packaging wheels into tarfile
    sh "cp ${LLM_ROOT}/build/tensorrt_llm-*.whl TensorRT-LLM/"

    // Step 4: packaging tritonserver artifacts into tarfile
    sh "mkdir -p TensorRT-LLM/triton_backend/inflight_batcher_llm/"
    sh "cp ${LLM_ROOT}/triton_backend/inflight_batcher_llm/build/libtriton_tensorrtllm.so TensorRT-LLM/triton_backend/inflight_batcher_llm/"
    sh "cp ${LLM_ROOT}/triton_backend/inflight_batcher_llm/build/trtllmExecutorWorker TensorRT-LLM/triton_backend/inflight_batcher_llm/"

    // Step 5: packaging benchmark and required cpp dependencies into tarfile
    sh "mkdir -p TensorRT-LLM/benchmarks/cpp"
    sh "cp ${LLM_ROOT}/cpp/build/benchmarks/bertBenchmark TensorRT-LLM/benchmarks/cpp"
    sh "cp ${LLM_ROOT}/cpp/build/benchmarks/gptManagerBenchmark TensorRT-LLM/benchmarks/cpp"
    sh "cp ${LLM_ROOT}/cpp/build/benchmarks/disaggServerBenchmark TensorRT-LLM/benchmarks/cpp"
    sh "cp ${LLM_ROOT}/cpp/build/tensorrt_llm/libtensorrt_llm.so TensorRT-LLM/benchmarks/cpp"
    sh "cp ${LLM_ROOT}/cpp/build/tensorrt_llm/plugins/libnvinfer_plugin_tensorrt_llm.so TensorRT-LLM/benchmarks/cpp"

    if (is_linux_x86_64) {
        sh "rm -rf ${tarName}"
        sh "pigz --version || true"
        sh "bash -c 'tar --use-compress-program=\"pigz -k\" -cf ${tarName} TensorRT-LLM/'"
    } else {
        sh "tar -czvf ${tarName} TensorRT-LLM/"
    }
}

def buildWheelInContainer(pipeline, libraries=[], triple=X86_64_TRIPLE, clean=false, pre_cxx11abi=false, cpver="312", extra_args="")
{
    // Random sleep to avoid resource contention
    sleep(10 * Math.random())
    sh "curl ifconfig.me || true"
    sh "nproc && free -g && hostname"
    sh "ccache -sv"
    sh "cat ${CCACHE_DIR}/ccache.conf"

    // Step 1: cloning tekit source code
    trtllm_utils.checkoutSource(LLM_REPO, env.gitlabCommit, LLM_ROOT, true, true)
    if (env.alternativeTRT) {
        trtllm_utils.replaceWithAlternativeTRT(env.alternativeTRT, cpver)
        sh "cd ${LLM_ROOT} && sed -i 's#tensorrt~=.*\$#tensorrt#g' requirements.txt && cat requirements.txt"
    }
    // Step 2: building libs in container
    sh "bash -c 'pip3 show tensorrt || true'"

    if (extra_args == "") {
        if (triple == AARCH64_TRIPLE) {
            extra_args = "-a '90-real;100-real;120-real'"
        } else {
            extra_args = "-a '80-real;86-real;89-real;90-real;100-real;120-real'"
        }
    }
    if (pre_cxx11abi) {
        extra_args = extra_args + " -l -D 'USE_CXX11_ABI=0'"
    } else {
        if (libraries.size() != 0) {
            extra_args = extra_args + " -l -D 'USE_CXX11_ABI=1'"
        }
    }
    if (clean) {
        extra_args = extra_args + " --clean"
    }
    sh "bash -c 'git config --global --add safe.directory \"*\"'"
    // Because different architectures involve different macros, a comprehensive test is conducted here.
    withCredentials([usernamePassword(credentialsId: "urm-artifactory-creds", usernameVariable: 'CONAN_LOGIN_USERNAME', passwordVariable: 'CONAN_PASSWORD')]) {
        trtllm_utils.llmExecStepWithRetry(pipeline, script: "bash -c \"cd ${LLM_ROOT} && python3 scripts/build_wheel.py --use_ccache -G Ninja -j ${BUILD_JOBS} -D 'WARNING_IS_ERROR=ON' ${extra_args}\"")
    }
}

def launchStages(pipeline, cpu_arch, enableFailFast, globalVars)
{
    stage("Show Environment") {
        sh "env | sort"
        echo "dockerImage: ${env.dockerImage}"
        echo "gitlabSourceRepoHttpUrl: ${env.gitlabSourceRepoHttpUrl}"
        echo "gitlabCommit: ${env.gitlabCommit}"
        echo "alternativeTRT: ${env.alternativeTRT}"
        echo "Using GitLab repo: ${LLM_REPO}. Commit: ${env.gitlabCommit}"

        echo "env.globalVars is: ${env.globalVars}"
        globalVars = trtllm_utils.updateMapWithJson(pipeline, globalVars, env.globalVars, "globalVars")
        globalVars[ACTION_INFO] = trtllm_utils.setupPipelineDescription(pipeline, globalVars[ACTION_INFO])
    }

    def wheelDockerImage = env.wheelDockerImagePy310
    if (!wheelDockerImage && cpu_arch == AARCH64_TRIPLE) {
        wheelDockerImage = env.dockerImage
    }

    def LLM_DOCKER_IMAGE_CU12 = cpu_arch == AARCH64_TRIPLE ? LLM_SBSA_DOCKER_IMAGE_12_9 : LLM_DOCKER_IMAGE_12_9

    buildConfigs = [
        "Build TRT-LLM": [LLM_DOCKER_IMAGE] + prepareLLMBuild(
            pipeline, cpu_arch == AARCH64_TRIPLE ? CONFIG_LINUX_AARCH64 : CONFIG_LINUX_X86_64_VANILLA),
        "Build TRT-LLM CUDA12": [LLM_DOCKER_IMAGE_CU12] + prepareLLMBuild(
            pipeline, cpu_arch == AARCH64_TRIPLE ? CONFIG_LINUX_AARCH64_CU12 : CONFIG_LINUX_X86_64_VANILLA_CU12),
        "Build TRT-LLM LLVM": [LLM_DOCKER_IMAGE] + prepareLLMBuild(
            pipeline, cpu_arch == AARCH64_TRIPLE ? CONFIG_LINUX_AARCH64_LLVM : CONFIG_LINUX_X86_64_LLVM),
        "Build TRT-LLM Pybind": [LLM_DOCKER_IMAGE] + prepareLLMBuild(
            pipeline, cpu_arch == AARCH64_TRIPLE ? CONFIG_LINUX_AARCH64_PYBIND : CONFIG_LINUX_X86_64_PYBIND),
    ]

    if (cpu_arch == X86_64_TRIPLE) {
        buildConfigs += [
        "Build TRT-LLM SingleDevice": [LLM_DOCKER_IMAGE] + prepareLLMBuild(
            pipeline, CONFIG_LINUX_X86_64_SINGLE_DEVICE),
        ]
    }

    rtServer (
        id: 'Artifactory',
        url: 'https://urm.nvidia.com/artifactory',
        credentialsId: 'urm-artifactory-creds',
        // If Jenkins is configured to use an http proxy, you can bypass the proxy when using this Artifactory server:
        bypassProxy: true,
        // Configure the connection timeout (in seconds).
        // The default value (if not configured) is 300 seconds:
        timeout: 300
    )
    def reuseArtifactPath = env.reuseArtifactPath

    def k8s_cpu = "amd64"
    if (cpu_arch == AARCH64_TRIPLE) {
        k8s_cpu = "arm64"
    }

    parallelJobs = buildConfigs.collectEntries{key, values -> [key, {
        script {
            buildOrCache(pipeline, key, reuseArtifactPath, values[1], values[0], k8s_cpu, values[2])
        }
    }]}
    parallelJobs.failFast = enableFailFast

    if (cpu_arch == X86_64_TRIPLE && !reuseArtifactPath) {
        def key = "Build with build type Debug"
        parallelJobs += [
        (key): {
            script {
                trtllm_utils.launchKubernetesPod(pipeline, createKubernetesPodConfig(LLM_DOCKER_IMAGE, "build", k8s_cpu), "trt-llm", {
                    stage(key) {
                        stage("[${key}] Run") {
                            echoNodeAndGpuInfo(pipeline, key)
                            buildWheelInContainer(pipeline, [], X86_64_TRIPLE, false, false, "cp312", "-a '90-real' -b Debug --benchmarks --micro_benchmarks")
                        }
                    }
                })
            }
        }]
    }

    stage("Build") {
        pipeline.parallel parallelJobs
    } // Build stage
}

pipeline {
    agent {
        kubernetes createKubernetesPodConfig(AGENT_IMAGE, "package", "amd64")
    }
    options {
        // Check the valid options at: https://www.jenkins.io/doc/book/pipeline/syntax/
        // some step like results analysis stage, does not need to check out source code
        skipDefaultCheckout()
        // to better analyze the time for each step/test
        timestamps()
        timeout(time: 24, unit: 'HOURS')
    }
    environment {
        //Workspace normally is: /home/jenkins/agent/workspace/LLM/L0_MergeRequest@tmp/
        HF_HOME="${env.WORKSPACE_TMP}/.cache/huggingface"
        CCACHE_DIR="${CCACHE_DIR}"
        GITHUB_MIRROR="https://urm.nvidia.com/artifactory/github-go-remote"
        PIP_INDEX_URL="https://urm.nvidia.com/artifactory/api/pypi/pypi-remote/simple"
        // force datasets to be offline mode, to prevent CI jobs are downloading HF dataset causing test failures
        HF_DATASETS_OFFLINE=1
    }
    stages {
        stage("BuildJob") {
            steps {
                launchStages(this, params.targetArch, params.enableFailFast, globalVars)
            }
        }
    } // stage
} // pipeline<|MERGE_RESOLUTION|>--- conflicted
+++ resolved
@@ -71,20 +71,14 @@
     (TARNAME) : "TensorRT-LLM.tar.gz",
     (WHEEL_ARCHS): "80-real;86-real;89-real;90-real;100-real;120-real",
   ],
-<<<<<<< HEAD
   (CONFIG_LINUX_X86_64_VANILLA_CU12) : [
     (WHEEL_EXTRA_ARGS) : "--extra-cmake-vars ENABLE_MULTI_DEVICE=1 --extra-cmake-vars WARNING_IS_ERROR=ON --extra-cmake-vars NIXL_ROOT=/opt/nvidia/nvda_nixl --micro_benchmarks",
     (TARNAME) : "TensorRT-LLM-CU12.tar.gz",
     (WHEEL_ARCHS): "80-real;86-real;89-real;90-real;100-real;120-real",
   ],
-  (CONFIG_LINUX_X86_64_NANOBIND) : [
-    (WHEEL_EXTRA_ARGS) : "--binding_type nanobind --extra-cmake-vars ENABLE_MULTI_DEVICE=1 --extra-cmake-vars WARNING_IS_ERROR=ON --extra-cmake-vars NIXL_ROOT=/opt/nvidia/nvda_nixl --micro_benchmarks",
-    (TARNAME) : "nanobind-TensorRT-LLM.tar.gz",
-=======
   (CONFIG_LINUX_X86_64_PYBIND) : [
     (WHEEL_EXTRA_ARGS) : "--binding_type pybind --extra-cmake-vars ENABLE_MULTI_DEVICE=1 --extra-cmake-vars WARNING_IS_ERROR=ON --extra-cmake-vars NIXL_ROOT=/opt/nvidia/nvda_nixl --micro_benchmarks",
     (TARNAME) : "pybind-TensorRT-LLM.tar.gz",
->>>>>>> 3d54a1a5
     (WHEEL_ARCHS): "80-real;86-real;89-real;90-real;100-real;120-real",
   ],
   (CONFIG_LINUX_X86_64_SINGLE_DEVICE) : [
@@ -102,20 +96,14 @@
     (TARNAME) : "TensorRT-LLM-GH200.tar.gz",
     (WHEEL_ARCHS): "90-real;100-real;120-real",
   ],
-<<<<<<< HEAD
   (CONFIG_LINUX_AARCH64_CU12): [
     (WHEEL_EXTRA_ARGS) : "--extra-cmake-vars WARNING_IS_ERROR=ON",
     (TARNAME) : "TensorRT-LLM-GH200-CU12.tar.gz",
     (WHEEL_ARCHS): "90-real;100-real;120-real",
   ],
-  (CONFIG_LINUX_AARCH64_NANOBIND): [
-    (WHEEL_EXTRA_ARGS) : "--binding_type nanobind --extra-cmake-vars WARNING_IS_ERROR=ON",
-    (TARNAME) : "nanobind-TensorRT-LLM-GH200.tar.gz",
-=======
   (CONFIG_LINUX_AARCH64_PYBIND): [
     (WHEEL_EXTRA_ARGS) : "--binding_type pybind --extra-cmake-vars WARNING_IS_ERROR=ON",
     (TARNAME) : "pybind-TensorRT-LLM-GH200.tar.gz",
->>>>>>> 3d54a1a5
     (WHEEL_ARCHS): "90-real;100-real;120-real",
   ],
   (CONFIG_LINUX_AARCH64_LLVM) : [
