@Library(['bloom-jenkins-shared-lib@emma/add_spark_for_slurm', 'trtllm-jenkins-shared-lib@main']) _

import java.lang.InterruptedException
import groovy.transform.Field
import groovy.json.JsonSlurper
import groovy.json.JsonOutput
import com.nvidia.bloom.KubernetesManager
import com.nvidia.bloom.Constants
import com.nvidia.bloom.CloudManager
import com.nvidia.bloom.SlurmConfig
import com.nvidia.bloom.SlurmCluster
import com.nvidia.bloom.SlurmPartition
import com.nvidia.bloom.Utils
import com.nvidia.bloom.ContainerRuntime
import org.jenkinsci.plugins.workflow.cps.CpsThread
import org.jsoup.Jsoup
import org.jenkinsci.plugins.pipeline.modeldefinition.Utils as jUtils

// LLM repository configuration
withCredentials([string(credentialsId: 'default-llm-repo', variable: 'DEFAULT_LLM_REPO')]) {
    LLM_REPO = env.gitlabSourceRepoHttpUrl ? env.gitlabSourceRepoHttpUrl : "${DEFAULT_LLM_REPO}"
}
LLM_ROOT = "llm"

ARTIFACT_PATH = env.artifactPath ? env.artifactPath : "sw-tensorrt-generic/llm-artifacts/${JOB_NAME}/${BUILD_NUMBER}"
UPLOAD_PATH = env.uploadPath ? env.uploadPath : "sw-tensorrt-generic/llm-artifacts/${JOB_NAME}/${BUILD_NUMBER}"

X86_64_TRIPLE = "x86_64-linux-gnu"
AARCH64_TRIPLE = "aarch64-linux-gnu"

// default package name
linuxPkgName = ( env.targetArch == AARCH64_TRIPLE ? "tensorrt-llm-sbsa-release-src-" : "tensorrt-llm-release-src-" ) + (env.artifactCommit ? env.artifactCommit : env.gitlabCommit) + ".tar.gz"

// Container configuration
// available tags can be found in: https://urm.nvidia.com/artifactory/sw-tensorrt-docker/tensorrt-llm/
// [base_image_name]-[arch]-[os](-[python_version])-[trt_version]-[torch_install_type]-[stage]-[date]-[mr_id]
LLM_DOCKER_IMAGE = env.dockerImage
LLM_ROCKYLINUX8_PY310_DOCKER_IMAGE = env.wheelDockerImagePy310
LLM_ROCKYLINUX8_PY312_DOCKER_IMAGE = env.wheelDockerImagePy312

// DLFW torch image
DLFW_IMAGE = "urm.nvidia.com/docker/nvidia/pytorch:25.10-py3"

//Ubuntu base image
UBUNTU_22_04_IMAGE = "urm.nvidia.com/docker/ubuntu:22.04"
UBUNTU_24_04_IMAGE = "urm.nvidia.com/docker/ubuntu:24.04"

POD_TIMEOUT_SECONDS_TEST = env.podTimeoutSeconds ? env.podTimeoutSeconds : "21600"
POD_TIMEOUT_SECONDS_BUILD = env.podTimeoutSeconds ? env.podTimeoutSeconds : "43200"
POD_TIMEOUT_SECONDS_SLURM = env.podTimeoutSeconds ? env.podTimeoutSeconds : "79200"  // Use 22 hours to allow for 2 hour of buffer.

// Literals for easier access.
@Field
def TARNAME = "tarName"

@Field
def VANILLA_CONFIG = "Vanilla"

@Field
def SINGLE_DEVICE_CONFIG = "SingleDevice"

@Field
def LLVM_CONFIG = "LLVM"

@Field
def LINUX_AARCH64_CONFIG = "linux_aarch64"

@Field
def PYBIND_CONFIG = "Pybind"

@Field
def BUILD_CONFIGS = [
  // Vanilla TARNAME is used for packaging in runLLMPackage
  (VANILLA_CONFIG) : [(TARNAME) : "TensorRT-LLM.tar.gz"],
  (SINGLE_DEVICE_CONFIG) : [(TARNAME) : "single-device-TensorRT-LLM.tar.gz"],
  (LLVM_CONFIG) : [(TARNAME) : "llvm-TensorRT-LLM.tar.gz"],
  (LINUX_AARCH64_CONFIG) : [(TARNAME) : "TensorRT-LLM-GH200.tar.gz"],
  (PYBIND_CONFIG) : [(TARNAME) : "pybind-TensorRT-LLM.tar.gz"],
]

// TODO: Move common variables to an unified location
BUILD_CORES_REQUEST = "8"
BUILD_CORES_LIMIT = "8"
BUILD_MEMORY_REQUEST = "48Gi"
BUILD_MEMORY_LIMIT = "96Gi"
BUILD_JOBS = "4"

SLURM_CORES_REQUEST = "1"
SLURM_CORES_LIMIT = "1"
SLURM_MEMORY_REQUEST = "8Gi"
SLURM_MEMORY_LIMIT = "12Gi"

TESTER_CORES = "12"
TESTER_MEMORY = "96Gi"

CCACHE_DIR="/mnt/sw-tensorrt-pvc/scratch.trt_ccache/llm_ccache"
MODEL_CACHE_DIR="/scratch.trt_llm_data/llm-models"

// GPU types that require open driver
REQUIRED_OPEN_DRIVER_TYPES = ["b100-ts2", "rtx-5080", "rtx-5090", "rtx-pro-6000", "rtx-pro-6000d"]

// GPU types that don't support dynamic driver flashing
REQUIRED_NO_DRIVER_TYPES = ["dgx-h100", "dgx-h200", "gh200", "gb10x"]

// ENABLE_NGC_DEVEL_IMAGE_TEST is currently disabled in the Jenkins BuildDockerImageSanityTest job config
ENABLE_NGC_DEVEL_IMAGE_TEST = params.enableNgcDevelImageTest ?: false
ENABLE_NGC_RELEASE_IMAGE_TEST = params.enableNgcReleaseImageTest ?: false

COMMON_SSH_OPTIONS = "-o StrictHostKeyChecking=no -o UserKnownHostsFile=/dev/null -o TCPKeepAlive=no -o ServerAliveInterval=30 -o ServerAliveCountMax=20"

def uploadResults(def pipeline, SlurmCluster cluster, String nodeName, String stageName){
    withCredentials([usernamePassword(credentialsId: 'svc_tensorrt', usernameVariable: 'USERNAME', passwordVariable: 'PASSWORD')]) {
        def randomLoginNode = SlurmConfig.getRandomLoginNode(cluster.host)
        def remote = [
            ip           : randomLoginNode,
            host         : randomLoginNode,
            port         : cluster.sshPort?:22,
            user         : "${pipeline.USERNAME}",
            passwd       : "${pipeline.PASSWORD}",
            allowAnyHosts: true,
        ]

        Utils.exec(pipeline, script: "apt-get update && apt-get install -y sshpass openssh-client")

        def downloadSucceed = false

        pipeline.stage('Submit Test Results') {
            sh "mkdir -p ${stageName}"
            def resultsFilePath = "/home/svc_tensorrt/bloom/scripts/${nodeName}/results.xml"
            downloadSucceed = Utils.exec(pipeline, script: "sshpass -p '${remote.passwd}' scp -P ${remote.port} -r -p ${COMMON_SSH_OPTIONS} ${remote.user}@${remote.host}:${resultsFilePath} ${stageName}/", returnStatus: true, numRetries: 3) == 0
            if (downloadSucceed) {
                sh "ls ${stageName}"
                echo "Upload test results."
                sh "tar -czvf results-${stageName}.tar.gz ${stageName}/"
                ensureStageResultNotUploaded(stageName)
                trtllm_utils.uploadArtifacts(
                    "results-${stageName}.tar.gz",
                    "${UPLOAD_PATH}/test-results/"
                )
            } else {
                println("No results xml to submit")
            }
        }

        if (downloadSucceed) {
            junit(allowEmptyResults: true, testResults: "${stageName}/results*.xml")
        }
    }
}

def runIsolatedTests(preprocessedLists, testCmdLine, llmSrc, stageName) {
    // Run the isolated tests one by one to avoid any potential conflicts
    def isolateTestList = preprocessedLists.isolate
    def isolateTestLines = readFile(file: isolateTestList).readLines()
    def rerunFailed = false

    for (int i = 0; i < isolateTestLines.size(); i++) {
        def isolateTestName = isolateTestLines[i].trim()
        // Create a temporary file for this single isolated test
        def singleTestFile = "${isolateTestList}_isolated_${i}.txt"
        sh "echo '${isolateTestName}' > ${singleTestFile}"
        sh "cat ${singleTestFile}"

        def isolateTestCmdLine = testCmdLine.findAll { cmd ->
            !cmd.contains("--test-list=") &&
            !cmd.contains("--test-prefix=") &&
            !cmd.contains("--csv=") &&
            !cmd.contains("--junit-xml")
        }
        isolateTestCmdLine += ["--test-list=${singleTestFile}"]
        isolateTestCmdLine += ["--test-prefix=${stageName}"]
        isolateTestCmdLine += ["--csv=${WORKSPACE}/${stageName}/report_isolated_${i}.csv"]
        isolateTestCmdLine += ["--junit-xml ${WORKSPACE}/${stageName}/results_isolated_${i}.xml"]
        isolateTestCmdLine += ["--cov-append"]  // Append coverage data to avoid overwriting previous data

        try {
            sh """
                cd ${llmSrc}/tests/integration/defs && \
                ${isolateTestCmdLine.join(" ")}
            """
        } catch (InterruptedException e) {
            throw e
        } catch (Exception e) {
            def isRerunFailed = rerunFailedTests(stageName, llmSrc, isolateTestCmdLine, "results_isolated_${i}.xml", "isolated_${i}")
            if (isRerunFailed) {
                catchError(buildResult: 'SUCCESS', stageResult: 'FAILURE') {
                    error "Isolated test ${i} (${isolateTestName}) failed after rerun attempt"
                }
                // Mark that at least one isolated test failed, but continue processing other tests
                rerunFailed = true
            }
        } finally {
            // Clean up the temporary test file
            sh "rm -f ${singleTestFile}"
        }
    }

    // After processing all isolated tests, set stage failure if any test failed
    if (rerunFailed) {
        catchError(buildResult: 'SUCCESS', stageResult: 'FAILURE') {
            error "One or more isolated tests failed after rerun attempts"
        }
    }

    return rerunFailed  // Return the updated value
}

def processShardTestList(llmSrc, testDBList, splitId, splits, perfMode=false) {
    // Preprocess testDBList to extract ISOLATION markers
    echo "Preprocessing testDBList to extract ISOLATION markers..."

    def originalTestLines = readFile(file: testDBList).readLines()
    def cleanedTestLines = []
    def isolationTestLines = []

    originalTestLines.each { originalLine ->
        def trimmedLine = originalLine.trim()
        if (trimmedLine && trimmedLine.contains('ISOLATION')) {
            // Remove ISOLATION marker and nearby comma from the line
            def cleanedLine = trimmedLine

            // Handle different comma patterns around ISOLATION
            if (trimmedLine.contains('ISOLATION,')) {
                // Case: "ISOLATION,OTHER_MARKER" -> remove "ISOLATION,"
                cleanedLine = cleanedLine.replace('ISOLATION,', '').trim()
            } else if (trimmedLine.contains(',ISOLATION')) {
                // Case: "OTHER_MARKER,ISOLATION" -> remove ",ISOLATION"
                cleanedLine = cleanedLine.replace(',ISOLATION', '').trim()
            } else {
                // Case: standalone "ISOLATION" -> remove " ISOLATION"
                cleanedLine = cleanedLine.replace(' ISOLATION', '').trim()
            }

            // Add the cleaned line to isolationTestLines if original line had ISOLATION
            isolationTestLines.add(cleanedLine)
            cleanedTestLines.add(cleanedLine)

        } else if (trimmedLine) {
            // Line doesn't contain ISOLATION, add as-is
            cleanedTestLines.add(originalLine.trim())
        }
    }

    // Create cleaned testDBList file (without ISOLATION markers)
    def cleanedTestDBList = testDBList.replaceAll('\\.txt$', '_cleaned.txt')
    if (cleanedTestLines.size() > 0) {
        def cleanedContent = cleanedTestLines.join('\n')
        sh "echo '${cleanedContent.replace("'", "'\\''")}' > ${cleanedTestDBList}"
        echo "Created cleaned testDBList: ${cleanedTestDBList} with ${cleanedTestLines.size()} lines (ISOLATION markers removed)"
    } else {
        sh "touch ${cleanedTestDBList}"
        echo "No tests found, created empty cleaned testDBList: ${cleanedTestDBList}"
    }

    sh "cat ${cleanedTestDBList}"
    echo "Original testDBList contains ${isolationTestLines.size()} tests that had ISOLATION markers"

    def shardTestList = []

    if (perfMode) {
        // In perfMode, skip pytest collection as it may cause errors with automatically generated testcases
        // Instead, use all tests from the original testDBList
        echo "Performance mode enabled - skipping pytest collection, using all tests from testDBList"
    } else {
        def testListCmd = [
            "LLM_ROOT=${llmSrc}",
            "LLM_BACKEND_ROOT=${llmSrc}/triton_backend",
            "pytest",
            "--collect-only",
            "--splitting-algorithm least_duration",
            "--test-list=${cleanedTestDBList}",
            "--quiet",
            "--splits ${splits}",
            "--group ${splitId}"
        ]

        try {
            // First execute the pytest command and check if it succeeds
            def pytestOutput = sh(
                script: "cd ${llmSrc}/tests/integration/defs && ${testListCmd.join(' ')}",
                returnStdout: true
            ).trim()

            // Debug: Show the raw pytest output
            echo "<<<START_PYTEST_OUTPUT>>>"
            echo "${pytestOutput}"
            echo "<<<END_PYTEST_OUTPUT>>>"

            // Filter the output to get only test lines with '::' that occur after "Running X items in this shard"
            def lines = pytestOutput.split('\n')
            def foundRunningLine = false
            def lineIndex = 0
            shardTestList = lines.findAll { line ->
                lineIndex++

                if (line.matches(/.*Running \d+ items in this shard.*/) || line.matches(/.*\[pytest-split\] Running group.*/)) {
                    foundRunningLine = true
                    return false  // Don't include the "Running" line itself
                }

                def hasDoubleColon = line.contains('::')
                def shouldInclude = foundRunningLine && hasDoubleColon
                return shouldInclude
            }
            echo "Filtering complete. shardTestList size: ${shardTestList.size()}"
        } catch (Exception e) {
            echo "Error: Failed to execute pytest command for test collection: ${e.getMessage()}"
            error "Test collection failed for shard ${splitId}/${splits}. Cannot proceed without valid test list."
        }
    }

    if (shardTestList || perfMode) {
        // Split the shard test list into regular and isolate tests
        def shardRegularTests = []
        def shardIsolateTests = []

        if (perfMode) {
            // In perfMode, put all tests in regular and skip isolation
            echo "Performance mode enabled - all tests will run as regular tests (no isolation)"
            shardRegularTests = cleanedTestLines.findAll { it.trim() }
        } else {
            // Process each test from shardTestList
            shardTestList.each { test ->
                def trimmedTest = test.trim()
                if (trimmedTest) {
                    // Process test_unittests.py::test_unittests_v2[xxxx] pattern
                    if (trimmedTest.startsWith('test_unittests.py::test_unittests_v2[') && trimmedTest.endsWith(']')) {
                        // Extract content between [ and ]
                        def startIndex = trimmedTest.indexOf('[') + 1
                        def endIndex = trimmedTest.lastIndexOf(']')
                        trimmedTest = trimmedTest.substring(startIndex, endIndex)
                    }

                    // Check if this test is in the isolation list
                    def isolationTestLine = isolationTestLines.find { it.contains(trimmedTest) }
                    if (isolationTestLine) {
                        // This test needs isolation
                        shardIsolateTests.add(isolationTestLine)
                    } else {
                        // This test is a regular test - find the actual line from cleanedTestLines
                        def cleanedTestLine = cleanedTestLines.find { it.contains(trimmedTest) }
                        shardRegularTests.add(cleanedTestLine)
                    }
                }
            }
        }

        // Define file paths for regular and isolate tests
        def regularTestList = testDBList.replaceAll('\\.txt$', '_regular.txt')
        def isolateTestList = testDBList.replaceAll('\\.txt$', '_isolate.txt')

        // Create shard-specific test files
        if (shardRegularTests.size() > 0) {
            def shardRegularContent = shardRegularTests.join('\n')
            sh "echo '${shardRegularContent.replace("'", "'\\''")}' > ${regularTestList}"
            echo "Created ${regularTestList} with ${shardRegularTests.size()} regular tests for this shard"
        } else {
            sh "touch ${regularTestList}"
            echo "No regular tests in this shard, created empty file: ${regularTestList}"
        }
        sh "cat ${regularTestList}"

        if (shardIsolateTests.size() > 0) {
            def shardIsolateContent = shardIsolateTests.join('\n')
            sh "echo '${shardIsolateContent.replace("'", "'\\''")}' > ${isolateTestList}"
            echo "Created ${isolateTestList} with ${shardIsolateTests.size()} isolate tests for this shard"
        } else {
            sh "touch ${isolateTestList}"
            echo "No isolate tests in this shard, created empty file: ${isolateTestList}"
        }
        sh "cat ${isolateTestList}"

        // Return preprocessed lists object for compatibility
        return [
            regular: regularTestList,
            isolate: isolateTestList,
            regularCount: shardRegularTests.size(),
            isolateCount: shardIsolateTests.size()
        ]
    } else {
        echo "No tests found in current shard or failed to list tests"
        // Create empty files and preprocessed lists object
        def regularTestList = testDBList.replaceAll('\\.txt$', '_regular.txt')
        def isolateTestList = testDBList.replaceAll('\\.txt$', '_isolate.txt')
        sh "touch ${regularTestList}"
        sh "touch ${isolateTestList}"

        return [
            regular: regularTestList,
            isolate: isolateTestList,
            regularCount: 0,
            isolateCount: 0
        ]
    }
}

def cleanUpSlurmResources(def pipeline, SlurmCluster cluster, String jobUID){
    withCredentials([usernamePassword(credentialsId: 'svc_tensorrt', usernameVariable: 'USERNAME', passwordVariable: 'PASSWORD')]) {
        def randomLoginNode = SlurmConfig.getRandomLoginNode(cluster.host)
        def remote = [
            ip           : randomLoginNode,
            host         : randomLoginNode,
            port         : cluster.sshPort,
            user         : "${pipeline.USERNAME}",
            passwd       : "${pipeline.PASSWORD}",
            allowAnyHosts: true,
        ]

        def jobWorkspace = "/home/svc_tensorrt/bloom/scripts/${jobUID}"

        Utils.exec(pipeline, script: "apt-get update && apt-get install -y sshpass openssh-client")

        Utils.exec(pipeline, script: "echo Sleeping to allow Slurm job completion; sleep 30")

        def slurmJobID = Utils.exec(
            pipeline,
            // Try to grab the job id from ${jobWorkspace}/slurm_job_id.txt.
            // The slurm_run.sh will add the slurm job id in that file.
            script: Utils.sshUserCmd(
                remote,
                "\"cat ${jobWorkspace}/slurm_job_id.txt || true\""
            ),
            returnStdout: true
        ).trim()

        if (!slurmJobID || !slurmJobID.isNumber()) {
            echo "Slurm job may not submit successfully. No job ID found."
        } else {
            Utils.exec(pipeline, script: "echo Slurm job ID: ${slurmJobID}")

            Utils.exec(
                pipeline,
                script: Utils.sshUserCmd(
                    remote,
                    "\"scancel ${slurmJobID} || true; sacct -j ${slurmJobID} --format=JobID,JobName%100,Partition%15,Account%15,State,ExitCode,NodeList%30 || true; scontrol show job ${slurmJobID} || true\""
                )
            )
        }

        Utils.exec(pipeline, script: "echo Sleeping to allow Slurm job termination; sleep 30")

        def cleanupCommands = [
            "rm -rf /lustre/fs1/portfolios/coreai/projects/coreai_tensorrt_ci/users/svc_tensorrt/containers/container-${slurmJobID}.sqsh || true",
            "rm -rf ${jobWorkspace} || true",
        ].join(" && ")
        Utils.exec(
            pipeline,
            script: Utils.sshUserCmd(
                remote,
                "\"${cleanupCommands}\""
            )
        )

        Utils.exec(pipeline, script: "echo Slurm job ID: ${slurmJobID} cleaned up")
    }
}

// Methods to run Slurm job with Jenkins Agent
def cleanUpNodeResources(def pipeline, SlurmCluster cluster, String nodeName, String slurmJobID) {
    withCredentials([usernamePassword(credentialsId: 'svc_tensorrt', usernameVariable: 'USERNAME', passwordVariable: 'PASSWORD')]) {
        def randomLoginNode = SlurmConfig.getRandomLoginNode(cluster.host)
        def remote = [
            ip           : randomLoginNode,
            host         : randomLoginNode,
            port         : cluster.sshPort,
            user         : "${pipeline.USERNAME}",
            passwd       : "${pipeline.PASSWORD}",
            allowAnyHosts: true,
        ]

        Utils.exec(pipeline, script: "echo Sleeping to allow docker stop; sleep 30")

        CloudManager.destroyNode(nodeName)

        Utils.exec(pipeline, script: "echo Sleeping to allow node destruction; sleep 30")

        Utils.exec(pipeline, script: "apt-get update && apt-get install -y sshpass openssh-client")

        Utils.exec(pipeline, script: "echo Slurm job ID: ${slurmJobID}")

        Utils.exec(
            pipeline,
            script: Utils.sshUserCmd(
                remote,
                "\"scancel ${slurmJobID} || true; sacct -j ${slurmJobID} --format=JobID,JobName%100,Partition%15,Account%15,State,ExitCode,NodeList%30 || true; scontrol show job ${slurmJobID} || true\""
            )
        )

        Utils.exec(pipeline, script: "echo Sleeping to allow Slurm job termination; sleep 30")

        def entrypoint = SlurmConfig.containerRuntimeToEntrypoint[cluster.containerRuntime]
        def cleanupCommands = [
            "rm -rf /home/svc_tensorrt/bloom/scripts/agent-${nodeName}.jar /home/svc_tensorrt/bloom/scripts/${nodeName}-${entrypoint} || true",
            "rm -rf /lustre/fs1/portfolios/coreai/projects/coreai_tensorrt_ci/users/svc_tensorrt/containers/container-${slurmJobID}.sqsh || true",
        ].join(" && ")
        Utils.exec(
            pipeline,
            script: Utils.sshUserCmd(
                remote,
                "\"${cleanupCommands}\""
            )
        )

        Utils.exec(pipeline, script: "echo Slurm job ID: ${slurmJobID} cleaned up")
    }
}

def runLLMTestlistWithAgent(pipeline, platform, testList, config=VANILLA_CONFIG, perfMode=false, stageName="Undefined", splitId=1, splits=1, gpuCount=1, skipInstallWheel=false, cpver="cp312")
{
    SlurmPartition partition = SlurmConfig.partitionConfig[platform] as SlurmPartition
    SlurmCluster cluster = SlurmConfig.clusterConfig[partition.clusterName]

    def entrypoint = SlurmConfig.containerRuntimeToEntrypoint[cluster.containerRuntime]

    // Create a unique suffix for the node name and workspace
    String customSuffix = "${env.BUILD_TAG}-${UUID.randomUUID().toString().replaceAll("-", "").substring(0, 6)}".toLowerCase()
    def nodeName = "${cluster.host}-test-${customSuffix}"
    def customWorkspace = "/tmp/${nodeName}"
    def nodeSecret = CloudManager.createNode(nodeName, customWorkspace)

    def slurmJobID = null
    def dockerArgs = null
    def hasgdrdrv = false

    try {
        // Run ssh command to start node in desired cluster via SLURM
        withCredentials([usernamePassword(credentialsId: 'svc_tensorrt', usernameVariable: 'USERNAME', passwordVariable: 'PASSWORD')]) {
            def randomLoginNode = SlurmConfig.getRandomLoginNode(cluster.host)
            def remote = [
                    ip           : randomLoginNode,
                    host         : randomLoginNode,
                    port         : cluster.sshPort,
                    user         : "${pipeline.USERNAME}",
                    passwd       : "${pipeline.PASSWORD}",
                    allowAnyHosts: true,
            ]

            Utils.exec(pipeline, script: "apt-get update && apt-get install -y sshpass openssh-client")
            stage('Request Node via SLURM') {
                println("Selected Cluster: ${cluster.name}")

                def jenkinsSetupPath = Utils.copyLibraryResource(pipeline, entrypoint)

                Utils.exec(pipeline, script: "cat ${jenkinsSetupPath}")

                Utils.copyFileToRemoteHost(pipeline, remote, jenkinsSetupPath, "/home/svc_tensorrt/bloom/scripts/${nodeName}-${entrypoint}", true)

                Utils.exec(pipeline, script: "echo Sleeping before Slurm job submission; sleep \$((RANDOM % 29 + 1))")

                // Specific for OCI machines
                def mounts = [
                    "/lustre/fs1/portfolios/coreai/projects/coreai_tensorrt_ci:/scratch.trt_llm_data:ro",
                    "/home/svc_tensorrt:/home/svc_tensorrt",
                    "/home/svc_tensorrt/.cache:/root/.cache"
                ].join(",")
                def slurmSubmitOutput = Utils.exec(
                    pipeline,
                    timeout: false,
                    script: Utils.sshUserCmd(
                        remote,
                        "\"${SlurmConfig.generateCommand(cluster, partition, nodeSecret, nodeName, Jenkins.instance.rootUrl, LLM_DOCKER_IMAGE, mounts)}\""
                    ),
                    returnStdout: true,
                    numRetries: 3
                )

                def jobIDs = slurmSubmitOutput
                    .readLines()
                    .collect { it.trim() }
                    .collectMany { line ->
                        def ids = []
                        def m1 = (line =~ /Submitted batch job (\d+)/)
                        if (m1) ids << m1[0][1]  // Extract the first captured group
                        def m2 = (line =~ /srun: job (\d+) (queued|has been allocated)/)
                        if (m2) ids << m2[0][1]  // Extract the first captured group
                        def m3 = (line =~ /SLURM_JOB_ID=(\d+)/)
                        if (m3) ids << m3[0][1]  // Extract the first captured group
                        def m4 = (line =~ /SLURM_JOBID=(\d+)/)
                        if (m4) ids << m4[0][1]  // Extract the first captured group
                        return ids
                    }

                slurmJobID = jobIDs ? jobIDs[-1] : null

                if (!slurmJobID || !slurmJobID.isNumber()) {
                    echo "Slurm job did not submit successfully. No job ID found.\nSubmission output:\n${slurmSubmitOutput}"
                }
                Utils.exec(pipeline, script: "echo Slurm job ID: ${slurmJobID}")
                Utils.exec(pipeline, script: "echo Sleeping to allow agent initialization; sleep 30")
            }
        }

        stage('Checking if the Node is Online') {
            withCredentials([usernamePassword(credentialsId: 'svc_tensorrt', usernameVariable: 'USERNAME', passwordVariable: 'PASSWORD')]) {
                def randomLoginNode = SlurmConfig.getRandomLoginNode(cluster.host)
                def remote = [
                        ip           : randomLoginNode,
                        host         : randomLoginNode,
                        port         : cluster.sshPort,
                        user         : "${pipeline.USERNAME}",
                        passwd       : "${pipeline.PASSWORD}",
                        allowAnyHosts: true,
                ]
                def counter = 0
                // We submit the Slurm job with 5 hours timeout, and the K8S pod will be evicted after 22 hours.
                // Let's use 15 hours to check if the node is online, and with 2 hours buffer.
                while (!CloudManager.isNodeOnline(nodeName) && counter < 90) {
                    // Wait 10 minutes to check status of the node again
                    sleep(time: 10, unit: 'MINUTES')
                    // Avoid the node being stuck in the held state.
                    if (counter % 3 == 0) {
                        Utils.exec(pipeline, script: Utils.sshUserCmd(remote, "\"scontrol release ${slurmJobID} || true\""), numRetries: 3)
                    }
                    counter++
                }
            }

            if (CloudManager.isNodeOnline(nodeName)) {
                node(nodeName) {
                    sh """
                        env | sort
                        pwd && ls -alh
                        ls -alh ${env.WORKSPACE}
                        ls -alh ${env.WORKSPACE_TMP}
                    """

                    sh "nproc && free -g && hostname"
                    echoNodeAndGpuInfo(pipeline, stageName)
                    sh "nvidia-smi && nvidia-smi -q && nvidia-smi topo -m"
                    // Use single quotes to avoid Jenkins variable expansion
                    sh 'echo "CUDA_VISIBLE_DEVICES: $CUDA_VISIBLE_DEVICES"'
                    sh 'echo "NV_GPU: $NV_GPU"'

                    // Dynamically set GPU arguments based on environment variables
                    // https://docs.nvidia.com/datacenter/cloud-native/container-toolkit/latest/docker-specialized.html
                    // It's intentional to check NV_GPU first.
                    dockerArgs = sh(script: """
                        if [ -n "\$NV_GPU" ]; then
                            echo "--gpus '\\"device=\$NV_GPU\\"'"
                        elif [ -n "\$CUDA_VISIBLE_DEVICES" ]; then
                            echo "--gpus '\\"device=\$CUDA_VISIBLE_DEVICES\\"'"
                        else
                            echo "--gpus ${gpuCount}"
                        fi
                    """, returnStdout: true).trim()
<<<<<<< HEAD
                    if (fileExists('/dev/gdrdrv')) {
                        hasgdrdrv = true
=======

                    if (cluster.host.contains("dlcluster")) {
                        dockerArgs += " " + sh(script: 'echo " -e NVIDIA_IMEX_CHANNELS=${NVIDIA_IMEX_CHANNELS:-0}"', returnStdout: true).trim()
                        dockerArgs += " --device=/dev/gdrdrv:/dev/gdrdrv"
>>>>>>> ad46d190
                    }
                }

                dockerArgs = "${dockerArgs} " +
                    "--cap-add=SYS_ADMIN " +
                    "--ipc=host " +
                    "--entrypoint=\"\" " +
                    "--security-opt seccomp=unconfined " +
                    "-u root:root " +
                    "-v /home/scratch.trt_llm_data:/scratch.trt_llm_data:ro " +
                    "-v /tmp/ccache:${CCACHE_DIR}:rw " +
                    "-v /tmp/pipcache/http-v2:/root/.cache/pip/http-v2:rw " +
                    "--cap-add=SYSLOG"

<<<<<<< HEAD
                if (partition.clusterName == "dlcluster") {
                    dockerArgs += " -e NVIDIA_IMEX_CHANNELS=0"
                    if (hasgdrdrv) {
                        dockerArgs += " --device=/dev/gdrdrv:/dev/gdrdrv"
                    }
                }
=======
>>>>>>> ad46d190
                echo "Final dockerArgs: ${dockerArgs}"
            } else {
                error "The Slurm node does not come online in the waiting period. Terminating the job."
            }
        }

        slurmRunner = null
        if (cluster.containerRuntime == ContainerRuntime.DOCKER) {
            slurmRunner = runInDockerOnNodeMultiStage(LLM_DOCKER_IMAGE, nodeName, dockerArgs, true)
        } else if (cluster.containerRuntime == ContainerRuntime.ENROOT) {
            slurmRunner = runInEnrootOnNode(nodeName)
        } else {
            throw new Exception("Unsupported container runtime: ${cluster.containerRuntime}")
        }
        executeLLMTestOnSlurm(pipeline, platform, testList, config, perfMode, stageName, splitId, splits, skipInstallWheel, cpver, slurmRunner)
    } finally {
        stage("Clean up SLURM Resources") {
            // Workaround to handle the interruption during clean up SLURM resources
            retry(3) {
                try {
                    cleanUpNodeResources(pipeline, cluster, nodeName, slurmJobID)
                } catch (Exception e) {
                    error "Error during clean up SLURM resources: ${e.getMessage()} and retrying."
                }
            }
        }
    }
}

def executeLLMTestOnSlurm(pipeline, platform, testList, config=VANILLA_CONFIG, perfMode=false, stageName="Undefined", splitId=1, splits=1, skipInstallWheel=false, cpver="cp312", runner)
{
    runner {
        // TODO: refactor the finallyRunner to reuse within slurm or nonslurm job.
        cacheErrorAndUploadResult(stageName, {
            runLLMTestlistOnPlatformImpl(pipeline, platform, testList, config, perfMode, stageName, splitId, splits, skipInstallWheel, cpver)
        }, {
            // If the execution test list is null, remove the test result xml
            sh """
                ls -all ${stageName}/
                if ! grep -q '<testcase' ${stageName}/results.xml; then
                    rm ${stageName}/results.xml || true
                fi
            """
            def llmPath = sh (script: "realpath .", returnStdout: true).trim()
            def llmSrc = "${llmPath}/${LLM_ROOT}${config}/TensorRT-LLM/src"
            // CPP tests will generate test result in ${llmSrc}/cpp/build_backup/, move these files to job result folder
            sh "ls -all ${llmSrc}/cpp/build_backup/ || true"
            sh "ls -all ${llmSrc}/cpp/build/ || true"
            // Sed for CPP test result
            sh "cd ${llmSrc}/cpp/build_backup/ && sed -i 's/\" classname=\"/\" classname=\"${stageName}./g' *.xml || true"
            sh "cd ${llmSrc}/cpp/build_backup/ && sed -i 's/testsuite name=\"[^\"]*\"/testsuite name=\"${stageName}\"/g' *.xml || true"
            // Sed for Pytest result
            sh "cd ${stageName} && sed -i 's/testsuite name=\"pytest\"/testsuite name=\"${stageName}\"/g' *.xml || true"
            // Copy CPP test result
            sh "cp ${llmSrc}/cpp/build_backup/*.xml ${stageName} || true"
            sh "ls ${stageName}/ -all"
        })
    }
}
// End of Methods to run Slurm job with Jenkins Agent

def getNodeArgs(int nodeCount, int gpuCount) {
    int gpusPerNode = ((gpuCount / nodeCount) as BigDecimal).setScale(0, BigDecimal.ROUND_CEILING).intValue()
    return nodeCount == 1 ? [
        "--nodes=${nodeCount}",
        "--gpus=${gpuCount}"
    ] : [
        "--nodes=${nodeCount}",
        "--ntasks=${gpuCount}",
        "--ntasks-per-node=${gpusPerNode}",
        "--gpus-per-node=${gpusPerNode}",
    ]
}

def getPytestBaseCommandLine(
    String llmSrc,
    String stageName,
    Boolean perfMode,
    String outputPath,
    String trtllmWheelPath,
    String coverageConfigFile,
    String pytestUtil = "",
    List<String> extraArgs = []
) {
    def extraInternalEnv = ""
    def pytestTestTimeout = "3600"

    // TRT uses half of the host logic cores for engine building which is bad for multi-GPU machines.
    extraInternalEnv = "__LUNOWUD=\"-thread_pool_size=${TESTER_CORES}\""
    // CPP test execution is timing out easily, so we always override its internal timeout to the same value as pytest
    extraInternalEnv += " CPP_TEST_TIMEOUT_OVERRIDDEN=${pytestTestTimeout}"
    // Enable NCCL debug information for multi-GPU tests
    extraInternalEnv += " NCCL_DEBUG=INFO"

    def testCmdLine = [
        "LLM_ROOT=${llmSrc}",
        "LLM_BACKEND_ROOT=${llmSrc}/triton_backend",
        "LLM_MODELS_ROOT=${MODEL_CACHE_DIR}",
        "MODEL_CACHE_DIR=${MODEL_CACHE_DIR}",
        extraInternalEnv,
        pytestUtil,
        "pytest",
        "-v",
        testFilter[(DETAILED_LOG)] ? "-s" : "",
        "--timeout-method=thread",
        "--apply-test-list-correction",
        "--timeout=${pytestTestTimeout}",
        "--rootdir ${llmSrc}/tests/integration/defs",
        "--test-prefix=${stageName}",
        "--waives-file=${llmSrc}/tests/integration/test_lists/waives.txt",
        "--output-dir=${outputPath}/",
        "--csv=${outputPath}/report.csv",
        "--junit-xml ${outputPath}/results.xml",
        "-o junit_logging=out-err",
        "--cov=${llmSrc}/examples/",
        "--cov=${llmSrc}/tensorrt_llm/",
        "--cov=${trtllmWheelPath}/tensorrt_llm/",
        "--cov-report=",
        "--cov-config=${coverageConfigFile}",
    ]

    if (perfMode) {
        testCmdLine += [
            "--perf",
            "--perf-log-formats csv",
            "--perf-log-formats yaml"
        ]
    }
    if (stageName.contains("-Ray-")) {
        testCmdLine += ["--run-ray"]
    }
    if (extraArgs) {
        testCmdLine += extraArgs
    }
    return testCmdLine as String[]
}

def runLLMTestlistWithSbatch(pipeline, platform, testList, config=VANILLA_CONFIG, perfMode=false, stageName="Undefined", splitId=1, splits=1, gpuCount=1, nodeCount=1, skipInstallWheel=false, cpver="cp312")
{
    SlurmPartition partition = SlurmConfig.partitionConfig[platform] as SlurmPartition
    SlurmCluster cluster = SlurmConfig.clusterConfig[partition.clusterName]

    // Create a unique suffix for the job name
    String customSuffix = "${env.BUILD_TAG}-${UUID.randomUUID().toString().replaceAll("-", "").substring(0, 6)}".toLowerCase()
    def jobUID = "${cluster.host}-multi_node_test-${customSuffix}"

    Utils.exec(pipeline, script: "env | sort && pwd && ls -alh")

    try {
        // Run ssh command to start node in desired cluster via SLURM
        withCredentials([
            usernamePassword(
                credentialsId: 'svc_tensorrt',
                usernameVariable: 'USERNAME',
                passwordVariable: 'PASSWORD'
            )
        ]) {
            def randomLoginNode = SlurmConfig.getRandomLoginNode(cluster.host)
            def remote = [
                    ip           : randomLoginNode,
                    host         : randomLoginNode,
                    port         : cluster.sshPort,
                    user         : "${pipeline.USERNAME}",
                    passwd       : "${pipeline.PASSWORD}",
                    allowAnyHosts: true,
            ]
            Utils.exec(pipeline, script: "apt-get update && apt-get install -y sshpass openssh-client")
            def tarName = BUILD_CONFIGS[config][TARNAME]
            def llmTarfile = "https://urm.nvidia.com/artifactory/${ARTIFACT_PATH}/${tarName}"
            def llmWaivesTxtfile = "https://urm.nvidia.com/artifactory/${ARTIFACT_PATH}/waive_list/waives.txt"
            def llmPath = sh (script: "realpath .", returnStdout: true).trim()
            def jobWorkspace = "/home/svc_tensorrt/bloom/scripts/${jobUID}"
            def resourcePathNode = "/tmp"
            def llmSrcNode = "${resourcePathNode}/TensorRT-LLM/src"
            def llmSrcLocal = "${llmPath}/TensorRT-LLM/src"
            def scriptRunLocalPath = "${llmSrcLocal}/jenkins/scripts/slurm_run.sh"
            def scriptRunPathNode = "${jobWorkspace}/${jobUID}-slurm_run.sh"
            def testListPathNode = "${jobWorkspace}/${testList}.txt"
            def outputPath = "${jobWorkspace}/job-output.log"
            def scriptLaunchPathLocal = Utils.createTempLocation(pipeline, "./slurm_launch.sh")
            def scriptLaunchPathNode = "${jobWorkspace}/${jobUID}-slurm_launch.sh"
            def scriptExecPathLocal = Utils.createTempLocation(pipeline, "./slurm_exec.sh")
            def scriptExecPathNode = "${jobWorkspace}/${jobUID}-slurm_exec.sh"
            def coverageConfigFile = "${jobWorkspace}/.coveragerc"

            stage("[${stageName}] Initializing Test") {
                // Create Job Workspace folder in Frontend Node
                Utils.exec(pipeline, script: Utils.sshUserCmd(remote, "\"mkdir -p ${jobWorkspace}\""), numRetries: 3)

                // Download and Unzip Tar File
                trtllm_utils.llmExecStepWithRetry(pipeline, script: "cd ${llmPath} && wget -nv ${llmTarfile}")
                sh "cd ${llmPath} && tar -zxf ${BUILD_CONFIGS[config][TARNAME]}"

                Utils.exec(pipeline, script: "echo \"Script to trigger Slurm srun job: \" && cat ${scriptRunLocalPath}")
                Utils.copyFileToRemoteHost(
                    pipeline,
                    remote,
                    scriptRunLocalPath,
                    scriptRunPathNode,
                    true
                )

                // Generate Test List and Upload to Frontend Node
                def makoArgs = getMakoArgsFromStageName(stageName, true)
                // TODO: currently the options will only be processed if the first
                // line is "Mako options:", maybe we can make it more generic, which
                // if the line cannot be split by "=", just ignore that line.
                def makoOptsJson = transformMakoArgsToJson(["Mako options:"] + makoArgs)
                def testListPathLocal = renderTestDB(testList, llmSrcLocal, stageName, makoOptsJson)
                Utils.copyFileToRemoteHost(
                    pipeline,
                    remote,
                    testListPathLocal,
                    testListPathNode
                )

                // generate .coveragerc in workspace and add file path to pytest command
                sh """
                    touch ./.coveragerc
                    echo '[run]' > ./.coveragerc
                    echo 'branch = True' >> ./.coveragerc
                    echo 'data_file = ${jobWorkspace}/.coverage.${stageName}' >> ./.coveragerc
                    echo '[paths]' >> ./.coveragerc
                    echo 'source =\n    ${llmSrcNode}/tensorrt_llm/\n    ---wheel_path---/tensorrt_llm//tensorrt_llm/' >> ./.coveragerc
                    cat ./.coveragerc
                """

                Utils.copyFileToRemoteHost(
                    pipeline,
                    remote,
                    "./.coveragerc",
                    coverageConfigFile
                )

                // Generate Pytest command
                String pytestUtil = ""
                if (nodeCount > 1) {
                    pytestUtil = "$llmSrcNode/tensorrt_llm/llmapi/trtllm-llmapi-launch"
                }

                def pytestCommand = getPytestBaseCommandLine(
                    llmSrcNode,
                    stageName,
                    perfMode,
                    jobWorkspace,
                    "__PLACEHOLDER_TRTLLM_WHL_PATH__",
                    "$jobWorkspace/.coveragerc",
                    pytestUtil,
                    [
                      "--test-list=$testListPathNode",
                      "--splitting-algorithm least_duration",
                      "--splits $splits",
                      "--group $splitId"
                    ]
                ).join(" ")

                // Generate Job Launch Script
                def container = LLM_DOCKER_IMAGE.replace("urm.nvidia.com/", "urm.nvidia.com#")
                def mounts = "/home/scratch.trt_llm_data:/scratch.trt_llm_data:ro,/home/svc_tensorrt/bloom/scripts:/home/svc_tensorrt/bloom/scripts"
                String[] taskArgs = getNodeArgs(nodeCount, gpuCount)
                if (taskArgs == null) {
                    error "Invalid Slurm test stage name is set"
                }
                taskArgs = [
                    *taskArgs,
                ]

                def containerImageArg = container
                def srunPrologue = ""
                if (cluster.containerRuntime == ContainerRuntime.ENROOT) {
                    mounts = [
                        "/lustre/fs1/portfolios/coreai/projects/coreai_tensorrt_ci:/scratch.trt_llm_data:ro",
                        "/home/svc_tensorrt/bloom/scripts",
                        "/home/svc_tensorrt/.cache:/root/.cache",
                    ].join(",")

                    def enrootImagePath = "/lustre/fs1/portfolios/coreai/projects/coreai_tensorrt_ci/users/svc_tensorrt/containers/container-\${SLURM_JOB_ID}.sqsh"
                    containerImageArg = enrootImagePath

                    srunPrologue = """
                    export ENROOT_CACHE_PATH='/home/svc_tensorrt/.cache/enroot'

                    retry_command() {
                        local cmd=\$1
                        local max_attempts=\${2:-3}
                        local delay=\${3:-60}
                        local attempt=1

                        until \$cmd
                        do
                            if ((attempt >= max_attempts))
                            then
                                echo "Command '\$cmd' failed after \$max_attempts attempts"
                                return 1
                            fi

                            echo "Command '\$cmd' failed (attempt \$attempt of \$max_attempts). Retrying in \${delay}s..."
                            sleep \$delay
                            ((attempt++))
                        done
                    }

                    retry_command "enroot import -o $enrootImagePath -- docker://$container"
                    """.replaceAll("(?m)^\\s*", "")
                }

                srunArgs = [
                    "--container-image=$containerImageArg",
                    "--container-workdir=/home/svc_tensorrt/bloom/scripts",
                    "--container-mounts=$mounts",
                    "--container-env=NVIDIA_IMEX_CHANNELS"
                ]
                if(nodeCount > 1) {
                    srunArgs.add("--mpi=pmi2")
                }

                def exemptionComment = ""
                if (cluster.host.contains("oci-nrt") || cluster.host.contains("oci-hsg") || cluster.host.contains("lbd-lax")) {
                    exemptionComment = """--comment='{"OccupiedIdleGPUsJobReaper":{"exemptIdleTimeMins":"90","reason":"other","description":"Long data and model loading time and disaggregated serving tests"}}'"""
                }
                def scriptContent = """#!/bin/bash
                    #SBATCH ${exemptionComment} --output=${outputPath}
                    ${taskArgs.collect { "#SBATCH $it" }.join('\n')}
                    #SBATCH ${partition.additionalArgs}
                    ${(partition?.name && partition.name != "unspecified") ? "#SBATCH --partition=${partition.name}" : ""}
                    echo "Starting job \$SLURM_JOB_ID on \$SLURM_NODELIST"

                    set -Eeuo pipefail
                    trap 'rc=\$?; echo "Error in file \${BASH_SOURCE[0]} on line \$LINENO: \$BASH_COMMAND (exit \$rc)"; exit \$rc' ERR
                    export jobWorkspace=$jobWorkspace
                    export tarName=$tarName
                    export llmTarfile=$llmTarfile
                    export llmWaivesTxtfile=$llmWaivesTxtfile
                    export llmSrcNode=$llmSrcNode
                    export stageName=$stageName
                    export perfMode=$perfMode
                    export resourcePathNode=$resourcePathNode
                    export pytestCommand="$pytestCommand"
                    export coverageConfigFile="$coverageConfigFile"
                    export NVIDIA_IMEX_CHANNELS=\${NVIDIA_IMEX_CHANNELS:-0}
                    export NVIDIA_VISIBLE_DEVICES=\${NVIDIA_VISIBLE_DEVICES:-\$(seq -s, 0 \$((\$(nvidia-smi --query-gpu=count -i 0 --format=noheader)-1)))}

                    echo "Env NVIDIA_IMEX_CHANNELS: \$NVIDIA_IMEX_CHANNELS"
                    echo "Env NVIDIA_VISIBLE_DEVICES: \$NVIDIA_VISIBLE_DEVICES"

                    ${srunPrologue}

                    srun --kill-on-bad-exit=1 ${srunArgs.join(" ")} ${scriptRunPathNode}
                """.replaceAll("(?m)^\\s*", "")
                pipeline.writeFile(file: scriptLaunchPathLocal, text: scriptContent)
                Utils.exec(pipeline, script: "echo \"Script to trigger Slurm sbatch job: \" && cat ${scriptLaunchPathLocal}")
                Utils.copyFileToRemoteHost(
                    pipeline,
                    remote,
                    scriptLaunchPathLocal,
                    scriptLaunchPathNode,
                    true
                )

                def scriptExec = """#!/bin/bash
                    set -Eeuo pipefail
                    trap 'rc=\$?; echo "Error in file \${BASH_SOURCE[0]} on line \$LINENO: \$BASH_COMMAND (exit \$rc)"; exit \$rc' ERR
                    touch ${outputPath}
                    jobId=\$(sbatch ${scriptLaunchPathNode} | awk '{print \$4}')
                    if [ -z "\$jobId" ]; then
                        echo "Error: Job submission failed, no job ID returned."
                        exit 1
                    fi
                    echo "Submitted job \$jobId"
                    tail -f ${outputPath} &
                    tailPid=\$!
                    # Wait until sbatch job is done.
                    while squeue -j \$jobId -o %T >/dev/null 2>&1; do
                        sleep 300
                    done
                    # Kill tail -f process
                    kill \$tailPid
                    # Check if the job failed or not
                    EXIT_CODE=\$(sacct -j \$jobId --format=ExitCode -Pn --allocations | awk -F: '{print \$1}')
                    if [ "\$EXIT_CODE" -ne 0 ]; then
                        echo "Pytest failed in Slurm job \$jobId with exit code \$EXIT_CODE"
                        exit \$EXIT_CODE
                    fi
                """.replaceAll("(?m)^\\s*", "").trim()
                pipeline.writeFile(file: scriptExecPathLocal, text: scriptExec)
                Utils.exec(pipeline, script: "echo \"Script to trigger Slurm submission job: \" && cat ${scriptExecPathLocal}")
                Utils.copyFileToRemoteHost(
                    pipeline,
                    remote,
                    scriptExecPathLocal,
                    scriptExecPathNode,
                    true
                )
            }
            stage("[${stageName}] Run Pytest") {
                Utils.exec(
                    pipeline,
                    timeout: false,
                    script: Utils.sshUserCmd(
                        remote,
                        "\"${scriptExecPathNode}\""
                    ),
                    numRetries: 3
                )
            }

            echo "Finished test stage execution."
        }
    } finally {
        uploadResults(pipeline, cluster, jobUID, stageName)
        stage("Clean up SLURM Resources") {
            // Workaround to handle the interruption during clean up SLURM resources
            retry(3) {
                try {
                    cleanUpSlurmResources(pipeline, cluster, jobUID)
                } catch (Exception e) {
                    error "Error during clean up SLURM resources: ${e.getMessage()} and retrying."
                }
            }
        }
    }
}

def runLLMTestlistOnSlurm(pipeline, platform, testList, config=VANILLA_CONFIG, perfMode=false, stageName="Undefined", splitId=1, splits=1, gpuCount=1, nodeCount=1, runWithSbatch=false, skipInstallWheel=false, cpver="cp312")
{
  echo "Run Slurm job with native sbatch: $runWithSbatch"
  if(nodeCount > 1 || runWithSbatch) {
    runLLMTestlistWithSbatch(pipeline, platform, testList, config, perfMode, stageName, splitId, splits, gpuCount, nodeCount, skipInstallWheel, cpver)
  } else {
    runLLMTestlistWithAgent(pipeline, platform, testList, config, perfMode, stageName, splitId, splits, gpuCount, skipInstallWheel, cpver)
  }
}

def trimForStageList(stageNameList)
{
    if (stageNameList == null) {
        return null
    }
    trimedList = []
    stageNameList.each { stageName ->
        trimedList.add(stageName.trim().replaceAll('\\\\', ''))
    }
    return trimedList
}

// Test filter flags
@Field
def REUSE_STAGE_LIST = "reuse_stage_list"
@Field
def ENABLE_SKIP_TEST = "skip_test"
@Field
def TEST_STAGE_LIST = "stage_list"
@Field
def GPU_TYPE_LIST = "gpu_type"
@Field
def TEST_BACKEND = "test_backend"
@Field
def IS_POST_MERGE = "post_merge"
@Field
def ADD_MULTI_GPU_TEST = "add_multi_gpu_test"
@Field
def ONLY_MULTI_GPU_TEST = "only_multi_gpu_test"
@Field
def DISABLE_MULTI_GPU_TEST = "disable_multi_gpu_test"
@Field
def EXTRA_STAGE_LIST = "extra_stage"
@Field
def MULTI_GPU_FILE_CHANGED = "multi_gpu_file_changed"
@Field
def ONLY_ONE_GROUP_CHANGED = "only_one_group_changed"
@Field
def AUTO_TRIGGER_TAG_LIST = "auto_trigger_tag_list"
@Field
def DEBUG_MODE = "debug"
@Field
def DETAILED_LOG = "detailed_log"
@Field
def testFilter = [
    (REUSE_STAGE_LIST): null,
    (ENABLE_SKIP_TEST): false,
    (TEST_STAGE_LIST): null,
    (GPU_TYPE_LIST): null,
    (TEST_BACKEND): null,
    (IS_POST_MERGE): false,
    (ADD_MULTI_GPU_TEST): false,
    (ONLY_MULTI_GPU_TEST): false,
    (DISABLE_MULTI_GPU_TEST): false,
    (EXTRA_STAGE_LIST): null,
    (MULTI_GPU_FILE_CHANGED): false,
    (ONLY_ONE_GROUP_CHANGED): "",
    (DEBUG_MODE): false,
    (AUTO_TRIGGER_TAG_LIST): [],
    (DETAILED_LOG): false,
]

@Field
def GITHUB_PR_API_URL = "github_pr_api_url"
@Field
def CACHED_CHANGED_FILE_LIST = "cached_changed_file_list"
@Field
def ACTION_INFO = "action_info"
@Field
def IMAGE_KEY_TO_TAG = "image_key_to_tag"
def globalVars = [
    (GITHUB_PR_API_URL): null,
    (CACHED_CHANGED_FILE_LIST): null,
    (ACTION_INFO): null,
    (IMAGE_KEY_TO_TAG): [:],
]

class GlobalState {
    static def uploadResultStageNames = []
}

String getShortenedJobName(String path)
{
    static final nameMapping = [
        "L0_MergeRequest": "l0-mr",
        "L0_Custom": "l0-cus",
        "L0_PostMerge": "l0-pm",
        "L0_PostMergeDocker": "l0-pmd",
        "L1_Custom": "l1-cus",
        "L1_Nightly": "l1-nt",
        "L1_Stable": "l1-stb",
        "BuildDockerImageSanityTest": "img-check",
    ]
    def parts = path.split('/')
    // Apply nameMapping to the last part (jobName)
    def jobName = parts[-1]
    boolean replaced = false
    nameMapping.each { key, value ->
        if (jobName.contains(key)) {
            jobName = jobName.replace(key, value)
            replaced = true
        }
    }
    if (!replaced) {
        jobName = jobName.length() > 7 ? jobName.substring(0, 7) : jobName
    }
    // Replace the last part with the transformed jobName
    parts[-1] = jobName
    // Rejoin the parts with '-', convert to lowercase
    return parts.join('-').toLowerCase()
}

def cacheErrorAndUploadResult(stageName, taskRunner, finallyRunner, noResultIfSuccess=false, postTag="")
{
    checkStageName([stageName])
    def Boolean stageIsInterrupted = false
    def Boolean stageIsFailed = true
    try {
        taskRunner()
        stageIsFailed = false
    } catch (InterruptedException e) {
        stageIsInterrupted = true
        throw e
    } finally {
        ensureStageResultNotUploaded(stageName + postTag)
        if (stageIsInterrupted) {
            echo "Stage is interrupted, skip to upload test result."
        } else {
            sh 'if [ "$(id -u)" -eq 0 ]; then dmesg || true; fi'
            if (noResultIfSuccess && !stageIsFailed) {
                // Clean up the workspace
                sh """
                    env | sort
                    pwd && ls -alh
                    rm -rf ./*
                """

                echo "Finished test stage execution."
                return
            }
            echo "noResultIfSuccess: ${noResultIfSuccess}, stageIsFailed: ${stageIsFailed}"
            sh "mkdir -p ${stageName}"
            finallyRunner()
            if (stageIsFailed) {
                def stageXml = generateStageFailTestResultXml(stageName, "Stage Failed", "Stage run failed without result", "results*.xml")
                if (stageXml != null) {
                    sh "echo '${stageXml}' > ${stageName}/results-stage.xml"
                }
            }
            sh "STAGE_NAME=${stageName}"
            sh "STAGE_NAME=${stageName} && env | sort > ${stageName}/debug_env.txt"
            echo "Upload test results."
            sh "tar -czvf results-${stageName}${postTag}.tar.gz ${stageName}/"
            trtllm_utils.uploadArtifacts(
                "results-${stageName}${postTag}.tar.gz",
                "${UPLOAD_PATH}/test-results/"
            )
            junit(testResults: "${stageName}/results*.xml")
        }

        // Clean up the workspace
        sh """
            env | sort
            pwd && ls -alh
            rm -rf ./*
        """

        echo "Finished test stage execution."
    }
}

def createKubernetesPodConfig(image, type, arch = "amd64", gpuCount = 1, perfMode = false)
{
    def targetCloud = "kubernetes-cpu"
    def selectors = """
                  nvidia.com/node_type: builder
                  kubernetes.io/arch: ${arch}
                  kubernetes.io/os: linux"""
    def containerConfig = ""
    def nodeLabelPrefix = ""
    def jobName = getShortenedJobName(env.JOB_NAME)
    def buildID = env.BUILD_ID

    def archSuffix = arch == "arm64" ? "arm" : "amd"
    def jnlpImage = "urm.nvidia.com/sw-ipp-blossom-sre-docker-local/lambda/custom_jnlp_images_${archSuffix}_linux:jdk17"
    if ( type == "gb10x" ) {
        println "Using type: ${type} to create Kubernetes Pod config"
    }

    switch(type)
    {
    case "agent":
        containerConfig = """
                  - name: alpine
                    image: urm.nvidia.com/docker/alpine:latest
                    command: ['cat']
                    tty: true
                    resources:
                      requests:
                        cpu: '2'
                        memory: 10Gi
                        ephemeral-storage: 25Gi
                      limits:
                        cpu: '2'
                        memory: 10Gi
                        ephemeral-storage: 25Gi
                    imagePullPolicy: Always"""
        nodeLabelPrefix = "cpu"
        break
    case "slurm":
        containerConfig = """
                  - name: trt-llm
                    image: ${image}
                    command: ['sleep', ${POD_TIMEOUT_SECONDS_SLURM}]
                    tty: true
                    resources:
                      requests:
                        cpu: ${SLURM_CORES_REQUEST}
                        memory: ${SLURM_MEMORY_REQUEST}
                        ephemeral-storage: 100Gi
                      limits:
                        cpu: ${SLURM_CORES_LIMIT}
                        memory: ${SLURM_MEMORY_LIMIT}
                        ephemeral-storage: 100Gi
                    imagePullPolicy: Always"""
        nodeLabelPrefix = "cpu"
        break
    case "build":
        containerConfig = """
                  - name: trt-llm
                    image: ${image}
                    command: ['sleep', ${POD_TIMEOUT_SECONDS_BUILD}]
                    volumeMounts:
                    - name: sw-tensorrt-pvc
                      mountPath: "/mnt/sw-tensorrt-pvc"
                      readOnly: false
                    tty: true
                    resources:
                      requests:
                        cpu: ${BUILD_CORES_REQUEST}
                        memory: ${BUILD_MEMORY_REQUEST}
                        ephemeral-storage: 200Gi
                      limits:
                        cpu: ${BUILD_CORES_LIMIT}
                        memory: ${BUILD_MEMORY_LIMIT}
                        ephemeral-storage: 200Gi
                    imagePullPolicy: Always"""
        nodeLabelPrefix = "cpu"
        break
    default:
        def hasMultipleGPUs = (gpuCount > 1)
        def memorySize = "${TESTER_MEMORY}"
        def storageSize = "300Gi"
        def driverVersion = REQUIRED_OPEN_DRIVER_TYPES.any { type.contains(it) } ? Constants.DEFAULT_NVIDIA_OPEN_DRIVER_VERSION : Constants.DEFAULT_NVIDIA_DRIVER_VERSION
        def cpuCount = "${TESTER_CORES}"

        if (hasMultipleGPUs)
        {
            // Not a hard requirement, but based on empirical values.
            memorySize = "${gpuCount * 150}" + "Gi"
            storageSize = "${gpuCount * 150}" + "Gi"
            cpuCount = "${gpuCount * 12}"
        }

        def gpuType = KubernetesManager.selectGPU(type)
        nodeLabelPrefix = type

        targetCloud = "kubernetes"

        // The following GPU types doesn't support dynamic driver flashing.
        if (REQUIRED_NO_DRIVER_TYPES.any { type.contains(it) }) {
            if (type == "gb10x") {
                targetCloud = "nvks-sparks-cloud"
                selectors = """
                    kubernetes.io/arch: ${arch}
                    kubernetes.io/os: linux
                    nvidia.com/gpu.machine: NVIDIA_DGX_Spark
                    nvidia.com/tenant: blossom_trt"""
            }
            else {
                selectors = """
                    kubernetes.io/arch: ${arch}
                    kubernetes.io/os: linux
                    nvidia.com/gpu_type: ${gpuType}"""
            }
        } else if (perfMode && !hasMultipleGPUs) {
        // Use single GPU machine with "tensorrt/test_type: perf" for stable perf testing.
        // H100 / A100 single GPU machine has this unique label in TensorRT Blossom pool.
            selectors = """
                    kubernetes.io/arch: ${arch}
                    kubernetes.io/os: linux
                    nvidia.com/gpu_type: ${gpuType}
                    nvidia.com/driver_version: '${driverVersion}'
                    tensorrt/test_type: perf"""
        }
        else
        {
            selectors = """
                    kubernetes.io/arch: ${arch}
                    kubernetes.io/os: linux
                    nvidia.com/gpu_type: ${gpuType}
                    nvidia.com/driver_version: '${driverVersion}'"""
        }

        containerConfig = """
                  - name: trt-llm
                    image: ${image}
                    command: ['sleep', ${POD_TIMEOUT_SECONDS_TEST}]
                    tty: true
                    resources:
                      requests:
                        cpu: ${cpuCount}
                        memory: ${memorySize}
                        nvidia.com/gpu: ${gpuCount}
                        ephemeral-storage: ${storageSize}
                      limits:
                        cpu: ${cpuCount}
                        memory: ${memorySize}
                        nvidia.com/gpu: ${gpuCount}
                        ephemeral-storage: ${storageSize}
                    imagePullPolicy: Always
                    volumeMounts:
                    - name: dshm
                      mountPath: /dev/shm
                    - name: scratch-trt-llm-data
                      mountPath: /scratch.trt_llm_data
                      readOnly: true
                    - name: sw-tensorrt-pvc
                      mountPath: "/mnt/sw-tensorrt-pvc"
                      readOnly: false
                    securityContext:
                      capabilities:
                        add:
                        - SYS_ADMIN"""
        break
    }
    def nodeLabel = trtllm_utils.appendRandomPostfix("${nodeLabelPrefix}---tensorrt-${jobName}-${buildID}")
    def pvcVolume = """
                - name: sw-tensorrt-pvc
                  persistentVolumeClaim:
                    claimName: sw-tensorrt-pvc
    """
    if (arch == "arm64") {
        // PVC mount isn't supported on aarch64 platform. Use NFS as a WAR.
        pvcVolume = """
                - name: sw-tensorrt-pvc
                  nfs:
                    server: 10.117.145.13
                    path: /vol/scratch1/scratch.svc_tensorrt_blossom
        """
    }
    def llmModelVolume = """
                - name: scratch-trt-llm-data
                  nfs:
                    server: 10.117.145.14
                    path: /vol/scratch1/scratch.michaeln_blossom
    """
    if (type.contains("6000d") || type.contains("gh200")) {
        // rtx-pro-6000d and gh200 nodes are located in Austin DC, we use the FlexCache to speed up the data access.
        llmModelVolume = """
                - name: scratch-trt-llm-data
                  nfs:
                    server: 10.20.162.212
                    path: /vol/scratch26/scratch.trt_llm_data
        """
    }

    def podConfig = [
        cloud: targetCloud,
        namespace: "sw-tensorrt",
        label: nodeLabel,
        yaml: """
            apiVersion: v1
            kind: Pod
            spec:
                qosClass: Guaranteed
                affinity:
                    nodeAffinity:
                        requiredDuringSchedulingIgnoredDuringExecution:
                            nodeSelectorTerms:
                            - matchExpressions:
                              - key: "tensorrt/taints"
                                operator: DoesNotExist
                              - key: "tensorrt/affinity"
                                operator: NotIn
                                values:
                                - "core"
                nodeSelector: ${selectors}
                containers:
                  ${containerConfig}
                    env:
                    - name: HOST_NODE_NAME
                      valueFrom:
                        fieldRef:
                          fieldPath: spec.nodeName
                  - name: jnlp
                    image: ${jnlpImage}
                    args: ['\$(JENKINS_SECRET)', '\$(JENKINS_NAME)']
                    resources:
                      requests:
                        cpu: '2'
                        memory: 10Gi
                        ephemeral-storage: 25Gi
                      limits:
                        cpu: '2'
                        memory: 10Gi
                        ephemeral-storage: 25Gi
                qosClass: Guaranteed
                volumes:
                - name: dshm
                  emptyDir:
                    medium: Memory
                ${llmModelVolume}
                ${pvcVolume}
        """.stripIndent(),
    ]
    if (type.contains("gb10x")) {
        print(podConfig)

        podConfig = [
            cloud:'nvks-sparks-cloud',
            label: nodeLabel,
            slaveConnectTimeout: 1000,
            envVars:[envVar(key:"JENKINS_URL", value:"${env.JENKINS_URL}")],
            yaml: """
            apiVersion: v1
            kind: Pod
            spec:
                qosClass: Guaranteed
                affinity:
                    nodeAffinity:
                        requiredDuringSchedulingIgnoredDuringExecution:
                            nodeSelectorTerms:
                            - matchExpressions:
                              - key: "tensorrt/taints"
                                operator: DoesNotExist
                              - key: "tensorrt/affinity"
                                operator: NotIn
                                values:
                                - "core"
                nodeSelector:
                    kubernetes.io/arch: arm64
                    kubernetes.io/os: linux
                    nvidia.com/gpu.machine: NVIDIA_DGX_Spark
                    nvidia.com/tenant: blossom_trt
                containers:
                  - name: trt-llm
                    image: ${image}
                    command: ['sleep', 21600]
                    tty: true
                    resources:
                      requests:
                        cpu: 12
                        memory: 96Gi
                        nvidia.com/gpu: 1
                        ephemeral-storage: 300Gi
                      limits:
                        cpu: 12
                        memory: 96Gi
                        nvidia.com/gpu: 1
                        ephemeral-storage: 300Gi
                    imagePullPolicy: Always
                    env:
                    - name: NVIDIA_VISIBLE_DEVICES
                      value: "all"
                    - name: NVIDIA_DRIVER_CAPABILITIES
                      value: "compute,utility"
                    securityContext:
                      capabilities:
                        add:
                        - SYS_ADMIN
                    env:
                      - name: HOST_NODE_NAME
                        valueFrom:
                          fieldRef:
                            fieldPath: spec.nodeName
                  - name: jnlp
                    image: ${jnlpImage}
                    args: ['\$(JENKINS_SECRET)', '\$(JENKINS_NAME)']
                    resources:
                      requests:
                        cpu: '2'
                        memory: 10Gi
                        ephemeral-storage: 25Gi
                      limits:
                        cpu: '2'
                        memory: 10Gi
                        ephemeral-storage: 25Gi
                tolerations:
                  - key: "node_for_blossom_trt"
                    operator: "Exists"
                    effect: "NoSchedule"
        """.stripIndent(),
        ]
    }

    return podConfig
}

def echoNodeAndGpuInfo(pipeline, stageName)
{
    String hostNodeName = sh(script: '''
        if [ -n "$HOST_NODE_NAME" ]; then
            echo "$HOST_NODE_NAME"
        else
            hostname -f || hostname
        fi
    ''', returnStdout: true).trim()

    String gpuUuids = pipeline.sh(script: "nvidia-smi -q | grep \"GPU UUID\" | awk '{print \$4}' | tr '\n' ',' || true", returnStdout: true)
    pipeline.echo "HOST_NODE_NAME = ${hostNodeName} ; GPU_UUIDS = ${gpuUuids} ; STAGE_NAME = ${stageName}"
}

def runLLMDocBuild(pipeline, config)
{
    // Step 1: cloning source code
    sh "pwd && ls -alh"
    sh "env | sort"
    // allow to checkout from forked repo, svc_tensorrt needs to have access to the repo, otherwise clone will fail
    trtllm_utils.checkoutSource(LLM_REPO, env.gitlabCommit, LLM_ROOT, true, true)
    sh "mkdir TensorRT-LLM"
    sh "cp -r ${LLM_ROOT}/ TensorRT-LLM/src/"
    trtllm_utils.llmExecStepWithRetry(pipeline, script: "git config --global --add safe.directory \"*\"")

    def llmPath = sh (script: "realpath .", returnStdout: true).trim()
    def llmSrc = "${llmPath}/TensorRT-LLM/src"

    // Step 2: download TRT-LLM tarfile
    def llmTarfile = "https://urm.nvidia.com/artifactory/${ARTIFACT_PATH}/${BUILD_CONFIGS[config][TARNAME]}"
    trtllm_utils.llmExecStepWithRetry(pipeline, script: "cd ${llmPath} && wget -nv ${llmTarfile}")
    sh "cd ${llmPath} && tar -zxf ${BUILD_CONFIGS[config][TARNAME]}"
    // install python package
    if (env.alternativeTRT) {
        sh "cd ${llmSrc} && sed -i 's#tensorrt~=.*\$#tensorrt#g' requirements.txt && cat requirements.txt"
    }
    trtllm_utils.llmExecStepWithRetry(pipeline, script: "cd ${llmSrc} && pip3 install -r requirements-dev.txt")
    trtllm_utils.llmExecStepWithRetry(pipeline, script: "cd ${llmPath} && pip3 install --force-reinstall --no-deps TensorRT-LLM/tensorrt_llm-*.whl")

    // Step 3: build doc
    trtllm_utils.llmExecStepWithRetry(pipeline, script: "apt-get update && apt-get install -y doxygen python3-pip graphviz")

    def containerPATH = sh(script: "echo \${PATH}", returnStdout: true).replaceAll("\\s", "")
    if (!containerPATH.contains("/usr/local/bin:")) {
        echo "Prepend /usr/local/bin into \${PATH}"
        containerPATH = "/usr/local/bin:${containerPATH}"
    }
    containerPATH = containerPATH.replaceAll(':+$', '')
    withEnv(["PATH=${containerPATH}"]) {
        sh "env | sort"
        sh "rm -rf ${LLM_ROOT}/docs/build"
        trtllm_utils.llmExecStepWithRetry(
            pipeline,
            script: """
                cd ${LLM_ROOT}/docs && \
                pip3 install -r requirements.txt && \
                pip3 install git+https://github.com/sphinx-doc/sphinx.git@v7.4.7 && \
                doxygen Doxygen && \
                make html && \
                cd build/html && \
                touch .nojekyll
            """
        )
    }

    echo "Upload built html."
    sh "tar -czvf doc-html-preview.tar.gz  ${LLM_ROOT}/docs/build/html"
    trtllm_utils.uploadArtifacts(
        "doc-html-preview.tar.gz",
        "${UPLOAD_PATH}/test-results/"
    )
}

def launchTestListCheck(pipeline)
{
    stageName = "Test List Check"
    trtllm_utils.launchKubernetesPod(pipeline, createKubernetesPodConfig(LLM_DOCKER_IMAGE, "a10"), "trt-llm", {
        try {
            echoNodeAndGpuInfo(pipeline, stageName)
            trtllm_utils.llmExecStepWithRetry(pipeline, script: "apt-get update && apt-get install -y libffi-dev")
            sh "nvidia-smi && nvidia-smi -q && nvidia-smi topo -m"
            // download TRT-LLM tarfile
            def tarName = BUILD_CONFIGS[VANILLA_CONFIG][TARNAME]
            def llmTarfile = "https://urm.nvidia.com/artifactory/${ARTIFACT_PATH}/${tarName}"
            trtllm_utils.llmExecStepWithRetry(pipeline, script: "pwd && wget -nv ${llmTarfile} && ls -alh")
            sh "tar -zxf ${tarName}"
            def llmPath = sh (script: "realpath .", returnStdout: true).trim()
            def llmSrc = "${llmPath}/TensorRT-LLM/src"
            sh "NVIDIA_TRITON_SERVER_VERSION=25.10 LLM_ROOT=${llmSrc} LLM_BACKEND_ROOT=${llmSrc}/triton_backend python3 ${llmSrc}/scripts/check_test_list.py --l0 --qa --waive"
        } catch (InterruptedException e) {
            throw e
        } catch (Exception e) {
            throw e
        }
    })
}

def generateStageFailTestResultXml(stageName, subName, failureLog, resultPath) {
    String resultFiles = sh(script: "cd ${stageName} && ls -l ${resultPath} | wc -l", returnStdout: true).trim()
    echo "${resultFiles}"
    if (resultFiles != "0") {
        return null
    }
    return """<?xml version="1.0" encoding="UTF-8"?><testsuites>
        <testsuite name="${stageName}" errors="0" failures="1" skipped="0" tests="1" time="1.00">
        <testcase name="${subName}" classname="${stageName}" time="1.0">
        <failure message="${failureLog}"> ${failureLog}
        </failure></testcase></testsuite></testsuites>"""
}

def transformMakoArgsToJson(optList) {
    def makoOpts = [:]
    def startedMakoOpts = false
    def param = null
    def value = null
    optList.each { val ->
        if (startedMakoOpts) {
            // Handle case where value is missing
            param = null
            value = null
            try {
                (param, value) = val.split("=")
            } catch (ArrayIndexOutOfBoundsException ex) {
                param = val.split("=")[0]
                value = null
            }

            // Try to convert nulls, booleans, and floats into the correct type
            if (value != null) {
                if (value.toLowerCase() == "none") {
                    echo "Converted mako param '${param}' value '${value}' to 'null'"
                    value = null
                } else if (value.toLowerCase() in ["true", "false"]) {
                    echo "Converted mako param '${param}' value '${value}' to Boolean '${value.toBoolean()}'"
                    value = value.toBoolean()
                }
            }
            makoOpts[(param)] = value
        }
        if (val.equals("Mako options:")) {
            startedMakoOpts = true
        }
    }

    def makoOptsJson = JsonOutput.toJson(makoOpts)

    // Print and return the Test DB Query as a JSON string
    echo "Test DB Mako opts: ${makoOptsJson}"
    return makoOptsJson
}

def getMakoOpts(getMakoScript, makoArgs=[]) {
    // We want to save a map for the Mako opts
    def makoOutput = ""

    // Echo the command
    // NOTE: We redirect stderr to stdout so that we can capture
    //  both stderr and stdout streams with the 'returnStdout' flag
    //  in sh command.
    def listMakoCmd = [
        "python3",
        getMakoScript,
        "--device 0"].join(" ")

    if (makoArgs) {
        def makoOptArgs = makoArgs.collect { "--mako-opt " + it }
        listMakoCmd += " " + makoOptArgs.join(" ")
    }
    // Add the withCredentials step to access gpu-chip-mapping file
    withCredentials([file(credentialsId: 'gpu-chip-mapping', variable: 'GPU_CHIP_MAPPING')]) {
        listMakoCmd = [listMakoCmd, "--chip-mapping-file ${GPU_CHIP_MAPPING}"].join(" ")
        listMakoCmd = [listMakoCmd, "2>&1"].join(" ")

        echo "Scripts to get Mako list, cmd: ${listMakoCmd}"

        // Capture the mako output, add timeout in case any hang
        timeout(time: 30, unit: 'MINUTES'){
            makoOutput = sh(label: "Capture Mako Parameters", script: listMakoCmd, returnStdout: true)
        }
    }

    // Validate output
    assert makoOutput: "Mako opts not found - could not construct test db test list."

    // Split each line of mako output into a list
    def outputList = makoOutput.split("\n")

    def makoOptsJson = transformMakoArgsToJson(outputList)

    return makoOptsJson
}

def parseMultiNodeTaskConfigFromStageName(String stageName) {
    def taskConfig = null
    def matcher = (stageName =~ /([^-]+)-(\d+)_GPUs-(\d+)_Nodes/)
    if (matcher.find()) {
        taskConfig = [
            gpu: "${matcher.group(1)}",
            system_gpu_count: "${matcher.group(2)}",
            node_count: "${matcher.group(3)}" // "node_count" might not be used currently
        ]
    }
    return taskConfig
}

def getMakoArgsFromStageName(stageName, parseSysinfo=false) {
    def makoArgs = []
    def isPostMerge = stageName.contains("Post-Merge")
    makoArgs += [isPostMerge ? "stage=post_merge" : "stage=pre_merge"]
    // Determine the backend type based on keywords in stageName
    if (stageName.contains("-PyTorch-")) {
        // If stageName contains "-PyTorch-", add "backend=pytorch" to makoArgs
        // At this point, only tests with backend=pytorch or unspecified backend will be run
        makoArgs += ["backend=pytorch"]
    } else if (stageName.contains("-TensorRT-")) {
        // If stageName contains "-TensorRT-", add "backend=tensorrt" to makoArgs
        // At this point, only tests with backend=tensorrt or unspecified backend will be run
        makoArgs += ["backend=tensorrt"]
    } else if (stageName.contains("-CPP-")) {
        // If stageName contains "-CPP-", add "backend=cpp" to makoArgs
        // At this point, only tests with backend=cpp or unspecified backend will be run
        makoArgs += ["backend=cpp"]
    } else if (stageName.contains("-Triton-")) {
        // If stageName contains "-Triton-", add "backend=triton" to makoArgs
        // At this point, only tests with backend=triton or unspecified backend will be run
        makoArgs += ["backend=triton"]
    } else if (stageName.contains("-FMHA-")) {
        // If stageName contains "-FMHA-", add "backend=fmha" to makoArgs
        // At this point, only tests with backend=fmha or unspecified backend will be run
        makoArgs += ["backend=fmha"]
    } else {
        // If stageName does not contain "-PyTorch-", "-TensorRT-", "-CPP-", "-Triton-", or "-FMHA-", do not add any backend
        // At this point, all tests will be run
        // For cases where backend is not specified in makoArgs, we will match all types of backends and tests without specified backend
    }
    if (stageName.contains("-DeepSeek-")) {
        makoArgs += ["auto_trigger=deepseek"]
    } else if (stageName.contains("-GptOss-")) {
        makoArgs += ["auto_trigger=gpt_oss"]
    } else {
        makoArgs += ["auto_trigger=others"]
    }
    if (stageName.contains("-Ray-")) {
        // If stageName contains "-Ray-", add "orchestrator=ray" to makoArgs
        // At this point, only tests with orchestrator=ray or unspecified orchestrator will be run.
        // Mark tests with orchestrator=mpi to exclude them from Ray stage.
        makoArgs += ["orchestrator=ray"]
    } else {
        // Otherwise select tests with orchestrator=mpi or unspecified orchestrator
        makoArgs += ["orchestrator=mpi"]
    }

    if (parseSysinfo) {
        def taskConfig = parseMultiNodeTaskConfigFromStageName(stageName)
        if (taskConfig) {
            makoArgs += [
                "gpu=${taskConfig.gpu}",
                "system_gpu_count=${taskConfig.system_gpu_count}"
            ]
        }
    }

    return makoArgs
}

def renderTestDB(testContext, llmSrc, stageName, preDefinedMakoOpts=null) {
    def makoOpts = preDefinedMakoOpts

    if (!makoOpts) {
        def scriptPath = "${llmSrc}/tests/integration/defs/sysinfo/get_sysinfo.py"
        def makoArgs = getMakoArgsFromStageName(stageName)
        makoOpts = getMakoOpts(scriptPath, makoArgs)
    }

    sh "pip3 install --extra-index-url https://urm.nvidia.com/artifactory/api/pypi/sw-tensorrt-pypi/simple --ignore-installed trt-test-db==1.8.5+bc6df7"
    def testDBPath = "${llmSrc}/tests/integration/test_lists/test-db"
    def testList = "${llmSrc}/${testContext}.txt"
    def testDBQueryCmd = [
        "trt-test-db",
        "-d",
        testDBPath,
        "--context",
        testContext,
        "--test-names",
        "--output",
        testList,
        "--match",
        "'${makoOpts}'"
    ].join(" ")

    sh(label: "Render test list from test-db", script: testDBQueryCmd)
    sh(script: "cat ${testList}")

    return testList
}

def getSSHConnectionPorts(portConfigFile, stageName)
{
    def type = stageName.split('-')[0]
    echo "The type is: ${type}"
    def fileContent = sh(script: "cat ${portConfigFile}", returnStdout: true).trim()

    // Get available VM port list from portConfigFile based on stage name (e.g. A10: [10022, 10023])
    def portList = []
    fileContent.split('\n').each { line ->
        def matcher = (line =~ /(.+?)=\[(.+?)\]/)
        if (matcher) {
            def key = matcher[0][1].replaceAll("\\s","")
            def values = matcher[0][2].replaceAll("\\s","").split(',').collect { it.replaceAll("\\s","") }
            if (key == type) {
                portList.addAll(values)
            }
        }
    }
    echo "Port List for ${type}: ${portList}"

    // Get current port usage status
    def portUsage = ""
    withCredentials([
        usernamePassword(credentialsId: 'tensorrt_llm_infra_debug_vm_01_credentials', usernameVariable: 'USERNAME', passwordVariable: 'PASSWORD'),
        string(credentialsId: 'DEBUG_HOST_NAME', variable: 'HOST_NAME')
        ]) {
        portUsage = sh(script: "ssh -v ${USERNAME}@${HOST_NAME} ${COMMON_SSH_OPTIONS} 'netstat -tuln'", returnStdout: true)
    }
    echo "Port Usage: ${portUsage}"

    // Get an available VM port
    def userPort = 0
    while (portList.size() > 0) {
        def randomIndex = (int)(Math.random() * portList.size())
        def curPort = portList[randomIndex].toInteger()
        if (!portUsage.contains(":${curPort}")) {
            userPort = curPort
            break
        }
        portList.remove(randomIndex)
    }

    if (userPort == 0) {
        echo "There is no available port for ${type}"
        return [0, 0]
    }

    echo "The chosen port is: ${userPort}"

    // Calculate autossh monitor port by subtracting 9000 from VM port (e.g. 10022 -> 1022)
    // If monitor port is already in use, randomly assign a value between 2000-3000
    def monitorPort = userPort - 9000
    while (portUsage.contains(":${monitorPort}")) {
        monitorPort = 2000 + (int)(Math.random() * 1000)
    }

    echo "The monitor port is: ${monitorPort}"

    return [userPort, monitorPort]
}

// Return true means the test rerun also fails. Return false otherwise.
def rerunFailedTests(stageName, llmSrc, testCmdLine, resultFileName="results.xml", testType="regular") {
    if (!fileExists("${WORKSPACE}/${stageName}/${resultFileName}")) {
        echo "There is no ${resultFileName} file, skip the rerun step"
        return true
    }

    // Create rerun directory structure to avoid conflicts
    def rerunDir = "${WORKSPACE}/${stageName}/rerun/${testType}"
    sh "mkdir -p ${rerunDir}"

    // Generate rerun test lists
    def failSignaturesList = trtllm_utils.getFailSignaturesList().join(",")
    sh """
        python3 ${llmSrc}/jenkins/scripts/test_rerun.py \
        generate_rerun_tests_list \
        --output-dir=${rerunDir}/ \
        --input-file=${WORKSPACE}/${stageName}/${resultFileName} \
        --fail-signatures='${failSignaturesList}'
    """

    // If there are some failed tests that cannot be rerun (e.g. test duration > 10 min and no known failure signatures),
    // fail the stage immediately without attempting any reruns
    def rerunTestList = "${rerunDir}/rerun_0.txt"
    if (fileExists(rerunTestList)) {
        sh "cat ${rerunTestList}"
        echo "There are some failed tests that cannot be rerun, skip the rerun step."
        return true
    }

    // If the stage has more than 5 failed tests, skip the rerun step
    def validLineCount = 0
    for (times in [1, 2]) {
        def currentRerunTestList = "${rerunDir}/rerun_${times}.txt"
        if (fileExists(currentRerunTestList)) {
            count = sh(
                script: "grep -v '^[[:space:]]*\$' ${currentRerunTestList} | wc -l",
                returnStdout: true
            ).trim().toInteger()
            echo "Found ${count} ${testType} tests to rerun ${times} time(s)"
            validLineCount += count
        }
    }
    if (validLineCount > 5) {
        echo "There are more than 5 failed ${testType} tests, skip the rerun step."
        return true
    } else if (validLineCount == 0) {
        echo "No failed ${testType} tests need to be rerun, skip the rerun step."
        return true
    }

    // Rerun tests
    def isRerunFailed = false
    for (times in [1, 2]) {
        def currentRerunTestList = "${rerunDir}/rerun_${times}.txt"
        if (!fileExists(currentRerunTestList)) {
            echo "No failed ${testType} tests need to be rerun ${times} time(s)"
            continue
        }
        sh "cat ${currentRerunTestList}"
        def xmlFile = "${rerunDir}/rerun_results_${times}.xml"
        // change the testCmdLine for rerun
        def noNeedLine = ["--splitting-algorithm", "--splits", "--group", "--cov"]
        def needToChangeLine = ["--test-list", "--csv", "--junit-xml"]
        def newTestCmdLine = testCmdLine.findAll { cmd ->
            !noNeedLine.any { line -> cmd.contains(line) } && !needToChangeLine.any { line -> cmd.contains(line) }
        }
        newTestCmdLine += [
            "--test-list=${currentRerunTestList}",
            "--csv=${rerunDir}/rerun_report_${times}.csv",
            "--junit-xml ${xmlFile}",
            "--reruns ${times - 1}"
        ]
        try {
            sh """
                cd ${llmSrc}/tests/integration/defs && \
                ${newTestCmdLine.join(" ")}
            """
        } catch(InterruptedException e) {
            throw e
        } catch (Exception e) {
            if (!fileExists(xmlFile)) {
                echo "The ${testType} tests crashed when rerun attempt."
                throw e
            }
            echo "The ${testType} tests still failed after rerun attempt."
            isRerunFailed = true
        }
    }

    echo "isRerunFailed for ${testType}: ${isRerunFailed}"
    return isRerunFailed
}

def generateRerunReport(stageName, llmSrc) {
    echo "Generating comprehensive rerun report for stage: ${stageName}"

    def rerunBaseDir = "${WORKSPACE}/${stageName}/rerun"
    def regularRerunDir = "${rerunBaseDir}/regular"

    // Check if regular rerun directory has rerun_results_*.xml files
    def hasRegularReruns = sh(script: "[ -d '${regularRerunDir}' ] && find '${regularRerunDir}' -name 'rerun_results_*.xml' | head -1 | grep -q . && echo 'true' || echo 'false'", returnStdout: true).trim() == 'true'

    // Check if any isolated rerun directories have rerun_results_*.xml files
    def hasIsolatedReruns = sh(script: "find ${rerunBaseDir} -type d -name 'isolated_*' -exec find {} -name 'rerun_results_*.xml' \\; 2>/dev/null | head -1 | grep -q . && echo 'true' || echo 'false'", returnStdout: true).trim() == 'true'

    // Find isolated tests that have actual rerun results and build mapping
    def isolatedTestsWithReruns = []
    if (hasIsolatedReruns) {
        def isolatedDirsOutput = sh(script: "find ${rerunBaseDir} -type d -name 'isolated_*' 2>/dev/null || true", returnStdout: true).trim()
        if (isolatedDirsOutput) {
            def isolatedDirs = isolatedDirsOutput.split('\n').findAll { it.trim() }
            isolatedDirs.each { isolatedDir ->
                // Extract the isolated number from directory name (e.g., isolated_0 -> 0)
                def isolatedNum = isolatedDir.split('/').last().replace('isolated_', '')

                // Check if this isolated directory has any rerun results
                def hasRerunResults = sh(script: "find '${isolatedDir}' -name 'rerun_results_*.xml' | head -1 | grep -q . && echo 'true' || echo 'false'", returnStdout: true).trim() == 'true'

                if (hasRerunResults) {
                    isolatedTestsWithReruns.add([
                        dir: isolatedDir,
                        num: isolatedNum,
                        originalResult: "${WORKSPACE}/${stageName}/results_isolated_${isolatedNum}.xml"
                    ])
                }
            }
        }
    }

    // Collect rerun result files and corresponding original result files
    def rerunResultFiles = []

    echo "Found regular reruns: ${hasRegularReruns}"
    echo "Found isolated tests with reruns: ${isolatedTestsWithReruns.collect { "isolated_${it.num}" }}"

    if (!hasRegularReruns && !hasIsolatedReruns) {
        echo "No rerun results found, skipping rerun report generation"
        return
    }

    // Specify the stage name correctly for all result xml files.
    sh "cd ${WORKSPACE}/${stageName} && find . -name '*.xml' -exec sed -i 's/testsuite name=\"pytest\"/testsuite name=\"${stageName}\"/g' {} + || true"

    // Collect all original and rerun result files
    def allInputFiles = []

    // Add original results
    if (fileExists("${WORKSPACE}/${stageName}/results.xml")) {
        allInputFiles.add("${WORKSPACE}/${stageName}/results.xml")
        // Add to rerunResultFiles only if it has reruns
        if (hasRegularReruns) {
            rerunResultFiles.add("${WORKSPACE}/${stageName}/results.xml")
        }
    }

    // Add ALL isolated test results to allInputFiles
    def isolatedResults = sh(script: "find ${WORKSPACE}/${stageName} -name 'results_isolated_*.xml' 2>/dev/null || true", returnStdout: true).trim()
    if (isolatedResults) {
        isolatedResults.split('\n').each { file ->
            if (file.trim()) {
                allInputFiles.add(file.trim())
            }
        }
        // Add isolated test results that have reruns to rerunResultFiles and add their rerun results to allInputFiles
        isolatedTestsWithReruns.each { isolatedTest ->
            if (fileExists(isolatedTest.originalResult)) {
                rerunResultFiles.add(isolatedTest.originalResult)
                echo "Added isolated result with reruns to rerunResultFiles: ${isolatedTest.originalResult}"
            }
            for (times in [1, 2]) {
                def rerunFile = "${isolatedTest.dir}/rerun_results_${times}.xml"
                if (fileExists(rerunFile)) {
                    allInputFiles.add(rerunFile)
                    rerunResultFiles.add(rerunFile)
                }
            }
        }
    }

    // Add regular rerun results
    if (hasRegularReruns) {
        for (times in [1, 2]) {
            def rerunFile = "${regularRerunDir}/rerun_results_${times}.xml"
            if (fileExists(rerunFile)) {
                allInputFiles.add(rerunFile)
                rerunResultFiles.add(rerunFile)
            }
        }
    }

    if (allInputFiles.isEmpty()) {
        echo "No valid input files found for rerun report generation"
        return
    }

    echo "Generating rerun report with input files: ${rerunResultFiles.join(',')}"

    // Generate comprehensive rerun report
    sh """
        python3 ${llmSrc}/jenkins/scripts/test_rerun.py \
        generate_rerun_report \
        --output-file=${WORKSPACE}/${stageName}/rerun_results.xml \
        --input-files=${rerunResultFiles.join(",")}
    """

    // Update original results xml file with all rerun results for junit
    sh """
        python3 ${llmSrc}/jenkins/scripts/test_rerun.py \
        merge_junit_xmls \
        --output-file=${WORKSPACE}/${stageName}/results.xml \
        --input-files=${allInputFiles.join(",")} \
        --deduplicate
    """

    // Upload rerun report
    if (fileExists("${WORKSPACE}/${stageName}/rerun_results.html")) {
        trtllm_utils.uploadArtifacts(
            "${WORKSPACE}/${stageName}/rerun_results.html",
            "${UPLOAD_PATH}/rerun_reports/${stageName}_rerun_results.html"
        )
        echo "Test rerun report: https://urm.nvidia.com/artifactory/${UPLOAD_PATH}/rerun_reports/${stageName}_rerun_results.html"
    }

    // Remove isolation results since they are merged into results.xml
    sh "rm -rf ${WORKSPACE}/${stageName}/results_isolated_*.xml || true"

    echo "Rerun report generation completed for stage: ${stageName}"
}

def runLLMTestlistOnPlatformImpl(pipeline, platform, testList, config=VANILLA_CONFIG, perfMode=false, stageName="Undefined", splitId=1, splits=1, skipInstallWheel=false, cpver="cp312")
{
    // Step 1: create LLM_ROOT dir and clean up the workspace
    def llmRootConfig = "${LLM_ROOT}${config}"
    sh """
        env | sort
        pwd && ls -alh
        rm -rf ./*
        mkdir ${llmRootConfig}
        ls -alh ${env.WORKSPACE}
        ls -alh ${env.WORKSPACE_TMP}
    """

    def llmPath = sh (script: "realpath ${llmRootConfig}", returnStdout: true).trim()
    def llmSrc = "${llmPath}/TensorRT-LLM/src"
    echoNodeAndGpuInfo(pipeline, stageName)

    if (env.alternativeTRT && cpver) {
        stage("Replace TensorRT") {
            trtllm_utils.replaceWithAlternativeTRT(env.alternativeTRT, cpver)
        }
    }

    // Step 2: run tests
    stage ("Setup environment")
    {
        // Random sleep to avoid resource contention
        sleep(10 * Math.random())
        sh "curl ifconfig.me || true"
        sh "nproc && free -g && hostname"
        echoNodeAndGpuInfo(pipeline, stageName)
        sh "cat ${MODEL_CACHE_DIR}/README"
        sh "nvidia-smi && nvidia-smi -q && nvidia-smi topo -m"
        sh "df -h"

        // setup HF_HOME to cache model and datasets
        // init the huggingface cache from nfs, since the nfs is read-only, and HF_HOME needs to be writable, otherwise it will fail at creating file lock
        sh "mkdir -p ${HF_HOME} && ls -alh ${HF_HOME}"
        trtllm_utils.llmExecStepWithRetry(pipeline, script: "apt-get update && apt-get install -y rsync")
        trtllm_utils.llmExecStepWithRetry(pipeline, script: "rsync -r ${MODEL_CACHE_DIR}/hugging-face-cache/ ${HF_HOME}/ && ls -lh ${HF_HOME}")
        sh "df -h"

        // install package
        sh "env | sort"
        sh "which python3"
        sh "python3 --version"
        trtllm_utils.llmExecStepWithRetry(pipeline, script: "apt-get install -y libffi-dev")
        sh "rm -rf results-${stageName}.tar.gz ${stageName}/*"
        // download TRT-LLM tarfile
        def tarName = BUILD_CONFIGS[config][TARNAME]
        def llmTarfile = "https://urm.nvidia.com/artifactory/${ARTIFACT_PATH}/${tarName}"
        trtllm_utils.llmExecStepWithRetry(pipeline, script: "cd ${llmPath} && wget -nv ${llmTarfile}")
        sh "cd ${llmPath} && tar -zxf ${tarName}"

        // Download the new merged waives.txt
        def waivesTxt = "https://urm.nvidia.com/artifactory/${ARTIFACT_PATH}/waive_list/waives.txt"
        try {
            trtllm_utils.llmExecStepWithRetry(pipeline, script: "wget -nv ${waivesTxt}")
            if (!fileExists("waives.txt")) {
                error "There is no merged waives.txt file, use the default waives.txt."
            }
            sh "rm ${llmSrc}/tests/integration/test_lists/waives.txt"
            sh "mv waives.txt ${llmSrc}/tests/integration/test_lists/waives.txt"
            echo "Download merged waives.txt successfully"
        } catch (InterruptedException e) {
            throw e
        } catch (Exception e) {
            echo "Failed to download merged waives.txt, use the default waives.txt. Error: ${e.message}"
        }

        // install python package
        if (env.alternativeTRT) {
            sh "cd ${llmSrc} && sed -i 's#tensorrt~=.*\$#tensorrt#g' requirements.txt && cat requirements.txt"
        }
        trtllm_utils.llmExecStepWithRetry(pipeline, script: "cd ${llmSrc} && pip3 install -r requirements-dev.txt")
        if (stageName.contains("-Ray-")) {
            trtllm_utils.llmExecStepWithRetry(pipeline, script: "pip3 install ray[default]")
        }
        if (!skipInstallWheel) {
            trtllm_utils.llmExecStepWithRetry(pipeline, script: "cd ${llmPath} && pip3 install --force-reinstall --no-deps TensorRT-LLM/tensorrt_llm-*.whl")
        }

        trtllm_utils.llmExecStepWithRetry(pipeline, script: "mkdir -p /opt/tritonserver/backends/tensorrtllm")
        def isAarch64 = config.contains("aarch64")
        if (!isAarch64) {
            trtllm_utils.llmExecStepWithRetry(pipeline, script: "cd ${llmPath} && cp TensorRT-LLM/triton_backend/inflight_batcher_llm/libtriton_tensorrtllm.so /opt/tritonserver/backends/tensorrtllm/")
            trtllm_utils.llmExecStepWithRetry(pipeline, script: "cd ${llmPath} && cp TensorRT-LLM/triton_backend/inflight_batcher_llm/trtllmExecutorWorker /opt/tritonserver/backends/tensorrtllm/")
        }
        trtllm_utils.llmExecStepWithRetry(pipeline, script: "git config --global --add safe.directory \"*\"")
    }

    if (testFilter[(DEBUG_MODE)]) {
        stage("Interactive debug session")
        {
            testFilter[(DEBUG_MODE)] = false

            trtllm_utils.llmExecStepWithRetry(pipeline, script: "apt-get install openssh-server -y")
            trtllm_utils.llmExecStepWithRetry(pipeline, script: "apt-get install autossh -y")
            trtllm_utils.llmExecStepWithRetry(pipeline, script: "apt-get install sshpass -y")

            sh """
                echo 'Port 22' >> /etc/ssh/sshd_config
                echo 'PermitRootLogin yes' >> /etc/ssh/sshd_config
                echo 'PasswordAuthentication yes' >> /etc/ssh/sshd_config
                echo 'PubkeyAuthentication yes' >> /etc/ssh/sshd_config
                echo 'AllowTcpForwarding yes' >> /etc/ssh/sshd_config
                echo 'GatewayPorts yes' >> /etc/ssh/sshd_config
                cat /etc/ssh/sshd_config
            """

            sh "service ssh restart"
            sh "service ssh status"

            sh "ssh-keygen -t rsa -b 2048 -f ~/.ssh/id_rsa -N '' -q"

            sh """
                chmod 700 ~/.ssh
                chmod 400 ~/.ssh/id_rsa
                touch ~/.ssh/authorized_keys
                chmod 600 ~/.ssh/authorized_keys
            """

            // The portConfig file is in the VM
            def portConfigFilePath = "/root/.ssh/ports_config.txt"

            withCredentials([
                usernamePassword(credentialsId: 'tensorrt_llm_infra_debug_vm_01_credentials', usernameVariable: 'USERNAME', passwordVariable: 'PASSWORD'),
                string(credentialsId: 'DEBUG_HOST_NAME', variable: 'HOST_NAME')
                ]) {
                sh "sshpass -p ${PASSWORD} -v ssh ${USERNAME}@${HOST_NAME} ${COMMON_SSH_OPTIONS} 'cat >> ~/.ssh/authorized_keys' < ~/.ssh/id_rsa.pub"
                sh "ssh -v ${USERNAME}@${HOST_NAME} ${COMMON_SSH_OPTIONS} 'echo \"\" > ~/.ssh/known_hosts && cat ~/.ssh/id_rsa.pub' >> ~/.ssh/authorized_keys"
                sh "ssh -v ${USERNAME}@${HOST_NAME} ${COMMON_SSH_OPTIONS} 'cat ~/.ssh/ports_config.txt' >> ${portConfigFilePath}"

                def (int userPort, int monitorPort) = getSSHConnectionPorts(portConfigFilePath, stageName)
                if (userPort == 0) {
                    echo "Fail to setup an interactive debug session and exit the debug mode."
                    testFilter[(DEBUG_MODE)] = false
                    return
                }

                sh "ssh -f ${COMMON_SSH_OPTIONS} -L 1111:127.0.0.1:${monitorPort} -R ${monitorPort}:127.0.0.1:1112 -NR ${userPort}:localhost:22 ${USERNAME}@${HOST_NAME}"
                sh "autossh -fNR ${userPort}:localhost:22 ${USERNAME}@${HOST_NAME}"
                sh "ps aux | grep ssh"
                try {
                    timeout(time: 2, unit: 'HOURS') {
                        input message: "Pause 2 hours for Pre-Debug. Please type 'ssh root@${HOST_NAME} -p ${userPort}' on the CLI to create the connection. Please press the button to proceed when you finish debugging."
                    }
                } catch (InterruptedException e) {
                    echo "Pre-debug session was interrupted by user or timeout"
                    currentBuild.result = 'ABORTED'
                    error("Pipeline aborted during pre-debug session")
                } catch (Exception e) {
                    echo "An error occurred during pre-debug session: ${e.message}"
                    currentBuild.result = 'FAILURE'
                    error("Error in pre-debug session: ${e.message}")
                }
            }

            testFilter[(DEBUG_MODE)] = true
        }
    }

    stage ("[${stageName}] Run Pytest")
    {
        def noRegularTests = false
        def noIsolateTests = false
        def rerunFailed = false
        def testDBList = renderTestDB(testList, llmSrc, stageName)

        // Process shard test list and create separate files for regular and isolate tests
        def preprocessedLists = processShardTestList(llmSrc, testDBList, splitId, splits, perfMode)

        // Test Coverage
        def TRTLLM_WHL_PATH = sh(returnStdout: true, script: "pip3 show tensorrt_llm | grep Location | cut -d ' ' -f 2").replaceAll("\\s","")
        sh "echo ${TRTLLM_WHL_PATH}"
        def coverageConfigFile = "${llmSrc}/${stageName}/.coveragerc"
        sh "mkdir -p ${llmSrc}/${stageName} && touch ${coverageConfigFile}"
        sh """
            echo '[run]' > ${coverageConfigFile}
            echo 'branch = True' >> ${coverageConfigFile}
            echo 'data_file = ${WORKSPACE}/${stageName}/.coverage.${stageName}' >> ${coverageConfigFile}
            echo '[paths]' >> ${coverageConfigFile}
            echo 'source =\n    ${llmSrc}/tensorrt_llm/\n    ${TRTLLM_WHL_PATH}/tensorrt_llm/' >> ${coverageConfigFile}
            cat ${coverageConfigFile}
        """
        echoNodeAndGpuInfo(pipeline, stageName)
        // Some clusters do not allow dmesg -C so we add || true
        sh 'if [ "$(id -u)" -eq 0 ]; then dmesg -C || true; fi'
        def pytestCommand = getPytestBaseCommandLine(
            llmSrc,
            stageName,
            perfMode,
            "${WORKSPACE}/${stageName}",
            TRTLLM_WHL_PATH,
            coverageConfigFile
        )

        // Only add --test-list if there are regular tests to run
        if (preprocessedLists.regularCount > 0) {
            pytestCommand += ["--test-list=${preprocessedLists.regular}"]
        }

        def containerPIP_LLM_LIB_PATH = sh(script: "pip3 show tensorrt_llm | grep \"Location\" | awk -F\":\" '{ gsub(/ /, \"\", \$2); print \$2\"/tensorrt_llm/libs\"}'", returnStdout: true).replaceAll("\\s","")
        def containerLD_LIBRARY_PATH = sh(script: "echo \${LD_LIBRARY_PATH}", returnStdout: true).replaceAll("\\s","")
        if (!containerLD_LIBRARY_PATH.contains("${containerPIP_LLM_LIB_PATH}:")) {
            echo "Prepend ${containerPIP_LLM_LIB_PATH} into \${LD_LIBRARY_PATH}"
            containerLD_LIBRARY_PATH = "${containerPIP_LLM_LIB_PATH}:${containerLD_LIBRARY_PATH}"
        }
        containerLD_LIBRARY_PATH = containerLD_LIBRARY_PATH.replaceAll(':+$', '')
        withEnv(["LD_LIBRARY_PATH=${containerLD_LIBRARY_PATH}"]) {
            withCredentials([
                usernamePassword(
                    credentialsId: 'svc_tensorrt_gitlab_read_api_token',
                    usernameVariable: 'GITLAB_API_USER',
                    passwordVariable: 'GITLAB_API_TOKEN'
                ),
                string(credentialsId: 'llm_evaltool_repo_url', variable: 'EVALTOOL_REPO_URL')
            ]) {
                sh "env | sort"
                try {
                    if (preprocessedLists.regularCount > 0) {
                        sh """
                            rm -rf ${stageName}/ && \
                            cd ${llmSrc}/tests/integration/defs && \
                            ${pytestCommand.join(" ")}
                        """
                    } else {
                        echo "No regular tests to run for stage ${stageName}"
                        noRegularTests = true
                        sh "mkdir -p ${stageName}"
                        // Create an empty results.xml file for consistency
                        sh """
                            echo '<?xml version="1.0" encoding="UTF-8"?>' > ${stageName}/results.xml
                            echo '<testsuites>' >> ${stageName}/results.xml
                            echo '<testsuite name="${stageName}" errors="0" failures="0" skipped="0" tests="0" time="0.0">' >> ${stageName}/results.xml
                            echo '</testsuite>' >> ${stageName}/results.xml
                            echo '</testsuites>' >> ${stageName}/results.xml
                        """
                    }
                } catch (InterruptedException e) {
                    throw e
                } catch (Exception e) {
                    def isRerunFailed = rerunFailedTests(stageName, llmSrc, pytestCommand, "results.xml", "regular")
                    if (isRerunFailed) {
                        catchError(buildResult: 'SUCCESS', stageResult: 'FAILURE') {
                            error "Regular tests failed after rerun attempt"
                        }
                        rerunFailed = true
                    }
                }

                // Run the isolated tests if exists
                if (preprocessedLists.isolateCount > 0) {
                    stage ("[${stageName}] Run Pytest (Isolated)") {
                        echo "There are ${preprocessedLists.isolateCount} isolated tests to run"
                        rerunFailed = runIsolatedTests(preprocessedLists, pytestCommand, llmSrc, stageName) || rerunFailed
                    }
                } else {
                    echo "No isolated tests to run for stage ${stageName}"
                    noIsolateTests = true
                }

                if (noRegularTests && noIsolateTests) {
                    error "No tests were executed for stage ${stageName}, please check the test list and test-db rendering result."
                }

            }
        }

        // Generate comprehensive rerun report if any reruns occurred
        stage ("[${stageName}] Generate Report") {
            generateRerunReport(stageName, llmSrc)
        }

        if (rerunFailed) {
            error "Some tests still failed after rerun attempts, please check the test report."
        }

        if (perfMode) {
            basePerfFilename = stageName.contains("PyTorch") ? "base_perf_pytorch.csv" : "base_perf.csv"
            basePerfPath = "${llmSrc}/tests/integration/defs/perf/${basePerfFilename}"
            stage("Check perf result") {
                def perfCheckResult = sh(
                    script: """
                        python3 ${llmSrc}/tests/integration/defs/perf/sanity_perf_check.py \
                        ${stageName}/perf_script_test_results.csv \
                        ${basePerfPath}
                    """,
                    returnStatus: true
                )
                if (perfCheckResult != 0) {
                    error "Performance regression detected and failing the build (exit code: ${perfCheckResult})"
                }
            }
            stage("Create perf report") {
                sh """
                    python3 ${llmSrc}/tests/integration/defs/perf/create_perf_comparison_report.py \
                    --output_path ${stageName}/report.pdf \
                    --files ${stageName}/perf_script_test_results.csv \
                    ${basePerfPath}
                """
            }
        }
    }
}


def runLLMTestlistOnPlatform(pipeline, platform, testList, config=VANILLA_CONFIG, perfMode=false, stageName="Undefined", splitId=1, splits=1, skipInstallWheel=false, cpver="cp312", postTag="")
{
    cacheErrorAndUploadResult(stageName, {
        runLLMTestlistOnPlatformImpl(pipeline, platform, testList, config, perfMode, stageName, splitId, splits, skipInstallWheel, cpver)
    }, {
        if (testFilter[(DEBUG_MODE)]) {
            try {
                timeout(time: 2, unit: 'HOURS') {
                    input message: "Pause 2 hours for Post-Debug. Please press the button to proceed when you finish debugging."
                }
            } catch (InterruptedException e) {
                echo "Post-debug session was interrupted by user or timeout"
                currentBuild.result = 'ABORTED'
                error("Pipeline aborted during post-debug session")
            } catch (Exception e) {
                echo "An error occurred during post-debug session: ${e.message}"
                currentBuild.result = 'FAILURE'
                error("Error in post-debug session: ${e.message}")
            }
        }
        // If the execution test list is null, remove the test result xml
        sh """
            ls -all ${stageName}/
            if ! grep -q '<testcase' ${stageName}/results.xml; then
                rm ${stageName}/results.xml || true
            fi
        """
        def llmPath = sh (script: "realpath .", returnStdout: true).trim()
        def llmSrc = "${llmPath}/${LLM_ROOT}${config}/TensorRT-LLM/src"
        // CPP tests will generate test result in ${llmSrc}/cpp/build_backup/, move these files to job result folder
        sh "ls -all ${llmSrc}/cpp/build_backup/ || true"
        sh "ls -all ${llmSrc}/cpp/build/ || true"
        // Sed for CPP test result
        sh "cd ${llmSrc}/cpp/build_backup/ && sed -i 's/\" classname=\"/\" classname=\"${stageName}./g' *.xml || true"
        sh "cd ${llmSrc}/cpp/build_backup/ && sed -i 's/testsuite name=\"[^\"]*\"/testsuite name=\"${stageName}\"/g' *.xml || true"
        // Sed for Pytest result
        sh "cd ${stageName} && sed -i 's/testsuite name=\"pytest\"/testsuite name=\"${stageName}\"/g' *.xml || true"
        // Copy CPP test result
        sh "cp ${llmSrc}/cpp/build_backup/*.xml ${stageName} || true"
        sh "ls ${stageName}/ -all"
    }, false, postTag)
}


def checkPipInstall(pipeline, wheel_path)
{
    def wheelArtifactLinks = "https://urm.nvidia.com/artifactory/${UPLOAD_PATH}/${wheel_path}"
    trtllm_utils.llmExecStepWithRetry(pipeline, script: "cd ${LLM_ROOT}/tests/unittest && python3 test_pip_install.py --wheel_path ${wheelArtifactLinks}")
}


def runLLMBuild(pipeline, cpu_arch, reinstall_dependencies=false, wheel_path="", cpver="cp312")
{
    sh "pwd && ls -alh"
    sh "env | sort"
    sh "ccache -sv"

    trtllm_utils.checkoutSource(LLM_REPO, env.gitlabCommit, "tensorrt_llm", true, true)
    if (env.alternativeTRT) {
        sh "cd tensorrt_llm/ && sed -i 's#tensorrt~=.*\$#tensorrt#g' requirements.txt && cat requirements.txt"
    }

    // Random sleep to avoid resource contention
    sleep(10 * Math.random())
    sh "curl ifconfig.me || true"
    sh "nproc && free -g && hostname"
    sh "cat ${CCACHE_DIR}/ccache.conf"
    sh "bash -c 'pip3 show tensorrt || true'"
    if (reinstall_dependencies == true) {
        sh "#!/bin/bash \n" + "pip3 uninstall -y torch"
        sh "#!/bin/bash \n" + "yum remove -y libcudnn*"
    }

    trtllm_utils.llmExecStepWithRetry(pipeline, script: "#!/bin/bash \n" + "cd tensorrt_llm/ && pip3 install -r requirements-dev.txt")
    if (env.alternativeTRT) {
        trtllm_utils.replaceWithAlternativeTRT(env.alternativeTRT, cpver)
    }
    buildArgs = "--clean --nixl_root /opt/nvidia/nvda_nixl"
    if (cpu_arch == AARCH64_TRIPLE) {
        buildArgs += " -a '90-real;100-real;103-real;120-real'"
    }

    withCredentials([usernamePassword(credentialsId: "urm-artifactory-creds", usernameVariable: 'CONAN_LOGIN_USERNAME', passwordVariable: 'CONAN_PASSWORD')]) {
        trtllm_utils.llmExecStepWithRetry(pipeline, script: "#!/bin/bash \n" + "cd tensorrt_llm/ && python3 scripts/build_wheel.py --use_ccache -G Ninja -j ${BUILD_JOBS} -D 'WARNING_IS_ERROR=ON' ${buildArgs}")
    }
    if (env.alternativeTRT) {
        sh "bash -c 'pip3 show tensorrt || true'"
    }

    def wheelName = sh(returnStdout: true, script: 'cd tensorrt_llm/build && ls -1 *.whl').trim()
    echo "uploading ${wheelName} to ${cpu_arch}/${wheel_path}"
    trtllm_utils.uploadArtifacts("tensorrt_llm/build/${wheelName}",  "${UPLOAD_PATH}/${cpu_arch}/${wheel_path}")

    if (reinstall_dependencies == true) {
        // Test installation in the new environment
        def pip_keep = "-e 'pip'"
        def remove_trt = "rm -rf /usr/local/tensorrt"
        if (env.alternativeTRT) {
            pip_keep += " -e tensorrt"
            remove_trt = "echo keep /usr/local/tensorrt"
        }
        sh "#!/bin/bash \n" + "pip3 list --format=freeze | egrep -v ${pip_keep} | xargs pip3 uninstall -y"
        sh "#!/bin/bash \n" + "yum remove -y libcudnn* libnccl* libcublas* && ${remove_trt}"
    }
    // Test preview installation
    trtllm_utils.llmExecStepWithRetry(pipeline, script: "#!/bin/bash \n" + "cd tensorrt_llm/ && pip3 install pytest build/tensorrt_llm-*.whl")
    if (env.alternativeTRT) {
        sh "bash -c 'pip3 show tensorrt || true'"
    }

    return wheelName
}


def runPackageSanityCheck(pipeline, wheel_path, reinstall_dependencies=false, cpver="cp312")
{
    def whlUrl = "https://urm.nvidia.com/artifactory/${UPLOAD_PATH}/${wheel_path}"

    // Random sleep to avoid resource contention
    sleep(10 * Math.random())
    sh "curl ifconfig.me || true"
    sh "nproc && free -g && hostname"
    sh "bash -c 'pip3 show tensorrt || true'"
    sh "cat ${MODEL_CACHE_DIR}/README"
    sh "nvidia-smi && nvidia-smi -q && nvidia-smi topo -m"

    sh "pwd && ls -alh"
    trtllm_utils.llmExecStepWithRetry(pipeline, script: "wget -nv ${whlUrl}")

    if (env.alternativeTRT) {
        trtllm_utils.replaceWithAlternativeTRT(env.alternativeTRT, cpver)
        sh "bash -c 'pip3 show tensorrt || true'"
    }
    if (reinstall_dependencies) {
        // Test installation in the new environment
        def pip_keep = "-e 'pip'"
        def remove_trt = "rm -rf /usr/local/tensorrt"
        if (env.alternativeTRT) {
            pip_keep += " -e tensorrt"
            remove_trt = "echo keep /usr/local/tensorrt"
        }
        sh "bash -c 'pip3 list --format=freeze | egrep -v ${pip_keep} | xargs pip3 uninstall -y'"
        sh "bash -c 'yum remove -y libcudnn* libnccl* libcublas* && ${remove_trt}'"
    }
    // Test preview installation
    trtllm_utils.llmExecStepWithRetry(pipeline, script: "bash -c 'pip3 install pytest tensorrt_llm-*.whl'")
    if (env.alternativeTRT) {
        sh "bash -c 'pip3 show tensorrt || true'"
    }

    def pkgUrl = "https://urm.nvidia.com/artifactory/${ARTIFACT_PATH}/${linuxPkgName}"
    trtllm_utils.llmExecStepWithRetry(pipeline, script: "wget -nv ${pkgUrl}")
    sh "tar -zvxf ${linuxPkgName}"

    trtllm_utils.llmExecStepWithRetry(pipeline, script: "bash -c 'cd tensorrt_llm/examples/models/core/gpt && python3 ../../../generate_checkpoint_config.py --architecture GPTForCausalLM --dtype float16'")
    trtllm_utils.llmExecStepWithRetry(pipeline, script: "bash -c 'cd tensorrt_llm/examples/models/core//gpt && trtllm-build --model_config config.json --log_level verbose'")
    trtllm_utils.llmExecStepWithRetry(pipeline, script: "bash -c 'cd tensorrt_llm/examples/models/core/gpt && python3 ../../../run.py --max_output_len 4 --end_id -1'")
}

def checkStageNameSet(stageNames, jobKeys, paramName) {
    echo "Validate stage names for the passed GitLab bot params [${paramName}]."
    invalidStageName = stageNames.findAll { !(it in jobKeys) }
    if (invalidStageName) {
        def sortedJobKeys = jobKeys.sort()
        throw new Exception("Cannot find the stage names [${invalidStageName}] from the passed params [${paramName}]. Available stage names (${sortedJobKeys.size()} total):\n${sortedJobKeys.collect { "    ${it}" }.join('\n')}")
    }
}

def checkStageName(stageNames) {
    invalidStageName = stageNames.findAll { !(it ==~ /[-\+\w\[\]]+/) }
    if (invalidStageName) {
        throw new Exception("Invalid stage name: [${invalidStageName}], we only support chars '-+_[]0-9a-zA-Z' .")
    }
}

def ensureStageResultNotUploaded(stageName) {
    if(!GlobalState.uploadResultStageNames.contains(stageName)) {
        GlobalState.uploadResultStageNames.add(stageName)
    } else {
        stage('Upload Test Results') {
            catchError(buildResult: 'FAILURE', stageResult: 'FAILURE') {
                error "Upload test results for ${stageName} failed because it has already been uploaded."
            }
        }
    }
}

// TODO: Update existing functions to use runInDockerOnNodeMultiStage and get rid of runInDockerOnNode
def runInDockerOnNodeMultiStage(image, label, dockerArgs, needToDeleteDir=true)
{
    return {
        runner -> node(label) {
            try {
                if (needToDeleteDir) {
                    deleteDir()
                }
                stage('Pull Docker Image') {
                    docker.image(image).pull()
                }
                // We submit the Slurm job with SlurmConfig.DEFAULT_TIMEOUT minutes (300) timeout
                // Minus 10 minutes to avoid the Slurm job being stopped earlier.
                timeout(time: SlurmConfig.DEFAULT_TIMEOUT - 10, unit: 'MINUTES') {
                    docker.image(image).inside(dockerArgs) {
                        runner()
                    }
                }
            } catch (Exception e) {
                if (e.getMessage()?.contains("Failed to kill container")) {
                    echo "Known benign error ignored: ${e.getMessage()}"
                } else {
                    throw e // Re-throw if it's a different Exception
                }
            }
        }
    }
}

def runInEnrootOnNode(label)
{
    return {
        runner -> node(label) {
            // We submit the Slurm job with SlurmConfig.DEFAULT_TIMEOUT_SHORT minutes (240) timeout
            // Minus 10 minutes to avoid the Slurm job being stopped earlier.
            timeout(time: SlurmConfig.DEFAULT_TIMEOUT_SHORT - 10, unit: 'MINUTES') {
                runner()
            }
        }
    }
}

def runInKubernetes(pipeline, podSpec, containerName)
{
    return {
        stageName, runner -> stage(stageName) {
            trtllm_utils.launchKubernetesPod(pipeline, podSpec, containerName) {
                echoNodeAndGpuInfo(pipeline, stageName)
                runner()
            }
        }
    }
}

def launchTestJobs(pipeline, testFilter)
{
    // IMPORTANT: Stage Configuration Syntax Requirement
    //
    // The test_to_stage_mapping.py script expects stage definitions in the following format:
    // "Stage-Name": ["platform", "yaml_file", splitId, split_count, gpu_count]
    //
    // Where:
    // - Stage-Name: Must be quoted string, used to identify the Jenkins stage
    // - platform: Hardware platform identifier (e.g., "a10", "h100-cr")
    // - yaml_file: Test database YAML filename without .yml extension (e.g., "l0_a10")
    // - splitId: Current split number (1-based)
    // - split_count: Total number of splits
    // - gpu_count: Number of GPUs required (optional, defaults to 1)
    //
    // This format is parsed by scripts/test_to_stage_mapping.py to provide bidirectional
    // mapping between test names and Jenkins stage names. Any changes to this syntax
    // may break the mapping functionality.

    x86TestConfigs = [
        "DGX_H100-4_GPUs-CPP-1": ["dgx-h100-x4", "l0_dgx_h100", 1, 1, 4],
        "A10-PyTorch-1": ["a10", "l0_a10", 1, 2],
        "A10-PyTorch-2": ["a10", "l0_a10", 2, 2],
        "A10-CPP-1": ["a10", "l0_a10", 1, 1],
        "A10-TensorRT-1": ["a10", "l0_a10", 1, 5],
        "A10-TensorRT-2": ["a10", "l0_a10", 2, 5],
        "A10-TensorRT-3": ["a10", "l0_a10", 3, 5],
        "A10-TensorRT-4": ["a10", "l0_a10", 4, 5],
        "A10-TensorRT-5": ["a10", "l0_a10", 5, 5],
        "A10-Pybind": ["a10", "l0_a10_pybind", 1, 1],
        "A30-Triton-1": ["a30", "l0_a30", 1, 1],
        "A30-PyTorch-1": ["a30", "l0_a30", 1, 2],
        "A30-PyTorch-2": ["a30", "l0_a30", 2, 2],
        "A30-CPP-1": ["a30", "l0_a30", 1, 3],
        "A30-CPP-2": ["a30", "l0_a30", 2, 3],
        "A30-CPP-3": ["a30", "l0_a30", 3, 3],
        "A100X-PyTorch-1": ["a100x", "l0_a100", 1, 1],
        "L40S-PyTorch-1": ["l40s", "l0_l40s", 1, 2],
        "L40S-PyTorch-2": ["l40s", "l0_l40s", 2, 2],
        "H100_PCIe-PyTorch-1": ["h100-cr", "l0_h100", 1, 4],
        "H100_PCIe-PyTorch-2": ["h100-cr", "l0_h100", 2, 4],
        "H100_PCIe-PyTorch-3": ["h100-cr", "l0_h100", 3, 4],
        "H100_PCIe-PyTorch-4": ["h100-cr", "l0_h100", 4, 4],
        "H100_PCIe-PyTorch-Ray-1": ["h100-cr", "l0_h100", 1, 1],
        "H100_PCIe-CPP-1": ["h100-cr", "l0_h100", 1, 1],
        "H100_PCIe-TensorRT-1": ["h100-cr", "l0_h100", 1, 1],
        "B200_PCIe-PyTorch-1": ["b100-ts2", "l0_b200", 1, 3],
        "B200_PCIe-PyTorch-2": ["b100-ts2", "l0_b200", 2, 3],
        "B200_PCIe-PyTorch-3": ["b100-ts2", "l0_b200", 3, 3],
        "RTX5090-PyTorch-1": ["rtx-5090", "l0_gb202", 1, 1],
        "RTX5080-TensorRT-1": ["rtx-5080", "l0_gb203", 1, 2],
        "RTX5080-TensorRT-2": ["rtx-5080", "l0_gb203", 2, 2],
        // Currently post-merge test stages only run tests with "stage: post_merge" mako
        // in the test-db. This behavior may change in the future.
        "A10-PyTorch-Post-Merge-1": ["a10", "l0_a10", 1, 1],
        // "A10-TensorRT-Post-Merge-1": ["a10", "l0_a10", 1, 2],
        // "A10-TensorRT-Post-Merge-2": ["a10", "l0_a10", 2, 2],
        "A10-FMHA-Post-Merge-1": ["a10", "l0_a10", 1, 1],
        // "A30-TensorRT-Post-Merge-1": ["a30", "l0_a30", 1, 6],
        // "A30-TensorRT-Post-Merge-2": ["a30", "l0_a30", 2, 6],
        // "A30-TensorRT-Post-Merge-3": ["a30", "l0_a30", 3, 6],
        // "A30-TensorRT-Post-Merge-4": ["a30", "l0_a30", 4, 6],
        // "A30-TensorRT-Post-Merge-5": ["a30", "l0_a30", 5, 6],
        // "A30-TensorRT-Post-Merge-6": ["a30", "l0_a30", 6, 6],
        "A30-CPP-Post-Merge-1": ["a30", "l0_a30", 1, 1],
        "A30-Triton-Post-Merge-1": ["a30", "l0_a30", 1, 2],
        "A30-Triton-Post-Merge-2": ["a30", "l0_a30", 2, 2],
        // "A100X-TensorRT-Post-Merge-1": ["a100x", "l0_a100", 1, 6],
        // "A100X-TensorRT-Post-Merge-2": ["a100x", "l0_a100", 2, 6],
        // "A100X-TensorRT-Post-Merge-3": ["a100x", "l0_a100", 3, 6],
        // "A100X-TensorRT-Post-Merge-4": ["a100x", "l0_a100", 4, 6],
        // "A100X-TensorRT-Post-Merge-5": ["a100x", "l0_a100", 5, 6],
        // "A100X-TensorRT-Post-Merge-6": ["a100x", "l0_a100", 6, 6],
        "A100X-Triton-Post-Merge-1": ["a100x", "l0_a100", 1, 2],
        "A100X-Triton-Post-Merge-2": ["a100x", "l0_a100", 2, 2],
        "A100X-FMHA-Post-Merge-1": ["a100x", "l0_a100", 1, 1],
        // "L40S-TensorRT-Post-Merge-1": ["l40s", "l0_l40s", 1, 5],
        // "L40S-TensorRT-Post-Merge-2": ["l40s", "l0_l40s", 2, 5],
        // "L40S-TensorRT-Post-Merge-3": ["l40s", "l0_l40s", 3, 5],
        // "L40S-TensorRT-Post-Merge-4": ["l40s", "l0_l40s", 4, 5],
        // "L40S-TensorRT-Post-Merge-5": ["l40s", "l0_l40s", 5, 5],
        "L40S-FMHA-Post-Merge-1": ["l40s", "l0_l40s", 1, 1],
        "H100_PCIe-PyTorch-Post-Merge-1": ["h100-cr", "l0_h100", 1, 2],
        "H100_PCIe-PyTorch-Post-Merge-2": ["h100-cr", "l0_h100", 2, 2],
        "H100_PCIe-CPP-Post-Merge-1": ["h100-cr", "l0_h100", 1, 1],
        // "H100_PCIe-TensorRT-Post-Merge-1": ["h100-cr", "l0_h100", 1, 5],
        // "H100_PCIe-TensorRT-Post-Merge-2": ["h100-cr", "l0_h100", 2, 5],
        // "H100_PCIe-TensorRT-Post-Merge-3": ["h100-cr", "l0_h100", 3, 5],
        // "H100_PCIe-TensorRT-Post-Merge-4": ["h100-cr", "l0_h100", 4, 5],
        // "H100_PCIe-TensorRT-Post-Merge-5": ["h100-cr", "l0_h100", 5, 5],
        "H100_PCIe-FMHA-Post-Merge-1": ["h100-cr", "l0_h100", 1, 1],
        "B200_PCIe-Triton-Post-Merge-1": ["b100-ts2", "l0_b200", 1, 1],
        "B200_PCIe-PyTorch-Post-Merge-1": ["b100-ts2", "l0_b200", 1, 2],
        "B200_PCIe-PyTorch-Post-Merge-2": ["b100-ts2", "l0_b200", 2, 2],
        // "B200_PCIe-TensorRT-Post-Merge-1": ["b100-ts2", "l0_b200", 1, 2],
        // "B200_PCIe-TensorRT-Post-Merge-2": ["b100-ts2", "l0_b200", 2, 2],
        "H100_PCIe-TensorRT-Perf-1": ["h100-cr", "l0_perf", 1, 1],
        "H100_PCIe-PyTorch-Perf-1": ["h100-cr", "l0_perf", 1, 1],
        "DGX_H200-4_GPUs-Triton-Post-Merge-1": ["dgx-h200-x4", "l0_dgx_h200", 1, 1, 4],
        "DGX_H200-8_GPUs-PyTorch-Post-Merge-1": ["dgx-h200-x8", "l0_dgx_h200", 1, 1, 8],
        "DGX_H200-4_GPUs-PyTorch-Post-Merge-1": ["dgx-h200-x4", "l0_dgx_h200", 1, 1, 4],
        // "DGX_H200-4_GPUs-TensorRT-Post-Merge-1": ["dgx-h200-x4", "l0_dgx_h200", 1, 3, 4],
        // "DGX_H200-4_GPUs-TensorRT-Post-Merge-2": ["dgx-h200-x4", "l0_dgx_h200", 2, 3, 4],
        // "DGX_H200-4_GPUs-TensorRT-Post-Merge-3": ["dgx-h200-x4", "l0_dgx_h200", 3, 3, 4],
        // Disable RTXPro6000 stages due to nodes will be offline temporarily.
        // [TODO] Split tests between RTXPro6000 and RTXPro6000D and move reasonable mount of tests to pre-merge.
        // "RTXPro6000-PyTorch-Post-Merge-1": ["rtx-pro-6000", "l0_rtx_pro_6000", 1, 1],
        // "RTXPro6000-4_GPUs-PyTorch-Post-Merge-1": ["rtx-pro-6000-x4", "l0_rtx_pro_6000", 1, 2, 4],
        // "RTXPro6000-4_GPUs-PyTorch-Post-Merge-2": ["rtx-pro-6000-x4", "l0_rtx_pro_6000", 2, 2, 4],
        "RTXPro6000D-PyTorch-Post-Merge-1": ["rtx-pro-6000d", "l0_rtx_pro_6000", 1, 1],
        "RTXPro6000D-4_GPUs-PyTorch-Post-Merge-1": ["rtx-pro-6000d-x4", "l0_rtx_pro_6000", 1, 2, 4],
        "RTXPro6000D-4_GPUs-PyTorch-Post-Merge-2": ["rtx-pro-6000d-x4", "l0_rtx_pro_6000", 2, 2, 4],
    ]

    parallelJobs = x86TestConfigs.collectEntries{key, values -> [key, [createKubernetesPodConfig(LLM_DOCKER_IMAGE, values[0], "amd64", values[4] ?: 1, key.contains("Perf")), {
        def config = VANILLA_CONFIG
        if (key.contains("single-device")) {
            config = SINGLE_DEVICE_CONFIG
        }
        if (key.contains("llvm")) {
            config = LLVM_CONFIG
        }
        if (key.contains("Pybind")) {
            config = PYBIND_CONFIG
        }
        runLLMTestlistOnPlatform(pipeline, values[0], values[1], config, key.contains("Perf"), key, values[2], values[3])
    }]]}
    fullSet = parallelJobs.keySet()

    x86SlurmTestConfigs = [
        "DGX_H100-2_GPUs-PyTorch-Others-1": ["dgx-h100-x2-oci", "l0_dgx_h100", 1, 1, 2],
        "DGX_H100-2_GPUs-PyTorch-Ray-1": ["dgx-h100-x2-oci", "l0_dgx_h100", 1, 1, 2],
        "DGX_H100-4_GPUs-PyTorch-DeepSeek-1": ["dgx-h100-x4-oci", "l0_dgx_h100", 1, 1, 4],
        "DGX_H100-4_GPUs-PyTorch-GptOss-1": ["dgx-h100-x4-oci", "l0_dgx_h100", 1, 1, 4],
        "DGX_H100-4_GPUs-PyTorch-Others-1": ["dgx-h100-x4-oci", "l0_dgx_h100", 1, 1, 4],
        "B300-PyTorch-1": ["b300-single", "l0_b300", 1, 1],
        "DGX_B200-4_GPUs-PyTorch-1": ["b200-x4", "l0_dgx_b200", 1, 2, 4],
        "DGX_B200-4_GPUs-PyTorch-2": ["b200-x4", "l0_dgx_b200", 2, 2, 4],
        "DGX_B200-4_GPUs-PyTorch-Ray-1": ["b200-x4", "l0_dgx_b200", 1, 1, 4],
        "DGX_B200-8_GPUs-PyTorch-1": ["b200-x8", "l0_dgx_b200", 1, 1, 8],
        "DGX_B200-4_GPUs-PyTorch-Post-Merge-1": ["b200-trtllm", "l0_dgx_b200", 1, 1, 4, 1, true],
        "DGX_B300-4_GPUs-PyTorch-Post-Merge-1": ["b300-x4", "l0_dgx_b300", 1, 1, 4],
        // Perf sanity post merge test
        // Disable perf stages due to https://nvbugs/5643646
        // "DGX_B200-4_GPUs-PyTorch-Perf-Sanity-Post-Merge-1": ["b200-x4", "perf_sanity_l0_dgx_b200", 1, 1, 4],
        // "DGX_B300-4_GPUs-PyTorch-Perf-Sanity-Post-Merge-1": ["b300-x4", "perf_sanity_l0_dgx_b300", 1, 1, 4],
    ]
    fullSet += x86SlurmTestConfigs.keySet()

    parallelSlurmJobs = x86SlurmTestConfigs.collectEntries{key, values -> [key, [createKubernetesPodConfig(LLM_DOCKER_IMAGE, "slurm", "amd64"), {
        def config = VANILLA_CONFIG
        if (key.contains("single-device")) {
            config = SINGLE_DEVICE_CONFIG
        }
        if (key.contains("llvm")) {
            config = LLVM_CONFIG
        }
        runLLMTestlistOnSlurm(pipeline, values[0], values[1], config, key.contains("Perf"), key, values[2], values[3], values[4] ?: 1, values[5] ?: 1, values[6] ?: false)
    }]]}

    parallelJobs += parallelSlurmJobs

    // Try to match what are being tested on x86 H100_PCIe.
    // The total machine time is scaled proportionally according to the number of each GPU.
    SBSATestConfigs = [
        "GH200-TensorRT-Post-Merge-1": ["gh200", "l0_gh200", 1, 1],
        "GB10-PyTorch-1": ["gb10x", "l0_gb10", 1, 1],
    ]
    fullSet += SBSATestConfigs.keySet()

    SBSASlurmTestConfigs = [
        "GB200-4_GPUs-PyTorch-1": ["gb200-x4-oci", "l0_gb200_multi_gpus", 1, 1, 4],
        "GB200-4_GPUs-PyTorch-Post-Merge-1": ["gb200-x4-oci", "l0_gb200_multi_gpus", 1, 1, 4],
        "GB10-TensorRT-Post-Merge-1": ["gb10x", "l0_gb10", 1, 1],
        // Disable GB300 stages due to nodes will be offline temporarily.
        // "GB300-PyTorch-1": ["gb300-single", "l0_gb300", 1, 1],
        // "GB300-4_GPUs-PyTorch-Post-Merge-1": ["gb300-x4", "l0_gb300_multi_gpus", 1, 1, 4],
    ]
    fullSet += SBSASlurmTestConfigs.keySet()

    multiNodesSBSAConfigs = [
        // Each testcase uses 8 GPUs and 2 nodes.
        // https://nvbugs/5598863 (uncorrectable NVLink error detected during the execution) may not exist in OCI machines.
        "GB200-8_GPUs-2_Nodes-PyTorch-1": ["gb200-oci-trtllm", "l0_gb200_multi_nodes", 1, 2, 8, 2],
        "GB200-8_GPUs-2_Nodes-PyTorch-2": ["gb200-oci-trtllm", "l0_gb200_multi_nodes", 2, 2, 8, 2],
        "GB200-8_GPUs-2_Nodes-PyTorch-Post-Merge-1": ["gb200-oci-trtllm", "l0_gb200_multi_nodes", 1, 3, 8, 2],
        "GB200-8_GPUs-2_Nodes-PyTorch-Post-Merge-2": ["gb200-oci-trtllm", "l0_gb200_multi_nodes", 2, 3, 8, 2],
        "GB200-8_GPUs-2_Nodes-PyTorch-Post-Merge-3": ["gb200-oci-trtllm", "l0_gb200_multi_nodes", 3, 3, 8, 2],
    ]
    fullSet += multiNodesSBSAConfigs.keySet()

    if (env.targetArch == AARCH64_TRIPLE) {
        parallelJobs = SBSATestConfigs.collectEntries{key, values -> [key, [createKubernetesPodConfig(LLM_DOCKER_IMAGE, values[0], "arm64"), {
            runLLMTestlistOnPlatform(pipeline, values[0], values[1], LINUX_AARCH64_CONFIG, false, key, values[2], values[3])
        }]]}

        // Add SBSA Slurm jobs
        parallelSlurmJobs = SBSASlurmTestConfigs.collectEntries{key, values -> [key, [createKubernetesPodConfig(LLM_DOCKER_IMAGE, "slurm", "arm64"), {
            def config = LINUX_AARCH64_CONFIG
            if (key.contains("single-device")) {
                config = SINGLE_DEVICE_CONFIG
            }
            if (key.contains("llvm")) {
                config = LLVM_CONFIG
            }
            runLLMTestlistOnSlurm(pipeline, values[0], values[1], config, key.contains("Perf"), key, values[2], values[3], values[4] ?: 1, values[5] ?: 1, values[6] ?: false)
        }]]}
        parallelJobs += parallelSlurmJobs

        // Add SBSA multi node Slurm jobs
        parallelMultiNodesSBSAJobs = multiNodesSBSAConfigs.collectEntries{key, values -> [key, [createKubernetesPodConfig(LLM_DOCKER_IMAGE, "slurm", "arm64"), {
            def config = LINUX_AARCH64_CONFIG
            if (key.contains("single-device")) {
                config = SINGLE_DEVICE_CONFIG
            }
            if (key.contains("llvm")) {
                config = LLVM_CONFIG
            }
            runLLMTestlistOnSlurm(pipeline, values[0], values[1], config, key.contains("Perf"), key, values[2], values[3], values[4] ?: 1, values[5] ?: 2, values[6] ?: false)
        }]]}

        parallelJobs += parallelMultiNodesSBSAJobs
    }

    docBuildSpec = createKubernetesPodConfig(LLM_DOCKER_IMAGE, "a10")
    docBuildConfigs = [
        "A10-Build_Docs": [docBuildSpec, {
            sh "rm -rf **/*.xml *.tar.gz"
            runLLMDocBuild(pipeline, config=VANILLA_CONFIG)
        }],
    ]

    fullSet += docBuildConfigs.keySet()

    if (env.targetArch == AARCH64_TRIPLE) {
        docBuildConfigs = [:]
    }

    docBuildJobs = docBuildConfigs.collectEntries{key, values -> [key, [values[0], {
        stage("[${key}] Run") {
            cacheErrorAndUploadResult("${key}", values[1], {}, true)
        }
    }]]}

    // Python version and OS for sanity check
    x86SanityCheckConfigs = [
        "PY312-DLFW": [
            LLM_ROCKYLINUX8_PY312_DOCKER_IMAGE,
            "B200_PCIe",
            X86_64_TRIPLE,
            false,
            "dlfw/",
            DLFW_IMAGE,
            false,
        ],
        "PY310-UB2204": [
            LLM_ROCKYLINUX8_PY310_DOCKER_IMAGE,
            "A10",
            X86_64_TRIPLE,
            true,
            "",
            UBUNTU_22_04_IMAGE,
            true, // Extra install PyTorch CUDA 13.0 package to align with the CUDA version used for building TensorRT LLM wheels.
        ],
        "PY312-UB2404": [
            LLM_ROCKYLINUX8_PY312_DOCKER_IMAGE,
            "RTX5090",
            X86_64_TRIPLE,
            true,
            "",
            UBUNTU_24_04_IMAGE,
            true, // Extra PyTorch CUDA 13.0 install
        ],
    ]

    aarch64SanityCheckConfigs = [
        "PY312-UB2404": [
            LLM_DOCKER_IMAGE,
            "GH200",
            AARCH64_TRIPLE,
            false,
            "",
            UBUNTU_24_04_IMAGE,
            true, // Extra PyTorch CUDA 13.0 install
        ],
        "PY312-DLFW": [
            LLM_DOCKER_IMAGE,
            "GH200",
            AARCH64_TRIPLE,
            false,
            "dlfw/",
            DLFW_IMAGE,
            false,
        ],
    ]

    def toStageName = { gpuType, key -> "${gpuType}-PackageSanityCheck-${key}".toString() }
    fullSet += x86SanityCheckConfigs.collectEntries{ key, values -> [toStageName(values[1], key), null] }.keySet()
    fullSet += aarch64SanityCheckConfigs.collectEntries{ key, values -> [toStageName(values[1], key), null] }.keySet()

    sanityCheckConfigs = x86SanityCheckConfigs
    if (env.targetArch == AARCH64_TRIPLE) {
        sanityCheckConfigs = aarch64SanityCheckConfigs
    }

    sanityCheckJobs = sanityCheckConfigs.collectEntries {key, values -> [toStageName(values[1], key), {
        cacheErrorAndUploadResult(toStageName(values[1], key), {
            def cpu_arch = values[2]
            def gpu_type = values[1].toLowerCase()
            if (values[1] == "B200_PCIe") {
                gpu_type = "b100-ts2"
            }
            if (values[1] == "RTX5090") {
                gpu_type = "rtx-5090"
            }

            def k8s_arch = "amd64"
            if (cpu_arch == AARCH64_TRIPLE) {
                k8s_arch = "arm64"
            }

            def buildSpec = createKubernetesPodConfig(values[0], "build", k8s_arch)
            def buildRunner = runInKubernetes(pipeline, buildSpec, "trt-llm")
            def sanityRunner = null


            def sanitySpec = createKubernetesPodConfig(values[0], gpu_type, k8s_arch)
            sanityRunner = runInKubernetes(pipeline, sanitySpec, "trt-llm")

            def wheelPath = "${values[4]}"
            def wheelName = ""
            def cpver = "cp312"
            def pyver = "3.12"
            if (key.contains("PY310")) {
                cpver = "cp310"
                pyver = "3.10"
            }

            buildRunner("[${toStageName(values[1], key)}] Build") {
                def env = []
                if (key.contains("manylinux")) {
                    env = ["LD_LIBRARY_PATH+=:/usr/local/cuda/compat"]
                }
                withEnv(env) {
                    wheelName = runLLMBuild(pipeline, cpu_arch, values[3], wheelPath, cpver)
                }
            }

            def fullWheelPath = "${cpu_arch}/${wheelPath}${wheelName}"

            // TODO: Re-enable the sanity check after updating GPU testers' driver version.
            // sanityRunner("Sanity check") {
            //     runPackageSanityCheck(pipeline, fullWheelPath, values[3], cpver)
            // }

            def checkPipStage = false
            if (cpu_arch == X86_64_TRIPLE) {
                checkPipStage = true
            } else if (cpu_arch == AARCH64_TRIPLE) {
                checkPipStage = true
            }

            if (checkPipStage) {
                stage("Run LLMAPI tests") {
                    pipInstallSanitySpec = createKubernetesPodConfig(values[5], gpu_type, k8s_arch)
                    trtllm_utils.launchKubernetesPod(pipeline, pipInstallSanitySpec, "trt-llm", {
                        echo "###### Prerequisites Start ######"
                        echoNodeAndGpuInfo(pipeline, toStageName(values[1], key))
                        // Clean up the pip constraint file from the base NGC PyTorch image.
                        if (values[5] == DLFW_IMAGE) {
                            trtllm_utils.llmExecStepWithRetry(pipeline, script: "[ -f /etc/pip/constraint.txt ] && : > /etc/pip/constraint.txt || true")
                        }
                        trtllm_utils.llmExecStepWithRetry(pipeline, script: "apt-get update && apt-get install -y python3-pip git rsync curl wget")
                        trtllm_utils.checkoutSource(LLM_REPO, env.gitlabCommit, LLM_ROOT, true, true)
                        trtllm_utils.llmExecStepWithRetry(pipeline, script: "pip3 config set global.break-system-packages true")
                        trtllm_utils.llmExecStepWithRetry(pipeline, script: "pip3 install requests")
                        trtllm_utils.llmExecStepWithRetry(pipeline, script: "pip3 uninstall -y tensorrt")
                        if (values[5] != DLFW_IMAGE) {
                            def ubuntu_version = key.contains("UB2404") ? "ubuntu2404" : "ubuntu2204"
                            def platform = cpu_arch == X86_64_TRIPLE ? "x86_64" : "sbsa"
                            trtllm_utils.llmExecStepWithRetry(pipeline, script: "wget https://developer.download.nvidia.com/compute/cuda/repos/${ubuntu_version}/${platform}/cuda-keyring_1.1-1_all.deb")
                            trtllm_utils.llmExecStepWithRetry(pipeline, script: "dpkg -i cuda-keyring_1.1-1_all.deb")
                            trtllm_utils.llmExecStepWithRetry(pipeline, script: "apt-get update && apt-get install -y cuda-toolkit-13-0")
                        }
                        // Extra PyTorch CUDA 13.0 install for all bare-metal environments (Default PyTorch is for CUDA 12.8)
                        if (values[6]) {
                            echo "###### Extra PyTorch CUDA 13.0 install Start ######"
                            // Use internal mirror instead of https://download.pytorch.org/whl/cu130 for better network stability.
                            // PyTorch CUDA 13.0 package and torchvision package can be installed as expected.
                            if (k8s_arch == "amd64") {
                                trtllm_utils.llmExecStepWithRetry(pipeline, script: "pip3 install torch==2.9.0+cu130 torchvision==0.24.0+cu130 --extra-index-url https://urm.nvidia.com/artifactory/api/pypi/pytorch-cu128-remote/simple")
                            } else {
                                trtllm_utils.llmExecStepWithRetry(pipeline, script: "pip3 install torch==2.9.0+cu130 torchvision==0.24.0 --extra-index-url https://urm.nvidia.com/artifactory/api/pypi/pytorch-cu128-remote/simple")
                            }
                        }

                        def libEnv = []
                        if (env.alternativeTRT) {
                            stage("Replace TensorRT") {
                                trtllm_utils.replaceWithAlternativeTRT(env.alternativeTRT, cpver)
                            }
                            libEnv += ["LD_LIBRARY_PATH+tensorrt=/usr/local/tensorrt/lib"]
                            libEnv += ["LD_LIBRARY_PATH+nvrtc=/usr/local/lib/python${pyver}/dist-packages/nvidia/cuda_nvrtc/lib"]
                        }
                        echo "###### Check pip install Start ######"
                        withEnv(libEnv) {
                            // Retry 2 times if timeout occurs.
                            sh "env | sort"
                            trtllm_utils.llmRetry(1, "checkPipInstall", {
                                timeout(time: 30, unit: 'MINUTES') {
                                    checkPipInstall(pipeline, "${cpu_arch}/${wheelPath}")
                                }
                            })
                        }
                        echo "###### Run LLMAPI tests Start ######"

                        def config = VANILLA_CONFIG
                        if (cpu_arch == AARCH64_TRIPLE) {
                            config = LINUX_AARCH64_CONFIG
                        }
                        withEnv(libEnv) {
                            sh "env | sort"
                            runLLMTestlistOnPlatform(pipeline, gpu_type, "l0_sanity_check", config, false, toStageName(values[1], key), 1, 1, true, null, "-SubJob-RunTest")
                        }
                    })
                }
            }
        }, {}, true)
    }]}

    multiGpuJobs = parallelJobs.findAll{(it.key.contains("2_GPUs") || it.key.contains("4_GPUs") || it.key.contains("8_GPUs")) && !it.key.contains("Post-Merge")}
    println multiGpuJobs.keySet()
    multiGpuJobsPostMerge = parallelJobs.findAll{(it.key.contains("2_GPUs") || it.key.contains("4_GPUs") || it.key.contains("8_GPUs")) && it.key.contains("Post-Merge")}

    parallelJobs += docBuildJobs
    parallelJobs += sanityCheckJobs

    postMergeJobs = parallelJobs.findAll {it.key.contains("Post-Merge")}

    // Start as a normal pre-merge job
    parallelJobsFiltered = parallelJobs - multiGpuJobs - postMergeJobs

    // Check if the multi GPU related file has changed or not. If changed, add multi GPU test stages.
    if (testFilter[(MULTI_GPU_FILE_CHANGED)]) {
        parallelJobsFiltered += multiGpuJobs
    }

    if (testFilter[(AUTO_TRIGGER_TAG_LIST)]) {
        echo "AUTO_TRIGGER_TAG_LIST mode is true. Auto trigger tags: ${testFilter[(AUTO_TRIGGER_TAG_LIST)].join(', ')}."
        def autoTriggerTagStages = [:]
        for (tag in testFilter[(AUTO_TRIGGER_TAG_LIST)]) {
            autoTriggerTagStages += parallelJobs.findAll { it.key.contains(tag) }
        }
        parallelJobsFiltered += autoTriggerTagStages
        if (autoTriggerTagStages.size() > 0) {
            echo "Auto trigger will force run stages: ${autoTriggerTagStages.keySet().join(', ')}."
        }
        println parallelJobsFiltered.keySet()
    }

    // Check --post-merge, post-merge or TRT dependency testing pipelines.
    // If true, add post-merge only test stages and multi-GPU test stages.
    if (env.alternativeTRT || testFilter[(IS_POST_MERGE)]) {
        parallelJobsFiltered += multiGpuJobs
        parallelJobsFiltered += postMergeJobs
    }

    // Check --skip-test, only run doc build and sanity check stages.
    if (testFilter[(ENABLE_SKIP_TEST)]) {
        echo "All test stages are skipped."
        parallelJobsFiltered = docBuildJobs + sanityCheckJobs
    }

    // Check --add-multi-gpu-test, if true, add multi-GPU test stages back.
    if (testFilter[(ADD_MULTI_GPU_TEST)]) {
        parallelJobsFiltered += multiGpuJobs
    }

    // Check --only-multi-gpu-test, if true, only run multi-GPU test stages.
    if (testFilter[(ONLY_MULTI_GPU_TEST)]) {
        if (testFilter[(IS_POST_MERGE)]) {
            parallelJobsFiltered = multiGpuJobsPostMerge
        } else {
            parallelJobsFiltered = multiGpuJobs
        }
    }

    // Check --disable-multi-gpu-test, if true, remove multi-GPU test stages.
    if (testFilter[(DISABLE_MULTI_GPU_TEST)]) {
        parallelJobsFiltered -= multiGpuJobs
    }

    // Check --gpu-type, filter test stages.
    if (testFilter[(GPU_TYPE_LIST)] != null) {
        echo "Use GPU_TYPE_LIST for filtering. GPU types: ${testFilter[(GPU_TYPE_LIST)]}."
        parallelJobsFiltered = parallelJobsFiltered.findAll {it.key.tokenize('-')[0] in testFilter[(GPU_TYPE_LIST)]}
        println parallelJobsFiltered.keySet()
    }

    // Check --backend-mode, filter test stages.
    if (testFilter[(TEST_BACKEND)] != null) {
        echo "Use TEST_BACKEND for filtering. Backend mode: ${testFilter[(TEST_BACKEND)]}."
        def backendMode = testFilter[(TEST_BACKEND)].collect { it.toLowerCase() }
        def changeMap = [
            "pytorch": "-PyTorch-",
            "tensorrt": "-TensorRT-",
            "cpp": "-CPP-",
            "fmha": "-FMHA-",
        ]
        def backendModeList = backendMode.collect { changeMap.get(it) }.flatten()
        def parallelJobsNoBackend = parallelJobsFiltered.findAll { key, _ ->
            !changeMap.values().any { backend -> key.contains(backend) }
        }
        def parallelJobsBackendMode = parallelJobsFiltered.findAll { key, _ ->
            backendModeList.any { backend -> key.contains(backend) }
        }
        parallelJobsFiltered = parallelJobsNoBackend + parallelJobsBackendMode
        echo "parallelJobsBackendMode: ${parallelJobsBackendMode.keySet()}"
        println parallelJobsFiltered.keySet()
    }

    if (testFilter[(ONLY_ONE_GROUP_CHANGED)] == "Docs") {
        echo "Only docs files are changed, run doc build stage only."
        parallelJobsFiltered = docBuildJobs
        println parallelJobsFiltered.keySet()
    } else if (testFilter[(ONLY_ONE_GROUP_CHANGED)] != "") {
        if (testFilter[(TEST_BACKEND)] != null) {
            echo "Force disable ONLY_ONE_GROUP_CHANGED mode. Backend mode set by flag: ${testFilter[(TEST_BACKEND)]}."
        } else {
            echo "ONLY_ONE_GROUP_CHANGED mode is true. The group is: ${testFilter[(ONLY_ONE_GROUP_CHANGED)]}."
            def excludedBackends = new HashMap()
            excludedBackends["PyTorch"] = ["-CPP-", "-TensorRT-", "-Triton-", "-FMHA-"]
            excludedBackends["Triton"] = ["-PyTorch-", "-CPP-", "-TensorRT-", "-FMHA-"]
            excludedBackends["FMHA"] = ["-PyTorch-", "-CPP-", "-TensorRT-", "-Triton-"]
            def group = testFilter[(ONLY_ONE_GROUP_CHANGED)]
            if (excludedBackends.containsKey(group)) {
                parallelJobsFiltered = parallelJobsFiltered.findAll { key, value ->
                    !excludedBackends[group].any { backend -> key.contains(backend) }
                }
            }
            println parallelJobsFiltered.keySet()
        }
    }

    // Check --stage-list, only run the stages in stage-list.
    if (testFilter[TEST_STAGE_LIST] != null) {
        echo "Use TEST_STAGE_LIST for filtering. Stages: ${testFilter[(TEST_STAGE_LIST)]}."
        parallelJobsFiltered = parallelJobs.findAll {it.key in testFilter[(TEST_STAGE_LIST)]}
        println parallelJobsFiltered.keySet()
    }

    // Check --extra-stage, add the stages in extra-stage.
    if (testFilter[EXTRA_STAGE_LIST] != null) {
        echo "Use EXTRA_STAGE_LIST for filtering. Stages: ${testFilter[(EXTRA_STAGE_LIST)]}."
        parallelJobsFiltered += parallelJobs.findAll {it.key in testFilter[(EXTRA_STAGE_LIST)]}
        println parallelJobsFiltered.keySet()
    }

    checkStageName(fullSet)

    if (testFilter[(TEST_STAGE_LIST)] != null) {
        checkStageNameSet(testFilter[(TEST_STAGE_LIST)], fullSet, TEST_STAGE_LIST)
    }
    if (testFilter[(EXTRA_STAGE_LIST)] != null) {
        checkStageNameSet(testFilter[(EXTRA_STAGE_LIST)], fullSet, EXTRA_STAGE_LIST)
    }

    echo "Check the passed GitLab bot testFilter parameters."
    def keysStr = parallelJobsFiltered.keySet().join(",\n")
    pipeline.echo "Now we will run stages: [\n${keysStr}\n]"

    parallelJobsFiltered = parallelJobsFiltered.collectEntries { key, values -> [key, {
        stage(key) {
            if (key in testFilter[REUSE_STAGE_LIST]) {
                stage("Skip - reused") {
                    echo "Skip - Passed in the last pipeline."
                }
            } else if (values instanceof List) {
                trtllm_utils.launchKubernetesPod(pipeline, values[0], "trt-llm", {
                    values[1]()
                })
            } else {
                values()
            }
        }
    }]}

    return parallelJobsFiltered
}



def launchTestJobsForImagesSanityCheck(pipeline, globalVars) {
    def testConfigs = [
        "NGC Devel Image amd64": [
            name: "NGC-Devel-Image-amd64-Sanity-Test",
            k8sArch: "amd64",
            wheelInstalled: false,
            config: VANILLA_CONFIG,
        ],
        "NGC Devel Image arm64": [
            name: "NGC-Devel-Image-arm64-Sanity-Test",
            k8sArch: "arm64",
            wheelInstalled: false,
            config: LINUX_AARCH64_CONFIG,
        ],
        "NGC Release Image amd64": [
            name: "NGC-Release-Image-amd64-Sanity-Test-A10",
            gpuType: "a10",
            k8sArch: "amd64",
            wheelInstalled: true,
            config: VANILLA_CONFIG,
        ],
        "NGC Release Image arm64": [
            name: "NGC-Release-Image-arm64-Sanity-Test-GH200",
            gpuType: "gh200",
            k8sArch: "arm64",
            wheelInstalled: true,
            config: LINUX_AARCH64_CONFIG,
        ],
    ]
    if (!ENABLE_NGC_DEVEL_IMAGE_TEST) {
        ["NGC Devel Image amd64", "NGC Devel Image arm64"].each { key ->
            testConfigs.remove(key)
        }
        echo "NGC Devel Image test is disabled."
    }
    if (!ENABLE_NGC_RELEASE_IMAGE_TEST) {
        ["NGC Release Image amd64", "NGC Release Image arm64"].each { key ->
            testConfigs.remove(key)
        }
        echo "NGC Release Image test is disabled."
    }
    // Update testConfigs image field using the map from globalVars
    testConfigs.each { key, config ->
        if (globalVars[IMAGE_KEY_TO_TAG] && globalVars[IMAGE_KEY_TO_TAG][key]) {
            config.image = globalVars[IMAGE_KEY_TO_TAG][key]
        }
    }
    // Filter out all configs that don't have image set
    testConfigs = testConfigs.findAll { key, config ->
        return config.image != null
    }

    echo "Filtered test configs with images:"
    println testConfigs

    def testJobs = testConfigs.collectEntries { key, values -> [values.name, {
        if (values.wheelInstalled) {
            stage(values.name) {
                echo "Run ${values.name} sanity test."
                imageSanitySpec = createKubernetesPodConfig(values.image, values.gpuType, values.k8sArch)
                trtllm_utils.launchKubernetesPod(pipeline, imageSanitySpec, "trt-llm", {
                    sh "env | sort"
                    trtllm_utils.llmExecStepWithRetry(pipeline, script: "apt-get update && apt-get install -y git rsync curl")
                    runLLMTestlistOnPlatform(pipeline, values.gpuType, "l0_sanity_check", values.config, false, values.name, 1, 1, true, null, "-SubJob-TestImage")
                })
            }
        } else {
            stage(values.name) {
                imageSanitySpec = createKubernetesPodConfig(values.image, "build", values.k8sArch)
                trtllm_utils.launchKubernetesPod(pipeline, imageSanitySpec, "trt-llm", {
                    sh "env | sort"
                    def cpuArch = values.k8sArch == "amd64" ? X86_64_TRIPLE : AARCH64_TRIPLE
                    runLLMBuild(pipeline, cpuArch, false, "imageTest/")
                })
            }
        }
    }]}

    return testJobs
}


pipeline {
    agent {
        kubernetes createKubernetesPodConfig("", "agent")
    }
    options {
        // Check the valid options at: https://www.jenkins.io/doc/book/pipeline/syntax/
        // some step like results analysis stage, does not need to check out source code
        skipDefaultCheckout()
        // to better analyze the time for each step/test
        timestamps()
        timeout(time: 24, unit: 'HOURS')
    }
    environment {
        //Workspace normally is: /home/jenkins/agent/workspace/LLM/L0_MergeRequest@tmp/
        HF_HOME="${env.WORKSPACE_TMP}/.cache/huggingface"
        CCACHE_DIR="${CCACHE_DIR}"
        GITHUB_MIRROR="https://urm.nvidia.com/artifactory/github-go-remote"
        PIP_INDEX_URL="https://urm.nvidia.com/artifactory/api/pypi/pypi-remote/simple"
        // force datasets to be offline mode, to prevent CI jobs are downloading HF dataset causing test failures
        HF_DATASETS_OFFLINE=1
        CMAKE_POLICY_VERSION_MINIMUM="3.5"
        OPEN_SEARCH_DB_BASE_URL=credentials("open_search_db_base_url")
        OPEN_SEARCH_DB_CREDENTIALS=credentials("open_search_db_credentials")
    }
    stages {
        stage("Setup environment")
        {
            steps
            {
                script {
                    echo "enableFailFast is: ${params.enableFailFast}"
                    echo "env.testFilter is: ${env.testFilter}"
                    testFilter = trtllm_utils.updateMapWithJson(this, testFilter, env.testFilter, "testFilter")
                    println testFilter
                    echo "env.globalVars is: ${env.globalVars}"
                    globalVars = trtllm_utils.updateMapWithJson(this, globalVars, env.globalVars, "globalVars")
                    globalVars[ACTION_INFO] = trtllm_utils.setupPipelineDescription(this, globalVars[ACTION_INFO])
                }
            }
        }
        stage("Check Test Lists")
        {
            when {
                expression {
                    // Only run the test list validation when necessary
                    env.targetArch == X86_64_TRIPLE &&
                    testFilter[ONLY_ONE_GROUP_CHANGED] != "Docs" &&
                    !(env.JOB_NAME ==~ /.*Multi-GPU.*/) &&
                    !(env.JOB_NAME ==~ /.*BuildDockerImageSanityTest.*/)
                }
            }
            steps
            {
                script {
                    launchTestListCheck(this)
                }
            }
        }
        stage("Test") {
            steps {
                script {
                    if (env.JOB_NAME ==~ /.*BuildDockerImageSanityTest.*/) {
                        parallelJobs = launchTestJobsForImagesSanityCheck(this, globalVars)
                    } else {
                        parallelJobs = launchTestJobs(this, testFilter)
                    }

                    singleGpuJobs = parallelJobs
                    dgxJobs = [:]

                    def testPhase2StageName = env.testPhase2StageName
                    if (testPhase2StageName) {
                        def dgxSigns = ["2_GPUs", "4_GPUs", "8_GPUs"]
                        singleGpuJobs = parallelJobs.findAll{!dgxSigns.any{sign -> it.key.contains(sign)}}
                        dgxJobs = parallelJobs.findAll{dgxSigns.any{sign -> it.key.contains(sign)}}
                    }

                    if (env.JOB_NAME ==~ /.*Single-GPU.*/) {
                        echo "Only run single-GPU tests."
                        if (dgxJobs.size() > 0) {
                            if (globalVars[ACTION_INFO]['parents'].size() > 0) {
                                // We add a special marker to the parent job's description.
                                // This will be used to decide whether to run multi-GPU test stage.
                                def parentJob = globalVars[ACTION_INFO]['parents'][-2]
                                def archStr = (env.targetArch == X86_64_TRIPLE) ? "x86_64" : (env.targetArch == AARCH64_TRIPLE ? "SBSA" : "Unknown")
                                trtllm_utils.appendBuildDescription(this, parentJob['name'], parentJob['build_number'], "====Require ${archStr} Multi-GPU Testing====<br/>")
                            } else {
                                echo "No parent job found to add the special marker for executing multi-GPU test stage."
                            }
                        } else {
                            echo "Skip multi-GPU testing. No test to run."
                        }
                        if (singleGpuJobs.size() > 0) {
                            singleGpuJobs.failFast = params.enableFailFast
                            parallel singleGpuJobs
                        } else {
                            echo "Skip single-GPU testing. No test to run."
                        }
                    } else if (env.JOB_NAME ==~ /.*Multi-GPU.*/) {
                        echo "Only run multi-GPU tests."
                        if (dgxJobs.size() > 0) {
                            dgxJobs.failFast = params.enableFailFast
                            parallel dgxJobs
                        } else {
                            error "Skip multi-GPU testing. No test to run."
                        }
                    } else {
                        if (singleGpuJobs.size() > 0) {
                            singleGpuJobs.failFast = params.enableFailFast
                            parallel singleGpuJobs
                        } else {
                            echo "Skip single-GPU testing. No test to run."
                        }

                        if (dgxJobs.size() > 0) {
                            stage(testPhase2StageName) {
                                dgxJobs.failFast = params.enableFailFast
                                parallel dgxJobs
                            }
                        }
                    }
                }
            }
        } // Test stage
    } // stages
} // pipeline<|MERGE_RESOLUTION|>--- conflicted
+++ resolved
@@ -520,7 +520,6 @@
 
     def slurmJobID = null
     def dockerArgs = null
-    def hasgdrdrv = false
 
     try {
         // Run ssh command to start node in desired cluster via SLURM
@@ -643,15 +642,12 @@
                             echo "--gpus ${gpuCount}"
                         fi
                     """, returnStdout: true).trim()
-<<<<<<< HEAD
-                    if (fileExists('/dev/gdrdrv')) {
-                        hasgdrdrv = true
-=======
 
                     if (cluster.host.contains("dlcluster")) {
                         dockerArgs += " " + sh(script: 'echo " -e NVIDIA_IMEX_CHANNELS=${NVIDIA_IMEX_CHANNELS:-0}"', returnStdout: true).trim()
-                        dockerArgs += " --device=/dev/gdrdrv:/dev/gdrdrv"
->>>>>>> ad46d190
+                        if (fileExists('/dev/gdrdrv')) {
+                            dockerArgs += " --device=/dev/gdrdrv:/dev/gdrdrv"
+                        }
                     }
                 }
 
@@ -666,15 +662,6 @@
                     "-v /tmp/pipcache/http-v2:/root/.cache/pip/http-v2:rw " +
                     "--cap-add=SYSLOG"
 
-<<<<<<< HEAD
-                if (partition.clusterName == "dlcluster") {
-                    dockerArgs += " -e NVIDIA_IMEX_CHANNELS=0"
-                    if (hasgdrdrv) {
-                        dockerArgs += " --device=/dev/gdrdrv:/dev/gdrdrv"
-                    }
-                }
-=======
->>>>>>> ad46d190
                 echo "Final dockerArgs: ${dockerArgs}"
             } else {
                 error "The Slurm node does not come online in the waiting period. Terminating the job."
