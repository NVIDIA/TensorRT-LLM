--- conflicted
+++ resolved
@@ -2643,16 +2643,9 @@
         // "DGX_H200-4_GPUs-TensorRT-Post-Merge-1": ["dgx-h200-x4", "l0_dgx_h200", 1, 3, 4],
         // "DGX_H200-4_GPUs-TensorRT-Post-Merge-2": ["dgx-h200-x4", "l0_dgx_h200", 2, 3, 4],
         // "DGX_H200-4_GPUs-TensorRT-Post-Merge-3": ["dgx-h200-x4", "l0_dgx_h200", 3, 3, 4],
-<<<<<<< HEAD
         "RTXPro6000-PyTorch-Post-Merge-1": ["rtx-pro-6000d", "l0_rtx_pro_6000", 1, 1],
         "RTXPro6000-4_GPUs-PyTorch-Post-Merge-1": ["rtx-pro-6000d-x4", "l0_rtx_pro_6000", 1, 2, 4],
         "RTXPro6000-4_GPUs-PyTorch-Post-Merge-2": ["rtx-pro-6000d-x4", "l0_rtx_pro_6000", 2, 2, 4],
-=======
-        // Disable RTXPro6000 stages due to nodes will be offline temporarily
-        // "RTXPro6000-PyTorch-Post-Merge-1": ["rtx-pro-6000", "l0_rtx_pro_6000", 1, 1],
-        // "RTXPro6000-4_GPUs-PyTorch-Post-Merge-1": ["rtx-pro-6000-x4", "l0_rtx_pro_6000", 1, 2, 4],
-        // "RTXPro6000-4_GPUs-PyTorch-Post-Merge-2": ["rtx-pro-6000-x4", "l0_rtx_pro_6000", 2, 2, 4],
->>>>>>> 35e35db4
     ]
 
     parallelJobs = x86TestConfigs.collectEntries{key, values -> [key, [createKubernetesPodConfig(key.contains("-CU12-") ? LLM_DOCKER_IMAGE_12_9 : LLM_DOCKER_IMAGE, values[0], "amd64", values[4] ?: 1, key.contains("Perf")), {
