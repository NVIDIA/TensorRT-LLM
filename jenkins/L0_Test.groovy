--- conflicted
+++ resolved
@@ -1864,8 +1864,6 @@
     fullSet = parallelJobs.keySet()
 
     x86SlurmTestConfigs = [
-<<<<<<< HEAD
-        "RTXPro6000-PyTorch-Post-Merge-1": ["rtx-pro-6000", "l0_rtx_pro_6000", 1, 1],
         "DGX_B200-4_GPUs-PyTorch-Post-Merge-1": ["b200-x4", "l0_dgx_b200", 1, 8, 4],
         "DGX_B200-4_GPUs-PyTorch-Post-Merge-2": ["b200-x4", "l0_dgx_b200", 2, 8, 4],
         "DGX_B200-4_GPUs-PyTorch-Post-Merge-3": ["b200-x4", "l0_dgx_b200", 3, 8, 4],
@@ -1874,9 +1872,6 @@
         "DGX_B200-4_GPUs-PyTorch-Post-Merge-6": ["b200-x4", "l0_dgx_b200", 6, 8, 4],
         "DGX_B200-4_GPUs-PyTorch-Post-Merge-7": ["b200-x4", "l0_dgx_b200", 7, 8, 4],
         "DGX_B200-4_GPUs-PyTorch-Post-Merge-8": ["b200-x4", "l0_dgx_b200", 8, 8, 4],
-=======
-        "DGX_B200-4_GPUs-PyTorch-Post-Merge-1": ["b200-x4", "l0_dgx_b200", 1, 1, 4],
->>>>>>> 96ff82e7
     ]
     fullSet += x86SlurmTestConfigs.keySet()
 
