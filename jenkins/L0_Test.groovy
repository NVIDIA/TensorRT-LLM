@Library(['bloom-jenkins-shared-lib@main', 'trtllm-jenkins-shared-lib@main']) _

import java.lang.InterruptedException
import groovy.transform.Field
import groovy.json.JsonSlurper
import groovy.json.JsonOutput
import com.nvidia.bloom.KubernetesManager
import com.nvidia.bloom.Constants
import com.nvidia.bloom.CloudManager
import com.nvidia.bloom.SlurmConfig
import com.nvidia.bloom.SlurmCluster
import com.nvidia.bloom.SlurmPartition
import com.nvidia.bloom.Utils
import org.jenkinsci.plugins.workflow.cps.CpsThread
import org.jsoup.Jsoup
import org.jenkinsci.plugins.pipeline.modeldefinition.Utils as jUtils

// LLM repository configuration
withCredentials([string(credentialsId: 'default-llm-repo', variable: 'DEFAULT_LLM_REPO')]) {
    LLM_REPO = env.gitlabSourceRepoHttpUrl ? env.gitlabSourceRepoHttpUrl : "${DEFAULT_LLM_REPO}"
}
LLM_ROOT = "llm"

ARTIFACT_PATH = env.artifactPath ? env.artifactPath : "sw-tensorrt-generic/llm-artifacts/${JOB_NAME}/${BUILD_NUMBER}"
UPLOAD_PATH = env.uploadPath ? env.uploadPath : "sw-tensorrt-generic/llm-artifacts/${JOB_NAME}/${BUILD_NUMBER}"

X86_64_TRIPLE = "x86_64-linux-gnu"
AARCH64_TRIPLE = "aarch64-linux-gnu"

// default package name
linuxPkgName = ( env.targetArch == AARCH64_TRIPLE ? "tensorrt-llm-sbsa-release-src-" : "tensorrt-llm-release-src-" ) + (env.artifactCommit ? env.artifactCommit : env.gitlabCommit) + ".tar.gz"

// Container configuration
// available tags can be found in: https://urm.nvidia.com/artifactory/sw-tensorrt-docker/tensorrt-llm/
// [base_image_name]-[arch]-[os](-[python_version])-[trt_version]-[torch_install_type]-[stage]-[date]-[mr_id]
LLM_DOCKER_IMAGE = env.dockerImage
LLM_ROCKYLINUX8_PY310_DOCKER_IMAGE = env.wheelDockerImagePy310
LLM_ROCKYLINUX8_PY312_DOCKER_IMAGE = env.wheelDockerImagePy312

LLM_ROCKYLINUX8_PY310_DOCKER_IMAGE_12_9="urm.nvidia.com/sw-tensorrt-docker/tensorrt-llm:cuda-12.9.1-devel-rocky8-x86_64-rocky8-py310-trt10.11.0.33-skip-tritondevel-202509091430-7383"
LLM_ROCKYLINUX8_PY312_DOCKER_IMAGE_12_9="urm.nvidia.com/sw-tensorrt-docker/tensorrt-llm:cuda-12.9.1-devel-rocky8-x86_64-rocky8-py312-trt10.11.0.33-skip-tritondevel-202509091430-7383"

LLM_DOCKER_IMAGE_12_9 = "urm.nvidia.com/sw-tensorrt-docker/tensorrt-llm:pytorch-25.06-py3-x86_64-ubuntu24.04-trt10.11.0.33-skip-tritondevel-202509091430-7383"
LLM_SBSA_DOCKER_IMAGE_12_9 = "urm.nvidia.com/sw-tensorrt-docker/tensorrt-llm:pytorch-25.06-py3-aarch64-ubuntu24.04-trt10.11.0.33-skip-tritondevel-202509091430-7383"

DLFW_IMAGE_12_9 = "urm.nvidia.com/docker/nvidia/pytorch:25.06-py3"

// DLFW torch image
DLFW_IMAGE = "urm.nvidia.com/docker/nvidia/pytorch:25.08-py3"

//Ubuntu base image
UBUNTU_22_04_IMAGE = "urm.nvidia.com/docker/ubuntu:22.04"
UBUNTU_24_04_IMAGE = "urm.nvidia.com/docker/ubuntu:24.04"

POD_TIMEOUT_SECONDS_TEST = env.podTimeoutSeconds ? env.podTimeoutSeconds : "21600"
POD_TIMEOUT_SECONDS_BUILD = env.podTimeoutSeconds ? env.podTimeoutSeconds : "43200"
POD_TIMEOUT_SECONDS_SLURM = env.podTimeoutSeconds ? env.podTimeoutSeconds : "79200"  // Use 22 hours to allow for 2 hour of buffer.

// Literals for easier access.
@Field
def TARNAME = "tarName"

@Field
def VANILLA_CONFIG = "Vanilla"

@Field
def VANILLA_CONFIG_CU12 = "Vanilla_CU12"

@Field
def SINGLE_DEVICE_CONFIG = "SingleDevice"

@Field
def LLVM_CONFIG = "LLVM"

@Field
def LINUX_AARCH64_CONFIG = "linux_aarch64"

@Field
def LINUX_AARCH64_CONFIG_CU12 = "linux_aarch64_CU12"

@Field
def PYBIND_CONFIG = "Pybind"

@Field
def BUILD_CONFIGS = [
  // Vanilla TARNAME is used for packaging in runLLMPackage
  (VANILLA_CONFIG) : [(TARNAME) : "TensorRT-LLM.tar.gz"],
  (VANILLA_CONFIG_CU12) : [(TARNAME) : "TensorRT-LLM-CU12.tar.gz"],
  (SINGLE_DEVICE_CONFIG) : [(TARNAME) : "single-device-TensorRT-LLM.tar.gz"],
  (LLVM_CONFIG) : [(TARNAME) : "llvm-TensorRT-LLM.tar.gz"],
  (LINUX_AARCH64_CONFIG) : [(TARNAME) : "TensorRT-LLM-GH200.tar.gz"],
  (LINUX_AARCH64_CONFIG_CU12) : [(TARNAME) : "TensorRT-LLM-GH200-CU12.tar.gz"],
  (PYBIND_CONFIG) : [(TARNAME) : "pybind-TensorRT-LLM.tar.gz"],
]

// TODO: Move common variables to an unified location
BUILD_CORES_REQUEST = "8"
BUILD_CORES_LIMIT = "8"
BUILD_MEMORY_REQUEST = "48Gi"
BUILD_MEMORY_LIMIT = "96Gi"
BUILD_JOBS = "8"

SLURM_CORES_REQUEST = "1"
SLURM_CORES_LIMIT = "1"
SLURM_MEMORY_REQUEST = "8Gi"
SLURM_MEMORY_LIMIT = "12Gi"

TESTER_CORES = "12"
TESTER_MEMORY = "96Gi"

CCACHE_DIR="/mnt/sw-tensorrt-pvc/scratch.trt_ccache/llm_ccache"
MODEL_CACHE_DIR="/scratch.trt_llm_data/llm-models"

// GPU types that require open driver
REQUIRED_OPEN_DRIVER_TYPES = ["b100-ts2", "rtx-5080", "rtx-5090", "rtx-pro-6000"]

// GPU types that don't support dynamic driver flashing
REQUIRED_NO_DRIVER_TYPES = ["dgx-h100", "dgx-h200", "gh200"]

// ENABLE_NGC_DEVEL_IMAGE_TEST is currently disabled in the Jenkins BuildDockerImageSanityTest job config
ENABLE_NGC_DEVEL_IMAGE_TEST = params.enableNgcDevelImageTest ?: false
ENABLE_NGC_RELEASE_IMAGE_TEST = params.enableNgcReleaseImageTest ?: false

COMMON_SSH_OPTIONS = "-o StrictHostKeyChecking=no -o UserKnownHostsFile=/dev/null -o TCPKeepAlive=no -o ServerAliveInterval=30 -o ServerAliveCountMax=20"

def uploadResults(def pipeline, SlurmCluster cluster, String nodeName, String stageName){
    withCredentials([usernamePassword(credentialsId: 'svc_tensorrt', usernameVariable: 'USERNAME', passwordVariable: 'PASSWORD')]) {
        def randomLoginNode = SlurmConfig.getRandomLoginNode(cluster.host)
        def remote = [
            ip           : randomLoginNode,
            host         : randomLoginNode,
            user         : "${pipeline.USERNAME}",
            passwd       : "${pipeline.PASSWORD}",
            allowAnyHosts: true,
        ]

        Utils.exec(pipeline, script: "apt-get update && apt-get install -y sshpass openssh-client")

        def downloadSucceed = false

        pipeline.stage('Submit Test Results') {
            sh "mkdir -p ${stageName}"
            def resultsFilePath = "/home/svc_tensorrt/bloom/scripts/${nodeName}/results/results.xml"
            def downloadResultCmd = "sshpass -p '${remote.passwd}' scp -r -p ${COMMON_SSH_OPTIONS} ${remote.user}@${remote.host}:${resultsFilePath} ${stageName}/"
            downloadSucceed = sh(script: downloadResultCmd, returnStatus: true) == 0
            if (downloadSucceed) {
                sh "ls ${stageName}"
                echo "Upload test results."
                sh "tar -czvf results-${stageName}.tar.gz ${stageName}/"
                ensureStageResultNotUploaded(stageName)
                trtllm_utils.uploadArtifacts(
                    "results-${stageName}.tar.gz",
                    "${UPLOAD_PATH}/test-results/"
                )
            } else {
                println("No results xml to submit")
            }
        }

        if (downloadSucceed) {
            junit(allowEmptyResults: true, testResults: "${stageName}/results*.xml")
        }
    }
}

def runIsolatedTests(preprocessedLists, testCmdLine, llmSrc, stageName) {
    // Run the isolated tests one by one to avoid any potential conflicts
    def isolateTestList = preprocessedLists.isolate
    def isolateTestLines = readFile(file: isolateTestList).readLines()
    def rerunFailed = false

    for (int i = 0; i < isolateTestLines.size(); i++) {
        def isolateTestName = isolateTestLines[i].trim()
        // Create a temporary file for this single isolated test
        def singleTestFile = "${isolateTestList}_isolated_${i}.txt"
        sh "echo '${isolateTestName}' > ${singleTestFile}"
        sh "cat ${singleTestFile}"

        def isolateTestCmdLine = testCmdLine.findAll { cmd ->
            !cmd.contains("--test-list=") &&
            !cmd.contains("--test-prefix=") &&
            !cmd.contains("--csv=") &&
            !cmd.contains("--junit-xml")
        }
        isolateTestCmdLine += ["--test-list=${singleTestFile}"]
        isolateTestCmdLine += ["--test-prefix=${stageName}"]
        isolateTestCmdLine += ["--csv=${WORKSPACE}/${stageName}/report_isolated_${i}.csv"]
        isolateTestCmdLine += ["--junit-xml ${WORKSPACE}/${stageName}/results_isolated_${i}.xml"]
        isolateTestCmdLine += ["--cov-append"]  // Append coverage data to avoid overwriting previous data

        try {
            sh """
                cd ${llmSrc}/tests/integration/defs && \
                ${isolateTestCmdLine.join(" ")}
            """
        } catch (InterruptedException e) {
            throw e
        } catch (Exception e) {
            def isRerunFailed = rerunFailedTests(stageName, llmSrc, isolateTestCmdLine, "results_isolated_${i}.xml", "isolated_${i}")
            if (isRerunFailed) {
                catchError(buildResult: 'SUCCESS', stageResult: 'FAILURE') {
                    error "Isolated test ${i} (${isolateTestName}) failed after rerun attempt"
                }
                // Mark that at least one isolated test failed, but continue processing other tests
                rerunFailed = true
            }
        } finally {
            // Clean up the temporary test file
            sh "rm -f ${singleTestFile}"
        }
    }

    // After processing all isolated tests, set stage failure if any test failed
    if (rerunFailed) {
        catchError(buildResult: 'SUCCESS', stageResult: 'FAILURE') {
            error "One or more isolated tests failed after rerun attempts"
        }
    }

    return rerunFailed  // Return the updated value
}

def processShardTestList(llmSrc, testDBList, splitId, splits, perfMode=false) {
    // Preprocess testDBList to extract ISOLATION markers
    echo "Preprocessing testDBList to extract ISOLATION markers..."

    def originalTestLines = readFile(file: testDBList).readLines()
    def cleanedTestLines = []
    def isolationTestLines = []

    originalTestLines.each { originalLine ->
        def trimmedLine = originalLine.trim()
        if (trimmedLine && trimmedLine.contains('ISOLATION')) {
            // Remove ISOLATION marker and nearby comma from the line
            def cleanedLine = trimmedLine

            // Handle different comma patterns around ISOLATION
            if (trimmedLine.contains('ISOLATION,')) {
                // Case: "ISOLATION,OTHER_MARKER" -> remove "ISOLATION,"
                cleanedLine = cleanedLine.replace('ISOLATION,', '').trim()
            } else if (trimmedLine.contains(',ISOLATION')) {
                // Case: "OTHER_MARKER,ISOLATION" -> remove ",ISOLATION"
                cleanedLine = cleanedLine.replace(',ISOLATION', '').trim()
            } else {
                // Case: standalone "ISOLATION" -> remove " ISOLATION"
                cleanedLine = cleanedLine.replace(' ISOLATION', '').trim()
            }

            // Add the cleaned line to isolationTestLines if original line had ISOLATION
            isolationTestLines.add(cleanedLine)
            cleanedTestLines.add(cleanedLine)

        } else if (trimmedLine) {
            // Line doesn't contain ISOLATION, add as-is
            cleanedTestLines.add(originalLine.trim())
        }
    }

    // Create cleaned testDBList file (without ISOLATION markers)
    def cleanedTestDBList = testDBList.replaceAll('\\.txt$', '_cleaned.txt')
    if (cleanedTestLines.size() > 0) {
        def cleanedContent = cleanedTestLines.join('\n')
        sh "echo '${cleanedContent.replace("'", "'\\''")}' > ${cleanedTestDBList}"
        echo "Created cleaned testDBList: ${cleanedTestDBList} with ${cleanedTestLines.size()} lines (ISOLATION markers removed)"
    } else {
        sh "touch ${cleanedTestDBList}"
        echo "No tests found, created empty cleaned testDBList: ${cleanedTestDBList}"
    }

    sh "cat ${cleanedTestDBList}"
    echo "Original testDBList contains ${isolationTestLines.size()} tests that had ISOLATION markers"

    def shardTestList = []

    if (perfMode) {
        // In perfMode, skip pytest collection as it may cause errors with automatically generated testcases
        // Instead, use all tests from the original testDBList
        echo "Performance mode enabled - skipping pytest collection, using all tests from testDBList"
    } else {
        def testListCmd = [
            "LLM_ROOT=${llmSrc}",
            "LLM_BACKEND_ROOT=${llmSrc}/triton_backend",
            "pytest",
            "--collect-only",
            "--splitting-algorithm least_duration",
            "--test-list=${cleanedTestDBList}",
            "--quiet",
            "--splits ${splits}",
            "--group ${splitId}"
        ]

        try {
            // First execute the pytest command and check if it succeeds
            def pytestOutput = sh(
                script: "cd ${llmSrc}/tests/integration/defs && ${testListCmd.join(' ')}",
                returnStdout: true
            ).trim()

            // Debug: Show the raw pytest output
            echo "<<<START_PYTEST_OUTPUT>>>"
            echo "${pytestOutput}"
            echo "<<<END_PYTEST_OUTPUT>>>"

            // Filter the output to get only test lines with '::' that occur after "Running X items in this shard"
            def lines = pytestOutput.split('\n')
            def foundRunningLine = false
            def lineIndex = 0
            shardTestList = lines.findAll { line ->
                lineIndex++

                if (line.matches(/.*Running \d+ items in this shard.*/) || line.matches(/.*\[pytest-split\] Running group.*/)) {
                    foundRunningLine = true
                    return false  // Don't include the "Running" line itself
                }

                def hasDoubleColon = line.contains('::')
                def shouldInclude = foundRunningLine && hasDoubleColon
                return shouldInclude
            }
            echo "Filtering complete. shardTestList size: ${shardTestList.size()}"
        } catch (Exception e) {
            echo "Error: Failed to execute pytest command for test collection: ${e.getMessage()}"
            error "Test collection failed for shard ${splitId}/${splits}. Cannot proceed without valid test list."
        }
    }

    if (shardTestList || perfMode) {
        // Split the shard test list into regular and isolate tests
        def shardRegularTests = []
        def shardIsolateTests = []

        if (perfMode) {
            // In perfMode, put all tests in regular and skip isolation
            echo "Performance mode enabled - all tests will run as regular tests (no isolation)"
            shardRegularTests = cleanedTestLines.findAll { it.trim() }
        } else {
            // Process each test from shardTestList
            shardTestList.each { test ->
                def trimmedTest = test.trim()
                if (trimmedTest) {
                    // Process test_unittests.py::test_unittests_v2[xxxx] pattern
                    if (trimmedTest.startsWith('test_unittests.py::test_unittests_v2[') && trimmedTest.endsWith(']')) {
                        // Extract content between [ and ]
                        def startIndex = trimmedTest.indexOf('[') + 1
                        def endIndex = trimmedTest.lastIndexOf(']')
                        trimmedTest = trimmedTest.substring(startIndex, endIndex)
                    }

                    // Check if this test is in the isolation list
                    def isolationTestLine = isolationTestLines.find { it.contains(trimmedTest) }
                    if (isolationTestLine) {
                        // This test needs isolation
                        shardIsolateTests.add(isolationTestLine)
                    } else {
                        // This test is a regular test - find the actual line from cleanedTestLines
                        def cleanedTestLine = cleanedTestLines.find { it.contains(trimmedTest) }
                        shardRegularTests.add(cleanedTestLine)
                    }
                }
            }
        }

        // Define file paths for regular and isolate tests
        def regularTestList = testDBList.replaceAll('\\.txt$', '_regular.txt')
        def isolateTestList = testDBList.replaceAll('\\.txt$', '_isolate.txt')

        // Create shard-specific test files
        if (shardRegularTests.size() > 0) {
            def shardRegularContent = shardRegularTests.join('\n')
            sh "echo '${shardRegularContent.replace("'", "'\\''")}' > ${regularTestList}"
            echo "Created ${regularTestList} with ${shardRegularTests.size()} regular tests for this shard"
        } else {
            sh "touch ${regularTestList}"
            echo "No regular tests in this shard, created empty file: ${regularTestList}"
        }
        sh "cat ${regularTestList}"

        if (shardIsolateTests.size() > 0) {
            def shardIsolateContent = shardIsolateTests.join('\n')
            sh "echo '${shardIsolateContent.replace("'", "'\\''")}' > ${isolateTestList}"
            echo "Created ${isolateTestList} with ${shardIsolateTests.size()} isolate tests for this shard"
        } else {
            sh "touch ${isolateTestList}"
            echo "No isolate tests in this shard, created empty file: ${isolateTestList}"
        }
        sh "cat ${isolateTestList}"

        // Return preprocessed lists object for compatibility
        return [
            regular: regularTestList,
            isolate: isolateTestList,
            regularCount: shardRegularTests.size(),
            isolateCount: shardIsolateTests.size()
        ]
    } else {
        echo "No tests found in current shard or failed to list tests"
        // Create empty files and preprocessed lists object
        def regularTestList = testDBList.replaceAll('\\.txt$', '_regular.txt')
        def isolateTestList = testDBList.replaceAll('\\.txt$', '_isolate.txt')
        sh "touch ${regularTestList}"
        sh "touch ${isolateTestList}"

        return [
            regular: regularTestList,
            isolate: isolateTestList,
            regularCount: 0,
            isolateCount: 0
        ]
    }
}

def cleanUpSlurmResources(def pipeline, SlurmCluster cluster, String jobUID){
    withCredentials([usernamePassword(credentialsId: 'svc_tensorrt', usernameVariable: 'USERNAME', passwordVariable: 'PASSWORD')]) {
        def randomLoginNode = SlurmConfig.getRandomLoginNode(cluster.host)
        def remote = [
            ip           : randomLoginNode,
            host         : randomLoginNode,
            user         : "${pipeline.USERNAME}",
            passwd       : "${pipeline.PASSWORD}",
            allowAnyHosts: true,
        ]

        def jobWorkspace = "/home/svc_tensorrt/bloom/scripts/${jobUID}"

        Utils.exec(pipeline, script: "apt-get update && apt-get install -y sshpass openssh-client")

        def slurmJobID = Utils.exec(
            pipeline,
            // Try to grab the job id from ${jobWorkspace}/slurm_job_id.txt.
            // The slurm_run.sh will add the slurm job id in that file.
            script: Utils.sshUserCmd(
                remote,
                "'test -f ${jobWorkspace}/slurm_job_id.txt && cat ${jobWorkspace}/slurm_job_id.txt'"
            ),
            returnStdout: true
        ).trim()

        if (!slurmJobID || !slurmJobID.isNumber()) {
            echo "Slurm job did not submit successfully. No job ID found."
        } else {
            Utils.exec(pipeline, script: "echo Slurm job ID: ${slurmJobID}")

            Utils.exec(
                pipeline,
                script: Utils.sshUserCmd(
                    remote,
                    "\"scancel ${slurmJobID} || true; sacct -j ${slurmJobID} --format=JobID,JobName%100,Partition%15,Account%15,State,ExitCode,NodeList%30 || true; scontrol show job ${slurmJobID} || true\""
                )
            )

        }

        Utils.exec(
            pipeline,
            script: Utils.sshUserCmd(
                remote,
                "rm -rf ${jobWorkspace}"
            )
        )

        Utils.exec(pipeline, script: "echo Slurm job ID: ${slurmJobID} cleaned up")
    }
}

// Methods to run slurm job with Jenkins Agent
def cleanUpNodeResources(def pipeline, SlurmCluster cluster, String nodeName, String slurmJobID) {
    withCredentials([usernamePassword(credentialsId: 'svc_tensorrt', usernameVariable: 'USERNAME', passwordVariable: 'PASSWORD')]) {
        def randomLoginNode = SlurmConfig.getRandomLoginNode(cluster.host)
        def remote = [
            ip           : randomLoginNode,
            host         : randomLoginNode,
            user         : "${pipeline.USERNAME}",
            passwd       : "${pipeline.PASSWORD}",
            allowAnyHosts: true,
        ]

        Utils.exec(pipeline, script: "echo Sleeping to allow docker stop; sleep 30")

        CloudManager.destroyNode(nodeName)

        Utils.exec(pipeline, script: "echo Sleeping to allow node destruction; sleep 30")

        Utils.exec(pipeline, script: "apt-get update && apt-get install -y sshpass openssh-client")

        Utils.exec(pipeline, script: "echo Slurm job ID: ${slurmJobID}")

        Utils.exec(
            pipeline,
            script: Utils.sshUserCmd(
                remote,
                "\"scancel ${slurmJobID} || true; sacct -j ${slurmJobID} --format=JobID,JobName%100,Partition%15,Account%15,State,ExitCode,NodeList%30 || true; scontrol show job ${slurmJobID} || true\""
            )
        )

        Utils.exec(pipeline, script: "echo Sleeping to allow Slurm job termination; sleep 30")

        Utils.exec(
            pipeline,
            script: Utils.sshUserCmd(
                remote,
                "\"rm -rf /home/svc_tensorrt/bloom/scripts/agent-${nodeName}.jar /home/svc_tensorrt/bloom/scripts/${nodeName}-slurm_jenkins_agent_setup.sh || true\""
            )
        )

        Utils.exec(pipeline, script: "echo Slurm job ID: ${slurmJobID} cleaned up")
    }
}

def runLLMTestlistWithAgent(pipeline, platform, testList, config=VANILLA_CONFIG, perfMode=false, stageName="Undefined", splitId=1, splits=1, gpuCount=1, skipInstallWheel=false, cpver="cp312")
{
    SlurmPartition partition = SlurmConfig.partitionConfig[platform] as SlurmPartition
    SlurmCluster cluster = SlurmConfig.clusterConfig[partition.clusterName]

    // Create a unique suffix for the node name and workspace
    String customSuffix = "${env.BUILD_TAG}-${UUID.randomUUID().toString().replaceAll("-", "").substring(0, 6)}".toLowerCase()
    def nodeName = "${cluster.host}-test-${customSuffix}"
    def customWorkspace = "/tmp/${nodeName}"
    def nodeSecret = CloudManager.createNode(nodeName, customWorkspace)

    def slurmJobID = null
    def dockerArgs = null

    try {
        // Run ssh command to start node in desired cluster via SLURM
        withCredentials([usernamePassword(credentialsId: 'svc_tensorrt', usernameVariable: 'USERNAME', passwordVariable: 'PASSWORD')]) {
            def randomLoginNode = SlurmConfig.getRandomLoginNode(cluster.host)
            def remote = [
                    ip           : randomLoginNode,
                    host         : randomLoginNode,
                    user         : "${pipeline.USERNAME}",
                    passwd       : "${pipeline.PASSWORD}",
                    allowAnyHosts: true,
            ]

            Utils.exec(pipeline, script: "apt-get update && apt-get install -y sshpass openssh-client")
            stage('Request Node via SLURM') {
                println("Selected Cluster: ${cluster.name}")

                def jenkinsSetupPath = Utils.copyLibraryResource(pipeline, "slurm_jenkins_agent_setup.sh")

                Utils.exec(pipeline, script: "chmod +x ${jenkinsSetupPath}", returnStdout: true)

                Utils.exec(pipeline, script: "sshpass -p '${remote.passwd}' scp -r -p ${COMMON_SSH_OPTIONS} ${jenkinsSetupPath} ${remote.user}@${remote.host}:~/bloom/scripts/${nodeName}-slurm_jenkins_agent_setup.sh", numRetries: 3)

                Utils.exec(pipeline, script: "cat ${jenkinsSetupPath}")

                Utils.exec(pipeline, script: "echo Sleeping before Slurm job submission; sleep \$((RANDOM % 29 + 1))")

                def slurmSubmitOutput = Utils.exec(
                    pipeline,
                    timeout: false,
                    script: Utils.sshUserCmd(
                        remote,
                        "\"${SlurmConfig.generateCommand(cluster, partition, nodeSecret, nodeName, Jenkins.instance.rootUrl)}\""
                    ),
                    returnStdout: true,
                    numRetries: 3
                )

                def jobIDs = slurmSubmitOutput
                    .readLines()
                    .collect { it.trim() }
                    .collectMany { line ->
                        def ids = []
                        def m1 = (line =~ /Submitted batch job (\d+)/)
                        if (m1) ids << m1[0][1]  // Extract the first captured group
                        def m2 = (line =~ /srun: job (\d+) (queued|has been allocated)/)
                        if (m2) ids << m2[0][1]  // Extract the first captured group
                        def m3 = (line =~ /SLURM_JOB_ID=(\d+)/)
                        if (m3) ids << m3[0][1]  // Extract the first captured group
                        def m4 = (line =~ /SLURM_JOBID=(\d+)/)
                        if (m4) ids << m4[0][1]  // Extract the first captured group
                        return ids
                    }

                slurmJobID = jobIDs ? jobIDs[-1] : null

                if (!slurmJobID || !slurmJobID.isNumber()) {
                    echo "Slurm job did not submit successfully. No job ID found.\nSubmission output:\n${slurmSubmitOutput}"
                }
                Utils.exec(pipeline, script: "echo Slurm job ID: ${slurmJobID}")
                Utils.exec(pipeline, script: "echo Sleeping to allow agent initialization; sleep 30")
            }
        }

        stage('Checking if the Node is Online') {
            withCredentials([usernamePassword(credentialsId: 'svc_tensorrt', usernameVariable: 'USERNAME', passwordVariable: 'PASSWORD')]) {
                def randomLoginNode = SlurmConfig.getRandomLoginNode(cluster.host)
                def remote = [
                        ip           : randomLoginNode,
                        host         : randomLoginNode,
                        user         : "${pipeline.USERNAME}",
                        passwd       : "${pipeline.PASSWORD}",
                        allowAnyHosts: true,
                ]
                def counter = 0
                // We submit the Slurm job with 5 hours timeout, and the K8S pod will be evicted after 22 hours.
                // Let's use 15 hours to check if the node is online, and with 2 hours buffer.
                while (!CloudManager.isNodeOnline(nodeName) && counter < 90) {
                    // Wait 10 minutes to check status of the node again
                    sleep(time: 10, unit: 'MINUTES')
                    // Avoid the node being stuck in the held state.
                    Utils.exec(pipeline, script: Utils.sshUserCmd(remote, "\"scontrol release ${slurmJobID} || true\""), numRetries: 3)
                    counter++
                }
            }

            if (CloudManager.isNodeOnline(nodeName)) {
                node(nodeName) {
                    sh """
                        env | sort
                        pwd && ls -alh
                        ls -alh ${env.WORKSPACE}
                        ls -alh ${env.WORKSPACE_TMP}
                    """

                    sh "nproc && free -g && hostname"
                    echoNodeAndGpuInfo(pipeline, stageName)
                    sh "nvidia-smi && nvidia-smi -q && nvidia-smi topo -m"
                    // Use single quotes to avoid Jenkins variable expansion
                    sh 'echo "CUDA_VISIBLE_DEVICES: $CUDA_VISIBLE_DEVICES"'
                    sh 'echo "NV_GPU: $NV_GPU"'

                    // Dynamically set GPU arguments based on environment variables
                    // https://docs.nvidia.com/datacenter/cloud-native/container-toolkit/latest/docker-specialized.html
                    // It's intentional to check NV_GPU first.
                    dockerArgs = sh(script: """
                        if [ -n "\$NV_GPU" ]; then
                            echo "--gpus '\\"device=\$NV_GPU\\"'"
                        elif [ -n "\$CUDA_VISIBLE_DEVICES" ]; then
                            echo "--gpus '\\"device=\$CUDA_VISIBLE_DEVICES\\"'"
                        else
                            echo "--gpus ${gpuCount}"
                        fi
                    """, returnStdout: true).trim()
                }

                dockerArgs = "${dockerArgs} " +
                    "--cap-add=SYS_ADMIN " +
                    "--ipc=host " +
                    "--entrypoint=\"\" " +
                    "--security-opt seccomp=unconfined " +
                    "-u root:root " +
                    "-v /home/scratch.trt_llm_data:/scratch.trt_llm_data:ro " +
                    "-v /tmp/ccache:${CCACHE_DIR}:rw " +
                    "-v /tmp/pipcache/http-v2:/root/.cache/pip/http-v2:rw " +
                    "--cap-add=SYSLOG"

                if (partition.clusterName == "dlcluster") {
                    dockerArgs += " -e NVIDIA_IMEX_CHANNELS=0"
                }
                echo "Final dockerArgs: ${dockerArgs}"
            } else {
                error "The Slurm node does not come online in the waiting period. Terminating the job."
            }
        }

        slurmRunner = runInDockerOnNodeMultiStage(LLM_DOCKER_IMAGE, nodeName, dockerArgs, true)
        executeLLMTestOnSlurm(pipeline, platform, testList, config, perfMode, stageName, splitId, splits, skipInstallWheel, cpver, slurmRunner)
    } finally {
        stage("Clean up SLURM Resources") {
            // Workaround to handle the interruption during clean up SLURM resources
            retry(3) {
                try {
                    cleanUpNodeResources(pipeline, cluster, nodeName, slurmJobID)
                } catch (Exception e) {
                    error "Error during clean up SLURM resources: ${e.getMessage()} and retrying."
                }
            }
        }
    }
}
// End of Methods to run slurm job with Jenkins Agent

def executeLLMTestOnSlurm(pipeline, platform, testList, config=VANILLA_CONFIG, perfMode=false, stageName="Undefined", splitId=1, splits=1, skipInstallWheel=false, cpver="cp312", runner)
{
    runner {
        // TODO: refactor the finallyRunner to reuse within slurm or nonslurm job.
        cacheErrorAndUploadResult(stageName, {
            runLLMTestlistOnPlatformImpl(pipeline, platform, testList, config, perfMode, stageName, splitId, splits, skipInstallWheel, cpver)
        }, {
            // If the execution test list is null, remove the test result xml
            sh """
                ls -all ${stageName}/
                if ! grep -q '<testcase' ${stageName}/results.xml; then
                    rm ${stageName}/results.xml || true
                fi
            """
            def llmPath = sh (script: "realpath .", returnStdout: true).trim()
            def llmSrc = "${llmPath}/${LLM_ROOT}${config}/TensorRT-LLM/src"
            // CPP tests will generate test result in ${llmSrc}/cpp/build_backup/, move these files to job result folder
            sh "ls -all ${llmSrc}/cpp/build_backup/ || true"
            sh "ls -all ${llmSrc}/cpp/build/ || true"
            // Sed for CPP test result
            sh "cd ${llmSrc}/cpp/build_backup/ && sed -i 's/\" classname=\"/\" classname=\"${stageName}./g' *.xml || true"
            sh "cd ${llmSrc}/cpp/build_backup/ && sed -i 's/testsuite name=\"[^\"]*\"/testsuite name=\"${stageName}\"/g' *.xml || true"
            // Sed for Pytest result
            sh "cd ${stageName} && sed -i 's/testsuite name=\"pytest\"/testsuite name=\"${stageName}\"/g' *.xml || true"
            // Copy CPP test result
            sh "cp ${llmSrc}/cpp/build_backup/*.xml ${stageName} || true"
            sh "ls ${stageName}/ -all"
        })
    }
}

def getNodeArgs(int nodeCount, int gpuCount) {
    int gpusPerNode = ((gpuCount / nodeCount) as BigDecimal).setScale(0, BigDecimal.ROUND_CEILING).intValue()
    return nodeCount == 1 ? [
        "--nodes=${nodeCount}",
        "--gpus=${gpuCount}"
    ] : [
        "--nodes=${nodeCount}",
        "--ntasks=${gpuCount}",
        "--ntasks-per-node=${gpusPerNode}",
        "--gpus-per-node=${gpusPerNode}",
    ]
}

def getPytestBaseCommandLine(
    String llmSrc,
    String stageName,
    Boolean perfMode,
    String outputPath,
    String trtllmWheelPath,
    String coverageConfigFile,
    String pytestUtil = "",
    List<String> extraArgs = []
) {
    def extraInternalEnv = ""
    def pytestTestTimeout = "3600"

    // TRT uses half of the host logic cores for engine building which is bad for multi-GPU machines.
    extraInternalEnv = "__LUNOWUD=\"-thread_pool_size=${TESTER_CORES}\""
    // CPP test execution is timing out easily, so we always override its internal timeout to the same value as pytest
    extraInternalEnv += " CPP_TEST_TIMEOUT_OVERRIDDEN=${pytestTestTimeout}"

    def testCmdLine = [
        "LLM_ROOT=${llmSrc}",
        "LLM_BACKEND_ROOT=${llmSrc}/triton_backend",
        "LLM_MODELS_ROOT=${MODEL_CACHE_DIR}",
        "MODEL_CACHE_DIR=${MODEL_CACHE_DIR}",
        extraInternalEnv,
        pytestUtil,
        "pytest",
        "-v",
        testFilter[(DETAILED_LOG)] ? "-s" : "",
        "--timeout-method=thread",
        "--apply-test-list-correction",
        "--timeout=${pytestTestTimeout}",
        "--rootdir ${llmSrc}/tests/integration/defs",
        "--test-prefix=${stageName}",
        "--waives-file=${llmSrc}/tests/integration/test_lists/waives.txt",
        "--output-dir=${outputPath}/",
        "--csv=${outputPath}/report.csv",
        "--junit-xml ${outputPath}/results.xml",
        "-o junit_logging=out-err",
        "--cov=${llmSrc}/examples/",
        "--cov=${llmSrc}/tensorrt_llm/",
        "--cov=${trtllmWheelPath}/tensorrt_llm/",
        "--cov-report=",
        "--cov-config=${coverageConfigFile}",
    ]

    if (perfMode) {
        testCmdLine += [
            "--perf",
            "--perf-log-formats csv",
            "--perf-log-formats yaml"
        ]
    }
    if (stageName.contains("-Ray-")) {
        testCmdLine += ["--run-ray"]
    }
    if (extraArgs) {
        testCmdLine += extraArgs
    }
    return testCmdLine as String[]
}

def runLLMTestlistWithSbatch(pipeline, platform, testList, config=VANILLA_CONFIG, perfMode=false, stageName="Undefined", splitId=1, splits=1, gpuCount=1, nodeCount=1, skipInstallWheel=false, cpver="cp312")
{
    SlurmPartition partition = SlurmConfig.partitionConfig[platform] as SlurmPartition
    SlurmCluster cluster = SlurmConfig.clusterConfig[partition.clusterName]

    // Create a unique suffix for the job name
    String customSuffix = "${env.BUILD_TAG}-${UUID.randomUUID().toString().replaceAll("-", "").substring(0, 6)}".toLowerCase()
    def jobUID = "${cluster.host}-multi_node_test-${customSuffix}"

    Utils.exec(pipeline, script: "env | sort && pwd && ls -alh")

    def slurmOutputFile = null

    try {
        // Run ssh command to start node in desired cluster via SLURM
        withCredentials([
            usernamePassword(
                credentialsId: 'svc_tensorrt',
                usernameVariable: 'USERNAME',
                passwordVariable: 'PASSWORD'
            )
        ]) {
            def randomLoginNode = SlurmConfig.getRandomLoginNode(cluster.host)
            def remote = [
                    ip           : randomLoginNode,
                    host         : randomLoginNode,
                    user         : "${pipeline.USERNAME}",
                    passwd       : "${pipeline.PASSWORD}",
                    allowAnyHosts: true,
            ]
            Utils.exec(pipeline, script: "apt-get update && apt-get install -y sshpass openssh-client")
            def tarName = BUILD_CONFIGS[config][TARNAME]
            def llmTarfile = "https://urm.nvidia.com/artifactory/${ARTIFACT_PATH}/${tarName}"
            def llmPath = sh (script: "realpath .", returnStdout: true).trim()
            def jobWorkspace = "/home/svc_tensorrt/bloom/scripts/${jobUID}"
            def resourcePathNode = "/tmp"
            def llmSrcNode = "${resourcePathNode}/TensorRT-LLM/src"
            def llmSrcLocal = "${llmPath}/TensorRT-LLM/src"
            def scriptRunNode = "${jobWorkspace}/${jobUID}-slurm_run.sh"
            def scriptLaunch = "${jobWorkspace}/${jobUID}-slurm_launch.sh"
            slurmOutputFile = SlurmConfig.getOutputFilePath("/home/svc_tensorrt/slurm-logs", jobUID)
            def testListPathNode = "${jobWorkspace}/${testList}.txt"
            def waivesListPathNode = "${jobWorkspace}/waives.txt"
            def outputPath = "${jobWorkspace}/job-output.log"
            def scriptLaunchPathLocal = Utils.createTempLocation(pipeline, "./slurm_launch.sh")
            def scriptLaunchPathNode = "${jobWorkspace}/slurm_launch.sh"
            def scriptExecPathLocal = Utils.createTempLocation(pipeline, "./slurm_exec.sh")
            def scriptExecPathNode = "${jobWorkspace}/slurm_exec.sh"
            def isAarch64 = config.contains("aarch64")
            def coverageConfigFile = "${jobWorkspace}/.coveragerc"

            stage("[${stageName}] Initializing Test") {
                // Create Job Workspace folder in Frontend Node
                Utils.exec(pipeline, script: Utils.sshUserCmd(remote, "\"mkdir -p ${jobWorkspace}\""), numRetries: 3)

                // Download and Unzip Tar File
                trtllm_utils.llmExecStepWithRetry(pipeline, script: "cd ${llmPath} && wget -nv ${llmTarfile}")
                sh "cd ${llmPath} && tar -zxf ${BUILD_CONFIGS[config][TARNAME]}"

                // Upload slurm_run_sh to Frontend node
                def scriptRunLocalPath = "${llmSrcLocal}/jenkins/scripts/slurm_run.sh"

                Utils.exec(pipeline, script: "echo \"Script to trigger slurm job: \" && cat ${scriptRunLocalPath}")
                Utils.copyFileToRemoteHost(
                    pipeline,
                    remote,
                    scriptRunLocalPath,
                    scriptRunNode,
                    true
                )

                // Generate Test List and Upload to Frontend Node
                def makoArgs = getMakoArgsFromStageName(stageName, true)
                // TODO: currently the options will only be processed if the first
                // line is "Mako options:", maybe we can make it more generic, which
                // if the line cannot be split by "=", just ignore that line.
                def makoOptsJson = transformMakoArgsToJson(["Mako options:"] + makoArgs)
                def testListPathLocal = renderTestDB(testList, llmSrcLocal, stageName, makoOptsJson)
                Utils.copyFileToRemoteHost(
                    pipeline,
                    remote,
                    testListPathLocal,
                    testListPathNode
                )

                // generate .coveragerc in workspace and add file path to pytest command
                sh """
                    touch ./.coveragerc
                    echo '[run]' > ./.coveragerc
                    echo 'branch = True' >> ./.coveragerc
                    echo 'data_file = ${jobWorkspace}/.coverage.${stageName}' >> ./.coveragerc
                    echo '[paths]' >> ./.coveragerc
                    echo 'source =\n    ${llmSrcNode}/tensorrt_llm/\n    ---wheel_path---/tensorrt_llm//tensorrt_llm/' >> ./.coveragerc
                    cat ./.coveragerc
                """

                Utils.copyFileToRemoteHost(
                    pipeline,
                    remote,
                    "./.coveragerc",
                    coverageConfigFile
                )

                // Generate Pytest command
                String pytestUtil = ""
                if (nodeCount > 1) {
                    pytestUtil = "$llmSrcNode/tensorrt_llm/llmapi/trtllm-llmapi-launch"
                }

                def pytestCommand = getPytestBaseCommandLine(
                    llmSrcNode,
                    stageName,
                    perfMode,
                    jobWorkspace,
                    "__PLACEHOLDER_TRTLLM_WHL_PATH__",
                    "$jobWorkspace/.coveragerc",
                    pytestUtil,
                    [
                      "--test-list=$testListPathNode",
                      "--splits $splits",
                      "--group $splitId"
                    ]
                ).join(" ")

                // Generate Job Launch Script
                def container = LLM_DOCKER_IMAGE.replace("urm.nvidia.com/", "urm.nvidia.com#")
                def mounts = "/home/scratch.trt_llm_data:/scratch.trt_llm_data:ro,/home/svc_tensorrt/bloom/scripts:/home/svc_tensorrt/bloom/scripts"
                String[] taskArgs = getNodeArgs(nodeCount, gpuCount)
                if (taskArgs == null) {
                    error "Invalid Slurm test stage name is set"
                }
                taskArgs = [
                    *taskArgs,
                ]
                srunArgs = [
                    "--container-image=$container",
                    "--container-workdir=/home/svc_tensorrt/bloom/scripts",
                    "--container-mounts=$mounts",
                    "--container-env=NVIDIA_IMEX_CHANNELS"
                ]
                if(nodeCount > 1) {
                    srunArgs.add("--mpi=pmi2")
                }
                def scriptContent = """#!/bin/bash
                    #SBATCH --output=${outputPath}
                    ${taskArgs.collect { "#SBATCH $it" }.join('\n')}
                    #SBATCH ${partition.additionalArgs}
                    ${(partition?.name && partition.name != "unspecified") ? "#SBATCH --partition=${partition.name}" : ""}
                    echo "Starting job \$SLURM_JOB_ID on \$SLURM_NODELIST"

                    set -Eeuo pipefail
                    trap 'rc=\$?; echo "Error in file \${BASH_SOURCE[0]} on line \$LINENO: \$BASH_COMMAND (exit \$rc)"; exit \$rc' ERR
                    export jobWorkspace=$jobWorkspace
                    export tarName=$tarName
                    export llmTarfile=$llmTarfile
                    export llmSrcNode=$llmSrcNode
                    export stageName=$stageName
                    export perfMode=$perfMode
                    export resourcePathNode=$resourcePathNode
                    export pytestCommand="$pytestCommand"
                    export coverageConfigFile="$coverageConfigFile"
                    export NVIDIA_IMEX_CHANNELS=0
                    export NVIDIA_IMEX_CHANNELS=0
                    export NVIDIA_VISIBLE_DEVICES=\$(seq -s, 0 \$((\$(nvidia-smi --query-gpu=count -i 0 --format=noheader)-1)))
                    chmod +x $scriptRunNode
                    srun --kill-on-bad-exit=1 ${srunArgs.join(" ")} ${scriptRunNode}
                """.replaceAll("(?m)^\\s*", "")
                pipeline.writeFile(file: scriptLaunchPathLocal, text: scriptContent)
                Utils.copyFileToRemoteHost(
                    pipeline,
                    remote,
                    scriptLaunchPathLocal,
                    scriptLaunchPathNode,
                    true
                )
                def scriptExec = """
                    touch ${outputPath}
                    jobId=\$(sbatch ${scriptLaunchPathNode} | awk '{print \$4}')
                    if [ -z "\$jobId" ]; then
                        echo "Error: Job submission failed, no job ID returned."
                        exit 1
                    fi
                    echo "Submitted job \$jobId"
                    tail -f ${outputPath} &
                    tailPid=\$!
                    # Wait until sbatch job is done.
                    while squeue -j \$jobId -o %T >/dev/null 2>&1; do
                        sleep 300
                    done
                    # Kill tail -f process
                    kill \$tailPid
                    # Check if the job failed or not
                    EXIT_CODE=\$(sacct -j \$jobId --format=ExitCode -Pn --allocations | awk -F: '{print \$1}')
                    if [ "\$EXIT_CODE" -ne 0 ]; then
                        echo "Pytest failed in Slurm job \$jobId with exit code \$EXIT_CODE"
                        exit \$EXIT_CODE
                    fi
                """.replaceAll("(?m)^\\s*", "").trim()
                pipeline.writeFile(file: scriptExecPathLocal, text: scriptExec)
                Utils.copyFileToRemoteHost(
                    pipeline,
                    remote,
                    scriptExecPathLocal,
                    scriptExecPathNode,
                    true
                )
            }
            stage("[${stageName}] Run Pytest") {
                Utils.exec(
                    pipeline,
                    timeout: false,
                    script: Utils.sshUserCmd(
                        remote,
                        scriptExecPathNode
                    )
                )
            }

            echo "Finished test stage execution."
        }
    } finally {
        uploadResults(pipeline, cluster, jobUID, stageName)
        stage("Clean up SLURM Resources") {
            // Workaround to handle the interruption during clean up SLURM resources
            retry(3) {
                try {
                    cleanUpSlurmResources(pipeline, cluster, jobUID)
                } catch (Exception e) {
                    error "Error during clean up SLURM resources: ${e.getMessage()} and retrying."
                }
            }
        }
    }
}

def runLLMTestlistOnSlurm(pipeline, platform, testList, config=VANILLA_CONFIG, perfMode=false, stageName="Undefined", splitId=1, splits=1, gpuCount=1, nodeCount=1, runWithSbatch=false, skipInstallWheel=false, cpver="cp312")
{
  echo "Run Slurm job with native sbatch: $runWithSbatch"
  if(nodeCount > 1 || runWithSbatch) {
    runLLMTestlistWithSbatch(pipeline, platform, testList, config, perfMode, stageName, splitId, splits, gpuCount, nodeCount, skipInstallWheel, cpver)
  } else {
    runLLMTestlistWithAgent(pipeline, platform, testList, config, perfMode, stageName, splitId, splits, gpuCount, skipInstallWheel, cpver)
  }
}

def trimForStageList(stageNameList)
{
    if (stageNameList == null) {
        return null
    }
    trimedList = []
    stageNameList.each { stageName ->
        trimedList.add(stageName.trim().replaceAll('\\\\', ''))
    }
    return trimedList
}

// Test filter flags
@Field
def REUSE_STAGE_LIST = "reuse_stage_list"
@Field
def ENABLE_SKIP_TEST = "skip_test"
@Field
def TEST_STAGE_LIST = "stage_list"
@Field
def GPU_TYPE_LIST = "gpu_type"
@Field
def TEST_BACKEND = "test_backend"
@Field
def IS_POST_MERGE = "post_merge"
@Field
def ADD_MULTI_GPU_TEST = "add_multi_gpu_test"
@Field
def ONLY_MULTI_GPU_TEST = "only_multi_gpu_test"
@Field
def DISABLE_MULTI_GPU_TEST = "disable_multi_gpu_test"
@Field
def EXTRA_STAGE_LIST = "extra_stage"
@Field
def MULTI_GPU_FILE_CHANGED = "multi_gpu_file_changed"
@Field
def ONLY_ONE_GROUP_CHANGED = "only_one_group_changed"
@Field
def AUTO_TRIGGER_TAG_LIST = "auto_trigger_tag_list"
@Field
def DEBUG_MODE = "debug"
@Field
def DETAILED_LOG = "detailed_log"
@Field
def testFilter = [
    (REUSE_STAGE_LIST): null,
    (ENABLE_SKIP_TEST): false,
    (TEST_STAGE_LIST): null,
    (GPU_TYPE_LIST): null,
    (TEST_BACKEND): null,
    (IS_POST_MERGE): false,
    (ADD_MULTI_GPU_TEST): false,
    (ONLY_MULTI_GPU_TEST): false,
    (DISABLE_MULTI_GPU_TEST): false,
    (EXTRA_STAGE_LIST): null,
    (MULTI_GPU_FILE_CHANGED): false,
    (ONLY_ONE_GROUP_CHANGED): "",
    (DEBUG_MODE): false,
    (AUTO_TRIGGER_TAG_LIST): [],
    (DETAILED_LOG): false,
]

@Field
def GITHUB_PR_API_URL = "github_pr_api_url"
@Field
def CACHED_CHANGED_FILE_LIST = "cached_changed_file_list"
@Field
def ACTION_INFO = "action_info"
@Field
def IMAGE_KEY_TO_TAG = "image_key_to_tag"
def globalVars = [
    (GITHUB_PR_API_URL): null,
    (CACHED_CHANGED_FILE_LIST): null,
    (ACTION_INFO): null,
    (IMAGE_KEY_TO_TAG): [:],
]

class GlobalState {
    static def uploadResultStageNames = []
}

String getShortenedJobName(String path)
{
    static final nameMapping = [
        "L0_MergeRequest": "l0-mr",
        "L0_Custom": "l0-cus",
        "L0_PostMerge": "l0-pm",
        "L0_PostMergeDocker": "l0-pmd",
        "L1_Custom": "l1-cus",
        "L1_Nightly": "l1-nt",
        "L1_Stable": "l1-stb",
        "BuildDockerImageSanityTest": "img-check",
    ]
    def parts = path.split('/')
    // Apply nameMapping to the last part (jobName)
    def jobName = parts[-1]
    boolean replaced = false
    nameMapping.each { key, value ->
        if (jobName.contains(key)) {
            jobName = jobName.replace(key, value)
            replaced = true
        }
    }
    if (!replaced) {
        jobName = jobName.length() > 7 ? jobName.substring(0, 7) : jobName
    }
    // Replace the last part with the transformed jobName
    parts[-1] = jobName
    // Rejoin the parts with '-', convert to lowercase
    return parts.join('-').toLowerCase()
}

def cacheErrorAndUploadResult(stageName, taskRunner, finallyRunner, noResultIfSuccess=false, postTag="")
{
    checkStageName([stageName])
    def Boolean stageIsInterrupted = false
    def Boolean stageIsFailed = true
    try {
        taskRunner()
        stageIsFailed = false
    } catch (InterruptedException e) {
        stageIsInterrupted = true
        throw e
    } finally {
        ensureStageResultNotUploaded(stageName + postTag)
        if (stageIsInterrupted) {
            echo "Stage is interrupted, skip to upload test result."
        } else {
            sh 'if [ "$(id -u)" -eq 0 ]; then dmesg || true; fi'
            if (noResultIfSuccess && !stageIsFailed) {
                // Clean up the workspace
                sh """
                    env | sort
                    pwd && ls -alh
                    rm -rf ./*
                """

                echo "Finished test stage execution."
                return
            }
            echo "noResultIfSuccess: ${noResultIfSuccess}, stageIsFailed: ${stageIsFailed}"
            sh "mkdir -p ${stageName}"
            finallyRunner()
            if (stageIsFailed) {
                def stageXml = generateStageFailTestResultXml(stageName, "Stage Failed", "Stage run failed without result", "results*.xml")
                if (stageXml != null) {
                    sh "echo '${stageXml}' > ${stageName}/results-stage.xml"
                }
            }
            sh "STAGE_NAME=${stageName}"
            sh "STAGE_NAME=${stageName} && env | sort > ${stageName}/debug_env.txt"
            echo "Upload test results."
            sh "tar -czvf results-${stageName}${postTag}.tar.gz ${stageName}/"
            trtllm_utils.uploadArtifacts(
                "results-${stageName}${postTag}.tar.gz",
                "${UPLOAD_PATH}/test-results/"
            )
            junit(testResults: "${stageName}/results*.xml")
        }

        // Clean up the workspace
        sh """
            env | sort
            pwd && ls -alh
            rm -rf ./*
        """

        echo "Finished test stage execution."
    }
}

def createKubernetesPodConfig(image, type, arch = "amd64", gpuCount = 1, perfMode = false)
{
    def targetCould = "kubernetes-cpu"
    def selectors = """
                  nvidia.com/node_type: builder
                  kubernetes.io/arch: ${arch}
                  kubernetes.io/os: linux"""
    def containerConfig = ""
    def nodeLabelPrefix = ""
    def jobName = getShortenedJobName(env.JOB_NAME)
    def buildID = env.BUILD_ID

    def archSuffix = arch == "arm64" ? "arm" : "amd"
    def jnlpImage = "urm.nvidia.com/sw-ipp-blossom-sre-docker-local/lambda/custom_jnlp_images_${archSuffix}_linux:jdk17"

    switch(type)
    {
    case "agent":
        containerConfig = """
                  - name: alpine
                    image: urm.nvidia.com/docker/alpine:latest
                    command: ['cat']
                    tty: true
                    resources:
                      requests:
                        cpu: '2'
                        memory: 10Gi
                        ephemeral-storage: 25Gi
                      limits:
                        cpu: '2'
                        memory: 10Gi
                        ephemeral-storage: 25Gi
                    imagePullPolicy: Always"""
        nodeLabelPrefix = "cpu"
        break
    case "slurm":
        containerConfig = """
                  - name: trt-llm
                    image: ${image}
                    command: ['sleep', ${POD_TIMEOUT_SECONDS_SLURM}]
                    tty: true
                    resources:
                      requests:
                        cpu: ${SLURM_CORES_REQUEST}
                        memory: ${SLURM_MEMORY_REQUEST}
                        ephemeral-storage: 100Gi
                      limits:
                        cpu: ${SLURM_CORES_LIMIT}
                        memory: ${SLURM_MEMORY_LIMIT}
                        ephemeral-storage: 100Gi
                    imagePullPolicy: Always"""
        nodeLabelPrefix = "cpu"
        break
    case "build":
        containerConfig = """
                  - name: trt-llm
                    image: ${image}
                    command: ['sleep', ${POD_TIMEOUT_SECONDS_BUILD}]
                    volumeMounts:
                    - name: sw-tensorrt-pvc
                      mountPath: "/mnt/sw-tensorrt-pvc"
                      readOnly: false
                    tty: true
                    resources:
                      requests:
                        cpu: ${BUILD_CORES_REQUEST}
                        memory: ${BUILD_MEMORY_REQUEST}
                        ephemeral-storage: 200Gi
                      limits:
                        cpu: ${BUILD_CORES_LIMIT}
                        memory: ${BUILD_MEMORY_LIMIT}
                        ephemeral-storage: 200Gi
                    imagePullPolicy: Always"""
        nodeLabelPrefix = "cpu"
        break
    default:
        def hasMultipleGPUs = (gpuCount > 1)
        def memorySize = "${TESTER_MEMORY}"
        def storageSize = "300Gi"
        def driverVersion = REQUIRED_OPEN_DRIVER_TYPES.any { type.contains(it) } ? Constants.DEFAULT_NVIDIA_OPEN_DRIVER_VERSION : Constants.DEFAULT_NVIDIA_DRIVER_VERSION
        def cpuCount = "${TESTER_CORES}"

        if (hasMultipleGPUs)
        {
            // Not a hard requirement, but based on empirical values.
            memorySize = "${gpuCount * 150}" + "Gi"
            storageSize = "${gpuCount * 150}" + "Gi"
            cpuCount = "${gpuCount * 12}"
        }

        def gpuType = KubernetesManager.selectGPU(type)
        nodeLabelPrefix = type

        targetCould = "kubernetes"

        // The following GPU types doesn't support dynamic driver flashing.
        if (REQUIRED_NO_DRIVER_TYPES.any { type.contains(it) }) {
            selectors = """
                    kubernetes.io/arch: ${arch}
                    kubernetes.io/os: linux
                    nvidia.com/gpu_type: ${gpuType}"""
        } else if (perfMode && !hasMultipleGPUs) {
        // Not using the "perf" node currently due to hardware resource constraint.
        // Use single GPU machine with "tensorrt/test_type: perf" for stable perf testing.
        // H100 / A100 single GPU machine has this unique label in TensorRT Blossom pool.
            selectors = """
                    kubernetes.io/arch: ${arch}
                    kubernetes.io/os: linux
                    nvidia.com/gpu_type: ${gpuType}
                    nvidia.com/driver_version: '${driverVersion}'"""
        }
        else
        {
            selectors = """
                    kubernetes.io/arch: ${arch}
                    kubernetes.io/os: linux
                    nvidia.com/gpu_type: ${gpuType}
                    nvidia.com/driver_version: '${driverVersion}'"""
        }

        containerConfig = """
                  - name: trt-llm
                    image: ${image}
                    command: ['sleep', ${POD_TIMEOUT_SECONDS_TEST}]
                    tty: true
                    resources:
                      requests:
                        cpu: ${cpuCount}
                        memory: ${memorySize}
                        nvidia.com/gpu: ${gpuCount}
                        ephemeral-storage: ${storageSize}
                      limits:
                        cpu: ${cpuCount}
                        memory: ${memorySize}
                        nvidia.com/gpu: ${gpuCount}
                        ephemeral-storage: ${storageSize}
                    imagePullPolicy: Always
                    volumeMounts:
                    - name: dshm
                      mountPath: /dev/shm
                    - name: scratch-trt-llm-data
                      mountPath: /scratch.trt_llm_data
                      readOnly: true
                    - name: sw-tensorrt-pvc
                      mountPath: "/mnt/sw-tensorrt-pvc"
                      readOnly: false
                    securityContext:
                      capabilities:
                        add:
                        - SYS_ADMIN"""
        break
    }
    def nodeLabel = trtllm_utils.appendRandomPostfix("${nodeLabelPrefix}---tensorrt-${jobName}-${buildID}")
    def pvcVolume = """
                - name: sw-tensorrt-pvc
                  persistentVolumeClaim:
                    claimName: sw-tensorrt-pvc
    """
    if (arch == "arm64") {
        // PVC mount isn't supported on aarch64 platform. Use NFS as a WAR.
        pvcVolume = """
                - name: sw-tensorrt-pvc
                  nfs:
                    server: 10.117.145.13
                    path: /vol/scratch1/scratch.svc_tensorrt_blossom
        """
    }

    def podConfig = [
        cloud: targetCould,
        namespace: "sw-tensorrt",
        label: nodeLabel,
        yaml: """
            apiVersion: v1
            kind: Pod
            spec:
                qosClass: Guaranteed
                affinity:
                    nodeAffinity:
                        requiredDuringSchedulingIgnoredDuringExecution:
                            nodeSelectorTerms:
                            - matchExpressions:
                              - key: "tensorrt/taints"
                                operator: DoesNotExist
                              - key: "tensorrt/affinity"
                                operator: NotIn
                                values:
                                - "core"
                nodeSelector: ${selectors}
                containers:
                  ${containerConfig}
                    env:
                    - name: HOST_NODE_NAME
                      valueFrom:
                        fieldRef:
                          fieldPath: spec.nodeName
                  - name: jnlp
                    image: ${jnlpImage}
                    args: ['\$(JENKINS_SECRET)', '\$(JENKINS_NAME)']
                    resources:
                      requests:
                        cpu: '2'
                        memory: 10Gi
                        ephemeral-storage: 25Gi
                      limits:
                        cpu: '2'
                        memory: 10Gi
                        ephemeral-storage: 25Gi
                qosClass: Guaranteed
                volumes:
                - name: dshm
                  emptyDir:
                    medium: Memory
                - name: scratch-trt-llm-data
                  nfs:
                    server: 10.117.145.14
                    path: /vol/scratch1/scratch.michaeln_blossom
                ${pvcVolume}
        """.stripIndent(),
    ]

    return podConfig
}

def echoNodeAndGpuInfo(pipeline, stageName)
{
    String hostNodeName = sh(script: '''
        if [ -n "$HOST_NODE_NAME" ]; then
            echo "$HOST_NODE_NAME"
        else
            hostname -f || hostname
        fi
    ''', returnStdout: true).trim()

    String gpuUuids = pipeline.sh(script: "nvidia-smi -q | grep \"GPU UUID\" | awk '{print \$4}' | tr '\n' ',' || true", returnStdout: true)
    pipeline.echo "HOST_NODE_NAME = ${hostNodeName} ; GPU_UUIDS = ${gpuUuids} ; STAGE_NAME = ${stageName}"
}

def runLLMDocBuild(pipeline, config)
{
    // Step 1: cloning source code
    sh "pwd && ls -alh"
    sh "env | sort"
    // allow to checkout from forked repo, svc_tensorrt needs to have access to the repo, otherwise clone will fail
    trtllm_utils.checkoutSource(LLM_REPO, env.gitlabCommit, LLM_ROOT, true, true)
    sh "mkdir TensorRT-LLM"
    sh "cp -r ${LLM_ROOT}/ TensorRT-LLM/src/"
    trtllm_utils.llmExecStepWithRetry(pipeline, script: "git config --global --add safe.directory \"*\"")

    def llmPath = sh (script: "realpath .", returnStdout: true).trim()
    def llmSrc = "${llmPath}/TensorRT-LLM/src"

    // Step 2: download TRT-LLM tarfile
    def llmTarfile = "https://urm.nvidia.com/artifactory/${ARTIFACT_PATH}/${BUILD_CONFIGS[config][TARNAME]}"
    trtllm_utils.llmExecStepWithRetry(pipeline, script: "cd ${llmPath} && wget -nv ${llmTarfile}")
    sh "cd ${llmPath} && tar -zxf ${BUILD_CONFIGS[config][TARNAME]}"
    // install python package
    if (env.alternativeTRT) {
        sh "cd ${llmSrc} && sed -i 's#tensorrt~=.*\$#tensorrt#g' requirements.txt && cat requirements.txt"
    }
    trtllm_utils.llmExecStepWithRetry(pipeline, script: "cd ${llmSrc} && pip3 install --retries 1 -r requirements-dev.txt")
    trtllm_utils.llmExecStepWithRetry(pipeline, script: "cd ${llmPath} && pip3 install --force-reinstall --no-deps TensorRT-LLM/tensorrt_llm-*.whl")

    // Step 3: build doc
    trtllm_utils.llmExecStepWithRetry(pipeline, script: "apt-get update")
    trtllm_utils.llmExecStepWithRetry(pipeline, script: "apt-get install doxygen python3-pip graphviz -y")

    def containerPATH = sh(script: "echo \${PATH}", returnStdout: true).replaceAll("\\s", "")
    if (!containerPATH.contains("/usr/local/bin:")) {
        echo "Prepend /usr/local/bin into \${PATH}"
        containerPATH = "/usr/local/bin:${containerPATH}"
    }
    containerPATH = containerPATH.replaceAll(':+$', '')
    withEnv(["PATH=${containerPATH}"]) {
        sh "env | sort"
        sh "rm -rf ${LLM_ROOT}/docs/build"
        trtllm_utils.llmExecStepWithRetry(
            pipeline,
            script: """
                cd ${LLM_ROOT}/docs && \
                pip3 install -r requirements.txt && \
                pip3 install git+https://github.com/sphinx-doc/sphinx.git@v7.4.7 && \
                doxygen Doxygen && \
                make html && \
                cd build/html && \
                touch .nojekyll
            """
        )
    }

    echo "Upload built html."
    sh "tar -czvf doc-html-preview.tar.gz  ${LLM_ROOT}/docs/build/html"
    trtllm_utils.uploadArtifacts(
        "doc-html-preview.tar.gz",
        "${UPLOAD_PATH}/test-results/"
    )
}

def launchTestListCheck(pipeline)
{
    stageName = "Test List Check"
    trtllm_utils.launchKubernetesPod(pipeline, createKubernetesPodConfig(LLM_DOCKER_IMAGE, "a10"), "trt-llm", {
        try {
            echoNodeAndGpuInfo(pipeline, stageName)
            trtllm_utils.llmExecStepWithRetry(pipeline, script: """apt-get update && apt-get install \
            libffi-dev \
            -y""")
            sh "nvidia-smi && nvidia-smi -q && nvidia-smi topo -m"
            // download TRT-LLM tarfile
            def tarName = BUILD_CONFIGS[VANILLA_CONFIG][TARNAME]
            def llmTarfile = "https://urm.nvidia.com/artifactory/${ARTIFACT_PATH}/${tarName}"
            trtllm_utils.llmExecStepWithRetry(pipeline, script: "pwd && wget -nv ${llmTarfile} && ls -alh")
            sh "tar -zxf ${tarName}"
            def llmPath = sh (script: "realpath .", returnStdout: true).trim()
            def llmSrc = "${llmPath}/TensorRT-LLM/src"
            sh "NVIDIA_TRITON_SERVER_VERSION=25.04 LLM_ROOT=${llmSrc} LLM_BACKEND_ROOT=${llmSrc}/triton_backend python3 ${llmSrc}/scripts/check_test_list.py --l0 --qa --waive"
        } catch (InterruptedException e) {
            throw e
        } catch (Exception e) {
            throw e
        }
    })
}

def generateStageFailTestResultXml(stageName, subName, failureLog, resultPath) {
    String resultFiles = sh(script: "cd ${stageName} && ls -l ${resultPath} | wc -l", returnStdout: true).trim()
    echo "${resultFiles}"
    if (resultFiles != "0") {
        return null
    }
    return """<?xml version="1.0" encoding="UTF-8"?><testsuites>
        <testsuite name="${stageName}" errors="0" failures="1" skipped="0" tests="1" time="1.00">
        <testcase name="${subName}" classname="${stageName}" time="1.0">
        <failure message="${failureLog}"> ${failureLog}
        </failure></testcase></testsuite></testsuites>"""
}

def transformMakoArgsToJson(optList) {
    def makoOpts = [:]
    def startedMakoOpts = false
    def param = null
    def value = null
    optList.each { val ->
        if (startedMakoOpts) {
            // Handle case where value is missing
            param = null
            value = null
            try {
                (param, value) = val.split("=")
            } catch (ArrayIndexOutOfBoundsException ex) {
                param = val.split("=")[0]
                value = null
            }

            // Try to convert nulls, booleans, and floats into the correct type
            if (value != null) {
                if (value.toLowerCase() == "none") {
                    echo "Converted mako param '${param}' value '${value}' to 'null'"
                    value = null
                } else if (value.toLowerCase() in ["true", "false"]) {
                    echo "Converted mako param '${param}' value '${value}' to Boolean '${value.toBoolean()}'"
                    value = value.toBoolean()
                }
            }
            makoOpts[(param)] = value
        }
        if (val.equals("Mako options:")) {
            startedMakoOpts = true
        }
    }

    def makoOptsJson = JsonOutput.toJson(makoOpts)

    // Print and return the Test DB Query as a JSON string
    echo "Test DB Mako opts: ${makoOptsJson}"
    return makoOptsJson
}

def getMakoOpts(getMakoScript, makoArgs=[]) {
    // We want to save a map for the Mako opts
    def makoOutput = ""

    // Echo the command
    // NOTE: We redirect stderr to stdout so that we can capture
    //  both stderr and stdout streams with the 'returnStdout' flag
    //  in sh command.
    def listMakoCmd = [
        "python3",
        getMakoScript,
        "--device 0"].join(" ")

    if (makoArgs) {
        def makoOptArgs = makoArgs.collect { "--mako-opt " + it }
        listMakoCmd += " " + makoOptArgs.join(" ")
    }
    // Add the withCredentials step to access gpu-chip-mapping file
    withCredentials([file(credentialsId: 'gpu-chip-mapping', variable: 'GPU_CHIP_MAPPING')]) {
        listMakoCmd = [listMakoCmd, "--chip-mapping-file ${GPU_CHIP_MAPPING}"].join(" ")
        listMakoCmd = [listMakoCmd, "2>&1"].join(" ")

        echo "Scripts to get Mako list, cmd: ${listMakoCmd}"

        // Capture the mako output, add timeout in case any hang
        timeout(time: 30, unit: 'MINUTES'){
            makoOutput = sh(label: "Capture Mako Parameters", script: listMakoCmd, returnStdout: true)
        }
    }

    // Validate output
    assert makoOutput: "Mako opts not found - could not construct test db test list."

    // Split each line of mako output into a list
    def outputList = makoOutput.split("\n")

    def makoOptsJson = transformMakoArgsToJson(outputList)

    return makoOptsJson
}

def parseMultiNodeTaskConfigFromStageName(String stageName) {
    def taskConfig = null
    def matcher = (stageName =~ /([^-]+)-(\d+)_GPUs-(\d+)_Nodes/)
    if (matcher.find()) {
        taskConfig = [
            gpu: "${matcher.group(1)}",
            system_gpu_count: "${matcher.group(2)}",
            node_count: "${matcher.group(3)}" // "node_count" might not be used currently
        ]
    }
    return taskConfig
}

def getMakoArgsFromStageName(stageName, parseSysinfo=false) {
    def makoArgs = []
    def isPostMerge = stageName.contains("Post-Merge")
    makoArgs += [isPostMerge ? "stage=post_merge" : "stage=pre_merge"]
    // Determine the backend type based on keywords in stageName
    if (stageName.contains("-PyTorch-")) {
        // If stageName contains "-PyTorch-", add "backend=pytorch" to makoArgs
        // At this point, only tests with backend=pytorch or unspecified backend will be run
        makoArgs += ["backend=pytorch"]
    } else if (stageName.contains("-TensorRT-")) {
        // If stageName contains "-TensorRT-", add "backend=tensorrt" to makoArgs
        // At this point, only tests with backend=tensorrt or unspecified backend will be run
        makoArgs += ["backend=tensorrt"]
    } else if (stageName.contains("-CPP-")) {
        // If stageName contains "-CPP-", add "backend=cpp" to makoArgs
        // At this point, only tests with backend=cpp or unspecified backend will be run
        makoArgs += ["backend=cpp"]
    } else if (stageName.contains("-Triton-")) {
        // If stageName contains "-Triton-", add "backend=triton" to makoArgs
        // At this point, only tests with backend=triton or unspecified backend will be run
        makoArgs += ["backend=triton"]
    } else if (stageName.contains("-FMHA-")) {
        // If stageName contains "-FMHA-", add "backend=fmha" to makoArgs
        // At this point, only tests with backend=fmha or unspecified backend will be run
        makoArgs += ["backend=fmha"]
    } else {
        // If stageName does not contain "-PyTorch-", "-TensorRT-", "-CPP-", "-Triton-", or "-FMHA-", do not add any backend
        // At this point, all tests will be run
        // For cases where backend is not specified in makoArgs, we will match all types of backends and tests without specified backend
    }
    if (stageName.contains("-DeepSeek-")) {
        makoArgs += ["auto_trigger=deepseek"]
    } else if (stageName.contains("-GptOss-")) {
        makoArgs += ["auto_trigger=gpt_oss"]
    } else {
        makoArgs += ["auto_trigger=others"]
    }
    if (stageName.contains("-Ray-")) {
        // If stageName contains "-Ray-", add "orchestrator=ray" to makoArgs
        // At this point, only tests with orchestrator=ray or unspecified orchestrator will be run.
        // Mark tests with orchestrator=mpi to exclude them from Ray stage.
        makoArgs += ["orchestrator=ray"]
    } else {
        // Otherwise select tests with orchestrator=mpi or unspecified orchestrator
        makoArgs += ["orchestrator=mpi"]
    }

    if (parseSysinfo) {
        def taskConfig = parseMultiNodeTaskConfigFromStageName(stageName)
        if (taskConfig) {
            makoArgs += [
                "gpu=${taskConfig.gpu}",
                "system_gpu_count=${taskConfig.system_gpu_count}"
            ]
        }
    }

    return makoArgs
}

def renderTestDB(testContext, llmSrc, stageName, preDefinedMakoOpts=null) {
    def makoOpts = preDefinedMakoOpts

    if (!makoOpts) {
        def scriptPath = "${llmSrc}/tests/integration/defs/sysinfo/get_sysinfo.py"
        def makoArgs = getMakoArgsFromStageName(stageName)
        makoOpts = getMakoOpts(scriptPath, makoArgs)
    }

    sh "pip3 install --extra-index-url https://urm.nvidia.com/artifactory/api/pypi/sw-tensorrt-pypi/simple --ignore-installed trt-test-db==1.8.5+bc6df7"
    def testDBPath = "${llmSrc}/tests/integration/test_lists/test-db"
    def testList = "${llmSrc}/${testContext}.txt"
    def testDBQueryCmd = [
        "trt-test-db",
        "-d",
        testDBPath,
        "--context",
        testContext,
        "--test-names",
        "--output",
        testList,
        "--match",
        "'${makoOpts}'"
    ].join(" ")

    sh(label: "Render test list from test-db", script: testDBQueryCmd)
    sh(script: "cat ${testList}")

    return testList
}

def getSSHConnectionPorts(portConfigFile, stageName)
{
    def type = stageName.split('-')[0]
    echo "The type is: ${type}"
    def fileContent = sh(script: "cat ${portConfigFile}", returnStdout: true).trim()

    // Get available VM port list from portConfigFile based on stage name (e.g. A10: [10022, 10023])
    def portList = []
    fileContent.split('\n').each { line ->
        def matcher = (line =~ /(.+?)=\[(.+?)\]/)
        if (matcher) {
            def key = matcher[0][1].replaceAll("\\s","")
            def values = matcher[0][2].replaceAll("\\s","").split(',').collect { it.replaceAll("\\s","") }
            if (key == type) {
                portList.addAll(values)
            }
        }
    }
    echo "Port List for ${type}: ${portList}"

    // Get current port usage status
    def portUsage = ""
    withCredentials([
        usernamePassword(credentialsId: 'tensorrt_llm_infra_debug_vm_01_credentials', usernameVariable: 'USERNAME', passwordVariable: 'PASSWORD'),
        string(credentialsId: 'DEBUG_HOST_NAME', variable: 'HOST_NAME')
        ]) {
        portUsage = sh(script: "ssh -v ${USERNAME}@${HOST_NAME} ${COMMON_SSH_OPTIONS} 'netstat -tuln'", returnStdout: true)
    }
    echo "Port Usage: ${portUsage}"

    // Get an available VM port
    def userPort = 0
    while (portList.size() > 0) {
        def randomIndex = (int)(Math.random() * portList.size())
        def curPort = portList[randomIndex].toInteger()
        if (!portUsage.contains(":${curPort}")) {
            userPort = curPort
            break
        }
        portList.remove(randomIndex)
    }

    if (userPort == 0) {
        echo "There is no available port for ${type}"
        return [0, 0]
    }

    echo "The chosen port is: ${userPort}"

    // Calculate autossh monitor port by subtracting 9000 from VM port (e.g. 10022 -> 1022)
    // If monitor port is already in use, randomly assign a value between 2000-3000
    def monitorPort = userPort - 9000
    while (portUsage.contains(":${monitorPort}")) {
        monitorPort = 2000 + (int)(Math.random() * 1000)
    }

    echo "The monitor port is: ${monitorPort}"

    return [userPort, monitorPort]
}

// Return true means the test rerun also fails. Return false otherwise.
def rerunFailedTests(stageName, llmSrc, testCmdLine, resultFileName="results.xml", testType="regular") {
    if (!fileExists("${WORKSPACE}/${stageName}/${resultFileName}")) {
        echo "There is no ${resultFileName} file, skip the rerun step"
        return true
    }

    // Create rerun directory structure to avoid conflicts
    def rerunDir = "${WORKSPACE}/${stageName}/rerun/${testType}"
    sh "mkdir -p ${rerunDir}"

    // Generate rerun test lists
    def failSignaturesList = trtllm_utils.getFailSignaturesList().join(",")
    sh """
        python3 ${llmSrc}/jenkins/scripts/test_rerun.py \
        generate_rerun_tests_list \
        --output-dir=${rerunDir}/ \
        --input-file=${WORKSPACE}/${stageName}/${resultFileName} \
        --fail-signatures='${failSignaturesList}'
    """

    // If there are some failed tests that cannot be rerun (e.g. test duration > 10 min and no known failure signatures),
    // fail the stage immediately without attempting any reruns
    def rerunTestList = "${rerunDir}/rerun_0.txt"
    if (fileExists(rerunTestList)) {
        sh "cat ${rerunTestList}"
        echo "There are some failed tests that cannot be rerun, skip the rerun step."
        return true
    }

    // If the stage has more than 5 failed tests, skip the rerun step
    def validLineCount = 0
    for (times in [1, 2]) {
        def currentRerunTestList = "${rerunDir}/rerun_${times}.txt"
        if (fileExists(currentRerunTestList)) {
            count = sh(
                script: "grep -v '^[[:space:]]*\$' ${currentRerunTestList} | wc -l",
                returnStdout: true
            ).trim().toInteger()
            echo "Found ${count} ${testType} tests to rerun ${times} time(s)"
            validLineCount += count
        }
    }
    if (validLineCount > 5) {
        echo "There are more than 5 failed ${testType} tests, skip the rerun step."
        return true
    } else if (validLineCount == 0) {
        echo "No failed ${testType} tests need to be rerun, skip the rerun step."
        return true
    }

    // Rerun tests
    def isRerunFailed = false
    for (times in [1, 2]) {
        def currentRerunTestList = "${rerunDir}/rerun_${times}.txt"
        if (!fileExists(currentRerunTestList)) {
            echo "No failed ${testType} tests need to be rerun ${times} time(s)"
            continue
        }
        sh "cat ${currentRerunTestList}"
        def xmlFile = "${rerunDir}/rerun_results_${times}.xml"
        // change the testCmdLine for rerun
        def noNeedLine = ["--splitting-algorithm", "--splits", "--group", "--waives-file", "--cov"]
        def needToChangeLine = ["--test-list", "--csv", "--junit-xml"]
        def newTestCmdLine = testCmdLine.findAll { cmd ->
            !noNeedLine.any { line -> cmd.contains(line) } && !needToChangeLine.any { line -> cmd.contains(line) }
        }
        newTestCmdLine += [
            "--test-list=${currentRerunTestList}",
            "--csv=${rerunDir}/rerun_report_${times}.csv",
            "--junit-xml ${xmlFile}",
            "--reruns ${times - 1}"
        ]
        try {
            sh """
                cd ${llmSrc}/tests/integration/defs && \
                ${newTestCmdLine.join(" ")}
            """
        } catch(InterruptedException e) {
            throw e
        } catch (Exception e) {
            if (!fileExists(xmlFile)) {
                echo "The ${testType} tests crashed when rerun attempt."
                throw e
            }
            echo "The ${testType} tests still failed after rerun attempt."
            isRerunFailed = true
        }
    }

    echo "isRerunFailed for ${testType}: ${isRerunFailed}"
    return isRerunFailed
}

def generateRerunReport(stageName, llmSrc) {
    echo "Generating comprehensive rerun report for stage: ${stageName}"

    def rerunBaseDir = "${WORKSPACE}/${stageName}/rerun"
    def regularRerunDir = "${rerunBaseDir}/regular"

    // Check if regular rerun directory exists
    def hasRegularReruns = sh(script: "[ -d '${regularRerunDir}' ] && echo 'true' || echo 'false'", returnStdout: true).trim() == 'true'

    // Find all isolated rerun directories (isolated_0, isolated_1, etc.)
    def isolatedRerunDirs = []
    def isolatedDirsOutput = sh(script: "find ${rerunBaseDir} -type d -name 'isolated_*' 2>/dev/null || true", returnStdout: true).trim()
    if (isolatedDirsOutput) {
        isolatedRerunDirs = isolatedDirsOutput.split('\n').findAll { it.trim() }
    }
    def hasIsolatedReruns = isolatedRerunDirs.size() > 0

    echo "Found regular reruns: ${hasRegularReruns}"
    echo "Found isolated rerun directories: ${isolatedRerunDirs}"

    if (!hasRegularReruns && !hasIsolatedReruns) {
        echo "No rerun results found, skipping rerun report generation"
        return
    }

    // Specify the stage name correctly for all result xml files.
    sh "cd ${WORKSPACE}/${stageName} && find . -name '*.xml' -exec sed -i 's/testsuite name=\"pytest\"/testsuite name=\"${stageName}\"/g' {} + || true"

    // Collect all original and rerun result files
    def allInputFiles = []

    // Add original results
    if (fileExists("${WORKSPACE}/${stageName}/results.xml")) {
        allInputFiles.add("${WORKSPACE}/${stageName}/results.xml")
    }

    // Add isolated test results
    def isolatedResults = sh(script: "find ${WORKSPACE}/${stageName} -name 'results_isolated_*.xml' 2>/dev/null || true", returnStdout: true).trim()
    if (isolatedResults) {
        isolatedResults.split('\n').each { file ->
            if (file.trim()) {
                allInputFiles.add(file.trim())
            }
        }
    }

    // Add regular rerun results
    if (hasRegularReruns) {
        for (times in [1, 2]) {
            def rerunFile = "${regularRerunDir}/rerun_results_${times}.xml"
            if (fileExists(rerunFile)) {
                allInputFiles.add(rerunFile)
            }
        }
    }

    // Add isolated rerun results from all isolated directories
    if (hasIsolatedReruns) {
        isolatedRerunDirs.each { isolatedDir ->
            for (times in [1, 2]) {
                def rerunFile = "${isolatedDir}/rerun_results_${times}.xml"
                if (fileExists(rerunFile)) {
                    allInputFiles.add(rerunFile)
                    echo "Added isolated rerun result: ${rerunFile}"
                }
            }
        }
    }

    if (allInputFiles.isEmpty()) {
        echo "No valid input files found for rerun report generation"
        return
    }

    echo "Generating rerun report with input files: ${allInputFiles.join(',')}"

    // Generate comprehensive rerun report
    sh """
        python3 ${llmSrc}/jenkins/scripts/test_rerun.py \
        generate_rerun_report \
        --output-file=${WORKSPACE}/${stageName}/rerun_results.xml \
        --input-files=${allInputFiles.join(",")}
    """

    // Update original results xml file with all rerun results for junit
    sh """
        python3 ${llmSrc}/jenkins/scripts/test_rerun.py \
        merge_junit_xmls \
        --output-file=${WORKSPACE}/${stageName}/results.xml \
        --input-files=${allInputFiles.join(",")} \
        --deduplicate
    """

    // Upload rerun report
    if (fileExists("${WORKSPACE}/${stageName}/rerun_results.html")) {
        trtllm_utils.uploadArtifacts(
            "${WORKSPACE}/${stageName}/rerun_results.html",
            "${UPLOAD_PATH}/rerun_reports/${stageName}_rerun_results.html"
        )
        echo "Test rerun report: https://urm.nvidia.com/artifactory/${UPLOAD_PATH}/rerun_reports/${stageName}_rerun_results.html"
    }

    // Remove isolation results since they are merged into results.xml
    sh "rm -rf ${WORKSPACE}/${stageName}/results_isolated_*.xml || true"

    echo "Rerun report generation completed for stage: ${stageName}"
}

def runLLMTestlistOnPlatformImpl(pipeline, platform, testList, config=VANILLA_CONFIG, perfMode=false, stageName="Undefined", splitId=1, splits=1, skipInstallWheel=false, cpver="cp312")
{
    // Step 1: create LLM_ROOT dir and clean up the workspace
    def llmRootConfig = "${LLM_ROOT}${config}"
    sh """
        env | sort
        pwd && ls -alh
        rm -rf ./*
        mkdir ${llmRootConfig}
        ls -alh ${env.WORKSPACE}
        ls -alh ${env.WORKSPACE_TMP}
    """

    def llmPath = sh (script: "realpath ${llmRootConfig}", returnStdout: true).trim()
    def llmSrc = "${llmPath}/TensorRT-LLM/src"
    echoNodeAndGpuInfo(pipeline, stageName)

    if (env.alternativeTRT && cpver) {
        stage("Replace TensorRT") {
            trtllm_utils.replaceWithAlternativeTRT(env.alternativeTRT, cpver)
        }
    }

    // Step 2: run tests
    stage ("Setup environment")
    {
        // Random sleep to avoid resource contention
        sleep(10 * Math.random())
        sh "curl ifconfig.me || true"
        sh "nproc && free -g && hostname"
        echoNodeAndGpuInfo(pipeline, stageName)
        sh "cat ${MODEL_CACHE_DIR}/README"
        sh "nvidia-smi && nvidia-smi -q && nvidia-smi topo -m"
        sh "df -h"

        // setup HF_HOME to cache model and datasets
        // init the huggingface cache from nfs, since the nfs is read-only, and HF_HOME needs to be writable, otherwise it will fail at creating file lock
        sh "mkdir -p ${HF_HOME} && ls -alh ${HF_HOME}"
        trtllm_utils.llmExecStepWithRetry(pipeline, script: "apt-get update")
        trtllm_utils.llmExecStepWithRetry(pipeline, script: "apt-get install -y rsync")
        trtllm_utils.llmExecStepWithRetry(pipeline, script: "rsync -r ${MODEL_CACHE_DIR}/hugging-face-cache/ ${HF_HOME}/ && ls -lh ${HF_HOME}")
        sh "df -h"

        // install package
        sh "env | sort"
        sh "which python3"
        sh "python3 --version"
        trtllm_utils.llmExecStepWithRetry(pipeline, script: "apt-get install -y libffi-dev")
        sh "rm -rf results-${stageName}.tar.gz ${stageName}/*"
        // download TRT-LLM tarfile
        def tarName = BUILD_CONFIGS[config][TARNAME]
        def llmTarfile = "https://urm.nvidia.com/artifactory/${ARTIFACT_PATH}/${tarName}"
        trtllm_utils.llmExecStepWithRetry(pipeline, script: "cd ${llmPath} && wget -nv ${llmTarfile}")
        sh "cd ${llmPath} && tar -zxf ${tarName}"

        // Download the new merged waives.txt
        def waivesTxt = "https://urm.nvidia.com/artifactory/${ARTIFACT_PATH}/waive_list/waives.txt"
        try {
            trtllm_utils.llmExecStepWithRetry(pipeline, script: "wget -nv ${waivesTxt}")
            if (!fileExists("waives.txt")) {
                error "There is no merged waives.txt file, use the default waives.txt."
            }
            sh "rm ${llmSrc}/tests/integration/test_lists/waives.txt"
            sh "mv waives.txt ${llmSrc}/tests/integration/test_lists/waives.txt"
            echo "Download merged waives.txt successfully"
        } catch (InterruptedException e) {
            throw e
        } catch (Exception e) {
            echo "Failed to download merged waives.txt, use the default waives.txt. Error: ${e.message}"
        }

        // install python package
        if (env.alternativeTRT) {
            sh "cd ${llmSrc} && sed -i 's#tensorrt~=.*\$#tensorrt#g' requirements.txt && cat requirements.txt"
        }
        if (stageName.contains("-CU12")) {
            trtllm_utils.llmExecStepWithRetry(pipeline, script: "cd ${llmSrc} && sed -i '/^# .*<For CUDA 12\\.9>\$/ {s/^# //; n; s/^/# /}' requirements.txt && cat requirements.txt")
        }
        trtllm_utils.llmExecStepWithRetry(pipeline, script: "cd ${llmSrc} && pip3 install --retries 1 -r requirements-dev.txt")
        if (stageName.contains("-Ray-")) {
            trtllm_utils.llmExecStepWithRetry(pipeline, script: "pip3 install ray[default]")
        }
        if (!skipInstallWheel) {
            trtllm_utils.llmExecStepWithRetry(pipeline, script: "cd ${llmPath} && pip3 install --force-reinstall --no-deps TensorRT-LLM/tensorrt_llm-*.whl")
        }

        trtllm_utils.llmExecStepWithRetry(pipeline, script: "mkdir -p /opt/tritonserver/backends/tensorrtllm")
        def isAarch64 = config.contains("aarch64")
        if (!isAarch64) {
            trtllm_utils.llmExecStepWithRetry(pipeline, script: "cd ${llmPath} && cp TensorRT-LLM/triton_backend/inflight_batcher_llm/libtriton_tensorrtllm.so /opt/tritonserver/backends/tensorrtllm/")
            trtllm_utils.llmExecStepWithRetry(pipeline, script: "cd ${llmPath} && cp TensorRT-LLM/triton_backend/inflight_batcher_llm/trtllmExecutorWorker /opt/tritonserver/backends/tensorrtllm/")
        }
        trtllm_utils.llmExecStepWithRetry(pipeline, script: "git config --global --add safe.directory \"*\"")
    }

    if (testFilter[(DEBUG_MODE)]) {
        stage("Interactive debug session")
        {
            testFilter[(DEBUG_MODE)] = false

            trtllm_utils.llmExecStepWithRetry(pipeline, script: "apt-get install openssh-server -y")
            trtllm_utils.llmExecStepWithRetry(pipeline, script: "apt-get install autossh -y")
            trtllm_utils.llmExecStepWithRetry(pipeline, script: "apt-get install sshpass -y")

            sh """
                echo 'Port 22' >> /etc/ssh/sshd_config
                echo 'PermitRootLogin yes' >> /etc/ssh/sshd_config
                echo 'PasswordAuthentication yes' >> /etc/ssh/sshd_config
                echo 'PubkeyAuthentication yes' >> /etc/ssh/sshd_config
                echo 'AllowTcpForwarding yes' >> /etc/ssh/sshd_config
                echo 'GatewayPorts yes' >> /etc/ssh/sshd_config
                cat /etc/ssh/sshd_config
            """

            sh "service ssh restart"
            sh "service ssh status"

            sh "ssh-keygen -t rsa -b 2048 -f ~/.ssh/id_rsa -N '' -q"

            sh """
                chmod 700 ~/.ssh
                chmod 400 ~/.ssh/id_rsa
                touch ~/.ssh/authorized_keys
                chmod 600 ~/.ssh/authorized_keys
            """

            // The portConfig file is in the VM
            def portConfigFilePath = "/root/.ssh/ports_config.txt"

            withCredentials([
                usernamePassword(credentialsId: 'tensorrt_llm_infra_debug_vm_01_credentials', usernameVariable: 'USERNAME', passwordVariable: 'PASSWORD'),
                string(credentialsId: 'DEBUG_HOST_NAME', variable: 'HOST_NAME')
                ]) {
                sh "sshpass -p ${PASSWORD} -v ssh ${USERNAME}@${HOST_NAME} ${COMMON_SSH_OPTIONS} 'cat >> ~/.ssh/authorized_keys' < ~/.ssh/id_rsa.pub"
                sh "ssh -v ${USERNAME}@${HOST_NAME} ${COMMON_SSH_OPTIONS} 'echo \"\" > ~/.ssh/known_hosts && cat ~/.ssh/id_rsa.pub' >> ~/.ssh/authorized_keys"
                sh "ssh -v ${USERNAME}@${HOST_NAME} ${COMMON_SSH_OPTIONS} 'cat ~/.ssh/ports_config.txt' >> ${portConfigFilePath}"

                def (int userPort, int monitorPort) = getSSHConnectionPorts(portConfigFilePath, stageName)
                if (userPort == 0) {
                    echo "Fail to setup an interactive debug session and exit the debug mode."
                    testFilter[(DEBUG_MODE)] = false
                    return
                }

                sh "ssh -f ${COMMON_SSH_OPTIONS} -L 1111:127.0.0.1:${monitorPort} -R ${monitorPort}:127.0.0.1:1112 -NR ${userPort}:localhost:22 ${USERNAME}@${HOST_NAME}"
                sh "autossh -fNR ${userPort}:localhost:22 ${USERNAME}@${HOST_NAME}"
                sh "ps aux | grep ssh"
                try {
                    timeout(time: 2, unit: 'HOURS') {
                        input message: "Pause 2 hours for Pre-Debug. Please type 'ssh root@${HOST_NAME} -p ${userPort}' on the CLI to create the connection. Please press the button to proceed when you finish debugging."
                    }
                } catch (InterruptedException e) {
                    echo "Pre-debug session was interrupted by user or timeout"
                    currentBuild.result = 'ABORTED'
                    error("Pipeline aborted during pre-debug session")
                } catch (Exception e) {
                    echo "An error occurred during pre-debug session: ${e.message}"
                    currentBuild.result = 'FAILURE'
                    error("Error in pre-debug session: ${e.message}")
                }
            }

            testFilter[(DEBUG_MODE)] = true
        }
    }

    stage ("[${stageName}] Run Pytest")
    {
        def noRegularTests = false
        def noIsolateTests = false
        def rerunFailed = false

        def testDBList = renderTestDB(testList, llmSrc, stageName)

        // Process shard test list and create separate files for regular and isolate tests
        def preprocessedLists = processShardTestList(llmSrc, testDBList, splitId, splits, perfMode)

        // Test Coverage
        def TRTLLM_WHL_PATH = sh(returnStdout: true, script: "pip3 show tensorrt_llm | grep Location | cut -d ' ' -f 2").replaceAll("\\s","")
        sh "echo ${TRTLLM_WHL_PATH}"
        def coverageConfigFile = "${llmSrc}/${stageName}/.coveragerc"
        sh "mkdir -p ${llmSrc}/${stageName} && touch ${coverageConfigFile}"
        sh """
            echo '[run]' > ${coverageConfigFile}
            echo 'branch = True' >> ${coverageConfigFile}
            echo 'data_file = ${WORKSPACE}/${stageName}/.coverage.${stageName}' >> ${coverageConfigFile}
            echo '[paths]' >> ${coverageConfigFile}
            echo 'source =\n    ${llmSrc}/tensorrt_llm/\n    ${TRTLLM_WHL_PATH}/tensorrt_llm/' >> ${coverageConfigFile}
            cat ${coverageConfigFile}
        """
        echoNodeAndGpuInfo(pipeline, stageName)
        sh 'if [ "$(id -u)" -eq 0 ]; then dmesg -C || true; fi'
        def pytestCommand = getPytestBaseCommandLine(
            llmSrc,
            stageName,
            perfMode,
            "${WORKSPACE}/${stageName}",
            TRTLLM_WHL_PATH,
            coverageConfigFile
        )

        // Only add --test-list if there are regular tests to run
        if (preprocessedLists.regularCount > 0) {
            pytestCommand += ["--test-list=${preprocessedLists.regular}"]
        }

        def containerPIP_LLM_LIB_PATH = sh(script: "pip3 show tensorrt_llm | grep \"Location\" | awk -F\":\" '{ gsub(/ /, \"\", \$2); print \$2\"/tensorrt_llm/libs\"}'", returnStdout: true).replaceAll("\\s","")
        def containerLD_LIBRARY_PATH = sh(script: "echo \${LD_LIBRARY_PATH}", returnStdout: true).replaceAll("\\s","")
        if (!containerLD_LIBRARY_PATH.contains("${containerPIP_LLM_LIB_PATH}:")) {
            echo "Prepend ${containerPIP_LLM_LIB_PATH} into \${LD_LIBRARY_PATH}"
            containerLD_LIBRARY_PATH = "${containerPIP_LLM_LIB_PATH}:${containerLD_LIBRARY_PATH}"
        }
        containerLD_LIBRARY_PATH = containerLD_LIBRARY_PATH.replaceAll(':+$', '')
        withEnv(["LD_LIBRARY_PATH=${containerLD_LIBRARY_PATH}"]) {
            withCredentials([
                usernamePassword(
                    credentialsId: 'svc_tensorrt_gitlab_read_api_token',
                    usernameVariable: 'GITLAB_API_USER',
                    passwordVariable: 'GITLAB_API_TOKEN'
                ),
                string(credentialsId: 'llm_evaltool_repo_url', variable: 'EVALTOOL_REPO_URL')
            ]) {
                sh "env | sort"
                try {
                    if (preprocessedLists.regularCount > 0) {
                        sh """
                            rm -rf ${stageName}/ && \
                            cd ${llmSrc}/tests/integration/defs && \
                            ${pytestCommand.join(" ")}
                        """
                    } else {
                        echo "No regular tests to run for stage ${stageName}"
                        noRegularTests = true
                        sh "mkdir -p ${stageName}"
                        // Create an empty results.xml file for consistency
                        sh """
                            echo '<?xml version="1.0" encoding="UTF-8"?>' > ${stageName}/results.xml
                            echo '<testsuites>' >> ${stageName}/results.xml
                            echo '<testsuite name="${stageName}" errors="0" failures="0" skipped="0" tests="0" time="0.0">' >> ${stageName}/results.xml
                            echo '</testsuite>' >> ${stageName}/results.xml
                            echo '</testsuites>' >> ${stageName}/results.xml
                        """
                    }
                } catch (InterruptedException e) {
                    throw e
                } catch (Exception e) {
                    def isRerunFailed = rerunFailedTests(stageName, llmSrc, pytestCommand, "results.xml", "regular")
                    if (isRerunFailed) {
                        catchError(buildResult: 'SUCCESS', stageResult: 'FAILURE') {
                            error "Regular tests failed after rerun attempt"
                        }
                        rerunFailed = true
                    }
                }

<<<<<<< HEAD
                // Run the isolated tests if exists
                if (preprocessedLists.isolateCount > 0) {
                    stage ("[${stageName}] Run Pytest (Isolated)") {
                        echo "There are ${preprocessedLists.isolateCount} isolated tests to run"
                        rerunFailed = runIsolatedTests(preprocessedLists, testCmdLine, llmSrc, stageName) || rerunFailed
                    }
                } else {
                    echo "No isolated tests to run for stage ${stageName}"
                    noIsolateTests = true
                }
=======
        // Run the isolated tests if exists
        if (preprocessedLists.isolateCount > 0) {
            stage ("[${stageName}] Run Pytest (Isolated)") {
                echo "There are ${preprocessedLists.isolateCount} isolated tests to run"
                rerunFailed = runIsolatedTests(preprocessedLists, pytestCommand, llmSrc, stageName) || rerunFailed
            }
        } else {
            echo "No isolated tests to run for stage ${stageName}"
            noIsolateTests = true
        }
>>>>>>> 984d4fe0

                if (noRegularTests && noIsolateTests) {
                    error "No tests were executed for stage ${stageName}, please check the test list and test-db rendering result."
                }

            }
        }

        // Generate comprehensive rerun report if any reruns occurred
        stage ("[${stageName}] Generate Report") {
            generateRerunReport(stageName, llmSrc)
        }

        if (rerunFailed) {
            error "Some tests still failed after rerun attempts, please check the test report."
        }

        if (perfMode) {
            basePerfFilename = stageName.contains("PyTorch") ? "base_perf_pytorch.csv" : "base_perf.csv"
            basePerfPath = "${llmSrc}/tests/integration/defs/perf/${basePerfFilename}"
            stage("Check perf result") {
                def perfCheckResult = sh(
                    script: """
                        python3 ${llmSrc}/tests/integration/defs/perf/sanity_perf_check.py \
                        ${stageName}/perf_script_test_results.csv \
                        ${basePerfPath}
                    """,
                    returnStatus: true
                )
                if (perfCheckResult != 0) {
                    error "Performance regression detected and failing the build (exit code: ${perfCheckResult})"
                }
            }
            stage("Create perf report") {
                sh """
                    python3 ${llmSrc}/tests/integration/defs/perf/create_perf_comparison_report.py \
                    --output_path ${stageName}/report.pdf \
                    --files ${stageName}/perf_script_test_results.csv \
                    ${basePerfPath}
                """
            }
        }
    }
}


def runLLMTestlistOnPlatform(pipeline, platform, testList, config=VANILLA_CONFIG, perfMode=false, stageName="Undefined", splitId=1, splits=1, skipInstallWheel=false, cpver="cp312", postTag="")
{
    cacheErrorAndUploadResult(stageName, {
        runLLMTestlistOnPlatformImpl(pipeline, platform, testList, config, perfMode, stageName, splitId, splits, skipInstallWheel, cpver)
    }, {
        if (testFilter[(DEBUG_MODE)]) {
            try {
                timeout(time: 2, unit: 'HOURS') {
                    input message: "Pause 2 hours for Post-Debug. Please press the button to proceed when you finish debugging."
                }
            } catch (InterruptedException e) {
                echo "Post-debug session was interrupted by user or timeout"
                currentBuild.result = 'ABORTED'
                error("Pipeline aborted during post-debug session")
            } catch (Exception e) {
                echo "An error occurred during post-debug session: ${e.message}"
                currentBuild.result = 'FAILURE'
                error("Error in post-debug session: ${e.message}")
            }
        }
        // If the execution test list is null, remove the test result xml
        sh """
            ls -all ${stageName}/
            if ! grep -q '<testcase' ${stageName}/results.xml; then
                rm ${stageName}/results.xml || true
            fi
        """
        def llmPath = sh (script: "realpath .", returnStdout: true).trim()
        def llmSrc = "${llmPath}/${LLM_ROOT}${config}/TensorRT-LLM/src"
        // CPP tests will generate test result in ${llmSrc}/cpp/build_backup/, move these files to job result folder
        sh "ls -all ${llmSrc}/cpp/build_backup/ || true"
        sh "ls -all ${llmSrc}/cpp/build/ || true"
        // Sed for CPP test result
        sh "cd ${llmSrc}/cpp/build_backup/ && sed -i 's/\" classname=\"/\" classname=\"${stageName}./g' *.xml || true"
        sh "cd ${llmSrc}/cpp/build_backup/ && sed -i 's/testsuite name=\"[^\"]*\"/testsuite name=\"${stageName}\"/g' *.xml || true"
        // Sed for Pytest result
        sh "cd ${stageName} && sed -i 's/testsuite name=\"pytest\"/testsuite name=\"${stageName}\"/g' *.xml || true"
        // Copy CPP test result
        sh "cp ${llmSrc}/cpp/build_backup/*.xml ${stageName} || true"
        sh "ls ${stageName}/ -all"
    }, false, postTag)
}


def checkPipInstall(pipeline, wheel_path)
{
    def wheelArtifactLinks = "https://urm.nvidia.com/artifactory/${UPLOAD_PATH}/${wheel_path}"
    trtllm_utils.llmExecStepWithRetry(pipeline, script: "cd ${LLM_ROOT}/tests/unittest && python3 test_pip_install.py --wheel_path ${wheelArtifactLinks}")
}


def runLLMBuild(pipeline, cpu_arch, reinstall_dependencies=false, wheel_path="", cpver="cp312", is_cu12=false)
{
    sh "pwd && ls -alh"
    sh "env | sort"
    sh "ccache -sv"

    trtllm_utils.checkoutSource(LLM_REPO, env.gitlabCommit, "tensorrt_llm", true, true)
    if (env.alternativeTRT) {
        sh "cd tensorrt_llm/ && sed -i 's#tensorrt~=.*\$#tensorrt#g' requirements.txt && cat requirements.txt"
    }
    if (is_cu12) {
        trtllm_utils.llmExecStepWithRetry(pipeline, script: "cd tensorrt_llm/ && sed -i '/^# .*<For CUDA 12\\.9>\$/ {s/^# //; n; s/^/# /}' requirements.txt && cat requirements.txt")
    }

    // Random sleep to avoid resource contention
    sleep(10 * Math.random())
    sh "curl ifconfig.me || true"
    sh "nproc && free -g && hostname"
    sh "cat ${CCACHE_DIR}/ccache.conf"
    sh "bash -c 'pip3 show tensorrt || true'"
    if (reinstall_dependencies == true) {
        sh "#!/bin/bash \n" + "pip3 uninstall -y torch"
        sh "#!/bin/bash \n" + "yum remove -y libcudnn*"
    }

    trtllm_utils.llmExecStepWithRetry(pipeline, script: "#!/bin/bash \n" + "cd tensorrt_llm/ && pip3 install -r requirements-dev.txt")
    if (env.alternativeTRT) {
        trtllm_utils.replaceWithAlternativeTRT(env.alternativeTRT, cpver)
    }
    buildArgs = "--clean --nixl_root /opt/nvidia/nvda_nixl"
    if (cpu_arch == AARCH64_TRIPLE) {
        buildArgs += " -a '90-real;100-real;103-real;120-real'"
    }

    withCredentials([usernamePassword(credentialsId: "urm-artifactory-creds", usernameVariable: 'CONAN_LOGIN_USERNAME', passwordVariable: 'CONAN_PASSWORD')]) {
        trtllm_utils.llmExecStepWithRetry(pipeline, script: "#!/bin/bash \n" + "cd tensorrt_llm/ && python3 scripts/build_wheel.py --use_ccache -G Ninja -j ${BUILD_JOBS} -D 'WARNING_IS_ERROR=ON' ${buildArgs}")
    }
    if (env.alternativeTRT) {
        sh "bash -c 'pip3 show tensorrt || true'"
    }

    def wheelName = sh(returnStdout: true, script: 'cd tensorrt_llm/build && ls -1 *.whl').trim()
    echo "uploading ${wheelName} to ${cpu_arch}/${wheel_path}"
    trtllm_utils.uploadArtifacts("tensorrt_llm/build/${wheelName}",  "${UPLOAD_PATH}/${cpu_arch}/${wheel_path}")

    if (reinstall_dependencies == true) {
        // Test installation in the new environment
        def pip_keep = "-e 'pip'"
        def remove_trt = "rm -rf /usr/local/tensorrt"
        if (env.alternativeTRT) {
            pip_keep += " -e tensorrt"
            remove_trt = "echo keep /usr/local/tensorrt"
        }
        sh "#!/bin/bash \n" + "pip3 list --format=freeze | egrep -v ${pip_keep} | xargs pip3 uninstall -y"
        sh "#!/bin/bash \n" + "yum remove -y libcudnn* libnccl* libcublas* && ${remove_trt}"
    }
    // Test preview installation
    trtllm_utils.llmExecStepWithRetry(pipeline, script: "#!/bin/bash \n" + "cd tensorrt_llm/ && pip3 install pytest build/tensorrt_llm-*.whl")
    if (env.alternativeTRT) {
        sh "bash -c 'pip3 show tensorrt || true'"
    }

    return wheelName
}


def runPackageSanityCheck(pipeline, wheel_path, reinstall_dependencies=false, cpver="cp312")
{
    def whlUrl = "https://urm.nvidia.com/artifactory/${UPLOAD_PATH}/${wheel_path}"

    // Random sleep to avoid resource contention
    sleep(10 * Math.random())
    sh "curl ifconfig.me || true"
    sh "nproc && free -g && hostname"
    sh "bash -c 'pip3 show tensorrt || true'"
    sh "cat ${MODEL_CACHE_DIR}/README"
    sh "nvidia-smi && nvidia-smi -q && nvidia-smi topo -m"

    sh "pwd && ls -alh"
    trtllm_utils.llmExecStepWithRetry(pipeline, script: "wget -nv ${whlUrl}")

    if (env.alternativeTRT) {
        trtllm_utils.replaceWithAlternativeTRT(env.alternativeTRT, cpver)
        sh "bash -c 'pip3 show tensorrt || true'"
    }
    if (reinstall_dependencies) {
        // Test installation in the new environment
        def pip_keep = "-e 'pip'"
        def remove_trt = "rm -rf /usr/local/tensorrt"
        if (env.alternativeTRT) {
            pip_keep += " -e tensorrt"
            remove_trt = "echo keep /usr/local/tensorrt"
        }
        sh "bash -c 'pip3 list --format=freeze | egrep -v ${pip_keep} | xargs pip3 uninstall -y'"
        sh "bash -c 'yum remove -y libcudnn* libnccl* libcublas* && ${remove_trt}'"
    }
    // Test preview installation
    trtllm_utils.llmExecStepWithRetry(pipeline, script: "bash -c 'pip3 install pytest tensorrt_llm-*.whl'")
    if (env.alternativeTRT) {
        sh "bash -c 'pip3 show tensorrt || true'"
    }

    def pkgUrl = "https://urm.nvidia.com/artifactory/${ARTIFACT_PATH}/${linuxPkgName}"
    trtllm_utils.llmExecStepWithRetry(pipeline, script: "wget -nv ${pkgUrl}")
    sh "tar -zvxf ${linuxPkgName}"

    trtllm_utils.llmExecStepWithRetry(pipeline, script: "bash -c 'cd tensorrt_llm/examples/models/core/gpt && python3 ../../../generate_checkpoint_config.py --architecture GPTForCausalLM --dtype float16'")
    trtllm_utils.llmExecStepWithRetry(pipeline, script: "bash -c 'cd tensorrt_llm/examples/models/core//gpt && trtllm-build --model_config config.json --log_level verbose'")
    trtllm_utils.llmExecStepWithRetry(pipeline, script: "bash -c 'cd tensorrt_llm/examples/models/core/gpt && python3 ../../../run.py --max_output_len 4 --end_id -1'")
}

def checkStageNameSet(stageNames, jobKeys, paramName) {
    echo "Validate stage names for the passed GitLab bot params [${paramName}]."
    invalidStageName = stageNames.findAll { !(it in jobKeys) }
    if (invalidStageName) {
        def sortedJobKeys = jobKeys.sort()
        throw new Exception("Cannot find the stage names [${invalidStageName}] from the passed params [${paramName}]. Available stage names (${sortedJobKeys.size()} total):\n${sortedJobKeys.collect { "    ${it}" }.join('\n')}")
    }
}

def checkStageName(stageNames) {
    invalidStageName = stageNames.findAll { !(it ==~ /[-\+\w\[\]]+/) }
    if (invalidStageName) {
        throw new Exception("Invalid stage name: [${invalidStageName}], we only support chars '-+_[]0-9a-zA-Z' .")
    }
}

def ensureStageResultNotUploaded(stageName) {
    if(!GlobalState.uploadResultStageNames.contains(stageName)) {
        GlobalState.uploadResultStageNames.add(stageName)
    } else {
        stage('Upload Test Results') {
            catchError(buildResult: 'FAILURE', stageResult: 'FAILURE') {
                error "Upload test results for ${stageName} failed because it has already been uploaded."
            }
        }
    }
}

// TODO: Update existing functions to use runInDockerOnNodeMultiStage and get rid of runInDockerOnNode
def runInDockerOnNodeMultiStage(image, label, dockerArgs, needToDeleteDir=true)
{
    return {
        runner -> node(label) {
            try {
                if (needToDeleteDir) {
                    deleteDir()
                }
                stage('Pull Docker Image') {
                    docker.image(image).pull()
                }
                // We submit the Slurm job with SlurmConfig.DEFAULT_TIMEOUT minutes (300) timeout
                // The timeout here is to avoid the Slurm job being stuck.
                timeout(time: SlurmConfig.DEFAULT_TIMEOUT, unit: 'MINUTES') {
                    docker.image(image).inside(dockerArgs) {
                        runner()
                    }
                }
            } catch (Exception e) {
                if (e.getMessage()?.contains("Failed to kill container")) {
                    echo "Known benign error ignored: ${e.getMessage()}"
                } else {
                    throw e // Re-throw if it's a different Exception
                }
            }
        }
    }
}

def runInKubernetes(pipeline, podSpec, containerName)
{
    return {
        stageName, runner -> stage(stageName) {
            trtllm_utils.launchKubernetesPod(pipeline, podSpec, containerName) {
                echoNodeAndGpuInfo(pipeline, stageName)
                runner()
            }
        }
    }
}

def launchTestJobs(pipeline, testFilter)
{
    // IMPORTANT: Stage Configuration Syntax Requirement
    //
    // The test_to_stage_mapping.py script expects stage definitions in the following format:
    // "Stage-Name": ["platform", "yaml_file", splitId, split_count, gpu_count]
    //
    // Where:
    // - Stage-Name: Must be quoted string, used to identify the Jenkins stage
    // - platform: Hardware platform identifier (e.g., "a10", "h100-cr")
    // - yaml_file: Test database YAML filename without .yml extension (e.g., "l0_a10")
    // - splitId: Current split number (1-based)
    // - split_count: Total number of splits
    // - gpu_count: Number of GPUs required (optional, defaults to 1)
    //
    // This format is parsed by scripts/test_to_stage_mapping.py to provide bidirectional
    // mapping between test names and Jenkins stage names. Any changes to this syntax
    // may break the mapping functionality.

    x86TestConfigs = [
        "DGX_H100-4_GPUs-PyTorch-DeepSeek-1": ["dgx-h100-x4", "l0_dgx_h100", 1, 2, 4],
        "DGX_H100-4_GPUs-PyTorch-DeepSeek-2": ["dgx-h100-x4", "l0_dgx_h100", 2, 2, 4],
        "DGX_H100-2_GPUs-PyTorch-Others-1": ["dgx-h100-x2", "l0_dgx_h100", 1, 1, 2],
        "DGX_H100-4_GPUs-PyTorch-GptOss-1": ["dgx-h100-x4", "l0_dgx_h100", 1, 1, 4],
        "DGX_H100-4_GPUs-PyTorch-Others-1": ["dgx-h100-x4", "l0_dgx_h100", 1, 1, 4],
        "DGX_H100-2_GPUs-PyTorch-Ray-1": ["dgx-h100-x2", "l0_dgx_h100", 1, 1, 2],
        "DGX_H100-4_GPUs-CPP-1": ["dgx-h100-x4", "l0_dgx_h100", 1, 1, 4],
        "A10-PyTorch-1": ["a10", "l0_a10", 1, 2],
        "A10-PyTorch-2": ["a10", "l0_a10", 2, 2],
        "A10-CPP-1": ["a10", "l0_a10", 1, 1],
        "A10-TensorRT-1": ["a10", "l0_a10", 1, 5],
        "A10-TensorRT-2": ["a10", "l0_a10", 2, 5],
        "A10-TensorRT-3": ["a10", "l0_a10", 3, 5],
        "A10-TensorRT-4": ["a10", "l0_a10", 4, 5],
        "A10-TensorRT-5": ["a10", "l0_a10", 5, 5],
        "A10-Pybind": ["a10", "l0_a10_pybind", 1, 1],
        "A30-Triton-1": ["a30", "l0_a30", 1, 1],
        "A30-PyTorch-1": ["a30", "l0_a30", 1, 2],
        "A30-PyTorch-2": ["a30", "l0_a30", 2, 2],
        "A30-CPP-1": ["a30", "l0_a30", 1, 3],
        "A30-CPP-2": ["a30", "l0_a30", 2, 3],
        "A30-CPP-3": ["a30", "l0_a30", 3, 3],
        "A100X-PyTorch-1": ["a100x", "l0_a100", 1, 1],
        "L40S-PyTorch-1": ["l40s", "l0_l40s", 1, 2],
        "L40S-PyTorch-2": ["l40s", "l0_l40s", 2, 2],
        "H100_PCIe-PyTorch-1": ["h100-cr", "l0_h100", 1, 3],
        "H100_PCIe-PyTorch-2": ["h100-cr", "l0_h100", 2, 3],
        "H100_PCIe-PyTorch-3": ["h100-cr", "l0_h100", 3, 3],
        "H100_PCIe-PyTorch-Ray-1": ["h100-cr", "l0_h100", 1, 1],
        "H100_PCIe-CPP-1": ["h100-cr", "l0_h100", 1, 2],
        "H100_PCIe-CPP-2": ["h100-cr", "l0_h100", 2, 2],
        "H100_PCIe-TensorRT-1": ["h100-cr", "l0_h100", 1, 2],
        "H100_PCIe-TensorRT-2": ["h100-cr", "l0_h100", 2, 2],
        "B200_PCIe-PyTorch-1": ["b100-ts2", "l0_b200", 1, 3],
        "B200_PCIe-PyTorch-2": ["b100-ts2", "l0_b200", 2, 3],
        "B200_PCIe-PyTorch-3": ["b100-ts2", "l0_b200", 3, 3],
        "RTX5090-PyTorch-1": ["rtx-5090", "l0_gb202", 1, 1],
        "RTX5080-TensorRT-1": ["rtx-5080", "l0_gb203", 1, 2],
        "RTX5080-TensorRT-2": ["rtx-5080", "l0_gb203", 2, 2],
        // Currently post-merge test stages only run tests with "stage: post_merge" mako
        // in the test-db. This behavior may change in the future.
        "A10-PyTorch-Post-Merge-1": ["a10", "l0_a10", 1, 1],
        // "A10-TensorRT-Post-Merge-1": ["a10", "l0_a10", 1, 2],
        // "A10-TensorRT-Post-Merge-2": ["a10", "l0_a10", 2, 2],
        "A10-FMHA-Post-Merge-1": ["a10", "l0_a10", 1, 1],
        // "A30-TensorRT-Post-Merge-1": ["a30", "l0_a30", 1, 6],
        // "A30-TensorRT-Post-Merge-2": ["a30", "l0_a30", 2, 6],
        // "A30-TensorRT-Post-Merge-3": ["a30", "l0_a30", 3, 6],
        // "A30-TensorRT-Post-Merge-4": ["a30", "l0_a30", 4, 6],
        // "A30-TensorRT-Post-Merge-5": ["a30", "l0_a30", 5, 6],
        // "A30-TensorRT-Post-Merge-6": ["a30", "l0_a30", 6, 6],
        "A30-CPP-Post-Merge-1": ["a30", "l0_a30", 1, 1],
        "A30-Triton-Post-Merge-1": ["a30", "l0_a30", 1, 2],
        "A30-Triton-Post-Merge-2": ["a30", "l0_a30", 2, 2],
        // "A100X-TensorRT-Post-Merge-1": ["a100x", "l0_a100", 1, 6],
        // "A100X-TensorRT-Post-Merge-2": ["a100x", "l0_a100", 2, 6],
        // "A100X-TensorRT-Post-Merge-3": ["a100x", "l0_a100", 3, 6],
        // "A100X-TensorRT-Post-Merge-4": ["a100x", "l0_a100", 4, 6],
        // "A100X-TensorRT-Post-Merge-5": ["a100x", "l0_a100", 5, 6],
        // "A100X-TensorRT-Post-Merge-6": ["a100x", "l0_a100", 6, 6],
        "A100X-Triton-Post-Merge-1": ["a100x", "l0_a100", 1, 2],
        "A100X-Triton-Post-Merge-2": ["a100x", "l0_a100", 2, 2],
        "A100X-FMHA-Post-Merge-1": ["a100x", "l0_a100", 1, 1],
        // "L40S-TensorRT-Post-Merge-1": ["l40s", "l0_l40s", 1, 5],
        // "L40S-TensorRT-Post-Merge-2": ["l40s", "l0_l40s", 2, 5],
        // "L40S-TensorRT-Post-Merge-3": ["l40s", "l0_l40s", 3, 5],
        // "L40S-TensorRT-Post-Merge-4": ["l40s", "l0_l40s", 4, 5],
        // "L40S-TensorRT-Post-Merge-5": ["l40s", "l0_l40s", 5, 5],
        "L40S-FMHA-Post-Merge-1": ["l40s", "l0_l40s", 1, 1],
        "H100_PCIe-PyTorch-Post-Merge-1": ["h100-cr", "l0_h100", 1, 1],
        "H100_PCIe-CPP-Post-Merge-1": ["h100-cr", "l0_h100", 1, 1],
        // "H100_PCIe-TensorRT-Post-Merge-1": ["h100-cr", "l0_h100", 1, 5],
        // "H100_PCIe-TensorRT-Post-Merge-2": ["h100-cr", "l0_h100", 2, 5],
        // "H100_PCIe-TensorRT-Post-Merge-3": ["h100-cr", "l0_h100", 3, 5],
        // "H100_PCIe-TensorRT-Post-Merge-4": ["h100-cr", "l0_h100", 4, 5],
        // "H100_PCIe-TensorRT-Post-Merge-5": ["h100-cr", "l0_h100", 5, 5],
        "H100_PCIe-FMHA-Post-Merge-1": ["h100-cr", "l0_h100", 1, 1],
        "B200_PCIe-Triton-Post-Merge-1": ["b100-ts2", "l0_b200", 1, 1],
        "B200_PCIe-PyTorch-Post-Merge-1": ["b100-ts2", "l0_b200", 1, 2],
        "B200_PCIe-PyTorch-Post-Merge-2": ["b100-ts2", "l0_b200", 2, 2],
        // "B200_PCIe-TensorRT-Post-Merge-1": ["b100-ts2", "l0_b200", 1, 2],
        // "B200_PCIe-TensorRT-Post-Merge-2": ["b100-ts2", "l0_b200", 2, 2],
        "H100_PCIe-TensorRT-Perf-1": ["h100-cr", "l0_perf", 1, 1],
        "H100_PCIe-PyTorch-Perf-1": ["h100-cr", "l0_perf", 1, 1],
        "DGX_H200-4_GPUs-Triton-Post-Merge-1": ["dgx-h200-x4", "l0_dgx_h200", 1, 1, 4],
        "DGX_H200-8_GPUs-PyTorch-Post-Merge-1": ["dgx-h200-x8", "l0_dgx_h200", 1, 1, 8],
        "DGX_H200-4_GPUs-PyTorch-Post-Merge-1": ["dgx-h200-x4", "l0_dgx_h200", 1, 1, 4],
        // "DGX_H200-4_GPUs-TensorRT-Post-Merge-1": ["dgx-h200-x4", "l0_dgx_h200", 1, 3, 4],
        // "DGX_H200-4_GPUs-TensorRT-Post-Merge-2": ["dgx-h200-x4", "l0_dgx_h200", 2, 3, 4],
        // "DGX_H200-4_GPUs-TensorRT-Post-Merge-3": ["dgx-h200-x4", "l0_dgx_h200", 3, 3, 4],
        "RTXPro6000-PyTorch-Post-Merge-1": ["rtx-pro-6000", "l0_rtx_pro_6000", 1, 1],
        "RTXPro6000-4_GPUs-PyTorch-Post-Merge-1": ["rtx-pro-6000-x4", "l0_rtx_pro_6000", 1, 2, 4],
        "RTXPro6000-4_GPUs-PyTorch-Post-Merge-2": ["rtx-pro-6000-x4", "l0_rtx_pro_6000", 2, 2, 4],
    ]

    parallelJobs = x86TestConfigs.collectEntries{key, values -> [key, [createKubernetesPodConfig(key.contains("-CU12-") ? LLM_DOCKER_IMAGE_12_9 : LLM_DOCKER_IMAGE, values[0], "amd64", values[4] ?: 1, key.contains("Perf")), {
        def config = VANILLA_CONFIG
        if (key.contains("single-device")) {
            config = SINGLE_DEVICE_CONFIG
        }
        if (key.contains("llvm")) {
            config = LLVM_CONFIG
        }
        if (key.contains("Pybind")) {
            config = PYBIND_CONFIG
        }
        if (key.contains("-CU12-")) {
            config = VANILLA_CONFIG_CU12
        }
        runLLMTestlistOnPlatform(pipeline, values[0], values[1], config, key.contains("Perf"), key, values[2], values[3])
    }]]}
    fullSet = parallelJobs.keySet()

    x86SlurmTestConfigs = [
        "B300-PyTorch-1": ["b300-single", "l0_b300", 1, 1],
        "DGX_B200-4_GPUs-PyTorch-1": ["b200-x4", "l0_dgx_b200", 1, 2, 4],
        "DGX_B200-4_GPUs-PyTorch-2": ["b200-x4", "l0_dgx_b200", 2, 2, 4],
        "DGX_B200-4_GPUs-PyTorch-Ray-1": ["b200-x4", "l0_dgx_b200", 1, 1, 4],
        "DGX_B200-8_GPUs-PyTorch-1": ["b200-x8", "l0_dgx_b200", 1, 1, 8],
        "DGX_B200-4_GPUs-PyTorch-Post-Merge-1": ["b200-trtllm", "l0_dgx_b200", 1, 1, 4, 1, true],
        "DGX_B300-4_GPUs-PyTorch-Post-Merge-1": ["b300-x4", "l0_dgx_b300", 1, 1, 4],
    ]
    fullSet += x86SlurmTestConfigs.keySet()

    parallelSlurmJobs = x86SlurmTestConfigs.collectEntries{key, values -> [key, [createKubernetesPodConfig(LLM_DOCKER_IMAGE, "slurm", "amd64"), {
        def config = VANILLA_CONFIG
        if (key.contains("single-device")) {
            config = SINGLE_DEVICE_CONFIG
        }
        if (key.contains("llvm")) {
            config = LLVM_CONFIG
        }
        if (key.contains("-CU12-")) {
            config = VANILLA_CONFIG_CU12
        }
        runLLMTestlistOnSlurm(pipeline, values[0], values[1], config, key.contains("Perf"), key, values[2], values[3], values[4] ?: 1, values[5] ?: 1, values[6] ?: false)
    }]]}

    parallelJobs += parallelSlurmJobs

    // Try to match what are being tested on x86 H100_PCIe.
    // The total machine time is scaled proportionally according to the number of each GPU.
    SBSATestConfigs = [
        "GH200-TensorRT-Post-Merge-1": ["gh200", "l0_gh200", 1, 1],
    ]
    fullSet += SBSATestConfigs.keySet()

    SBSASlurmTestConfigs = [
        "GB300-PyTorch-1": ["gb300-single", "l0_gb300", 1, 1],
        "GB200-4_GPUs-PyTorch-1": ["gb200-trtllm", "l0_gb200_multi_gpus", 1, 1, 4],
        "GB200-4_GPUs-PyTorch-Post-Merge-1": ["gb200-trtllm", "l0_gb200_multi_gpus", 1, 1, 4],
        "GB300-4_GPUs-PyTorch-Post-Merge-1": ["gb300-trtllm", "l0_gb300_multi_gpus", 1, 1, 4],
    ]
    fullSet += SBSASlurmTestConfigs.keySet()

    // multiNodesSBSAConfigs = [
        // Each stage test 1 testcase with 8 GPUs and 2 nodes.
        // Disable GB200 multi-node testing in L0 pre-merge until related issues is resolved (https://nvbugs/5485182, https://nvbugs/5437384)
        // "GB200-8_GPUs-2_Nodes-PyTorch-1": ["gb200-trtllm", "l0_gb200_multi_nodes", 1, 5, 8, 2],
        // "GB200-8_GPUs-2_Nodes-PyTorch-2": ["gb200-trtllm", "l0_gb200_multi_nodes", 2, 5, 8, 2],
        // "GB200-8_GPUs-2_Nodes-PyTorch-3": ["gb200-trtllm", "l0_gb200_multi_nodes", 3, 5, 8, 2],
        // "GB200-8_GPUs-2_Nodes-PyTorch-4": ["gb200-trtllm", "l0_gb200_multi_nodes", 4, 5, 8, 2],
        // "GB200-8_GPUs-2_Nodes-PyTorch-5": ["gb200-trtllm", "l0_gb200_multi_nodes", 5, 5, 8, 2],
    // ]
    multiNodesSBSAConfigs = [:]
    def numMultiNodeTests = 9
    multiNodesSBSAConfigs += (1..numMultiNodeTests).collectEntries { i ->
        ["GB200-8_GPUs-2_Nodes-PyTorch-Post-Merge-${i}".toString(), ["gb200-trtllm", "l0_gb200_multi_nodes", i, numMultiNodeTests, 8, 2]]
    }
    fullSet += multiNodesSBSAConfigs.keySet()

    if (env.targetArch == AARCH64_TRIPLE) {
        parallelJobs = SBSATestConfigs.collectEntries{key, values -> [key, [createKubernetesPodConfig(key.contains("-CU12-") ? LLM_SBSA_DOCKER_IMAGE_12_9 : LLM_DOCKER_IMAGE, values[0], "arm64"), {
            runLLMTestlistOnPlatform(pipeline, values[0], values[1], LINUX_AARCH64_CONFIG, false, key, values[2], values[3])
        }]]}

        // Add SBSA Slurm jobs
        parallelSlurmJobs = SBSASlurmTestConfigs.collectEntries{key, values -> [key, [createKubernetesPodConfig(LLM_DOCKER_IMAGE, "slurm", "arm64"), {
            def config = LINUX_AARCH64_CONFIG
            if (key.contains("single-device")) {
                config = SINGLE_DEVICE_CONFIG
            }
            if (key.contains("llvm")) {
                config = LLVM_CONFIG
            }
            runLLMTestlistOnSlurm(pipeline, values[0], values[1], config, key.contains("Perf"), key, values[2], values[3], values[4] ?: 1, values[5] ?: 1, values[6] ?: false)
        }]]}
        parallelJobs += parallelSlurmJobs

        // Add SBSA multi node Slurm jobs
        parallelMultiNodesSBSAJobs = multiNodesSBSAConfigs.collectEntries{key, values -> [key, [createKubernetesPodConfig(LLM_DOCKER_IMAGE, "slurm", "arm64"), {
            def config = LINUX_AARCH64_CONFIG
            if (key.contains("single-device")) {
                config = SINGLE_DEVICE_CONFIG
            }
            if (key.contains("llvm")) {
                config = LLVM_CONFIG
            }
            runLLMTestlistOnSlurm(pipeline, values[0], values[1], config, key.contains("Perf"), key, values[2], values[3], values[4] ?: 1, values[5] ?: 2, values[6] ?: false)
        }]]}

        parallelJobs += parallelMultiNodesSBSAJobs
    }

    docBuildSpec = createKubernetesPodConfig(LLM_DOCKER_IMAGE, "a10")
    docBuildConfigs = [
        "A10-Build_Docs": [docBuildSpec, {
            sh "rm -rf **/*.xml *.tar.gz"
            runLLMDocBuild(pipeline, config=VANILLA_CONFIG)
        }],
    ]

    fullSet += docBuildConfigs.keySet()

    if (env.targetArch == AARCH64_TRIPLE) {
        docBuildConfigs = [:]
    }

    docBuildJobs = docBuildConfigs.collectEntries{key, values -> [key, [values[0], {
        stage("[${key}] Run") {
            cacheErrorAndUploadResult("${key}", values[1], {}, true)
        }
    }]]}

    // Python version and OS for sanity check
    x86SanityCheckConfigs = [
        "PY312-DLFW": [
            LLM_DOCKER_IMAGE,
            "B200_PCIe",
            X86_64_TRIPLE,
            false,
            "cuda13/",
            DLFW_IMAGE,
            false,
        ],
        "PY310-UB2204-CU12": [
            LLM_ROCKYLINUX8_PY310_DOCKER_IMAGE_12_9,
            "A10",
            X86_64_TRIPLE,
            true,
            "",
            UBUNTU_22_04_IMAGE,
            false,
        ],
        "PY312-UB2404-CU12": [
            LLM_ROCKYLINUX8_PY312_DOCKER_IMAGE_12_9,
            "RTX5090",
            X86_64_TRIPLE,
            true,
            "",
            UBUNTU_24_04_IMAGE,
            true, // Extra PyTorch CUDA 12.8 install
        ],
    ]

    aarch64SanityCheckConfigs = [
        "PY312-UB2404-CU12": [
            LLM_SBSA_DOCKER_IMAGE_12_9,
            "GH200",
            AARCH64_TRIPLE,
            false,
            "",
            UBUNTU_24_04_IMAGE,
            true, // Extra PyTorch CUDA 12.8 install
        ],
        "PY312-DLFW": [
            LLM_DOCKER_IMAGE,
            "GH200",
            AARCH64_TRIPLE,
            false,
            "cuda13/",
            DLFW_IMAGE,
            false,
        ],
    ]

    def toStageName = { gpuType, key -> "${gpuType}-PackageSanityCheck-${key}".toString() }
    fullSet += x86SanityCheckConfigs.collectEntries{ key, values -> [toStageName(values[1], key), null] }.keySet()
    fullSet += aarch64SanityCheckConfigs.collectEntries{ key, values -> [toStageName(values[1], key), null] }.keySet()

    sanityCheckConfigs = x86SanityCheckConfigs
    if (env.targetArch == AARCH64_TRIPLE) {
        sanityCheckConfigs = aarch64SanityCheckConfigs
    }

    sanityCheckJobs = sanityCheckConfigs.collectEntries {key, values -> [toStageName(values[1], key), {
        cacheErrorAndUploadResult(toStageName(values[1], key), {
            def cpu_arch = values[2]
            def gpu_type = values[1].toLowerCase()
            if (values[1] == "B200_PCIe") {
                gpu_type = "b100-ts2"
            }
            if (values[1] == "RTX5090") {
                gpu_type = "rtx-5090"
            }

            def k8s_arch = "amd64"
            if (cpu_arch == AARCH64_TRIPLE) {
                k8s_arch = "arm64"
            }

            def buildSpec = createKubernetesPodConfig(values[0], "build", k8s_arch)
            def buildRunner = runInKubernetes(pipeline, buildSpec, "trt-llm")
            def sanityRunner = null


            def sanitySpec = createKubernetesPodConfig(values[0], gpu_type, k8s_arch)
            sanityRunner = runInKubernetes(pipeline, sanitySpec, "trt-llm")

            def wheelPath = "${values[4]}"
            def wheelName = ""
            def cpver = "cp312"
            def pyver = "3.12"
            if (key.contains("PY310")) {
                cpver = "cp310"
                pyver = "3.10"
            }

            buildRunner("[${toStageName(values[1], key)}] Build") {
                def env = []
                if (key.contains("manylinux")) {
                    env = ["LD_LIBRARY_PATH+=:/usr/local/cuda/compat"]
                }
                withEnv(env) {
                    wheelName = runLLMBuild(pipeline, cpu_arch, values[3], wheelPath, cpver, key.contains("CU12"))
                }
            }

            def fullWheelPath = "${cpu_arch}/${wheelPath}${wheelName}"

            // TODO: Re-enable the sanity check after updating GPU testers' driver version.
            // sanityRunner("Sanity check") {
            //     runPackageSanityCheck(pipeline, fullWheelPath, values[3], cpver)
            // }

            def checkPipStage = false
            if (cpu_arch == X86_64_TRIPLE) {
                checkPipStage = true
            } else if (cpu_arch == AARCH64_TRIPLE) {
                checkPipStage = true
            }

            if (checkPipStage) {
                stage("Run LLMAPI tests") {
                    pipInstallSanitySpec = createKubernetesPodConfig(values[5], gpu_type, k8s_arch)
                    trtllm_utils.launchKubernetesPod(pipeline, pipInstallSanitySpec, "trt-llm", {
                        echo "###### Prerequisites Start ######"
                        echoNodeAndGpuInfo(pipeline, toStageName(values[1], key))
                        // Clean up the pip constraint file from the base NGC PyTorch image.
                        if (values[5] == DLFW_IMAGE || values[5] == DLFW_IMAGE_12_9) {
                            trtllm_utils.llmExecStepWithRetry(pipeline, script: "[ -f /etc/pip/constraint.txt ] && : > /etc/pip/constraint.txt || true")
                        }
                        trtllm_utils.llmExecStepWithRetry(pipeline, script: "apt-get update")
                        trtllm_utils.llmExecStepWithRetry(pipeline, script: "apt-get -y install python3-pip git rsync curl wget")
                        trtllm_utils.checkoutSource(LLM_REPO, env.gitlabCommit, LLM_ROOT, true, true)
                        trtllm_utils.llmExecStepWithRetry(pipeline, script: "pip3 config set global.break-system-packages true")
                        trtllm_utils.llmExecStepWithRetry(pipeline, script: "pip3 install requests")
                        trtllm_utils.llmExecStepWithRetry(pipeline, script: "pip3 uninstall -y tensorrt")
                        if (values[5] != DLFW_IMAGE && values[5] != DLFW_IMAGE_12_9) {
                            def ubuntu_version = key.contains("UB2404") ? "ubuntu2404" : "ubuntu2204"
                            def platform = cpu_arch == X86_64_TRIPLE ? "x86_64" : "sbsa"
                            trtllm_utils.llmExecStepWithRetry(pipeline, script: "wget https://developer.download.nvidia.com/compute/cuda/repos/${ubuntu_version}/${platform}/cuda-keyring_1.1-1_all.deb")
                            trtllm_utils.llmExecStepWithRetry(pipeline, script: "dpkg -i cuda-keyring_1.1-1_all.deb")
                            trtllm_utils.llmExecStepWithRetry(pipeline, script: "apt-get update")
                            if (key.contains("CU12")) {
                                trtllm_utils.llmExecStepWithRetry(pipeline, script: "apt-get -y install cuda-toolkit-12-9")
                            } else {
                                trtllm_utils.llmExecStepWithRetry(pipeline, script: "apt-get -y install cuda-toolkit-13-0")
                            }
                        }
                        if (key.contains("CU12")) {
                            trtllm_utils.llmExecStepWithRetry(pipeline, script: "sed -i '/^# .*<For CUDA 12\\.9>\$/ {s/^# //; n; s/^/# /}' ${LLM_ROOT}/requirements.txt")
                            sh "cat ${LLM_ROOT}/requirements.txt"
                        }
                        // Extra PyTorch CUDA 12.8 install for SBSA platform and Blackwell GPUs bare-metal environments
                        if (values[6]) {
                            echo "###### Extra PyTorch CUDA 12.8 install Start ######"
                            if (key.contains("CU12")) {
                                trtllm_utils.llmExecStepWithRetry(pipeline, script: "pip3 install torch==2.7.1 torchvision torchaudio --index-url https://download.pytorch.org/whl/cu128")
                            } else {
                                trtllm_utils.llmExecStepWithRetry(pipeline, script: "pip3 install torch==2.8.0 torchvision torchaudio --index-url https://download.pytorch.org/whl/cu128")
                            }
                        }

                        // TODO: Remove this after public triton supports CUDA 13.
                        if (key == "PY312-DLFW" && values[2] == X86_64_TRIPLE) {
                            trtllm_utils.llmExecStepWithRetry(pipeline, script: "pip3 install https://download.pytorch.org/whl/nightly/pytorch_triton-3.3.1%2Bgitc8757738-cp312-cp312-manylinux_2_27_x86_64.manylinux_2_28_x86_64.whl")
                            sh """
                                cd /usr/local/lib/python3.12/dist-packages/ && \
                                ls -la | grep pytorch_triton && \
                                mv pytorch_triton-3.3.1+gitc8757738.dist-info triton-3.3.1+gitc8757738.dist-info && \
                                cd triton-3.3.1+gitc8757738.dist-info && \
                                echo "Current directory: \$(pwd)" && \
                                echo "Files in directory:" && \
                                ls -la && \
                                sed -i 's/^Name: pytorch-triton/Name: triton/' METADATA && \
                                sed -i 's|pytorch_triton-3.3.1+gitc8757738.dist-info/|triton-3.3.1+gitc8757738.dist-info/|g' RECORD && \
                                echo "METADATA after update:" && \
                                grep "^Name:" METADATA
                            """
                        }

                        def libEnv = []
                        if (env.alternativeTRT) {
                            stage("Replace TensorRT") {
                                trtllm_utils.replaceWithAlternativeTRT(env.alternativeTRT, cpver)
                            }
                            libEnv += ["LD_LIBRARY_PATH+tensorrt=/usr/local/tensorrt/lib"]
                            libEnv += ["LD_LIBRARY_PATH+nvrtc=/usr/local/lib/python${pyver}/dist-packages/nvidia/cuda_nvrtc/lib"]
                        }
                        echo "###### Check pip install Start ######"
                        withEnv(libEnv) {
                            // Retry 2 times if timeout occurs.
                            sh "env | sort"
                            trtllm_utils.llmRetry(1, "checkPipInstall", {
                                timeout(time: 30, unit: 'MINUTES') {
                                    checkPipInstall(pipeline, "${cpu_arch}/${wheelPath}")
                                }
                            })
                        }
                        echo "###### Run LLMAPI tests Start ######"

                        def config = key.contains("CU12") ? VANILLA_CONFIG_CU12 : VANILLA_CONFIG
                        if (cpu_arch == AARCH64_TRIPLE) {
                            config = key.contains("CU12") ? LINUX_AARCH64_CONFIG_CU12 : LINUX_AARCH64_CONFIG
                        }
                        withEnv(libEnv) {
                            sh "env | sort"
                            runLLMTestlistOnPlatform(pipeline, gpu_type, "l0_sanity_check", config, false, toStageName(values[1], key), 1, 1, true, null, "-SubJob-RunTest")
                        }
                    })
                }
            }
        }, {}, true)
    }]}

    multiGpuJobs = parallelJobs.findAll{(it.key.contains("2_GPUs") || it.key.contains("4_GPUs") || it.key.contains("8_GPUs")) && !it.key.contains("Post-Merge")}
    println multiGpuJobs.keySet()
    multiGpuJobsPostMerge = parallelJobs.findAll{(it.key.contains("2_GPUs") || it.key.contains("4_GPUs") || it.key.contains("8_GPUs")) && it.key.contains("Post-Merge")}

    parallelJobs += docBuildJobs
    parallelJobs += sanityCheckJobs

    postMergeJobs = parallelJobs.findAll {it.key.contains("Post-Merge")}

    // Start as a normal pre-merge job
    parallelJobsFiltered = parallelJobs - multiGpuJobs - postMergeJobs

    // Check if the multi GPU related file has changed or not. If changed, add multi GPU test stages.
    if (testFilter[(MULTI_GPU_FILE_CHANGED)]) {
        parallelJobsFiltered += multiGpuJobs
    }

    if (testFilter[(AUTO_TRIGGER_TAG_LIST)]) {
        echo "AUTO_TRIGGER_TAG_LIST mode is true. Auto trigger tags: ${testFilter[(AUTO_TRIGGER_TAG_LIST)].join(', ')}."
        def autoTriggerTagStages = [:]
        for (tag in testFilter[(AUTO_TRIGGER_TAG_LIST)]) {
            autoTriggerTagStages += parallelJobs.findAll { it.key.contains(tag) }
        }
        parallelJobsFiltered += autoTriggerTagStages
        if (autoTriggerTagStages.size() > 0) {
            echo "Auto trigger will force run stages: ${autoTriggerTagStages.keySet().join(', ')}."
        }
        println parallelJobsFiltered.keySet()
    }

    // Check --post-merge, post-merge or TRT dependency testing pipelines.
    // If true, add post-merge only test stages and multi-GPU test stages.
    if (env.alternativeTRT || testFilter[(IS_POST_MERGE)]) {
        parallelJobsFiltered += multiGpuJobs
        parallelJobsFiltered += postMergeJobs
    }

    // Check --skip-test, only run doc build and sanity check stages.
    if (testFilter[(ENABLE_SKIP_TEST)]) {
        echo "All test stages are skipped."
        parallelJobsFiltered = docBuildJobs + sanityCheckJobs
    }

    // Check --add-multi-gpu-test, if true, add multi-GPU test stages back.
    if (testFilter[(ADD_MULTI_GPU_TEST)]) {
        parallelJobsFiltered += multiGpuJobs
    }

    // Check --only-multi-gpu-test, if true, only run multi-GPU test stages.
    if (testFilter[(ONLY_MULTI_GPU_TEST)]) {
        if (testFilter[(IS_POST_MERGE)]) {
            parallelJobsFiltered = multiGpuJobsPostMerge
        } else {
            parallelJobsFiltered = multiGpuJobs
        }
    }

    // Check --disable-multi-gpu-test, if true, remove multi-GPU test stages.
    if (testFilter[(DISABLE_MULTI_GPU_TEST)]) {
        parallelJobsFiltered -= multiGpuJobs
    }

    // Check --gpu-type, filter test stages.
    if (testFilter[(GPU_TYPE_LIST)] != null) {
        echo "Use GPU_TYPE_LIST for filtering. GPU types: ${testFilter[(GPU_TYPE_LIST)]}."
        parallelJobsFiltered = parallelJobsFiltered.findAll {it.key.tokenize('-')[0] in testFilter[(GPU_TYPE_LIST)]}
        println parallelJobsFiltered.keySet()
    }

    // Check --backend-mode, filter test stages.
    if (testFilter[(TEST_BACKEND)] != null) {
        echo "Use TEST_BACKEND for filtering. Backend mode: ${testFilter[(TEST_BACKEND)]}."
        def backendMode = testFilter[(TEST_BACKEND)].collect { it.toLowerCase() }
        def changeMap = [
            "pytorch": "-PyTorch-",
            "tensorrt": "-TensorRT-",
            "cpp": "-CPP-",
            "fmha": "-FMHA-",
        ]
        def backendModeList = backendMode.collect { changeMap.get(it) }.flatten()
        def parallelJobsNoBackend = parallelJobsFiltered.findAll { key, _ ->
            !changeMap.values().any { backend -> key.contains(backend) }
        }
        def parallelJobsBackendMode = parallelJobsFiltered.findAll { key, _ ->
            backendModeList.any { backend -> key.contains(backend) }
        }
        parallelJobsFiltered = parallelJobsNoBackend + parallelJobsBackendMode
        echo "parallelJobsBackendMode: ${parallelJobsBackendMode.keySet()}"
        println parallelJobsFiltered.keySet()
    }

    if (testFilter[(ONLY_ONE_GROUP_CHANGED)] == "Docs") {
        echo "Only docs files are changed, run doc build stage only."
        parallelJobsFiltered = docBuildJobs
        println parallelJobsFiltered.keySet()
    } else if (testFilter[(ONLY_ONE_GROUP_CHANGED)] != "") {
        if (testFilter[(TEST_BACKEND)] != null) {
            echo "Force disable ONLY_ONE_GROUP_CHANGED mode. Backend mode set by flag: ${testFilter[(TEST_BACKEND)]}."
        } else {
            echo "ONLY_ONE_GROUP_CHANGED mode is true. The group is: ${testFilter[(ONLY_ONE_GROUP_CHANGED)]}."
            def excludedBackends = new HashMap()
            excludedBackends["PyTorch"] = ["-CPP-", "-TensorRT-", "-Triton-", "-FMHA-"]
            excludedBackends["Triton"] = ["-PyTorch-", "-CPP-", "-TensorRT-", "-FMHA-"]
            excludedBackends["FMHA"] = ["-PyTorch-", "-CPP-", "-TensorRT-", "-Triton-"]
            def group = testFilter[(ONLY_ONE_GROUP_CHANGED)]
            if (excludedBackends.containsKey(group)) {
                parallelJobsFiltered = parallelJobsFiltered.findAll { key, value ->
                    !excludedBackends[group].any { backend -> key.contains(backend) }
                }
            }
            println parallelJobsFiltered.keySet()
        }
    }

    // Check --stage-list, only run the stages in stage-list.
    if (testFilter[TEST_STAGE_LIST] != null) {
        echo "Use TEST_STAGE_LIST for filtering. Stages: ${testFilter[(TEST_STAGE_LIST)]}."
        parallelJobsFiltered = parallelJobs.findAll {it.key in testFilter[(TEST_STAGE_LIST)]}
        println parallelJobsFiltered.keySet()
    }

    // Check --extra-stage, add the stages in extra-stage.
    if (testFilter[EXTRA_STAGE_LIST] != null) {
        echo "Use EXTRA_STAGE_LIST for filtering. Stages: ${testFilter[(EXTRA_STAGE_LIST)]}."
        parallelJobsFiltered += parallelJobs.findAll {it.key in testFilter[(EXTRA_STAGE_LIST)]}
        println parallelJobsFiltered.keySet()
    }

    checkStageName(fullSet)

    if (testFilter[(TEST_STAGE_LIST)] != null) {
        checkStageNameSet(testFilter[(TEST_STAGE_LIST)], fullSet, TEST_STAGE_LIST)
    }
    if (testFilter[(EXTRA_STAGE_LIST)] != null) {
        checkStageNameSet(testFilter[(EXTRA_STAGE_LIST)], fullSet, EXTRA_STAGE_LIST)
    }

    echo "Check the passed GitLab bot testFilter parameters."
    def keysStr = parallelJobsFiltered.keySet().join(",\n")
    pipeline.echo "Now we will run stages: [\n${keysStr}\n]"

    parallelJobsFiltered = parallelJobsFiltered.collectEntries { key, values -> [key, {
        stage(key) {
            if (key in testFilter[REUSE_STAGE_LIST]) {
                stage("Skip - reused") {
                    echo "Skip - Passed in the last pipeline."
                }
            } else if (values instanceof List) {
                trtllm_utils.launchKubernetesPod(pipeline, values[0], "trt-llm", {
                    values[1]()
                })
            } else {
                values()
            }
        }
    }]}

    return parallelJobsFiltered
}



def launchTestJobsForImagesSanityCheck(pipeline, globalVars) {
    def testConfigs = [
        "NGC Devel Image amd64": [
            name: "NGC-Devel-Image-amd64-Sanity-Test",
            k8sArch: "amd64",
            wheelInstalled: false,
            config: VANILLA_CONFIG,
        ],
        "NGC Devel Image arm64": [
            name: "NGC-Devel-Image-arm64-Sanity-Test",
            k8sArch: "arm64",
            wheelInstalled: false,
            config: LINUX_AARCH64_CONFIG,
        ],
        "NGC Release Image amd64": [
            name: "NGC-Release-Image-amd64-Sanity-Test-A10",
            gpuType: "a10",
            k8sArch: "amd64",
            wheelInstalled: true,
            config: VANILLA_CONFIG,
        ],
        "NGC Release Image arm64": [
            name: "NGC-Release-Image-arm64-Sanity-Test-GH200",
            gpuType: "gh200",
            k8sArch: "arm64",
            wheelInstalled: true,
            config: LINUX_AARCH64_CONFIG,
        ],
    ]
    if (!ENABLE_NGC_DEVEL_IMAGE_TEST) {
        ["NGC Devel Image amd64", "NGC Devel Image arm64"].each { key ->
            testConfigs.remove(key)
        }
        echo "NGC Devel Image test is disabled."
    }
    if (!ENABLE_NGC_RELEASE_IMAGE_TEST) {
        ["NGC Release Image amd64", "NGC Release Image arm64"].each { key ->
            testConfigs.remove(key)
        }
        echo "NGC Release Image test is disabled."
    }
    // Update testConfigs image field using the map from globalVars
    testConfigs.each { key, config ->
        if (globalVars[IMAGE_KEY_TO_TAG] && globalVars[IMAGE_KEY_TO_TAG][key]) {
            config.image = globalVars[IMAGE_KEY_TO_TAG][key]
        }
    }
    // Filter out all configs that don't have image set
    testConfigs = testConfigs.findAll { key, config ->
        return config.image != null
    }

    echo "Filtered test configs with images:"
    println testConfigs

    def testJobs = testConfigs.collectEntries { key, values -> [values.name, {
        if (values.wheelInstalled) {
            stage(values.name) {
                echo "Run ${values.name} sanity test."
                imageSanitySpec = createKubernetesPodConfig(values.image, values.gpuType, values.k8sArch)
                trtllm_utils.launchKubernetesPod(pipeline, imageSanitySpec, "trt-llm", {
                    sh "env | sort"
                    trtllm_utils.llmExecStepWithRetry(pipeline, script: "apt-get update && apt-get install -y git rsync curl")
                    runLLMTestlistOnPlatform(pipeline, values.gpuType, "l0_sanity_check", values.config, false, values.name, 1, 1, true, null, "-SubJob-TestImage")
                })
            }
        } else {
            stage(values.name) {
                imageSanitySpec = createKubernetesPodConfig(values.image, "build", values.k8sArch)
                trtllm_utils.launchKubernetesPod(pipeline, imageSanitySpec, "trt-llm", {
                    sh "env | sort"
                    def cpuArch = values.k8sArch == "amd64" ? X86_64_TRIPLE : AARCH64_TRIPLE
                    runLLMBuild(pipeline, cpuArch, false, "imageTest/")
                })
            }
        }
    }]}

    return testJobs
}


pipeline {
    agent {
        kubernetes createKubernetesPodConfig("", "agent")
    }
    options {
        // Check the valid options at: https://www.jenkins.io/doc/book/pipeline/syntax/
        // some step like results analysis stage, does not need to check out source code
        skipDefaultCheckout()
        // to better analyze the time for each step/test
        timestamps()
        timeout(time: 24, unit: 'HOURS')
    }
    environment {
        //Workspace normally is: /home/jenkins/agent/workspace/LLM/L0_MergeRequest@tmp/
        HF_HOME="${env.WORKSPACE_TMP}/.cache/huggingface"
        CCACHE_DIR="${CCACHE_DIR}"
        GITHUB_MIRROR="https://urm.nvidia.com/artifactory/github-go-remote"
        PIP_INDEX_URL="https://urm.nvidia.com/artifactory/api/pypi/pypi-remote/simple"
        // force datasets to be offline mode, to prevent CI jobs are downloading HF dataset causing test failures
        HF_DATASETS_OFFLINE=1
        CMAKE_POLICY_VERSION_MINIMUM="3.5"
    }
    stages {
        stage("Setup environment")
        {
            steps
            {
                script {
                    echo "enableFailFast is: ${params.enableFailFast}"
                    echo "env.testFilter is: ${env.testFilter}"
                    testFilter = trtllm_utils.updateMapWithJson(this, testFilter, env.testFilter, "testFilter")
                    println testFilter
                    echo "env.globalVars is: ${env.globalVars}"
                    globalVars = trtllm_utils.updateMapWithJson(this, globalVars, env.globalVars, "globalVars")
                    globalVars[ACTION_INFO] = trtllm_utils.setupPipelineDescription(this, globalVars[ACTION_INFO])
                }
            }
        }
        stage("Check Test Lists")
        {
            when {
                expression {
                    // Only run the test list validation when necessary
                    env.targetArch == X86_64_TRIPLE &&
                    testFilter[ONLY_ONE_GROUP_CHANGED] != "Docs" &&
                    !(env.JOB_NAME ==~ /.*Multi-GPU.*/) &&
                    !(env.JOB_NAME ==~ /.*BuildDockerImageSanityTest.*/)
                }
            }
            steps
            {
                script {
                    launchTestListCheck(this)
                }
            }
        }
        stage("Test") {
            steps {
                script {
                    if (env.JOB_NAME ==~ /.*BuildDockerImageSanityTest.*/) {
                        parallelJobs = launchTestJobsForImagesSanityCheck(this, globalVars)
                    } else {
                        parallelJobs = launchTestJobs(this, testFilter)
                    }

                    singleGpuJobs = parallelJobs
                    dgxJobs = [:]

                    def testPhase2StageName = env.testPhase2StageName
                    if (testPhase2StageName) {
                        def dgxSigns = ["2_GPUs", "4_GPUs", "8_GPUs"]
                        singleGpuJobs = parallelJobs.findAll{!dgxSigns.any{sign -> it.key.contains(sign)}}
                        dgxJobs = parallelJobs.findAll{dgxSigns.any{sign -> it.key.contains(sign)}}
                    }

                    if (env.JOB_NAME ==~ /.*Single-GPU.*/) {
                        echo "Only run single-GPU tests."
                        if (dgxJobs.size() > 0) {
                            if (globalVars[ACTION_INFO]['parents'].size() > 0) {
                                // We add a special marker to the parent job's description.
                                // This will be used to decide whether to run multi-GPU test stage.
                                def parentJob = globalVars[ACTION_INFO]['parents'][-2]
                                def archStr = (env.targetArch == X86_64_TRIPLE) ? "x86_64" : (env.targetArch == AARCH64_TRIPLE ? "SBSA" : "Unknown")
                                trtllm_utils.appendBuildDescription(this, parentJob['name'], parentJob['build_number'], "====Require ${archStr} Multi-GPU Testing====<br/>")
                            } else {
                                echo "No parent job found to add the special marker for executing multi-GPU test stage."
                            }
                        } else {
                            echo "Skip multi-GPU testing. No test to run."
                        }
                        if (singleGpuJobs.size() > 0) {
                            singleGpuJobs.failFast = params.enableFailFast
                            parallel singleGpuJobs
                        } else {
                            echo "Skip single-GPU testing. No test to run."
                        }
                    } else if (env.JOB_NAME ==~ /.*Multi-GPU.*/) {
                        echo "Only run multi-GPU tests."
                        if (dgxJobs.size() > 0) {
                            dgxJobs.failFast = params.enableFailFast
                            parallel dgxJobs
                        } else {
                            error "Skip multi-GPU testing. No test to run."
                        }
                    } else {
                        if (singleGpuJobs.size() > 0) {
                            singleGpuJobs.failFast = params.enableFailFast
                            parallel singleGpuJobs
                        } else {
                            echo "Skip single-GPU testing. No test to run."
                        }

                        if (dgxJobs.size() > 0) {
                            stage(testPhase2StageName) {
                                dgxJobs.failFast = params.enableFailFast
                                parallel dgxJobs
                            }
                        }
                    }
                }
            }
        } // Test stage
    } // stages
} // pipeline<|MERGE_RESOLUTION|>--- conflicted
+++ resolved
@@ -2234,29 +2234,16 @@
                     }
                 }
 
-<<<<<<< HEAD
                 // Run the isolated tests if exists
                 if (preprocessedLists.isolateCount > 0) {
                     stage ("[${stageName}] Run Pytest (Isolated)") {
                         echo "There are ${preprocessedLists.isolateCount} isolated tests to run"
-                        rerunFailed = runIsolatedTests(preprocessedLists, testCmdLine, llmSrc, stageName) || rerunFailed
+                        rerunFailed = runIsolatedTests(preprocessedLists, pytestCommand, llmSrc, stageName) || rerunFailed
                     }
                 } else {
                     echo "No isolated tests to run for stage ${stageName}"
                     noIsolateTests = true
                 }
-=======
-        // Run the isolated tests if exists
-        if (preprocessedLists.isolateCount > 0) {
-            stage ("[${stageName}] Run Pytest (Isolated)") {
-                echo "There are ${preprocessedLists.isolateCount} isolated tests to run"
-                rerunFailed = runIsolatedTests(preprocessedLists, pytestCommand, llmSrc, stageName) || rerunFailed
-            }
-        } else {
-            echo "No isolated tests to run for stage ${stageName}"
-            noIsolateTests = true
-        }
->>>>>>> 984d4fe0
 
                 if (noRegularTests && noIsolateTests) {
                     error "No tests were executed for stage ${stageName}, please check the test list and test-db rendering result."
