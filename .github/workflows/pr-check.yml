# SPDX-FileCopyrightText: Copyright (c) 2025 NVIDIA CORPORATION & AFFILIATES. All rights reserved.
# SPDX-License-Identifier: Apache-2.0
#
# Licensed under the Apache License, Version 2.0 (the "License");
# you may not use this file except in compliance with the License.
# You may obtain a copy of the License at
#
# http://www.apache.org/licenses/LICENSE-2.0
#
# Unless required by applicable law or agreed to in writing, software
# distributed under the License is distributed on an "AS IS" BASIS,
# WITHOUT WARRANTIES OR CONDITIONS OF ANY KIND, either express or implied.
# See the License for the specific language governing permissions and
# limitations under the License.

name: PR Checks

on:
  pull_request:
    types: [opened, edited, synchronize, reopened]

jobs:
  check-pr-title:
    name: Check PR Title Format
    runs-on: ubuntu-latest
    steps:
      - name: Validate PR Title Format
        id: check-pr-title
        uses: agenthunt/conventional-commit-checker-action@v2.0.0
        continue-on-error: true
        with:
          pr-title-regex: "^(\\[(None|[A-Z0-9]+-[0-9]+|#[0-9]+|https:\\/\\/nvbugs\\/[0-9]+)\\]) *(\\[[a-z0-9]+\\]) (([^ ].*)?[^ ])$"
          pr-body-regex: ""

      - name: PR Title Format Guide
        if: steps.check-pr-title.outcome == 'failure'
        run: |
          echo "::error::PR title format check failed."
          echo "Expected PR title format:"
          echo "  [JIRA ticket/NVBugs ID/GitHub issue/None][type] Summary"
          echo ""
          echo "Valid ticket formats:"
          echo "  - JIRA ticket: [TRTLLM-1234] or [FOOBAR-123] for other FOOBAR project"
          echo "  - NVBugs ID: [https://nvbugs/1234567]"
          echo "  - GitHub issue: [#1234]"
          echo "  - No ticket: [None]"
          echo ""
          echo "Valid types (lowercase): [fix], [feat], [doc], [infra], [chore], etc."
          echo ""
          echo "Examples:"
          echo "  - [TRTLLM-1234][feat] Add new feature"
          echo "  - [https://nvbugs/1234567][fix] Fix some bugs"
          echo "  - [#1234][doc] Update documentation"
          echo "  - [None][chore] Minor clean-up"
          exit 1

<<<<<<< HEAD
  require-pr-checklist:
    name: Require PR Checklist Resolution

    runs-on: ubuntu-latest
    steps:
      - name: Check if PR Description has checkboxes resolved
        id: check-pr-descr-all-checked
        uses: mheap/require-checklist-action@v2
        continue-on-error: true
        with:
          requireChecklist: true
=======
  checklist:
    name: Validate PR Checklist
    runs-on: ubuntu-latest
    steps:
      - uses: actions/checkout@v4
      - uses: venkywonka/goggles_action/actions/pr_checklist@pr-checklist
>>>>>>> 76011fa0
<|MERGE_RESOLUTION|>--- conflicted
+++ resolved
@@ -54,23 +54,10 @@
           echo "  - [None][chore] Minor clean-up"
           exit 1
 
-<<<<<<< HEAD
-  require-pr-checklist:
-    name: Require PR Checklist Resolution
 
-    runs-on: ubuntu-latest
-    steps:
-      - name: Check if PR Description has checkboxes resolved
-        id: check-pr-descr-all-checked
-        uses: mheap/require-checklist-action@v2
-        continue-on-error: true
-        with:
-          requireChecklist: true
-=======
   checklist:
     name: Validate PR Checklist
     runs-on: ubuntu-latest
     steps:
       - uses: actions/checkout@v4
-      - uses: venkywonka/goggles_action/actions/pr_checklist@pr-checklist
->>>>>>> 76011fa0
+      - uses: venkywonka/goggles_action/actions/pr_checklist@pr-checklist