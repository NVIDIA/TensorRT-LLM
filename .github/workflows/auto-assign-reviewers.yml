--- conflicted
+++ resolved
@@ -13,15 +13,11 @@
         required: false
         type: boolean
         default: true
-<<<<<<< HEAD
-
-=======
       force_assign:
         description: 'Force assign even if reviewers already exist'
         required: false
         type: boolean
         default: false
->>>>>>> 405f0d35
 jobs:
   assign:
     runs-on: ubuntu-latest
