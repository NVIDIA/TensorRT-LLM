# This file defines code ownership rules for the repository.

<<<<<<< HEAD
=======
# The following rule should only be uncommented on release branches (e.g., release/0.19).
# The rule below requires that any PR to release/**/* branches must be approved by at least one member
# of the NVIDIA/trt-llm-release-branch-approval team, regardless of who else approves the PR.
# Without approval from a member of this team, PRs cannot be merged to release branches.
* @NVIDIA/trt-llm-release-branch-approval

>>>>>>> 7ebb770d
# TensorRT-LLM Pytorch backend
/tensorrt_llm/_torch @NVIDIA/trt-llm-torch-devs
## TensorRT-LLM Pytorch backend - runtime
/tensorrt_llm/_torch/pyexecutor @NVIDIA/trt-llm-torch-runtime-devs
## TensorRT-LLM Pytorch backend - AutoDeploy flow
/tensorrt_llm/_torch/auto_deploy @NVIDIA/trt-llm-torch-autodeploy-devs
/tensorrt_llm/examples/auto_deploy @NVIDIA/trt-llm-torch-autodeploy-devs

## TensorRT-LLM Pytorch - Speculative Decoding
/tensorrt_llm/_torch/speculative @NVIDIA/trt-llm-torch-spec-decoding

## TensorRT-LLM Pytorch - Graph Compiler
/tensorrt_llm/_torch/compilation @NVIDIA/trt-llm-torch-graph-compiler
/tensorrt_llm/_torch/custom_ops @NVIDIA/trt-llm-torch-graph-compiler
/tensorrt_llm/_torch/autotuner.py @NVIDIA/trt-llm-torch-graph-compiler
/tests/unittest/_torch/compilation @NVIDIA/trt-llm-torch-graph-compiler
/tests/unittest/_torch/multi_gpu/test_ar_residual_norm.py @NVIDIA/trt-llm-torch-graph-compiler
/tests/unittest/_torch/multi_gpu/test_user_buffers.py @NVIDIA/trt-llm-torch-graph-compiler
/tests/unittest/_torch/test_custom_ops.py @NVIDIA/trt-llm-torch-graph-compiler
/tests/unittest/_torch/test_autotuner.py @NVIDIA/trt-llm-torch-graph-compiler

## TensorRT-LLM Pytorch - Attention
/tensorrt_llm/_torch/attention_backend @NVIDIA/trt-llm-torch-attention-devs
/tensorrt_llm/_torch/modules/attention.py @NVIDIA/trt-llm-torch-attention-devs

## TensorRT-LLM Pytorch - Modules
/tensorrt_llm/_torch/modules @NVIDIA/trt-llm-torch-modules


## TensorRT-LLM Pytorch Models
/tensorrt_llm/_torch/models @NVIDIA/trt-llm-torch-models-devs

### TensorRT-LLM Pytorch - Models - Gemma
/tensorrt_llm/_torch/models/modeling_gemma3.py @NVIDIA/trt-llm-torch-models-gemma-devs @NVIDIA/trt-llm-torch-models-devs
/tensorrt_llm/_torch/models/modeling_gemma3vl.py @NVIDIA/trt-llm-torch-models-gemma-devs @NVIDIA/trt-llm-torch-models-devs
/tests/unittest/_torch/modeling/test_modeling_gemma3.py @NVIDIA/trt-llm-torch-models-gemma-devs @NVIDIA/trt-llm-torch-models-devs

### TensorRT-LLM Pytorch - Models - Mistral & Mixtral
/tensorrt_llm/_torch/models/modeling_mistral.py @NVIDIA/trt-llm-torch-models-mistral-devs @NVIDIA/trt-llm-torch-models-devs
/tensorrt_llm/_torch/models/modeling_pixtral.py @NVIDIA/trt-llm-torch-models-mistral-devs @NVIDIA/trt-llm-torch-models-devs
/tests/unittest/_torch/modeling/test_modeling_mistral.py @NVIDIA/trt-llm-torch-models-mistral-devs @NVIDIA/trt-llm-torch-models-devs
/tests/unittest/_torch/modeling/test_modeling_mixtral.py @NVIDIA/trt-llm-torch-models-mistral-devs @NVIDIA/trt-llm-torch-models-devs

### TensorRT-LLM Pytorch - Models - CLIP
/tensorrt_llm/_torch/models/modeling_clip.py @NVIDIA/trt-llm-torch-models-clip-devs @NVIDIA/trt-llm-torch-models-devs
/tests/unittest/_torch/modeling/test_modeling_clip.py @NVIDIA/trt-llm-torch-models-clip-devs @NVIDIA/trt-llm-torch-models-devs

### TensorRT-LLM Pytorch - Models - Phi
/tensorrt_llm/_torch/models/modeling_phi3.py @NVIDIA/trt-llm-torch-models-phi-devs @NVIDIA/trt-llm-torch-models-devs
/tensorrt_llm/_torch/models/modeling_phi4mm.py @NVIDIA/trt-llm-torch-models-phi-devs @NVIDIA/trt-llm-torch-models-devs
/tests/unittest/_torch/modeling/test_modeling_phi3.py @NVIDIA/trt-llm-torch-models-phi-devs @NVIDIA/trt-llm-torch-models-devs
/tests/integration/defs/examples/test_multimodal.py @NVIDIA/trt-llm-torch-models-phi-devs @NVIDIA/trt-llm-torch-models-devs

### TensorRT-LLM Pytorch - Models - Deepseek
/tensorrt_llm/_torch/models/modeling_deepseekv3.py @NVIDIA/trt-llm-torch-models-deepseek-devs @NVIDIA/trt-llm-torch-models-devs
/tests/unittest/_torch/modeling/test_modeling_deepseek.py @NVIDIA/trt-llm-torch-models-deepseek-devs @NVIDIA/trt-llm-torch-models-devs

### TensorRT-LLM Pytorch - Models - Llama
/tensorrt_llm/_torch/models/modeling_mllama.py @NVIDIA/trt-llm-torch-models-llama-devs @NVIDIA/trt-llm-torch-models-devs
/tensorrt_llm/_torch/models/modeling_llama.py @NVIDIA/trt-llm-torch-models-llama-devs @NVIDIA/trt-llm-torch-models-devs
/tensorrt_llm/_torch/models/modeling_llama_min_latency.py @NVIDIA/trt-llm-torch-models-llama-devs @NVIDIA/trt-llm-torch-models-devs
/tests/unittest/_torch/modeling/test_modeling_llama.py @NVIDIA/trt-llm-torch-models-llama-devs @NVIDIA/trt-llm-torch-models-devs
/tests/unittest/_torch/modeling/test_modeling_llama_min_latency.py @NVIDIA/trt-llm-torch-models-llama-devs @NVIDIA/trt-llm-torch-models-devs

### TensorRT-LLM Pytorch - Models - Qwen
/tensorrt_llm/_torch/models/modeling_qwen3_moe.py @NVIDIA/trt-llm-torch-models-qwen-devs @NVIDIA/trt-llm-torch-models-devs
/tensorrt_llm/_torch/models/modeling_qwen3.py @NVIDIA/trt-llm-torch-models-qwen-devs @NVIDIA/trt-llm-torch-models-devs
/tensorrt_llm/_torch/models/modeling_qwen2vl.py @NVIDIA/trt-llm-torch-models-qwen-devs @NVIDIA/trt-llm-torch-models-devs
/tensorrt_llm/_torch/models/modeling_qwen.py @NVIDIA/trt-llm-torch-models-qwen-devs @NVIDIA/trt-llm-torch-models-devs
/tensorrt_llm/_torch/models/modeling_qwen_moe.py @NVIDIA/trt-llm-torch-models-qwen-devs @NVIDIA/trt-llm-torch-models-devs

### TensorRT-LLM Pytorch - Models - VLMs
/tensorrt_llm/_torch/models/modeling_vila.py @NVIDIA/trt-llm-torch-models-vlm-devs @NVIDIA/trt-llm-torch-models-devs
/tests/unittest/_torch/modeling/test_modeling_vila.py @NVIDIA/trt-llm-torch-models-vlm-devs @NVIDIA/trt-llm-torch-models-devs
/tensorrt_llm/_torch/models/modeling_pixtral.py @NVIDIA/trt-llm-torch-models-vlm-devs @NVIDIA/trt-llm-torch-models-devs
/tests/unittest/_torch/modeling/test_modeling_pixtral.py @NVIDIA/trt-llm-torch-models-vlm-devs @NVIDIA/trt-llm-torch-models-devs

### TensorRT-LLM Pytorch - Models - Nemotron
/tensorrt_llm/_torch/models/modeling_nemotron_nas.py @NVIDIA/trt-llm-torch-models-nemotron-devs @NVIDIA/trt-llm-torch-models-devs
/tensorrt_llm/_torch/models/modeling_nemotron_h.py @NVIDIA/trt-llm-torch-models-nemotron-devs @NVIDIA/trt-llm-torch-models-devs
/tensorrt_llm/_torch/models/modeling_nemotron_nas.py @NVIDIA/trt-llm-torch-models-nemotron-devs @NVIDIA/trt-llm-torch-models-devs
/tensorrt_llm/_torch/pyexecutor/resource_manager.py @NVIDIA/trt-llm-torch-models-nemotron-devs @NVIDIA/trt-llm-torch-runtime-devs @NVIDIA/trt-llm-torch-models-devs
/tensorrt_llm/_torch/modules/mamba @NVIDIA/trt-llm-torch-models-nemotron-devs @NVIDIA/trt-llm-torch-models-devs
/tensorrt_llm/_torch/models/checkpoints/hf/nemotron_h_weight_mapper.py @NVIDIA/trt-llm-torch-models-nemotron-devs @NVIDIA/trt-llm-torch-models-devs
/tests/unittest/_torch/modeling/test_modeling_nemotron.py @NVIDIA/trt-llm-torch-models-nemotron-devs @NVIDIA/trt-llm-torch-models-devs
/tests/unittest/_torch/modeling/test_modeling_nemotron_h.py @NVIDIA/trt-llm-torch-models-nemotron-devs @NVIDIA/trt-llm-torch-models-devs
/tests/unittest/_torch/modeling/test_modeling_nemotron_nas.py @NVIDIA/trt-llm-torch-models-nemotron-devs @NVIDIA/trt-llm-torch-models-devs

## TensorRT-LLM - PEFT
/tensorrt_llm/_torch/peft @NVIDIA/trt-llm-torch-peft
/tensorrt_llm/lora_manager.py @NVIDIA/trt-llm-torch-peft
/cpp/tensorrt_llm/batch_manager/peftCacheManager.cpp @NVIDIA/trt-llm-torch-peft
/cpp/include/tensorrt_llm/batch_manager/peftCacheManager.h @NVIDIA/trt-llm-torch-peft
/cpp/tensorrt_llm/runtime/loraCache.cpp @NVIDIA/trt-llm-torch-peft
/cpp/include/tensorrt_llm/runtime/loraCache.h @NVIDIA/trt-llm-torch-peft
/cpp/tensorrt_llm/runtime/loraModule.cpp @NVIDIA/trt-llm-torch-peft
/cpp/include/tensorrt_llm/runtime/loraModule.h @NVIDIA/trt-llm-torch-peft
/cpp/tensorrt_llm/runtime/loraManager.cpp @NVIDIA/trt-llm-torch-peft
/cpp/tensorrt_llm/runtime/loraManager.h @NVIDIA/trt-llm-torch-peft
/cpp/tensorrt_llm/runtime/loraUtils.cpp @NVIDIA/trt-llm-torch-peft
/cpp/tensorrt_llm/runtime/loraUtils.h @NVIDIA/trt-llm-torch-peft

## TensorRT-LLM - Triton backend
/triton_backend @NVIDIA/trt-llm-triton-backend-devs

## TensorRT-LLM trtllm-bench Reviewers
/tensorrt_llm/bench @NVIDIA/trtllm-bench-reviewers
/tensorrt_llm/commands/bench.py @NVIDIA/trtllm-bench-reviewers
docs/source/performance/perf-benchmarking.md @NVIDIA/trtllm-bench-reviewers

## TensorRT-LLM LLM API
/tensorrt_llm/llmapi @NVIDIA/trt-llm-llmapi-devs
/tensorrt_llm/executor @NVIDIA/trt-llm-llmapi-devs

## TensorRT-LLM LLM Disaggregated
/examples/disaggregated @NVIDIA/trt-llm-disagg-devs
/tensorrt_llm/disaggregated_params.py @NVIDIA/trt-llm-disagg-devs
/tensorrt_llm/_torch/pyexecutor/kv_cache_transceiver.py @NVIDIA/trt-llm-disagg-devs
/tensorrt_llm/_torch/pyexecutor/py_executor.py @NVIDIA/trt-llm-disagg-devs
/cpp/tensorrt_llm/batch_manager/cacheFormatter.cpp @NVIDIA/trt-llm-disagg-devs
/cpp/tensorrt_llm/batch_manager/cacheFormatter.h @NVIDIA/trt-llm-disagg-devs
/cpp/tensorrt_llm/batch_manager/cacheTransBuffer.cpp @NVIDIA/trt-llm-disagg-devs
/cpp/tensorrt_llm/batch_manager/cacheTransBuffer.h @NVIDIA/trt-llm-disagg-devs
/cpp/tensorrt_llm/batch_manager/cacheTransceiver.cpp @NVIDIA/trt-llm-disagg-devs
/cpp/tensorrt_llm/batch_manager/dataTransceiver.cpp @NVIDIA/trt-llm-disagg-devs
/cpp/tensorrt_llm/batch_manager/dataTransceiver.h @NVIDIA/trt-llm-disagg-devs
/cpp/tensorrt_llm/batch_manager/dataTransceiverImpl.cpp @NVIDIA/trt-llm-disagg-devs
/cpp/tensorrt_llm/batch_manager/dataTransceiverImpl.h @NVIDIA/trt-llm-disagg-devs

## TensorRT-LLM Infra

### CI
/jenkins @NVIDIA/trt-llm-ci-infra-devs @NVIDIA/trt-llm-infra-devs
### Setup
/docker @NVIDIA/trt-llm-setup-infra-devs @NVIDIA/trt-llm-infra-devs
### Github workflows
/tensorrt_llm/.github @NVIDIA/trt-llm-gh-workflows-infra-devs @NVIDIA/trt-llm-infra-devs
/tensorrt_llm/.coderabbit.yaml @NVIDIA/trt-llm-gh-workflows-infra-devs @NVIDIA/trt-llm-infra-devs

## TensorRT-LLM - Docs
/docs @NVIDIA/trt-llm-doc-owners
/examples @NVIDIA/trt-llm-doc-owners

# The rule below requires that any PR modifying public APIs must be approved by at least one member
# of the NVIDIA/trt-llm-committed-api-review-committee or NVIDIA/trt-llm-noncommitted-api-review-committee team.
# This approval is mandatory regardless of other approvals the PR may have received. Without approval
# from a member of this team, PRs affecting public APIs cannot be merged to main or release branches.
/tests/unittest/api_stability/ @NVIDIA/trt-llm-noncommitted-api-review-committee
/tests/unittest/api_stability/references_committed/ @NVIDIA/trt-llm-committed-api-review-committee

# The following rule should only be uncommented on release branches (e.g., release/0.19).
# The rule below requires that any PR to release/**/* branches must be approved by at least one member
# of the NVIDIA/trt-llm-release-branch-approval team, regardless of who else approves the PR.
# Without approval from a member of this team, PRs cannot be merged to release branches.
* @NVIDIA/trt-llm-release-branch-approval<|MERGE_RESOLUTION|>--- conflicted
+++ resolved
@@ -1,14 +1,6 @@
 # This file defines code ownership rules for the repository.
 
-<<<<<<< HEAD
-=======
-# The following rule should only be uncommented on release branches (e.g., release/0.19).
-# The rule below requires that any PR to release/**/* branches must be approved by at least one member
-# of the NVIDIA/trt-llm-release-branch-approval team, regardless of who else approves the PR.
-# Without approval from a member of this team, PRs cannot be merged to release branches.
-* @NVIDIA/trt-llm-release-branch-approval
 
->>>>>>> 7ebb770d
 # TensorRT-LLM Pytorch backend
 /tensorrt_llm/_torch @NVIDIA/trt-llm-torch-devs
 ## TensorRT-LLM Pytorch backend - runtime
