--- conflicted
+++ resolved
@@ -106,14 +106,7 @@
       use_torch_sampler:
         annotation: bool
         default: False
-<<<<<<< HEAD
-        status: beta
-      kv_cache_dtype:
-        annotation: str
-        default: auto
-=======
->>>>>>> a2514d93
-        status: prototype
+        status: beta
       enable_iter_perf_stats:
         annotation: bool
         default: False
