from typing import List, Tuple

import openai
import pytest

pytestmark = pytest.mark.threadleak(enabled=False)


@pytest.fixture(scope="module", ids=["DeepSeek-R1-Distill-Qwen-1.5B"])
def model_name() -> str:
    return "DeepSeek-R1-Distill-Qwen-1.5B"


@pytest.fixture(scope="module",
                params=[None, 'pytorch'],
                ids=["trt", "pytorch"])
def backend(request):
    return request.param


@pytest.fixture(scope="module")
<<<<<<< HEAD
def max_beam_width():
    return 2


@pytest.fixture(scope="module")
def max_batch_size():
    return "2"
=======
def server(model_name: str, backend: str) -> RemoteOpenAIServer:
    model_path = get_model_path(model_name)
    args = []
    if backend == "pytorch":
        args.extend(["--backend", f"{backend}"])
    max_beam_width = 1 if backend == "pytorch" else 2
    args.extend(["--max_beam_width", str(max_beam_width)])
    args.extend(["--max_batch_size", "2", "--max_seq_len", "1024"])
    args.extend(["--reasoning_parser", "deepseek-r1"])
    with RemoteOpenAIServer(model_path, args) as remote_server:
        yield remote_server
>>>>>>> 3ca2f6ac


@pytest.fixture(scope="module")
def max_seq_len():
    return "1024"


@pytest.fixture(scope="module")
def reasoning_parser():
    return "deepseek-r1"


def test_reasoning_parser(client: openai.OpenAI, model_name: str, backend: str):
    messages = [{"role": "user", "content": "hi"}]
    if backend == "pytorch":
        n, extra_body = 1, None
    else:
        n, extra_body = 2, dict(use_beam_search=True)
    resp = client.chat.completions.create(
        model=model_name,
        messages=messages,
        max_completion_tokens=1000,
        temperature=0.0,
        n=n,
        extra_body=extra_body,
    )

    if backend == "pytorch":
        assert len(resp.choices) == n
        for resp_choice in resp.choices:
            assert len(resp_choice.message.content) > 0
            assert len(resp_choice.message.reasoning_content) > 0
    else:
        assert len(resp.choices) == n
        for resp_choice in resp.choices:
            assert len(resp_choice.message.content) > 0
            assert len(resp_choice.message.reasoning_content) > 0


async def process_stream(
        stream: openai.AsyncStream) -> Tuple[List[str], List[str]]:
    content_chunks: List[str] = []
    reasoning_content_chunks: List[str] = []
    async for chunk in stream:
        assert len(chunk.choices) == 1
        choice = chunk.choices[0]
        delta = choice.delta.dict()
        content = delta.get("content", None)
        reasoning_content = delta.get("reasoning_content", None)
        if content is not None:
            content_chunks.append(content)
        if reasoning_content is not None:
            reasoning_content_chunks.append(reasoning_content)
    return (content_chunks, reasoning_content_chunks)


@pytest.mark.asyncio(loop_scope="module")
async def test_reasoning_parser_streaming(async_client: openai.AsyncClient,
                                          model_name: str, backend: str):
    messages = [{"role": "user", "content": "hi"}]
    stream = await async_client.chat.completions.create(
        model=model_name,
        messages=messages,
        max_completion_tokens=1000,
        temperature=0.0,
        stream=True,
    )

    content_chunks, reasoning_content_chunks = await process_stream(
        stream=stream)
    assert len(content_chunks) > 0
    assert len(reasoning_content_chunks) > 0

    stream = await async_client.chat.completions.create(
        model=model_name,
        messages=messages,
        max_completion_tokens=1,
        temperature=0.0,
        stream=True,
    )

    content_chunks, reasoning_content_chunks = await process_stream(
        stream=stream)
    assert len(content_chunks) == 0
    assert len(reasoning_content_chunks) == 1<|MERGE_RESOLUTION|>--- conflicted
+++ resolved
@@ -16,30 +16,6 @@
                 ids=["trt", "pytorch"])
 def backend(request):
     return request.param
-
-
-@pytest.fixture(scope="module")
-<<<<<<< HEAD
-def max_beam_width():
-    return 2
-
-
-@pytest.fixture(scope="module")
-def max_batch_size():
-    return "2"
-=======
-def server(model_name: str, backend: str) -> RemoteOpenAIServer:
-    model_path = get_model_path(model_name)
-    args = []
-    if backend == "pytorch":
-        args.extend(["--backend", f"{backend}"])
-    max_beam_width = 1 if backend == "pytorch" else 2
-    args.extend(["--max_beam_width", str(max_beam_width)])
-    args.extend(["--max_batch_size", "2", "--max_seq_len", "1024"])
-    args.extend(["--reasoning_parser", "deepseek-r1"])
-    with RemoteOpenAIServer(model_path, args) as remote_server:
-        yield remote_server
->>>>>>> 3ca2f6ac
 
 
 @pytest.fixture(scope="module")
