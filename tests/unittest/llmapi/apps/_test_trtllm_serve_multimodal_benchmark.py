import os
import subprocess
import sys
import tempfile

import pytest
import yaml
from utils.util import skip_gpu_memory_less_than_80gb

from .openai_server import RemoteOpenAIServer

sys.path.append(os.path.join(os.path.dirname(__file__), '..'))
from test_llm import get_model_path


@pytest.fixture(scope="module", ids=["Qwen2.5-VL-3B-Instruct"])
def model_name():
    return "Qwen2.5-VL-3B-Instruct"


@pytest.fixture(scope="module")
def model_path(model_name: str):
    return get_model_path(model_name)


@pytest.fixture(scope="module")
def temp_extra_llm_api_options_file(request):
    temp_dir = tempfile.gettempdir()
    temp_file_path = os.path.join(
        temp_dir, "extra_llm_api_options_multimodal_benchmark.yaml")
    try:
        extra_llm_api_options_dict = {
            "kv_cache_config": {
                "free_gpu_memory_fraction": 0.6,
            },
            "max_num_tokens": 16384,  # for pytorch backend
            # NOTE: This is for video support.
            "build_config": {
                "max_num_tokens": 16384,
            }
        }

        with open(temp_file_path, 'w') as f:
            yaml.dump(extra_llm_api_options_dict, f)

        yield temp_file_path
    finally:
        if os.path.exists(temp_file_path):
            os.remove(temp_file_path)


@pytest.fixture(scope="module")
def server(model_path: str, temp_extra_llm_api_options_file: str):
    # Use pytorch backend for multimodal support and fix port to facilitate benchmarking
    args = ["--extra_llm_api_options", temp_extra_llm_api_options_file]
    with RemoteOpenAIServer(model_path, port=8000,
                            cli_args=args) as remote_server:
        yield remote_server


@pytest.fixture(scope="module")
def benchmark_root():
    llm_root = os.getenv("LLM_ROOT")
    return os.path.join(llm_root, "tensorrt_llm", "serve", "scripts")


# TODO: Add this to /code/llm-models
def vision_arena_dataset_path():
    """Return a vision arena dataset path for testing."""
    return "lmarena-ai/vision-arena-bench-v0.1"


@skip_gpu_memory_less_than_80gb
@pytest.mark.parametrize("dataset_name,dataset_args",
                         [("random_image", {
<<<<<<< HEAD
                             "--random-image-size": "1",
=======
                             "--random-num-images": "1",
>>>>>>> e3117731
                             "--random-image-size": "512",
                         }),
                          ("random_image", {
                              "--random-num-images": "2",
                              "--random-image-size": "512",
                          }),
                          ("hf", {
                              "--dataset-path": vision_arena_dataset_path(),
                          })],
                         ids=[
                             "random_image-single_image",
                             "random_image-dual_images",
                             "hf-vision_arena_dataset"
                         ])
def test_trtllm_serve_multimodal_benchmark(server: RemoteOpenAIServer,
                                           benchmark_root: str, model_path: str,
                                           dataset_name: str,
                                           dataset_args: dict):
    """Test multimodal benchmark serving with different datasets."""
    client_script = os.path.join(benchmark_root, "benchmark_serving.py")

    # Base command arguments
    benchmark_cmd = [
        "python3",
        client_script,
        "--backend",
        "openai-chat",  # Required for multimodal
        "--dataset-name",
        dataset_name,
        "--model",
        "qwen2.5-vl",
        "--tokenizer",
        model_path,
        "--num-prompts",
        "10",  # Small number for testing
    ]

    # Add dataset-specific arguments
    for key, value in dataset_args.items():
        benchmark_cmd.extend([key, str(value)])

    # CalledProcessError will be raised if any errors occur
    result = subprocess.run(benchmark_cmd,
                            stdout=subprocess.PIPE,
                            stderr=subprocess.PIPE,
                            text=True,
                            check=True)

    # Basic validation that the benchmark ran successfully
    assert result.returncode == 0
    assert "Serving Benchmark Result" in result.stdout<|MERGE_RESOLUTION|>--- conflicted
+++ resolved
@@ -73,11 +73,7 @@
 @skip_gpu_memory_less_than_80gb
 @pytest.mark.parametrize("dataset_name,dataset_args",
                          [("random_image", {
-<<<<<<< HEAD
-                             "--random-image-size": "1",
-=======
                              "--random-num-images": "1",
->>>>>>> e3117731
                              "--random-image-size": "512",
                          }),
                           ("random_image", {
