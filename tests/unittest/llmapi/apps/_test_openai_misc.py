--- conflicted
+++ resolved
@@ -22,37 +22,7 @@
     return request.param
 
 
-<<<<<<< HEAD
-def test_version(server: "RemoteOpenAIServer"):
-=======
-@pytest.fixture(scope="module")
-def server(model_name: str, backend: str, max_batch_size: str,
-           max_seq_len: str):
-    model_path = get_model_path(model_name)
-    args = []
-    if backend is not None:
-        args.append("--backend")
-        args.append(backend)
-    if backend != "pytorch":
-        args.append("--max_beam_width")
-        args.append("4")
-    if max_batch_size is not None:
-        args.append("--max_batch_size")
-        args.append(max_batch_size)
-    if max_seq_len is not None:
-        args.append("--max_seq_len")
-        args.append(max_seq_len)
-    with RemoteOpenAIServer(model_path, args) as remote_server:
-        yield remote_server
-
-
-@pytest.fixture(scope="module")
-def client(server: RemoteOpenAIServer):
-    return server.get_client()
-
-
 def test_version(server: RemoteOpenAIServer):
->>>>>>> 3ca2f6ac
     version_url = server.url_for("version")
     response = requests.get(version_url)
     assert response.status_code == 200
