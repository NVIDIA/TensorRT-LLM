--- conflicted
+++ resolved
@@ -5,11 +5,7 @@
 from tensorrt_llm.llmapi import KvCacheConfig
 from .test_llm_pytorch import (llama_7b_lora_from_dir_test_harness,
                                llama_7b_multi_lora_from_request_test_harness)
-<<<<<<< HEAD
-
-=======
 from .test_llm import _test_llm_capture_request_error
->>>>>>> 01b2def5
 # isort: on
 
 global_kv_cache_config = KvCacheConfig(free_gpu_memory_fraction=0.4)
