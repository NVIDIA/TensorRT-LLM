--- conflicted
+++ resolved
@@ -544,12 +544,7 @@
 @pytest.mark.parametrize("chunked", [True, False])
 @pytest.mark.part0
 def test_llm_generate_async_with_stream_interval(chunked):
-<<<<<<< HEAD
-    pytest.skip("https://nvbugs/5383670")
-    model_path = f"{llm_models_root()}/nvfp4-quantized/Meta-Llama-3.1-8B"
-=======
     model_path = get_model_path('llama-models-v2/llama-v2-7b-hf')
->>>>>>> 01b2def5
     max_num_tokens = 256
     with LLM_torch(model_path,
                    max_num_tokens=max_num_tokens,
@@ -2160,20 +2155,6 @@
         llm.generate("A")
 
 
-def test_llm_shutdown_executor():
-    llm = LLM(
-        model=llama_model_path,
-        kv_cache_config=global_kvcache_config,
-        fast_build=True,
-    )
-
-    llm.generate("A")
-    llm.shutdown()
-
-    with pytest.raises(RuntimeError):
-        llm.generate("A")
-
-
 def test_llm_api_jupyter_scenario():
 
     with LLM(
