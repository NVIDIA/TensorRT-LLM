--- conflicted
+++ resolved
@@ -545,12 +545,7 @@
 @pytest.mark.parametrize("chunked", [True, False])
 @pytest.mark.part0
 def test_llm_generate_async_with_stream_interval(chunked):
-<<<<<<< HEAD
     model_path = get_model_path('llama-models-v2/llama-v2-7b-hf')
-=======
-    pytest.skip("https://nvbugs/5383670")
-    model_path = f"{llm_models_root()}/nvfp4-quantized/Meta-Llama-3.1-8B"
->>>>>>> 0385f89a
     max_num_tokens = 256
     with LLM_torch(model_path,
                    max_num_tokens=max_num_tokens,
