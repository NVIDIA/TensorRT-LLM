import pickle
import sys
from itertools import product
from typing import Dict, List, Optional
from unittest import mock

import _torch.helpers
import cloudpickle
import pytest
import torch
import torch.nn as nn
from _torch.helpers import (per_block_cast_to_fp8, per_block_cast_to_fp8_e8m0,
                            per_token_cast_to_fp8_e8m0)
from mpi4py import MPI
from mpi4py.futures import MPIPoolExecutor
from utils.util import (skip_neither_ada_nor_hopper_unittest,
                        skip_pre_blackwell, skip_pre_hopper)

from tensorrt_llm._torch.autotuner import AutoTuner, autotune
from tensorrt_llm._torch.model_config import ModelConfig
from tensorrt_llm._torch.modules.fused_moe import (BaseMoeRoutingMethod,
                                                   CutlassFusedMoE,
                                                   DefaultMoeRoutingMethod,
                                                   RenormalizeMoeRoutingMethod,
                                                   VanillaMoE, WideEPMoE)
from tensorrt_llm._torch.modules.fused_moe.fused_moe_cute_dsl import \
    CuteDslFusedMoE
from tensorrt_llm._torch.modules.fused_moe.fused_moe_deepgemm import \
    DeepGemmFusedMoE
from tensorrt_llm._torch.modules.fused_moe.fused_moe_wide_ep import \
    AlltoallMethodType
from tensorrt_llm._torch.modules.gated_mlp import GatedMLP
from tensorrt_llm._utils import mpi_rank
from tensorrt_llm.mapping import Mapping
from tensorrt_llm.models.modeling_utils import QuantAlgo, QuantConfig

cloudpickle.register_pickle_by_value(sys.modules[__name__])
cloudpickle.register_pickle_by_value(_torch.helpers)
MPI.pickle.__init__(
    cloudpickle.dumps,
    cloudpickle.loads,
    pickle.HIGHEST_PROTOCOL,
)


@pytest.mark.parametrize(
    "moe_cls, dtype, experts, RoutingMethodCls",
    product([CutlassFusedMoE, VanillaMoE], [torch.float16, torch.bfloat16],
            [3, 8, 512],
            [DefaultMoeRoutingMethod, RenormalizeMoeRoutingMethod]))
def test_fused_moe(moe_cls, dtype, experts, RoutingMethodCls, mapping=None):
    SEQ_LEN = 8
    HIDDEN_SIZE = 64
    INTERMEDIATE_SIZE = 32
    NUM_EXPERTS = experts
    TOP_K = 2
    routing_method = RoutingMethodCls(top_k=TOP_K)
    mapping = mapping or Mapping()
    mapping.rank = mpi_rank()
    torch.cuda.set_device(mapping.rank)
    torch.manual_seed(0)
    torch.cuda.manual_seed(0)
    x = torch.randn((SEQ_LEN, HIDDEN_SIZE), dtype=dtype, device="cuda")
    router_logits = torch.randn((SEQ_LEN, NUM_EXPERTS),
                                dtype=dtype,
                                device="cuda")

    weights = {}
    for expert_id in range(NUM_EXPERTS):
        w1_weight = torch.randn((INTERMEDIATE_SIZE, HIDDEN_SIZE),
                                dtype=dtype,
                                device="cuda")
        w2_weight = torch.randn((HIDDEN_SIZE, INTERMEDIATE_SIZE),
                                dtype=dtype,
                                device="cuda")
        w3_weight = torch.randn((INTERMEDIATE_SIZE, HIDDEN_SIZE),
                                dtype=dtype,
                                device="cuda")
        weights[f"{expert_id}.w1.weight"] = w1_weight
        weights[f"{expert_id}.w2.weight"] = w2_weight
        weights[f"{expert_id}.w3.weight"] = w3_weight
    fused_moe = moe_cls(
        num_experts=NUM_EXPERTS,
        routing_method=routing_method,
        hidden_size=HIDDEN_SIZE,
        intermediate_size=INTERMEDIATE_SIZE,
        dtype=dtype,
        reduce_results=True,
        model_config=ModelConfig(mapping=mapping),
    )
    fused_moe.load_weights([weights])
    fused_moe.cuda()

    AutoTuner.get().clear_cache()
    with torch.inference_mode(), autotune():
        fused_moe.forward(x, router_logits)

    ref_fused_moe = RefGatedMLPFusedMoE(num_experts=NUM_EXPERTS,
                                        routing_method=routing_method,
                                        hidden_size=HIDDEN_SIZE,
                                        intermediate_size=INTERMEDIATE_SIZE,
                                        dtype=dtype,
                                        model_config=ModelConfig())
    ref_fused_moe.load_weights([weights])
    ref_fused_moe.cuda()

    # Evaluate the outputs on a variant sequence length to cover all possible keys in Autotuner cache
    m = SEQ_LEN
    while m >= 2:
        x = torch.randn((m, HIDDEN_SIZE), dtype=dtype, device="cuda")
        router_logits = torch.randn((m, NUM_EXPERTS),
                                    dtype=dtype,
                                    device="cuda")

        with torch.inference_mode():
            output = fused_moe.forward(x, router_logits)
            ref_output = ref_fused_moe.forward(x, router_logits)

        # Evaluate outputs
        torch.cuda.synchronize()
        torch.testing.assert_close(output, ref_output, rtol=0.5, atol=0.5)
        m //= 2


@pytest.mark.skipif(torch.cuda.device_count() < 4,
                    reason="needs 4 GPUs to run this test")
@pytest.mark.parametrize("moe_cls", [CutlassFusedMoE, VanillaMoE])
@pytest.mark.parametrize("ep_size", [1, 2, 4])
def test_fused_moe_multi_gpu(moe_cls, ep_size):
    world_size = 4
    with MPIPoolExecutor(max_workers=world_size) as executor:
        results = executor.map(
            test_fused_moe,
            *zip(*[(moe_cls, torch.bfloat16, 512, DefaultMoeRoutingMethod,
                    Mapping(world_size=world_size,
                            tp_size=world_size,
                            moe_ep_size=ep_size,
                            moe_tp_size=world_size // ep_size))] * world_size),
        )
        for r in results:
            assert r is None


@pytest.mark.skipif(torch.cuda.device_count() < 4,
                    reason="needs 4 GPUs to run this test")
@pytest.mark.parametrize("alltoall_method_type", [
    AlltoallMethodType.MNNVL, AlltoallMethodType.DeepEP,
    AlltoallMethodType.DeepEPLowLatency
],
                         ids=lambda s: s.name)
def test_fused_moe_alltoall(alltoall_method_type):
    world_size = 4
    dtype = torch.bfloat16
    HIDDEN_SIZE = 2560
    INTERMEDIATE_SIZE = 1536
    NUM_EXPERTS = 72
    TOP_K = 6
    MAX_NUM_TOKENS = 2048

    def per_rank_test_fused_moe_alltoall(job_id):
        routing_method = DefaultMoeRoutingMethod(top_k=TOP_K)
        mapping = Mapping(world_size=world_size,
                          rank=mpi_rank(),
                          tp_size=world_size,
                          moe_ep_size=world_size,
                          moe_tp_size=1,
                          enable_attention_dp=True)
        torch.cuda.set_device(mapping.rank)
        torch.manual_seed(mapping.rank)

        weights = {}
        for expert_id in range(NUM_EXPERTS):
            w1_weight = torch.empty((INTERMEDIATE_SIZE, HIDDEN_SIZE),
                                    dtype=dtype)
            w2_weight = torch.empty((HIDDEN_SIZE, INTERMEDIATE_SIZE),
                                    dtype=dtype)
            w3_weight = torch.empty((INTERMEDIATE_SIZE, HIDDEN_SIZE),
                                    dtype=dtype)
            torch.nn.init.xavier_uniform_(w1_weight)
            torch.nn.init.xavier_uniform_(w2_weight)
            torch.nn.init.xavier_uniform_(w3_weight)
            weights[f"{expert_id}.w1.weight"] = w1_weight
            weights[f"{expert_id}.w2.weight"] = w2_weight
            weights[f"{expert_id}.w3.weight"] = w3_weight
        with mock.patch.object(WideEPMoE,
                               "select_alltoall_method_type",
                               return_value=alltoall_method_type):
            alltoall_model = WideEPMoE(
                num_experts=NUM_EXPERTS,
                routing_method=routing_method,
                hidden_size=HIDDEN_SIZE,
                intermediate_size=INTERMEDIATE_SIZE,
                dtype=dtype,
                reduce_results=True,
                model_config=ModelConfig(mapping=mapping,
                                         max_num_tokens=MAX_NUM_TOKENS),
            )
        alltoall_model.to("cuda")
        alltoall_model.load_weights([weights])

        ref_model = CutlassFusedMoE(
            num_experts=NUM_EXPERTS,
            routing_method=routing_method,
            hidden_size=HIDDEN_SIZE,
            intermediate_size=INTERMEDIATE_SIZE,
            dtype=dtype,
            reduce_results=True,
            model_config=ModelConfig(mapping=mapping,
                                     max_num_tokens=MAX_NUM_TOKENS),
        )
        ref_model.to("cuda")
        ref_model.load_weights([weights])

        # Evaluate the outputs on a variant sequence length to verify the robustness of alltoall methods
        m = MAX_NUM_TOKENS
        while m >= 1:
            x = torch.randn((m, HIDDEN_SIZE), dtype=dtype, device="cuda")
            router_logits = torch.randn((m, NUM_EXPERTS),
                                        dtype=dtype,
                                        device="cuda")
            all_rank_num_tokens = [m] * mapping.world_size

            with torch.inference_mode():
                output = alltoall_model.forward(
                    x,
                    router_logits,
                    all_rank_num_tokens=all_rank_num_tokens,
                    all_rank_max_num_tokens=m,
                    use_dp_padding=False)
                ref_output = ref_model.forward(
                    x,
                    router_logits,
                    all_rank_num_tokens=all_rank_num_tokens,
                    all_rank_max_num_tokens=m,
                    use_dp_padding=False)

            # Evaluate outputs
            torch.testing.assert_close(output,
                                       ref_output,
                                       rtol=0.05,
                                       atol=0.003)
            m //= 2

    with MPIPoolExecutor(max_workers=world_size) as executor:
        results = executor.map(per_rank_test_fused_moe_alltoall,
                               range(world_size))
        for r in results:
            assert r is None


@skip_pre_hopper
@pytest.mark.parametrize("dtype", [torch.float16, torch.bfloat16])
def test_fused_moe_fp8(dtype):
    SEQ_LEN = 4
    HIDDEN_SIZE = 64
    INTERMEDIATE_SIZE = 32
    NUM_EXPERTS = 3
    TOP_K = 2
    routing_method = DefaultMoeRoutingMethod(top_k=TOP_K)
    torch.manual_seed(0)
    torch.cuda.manual_seed(0)
    x = torch.randn((SEQ_LEN, HIDDEN_SIZE), dtype=dtype, device="cuda")
    _, x_scale = torch.ops.tensorrt_llm.quantize_e4m3_per_tensor(x)
    x_scale = x_scale.float().squeeze()
    router_logits = torch.randn((SEQ_LEN, NUM_EXPERTS),
                                dtype=dtype,
                                device="cuda")

    weights = {}
    for expert_id in range(NUM_EXPERTS):
        w1_weight = torch.randn((INTERMEDIATE_SIZE, HIDDEN_SIZE),
                                dtype=dtype,
                                device="cuda")
        w2_weight = torch.randn((HIDDEN_SIZE, INTERMEDIATE_SIZE),
                                dtype=dtype,
                                device="cuda")
        w3_weight = torch.randn((INTERMEDIATE_SIZE, HIDDEN_SIZE),
                                dtype=dtype,
                                device="cuda")

        w1_weight_fp8, w1_weight_scale = torch.ops.tensorrt_llm.quantize_e4m3_per_tensor(
            w1_weight)
        w1_weight_fp8 = w1_weight_fp8.view(torch.float8_e4m3fn).cuda()

        w2_weight_fp8, w2_weight_scale = torch.ops.tensorrt_llm.quantize_e4m3_per_tensor(
            w2_weight)
        w2_weight_fp8 = w2_weight_fp8.view(torch.float8_e4m3fn).cuda()

        w3_weight_fp8, w3_weight_scale = torch.ops.tensorrt_llm.quantize_e4m3_per_tensor(
            w3_weight)
        w3_weight_fp8 = w3_weight_fp8.view(torch.float8_e4m3fn).cuda()

        w1_input_scale = x_scale.cuda()
        w2_input_scale = x_scale.cuda()
        w3_input_scale = x_scale.cuda()

        weights[f"{expert_id}.w1.weight"] = w1_weight_fp8
        weights[f"{expert_id}.w2.weight"] = w2_weight_fp8
        weights[f"{expert_id}.w3.weight"] = w3_weight_fp8
        weights[f"{expert_id}.w1.weight_scale"] = w1_weight_scale.float()
        weights[f"{expert_id}.w2.weight_scale"] = w2_weight_scale.float()
        weights[f"{expert_id}.w3.weight_scale"] = w3_weight_scale.float()
        weights[f"{expert_id}.w1.input_scale"] = w1_input_scale
        weights[f"{expert_id}.w2.input_scale"] = w2_input_scale
        weights[f"{expert_id}.w3.input_scale"] = w3_input_scale

    quant_config = QuantConfig(quant_algo=QuantAlgo.FP8)
    fused_moe = CutlassFusedMoE(
        num_experts=NUM_EXPERTS,
        routing_method=routing_method,
        hidden_size=HIDDEN_SIZE,
        intermediate_size=INTERMEDIATE_SIZE,
        dtype=dtype,
        reduce_results=False,
        model_config=ModelConfig(quant_config=quant_config))
    fused_moe.cuda()
    fused_moe.load_weights([weights])

    AutoTuner.get().clear_cache()
    with torch.inference_mode(), autotune():
        fused_moe.forward(x, router_logits)

    ref_fused_moe = RefGatedMLPFusedMoE(
        num_experts=NUM_EXPERTS,
        routing_method=routing_method,
        hidden_size=HIDDEN_SIZE,
        intermediate_size=INTERMEDIATE_SIZE,
        dtype=dtype,
        model_config=ModelConfig(quant_config=quant_config))
    ref_fused_moe.load_weights([weights])
    ref_fused_moe.cuda()
    with torch.inference_mode():
        output = fused_moe.forward(x, router_logits)
        ref_output = ref_fused_moe.forward(x, router_logits)

    # compare
    torch.cuda.synchronize()
    torch.testing.assert_close(output, ref_output, rtol=1e-2, atol=0.2)


def set_tensor_value_2(x, num_row, num_cols):
    # Create 2x2 base pattern matrix
    pattern = torch.tensor([[0.2, -0.5], [-0.3, 0.1]], device=x.device)

    # Repeat pattern to cover entire matrix
    repeated = pattern.repeat((num_row + 1) // 2,
                              (num_cols + 1) // 2)[:num_row, :num_cols]

    x.copy_(repeated)


def set_tensor_value_3(x, num_row, num_cols):
    # Create 3x3 base pattern matrix
    pattern = torch.tensor(
        [[0.1, 0.21, 0.31], [0.3, 0.6, 0.1], [0.11, 0.51, 0.62]],
        device=x.device)

    # Repeat pattern to cover entire matrix
    repeated = pattern.repeat((num_row + 2) // 3,
                              (num_cols + 2) // 3)[:num_row, :num_cols]

    x.copy_(repeated)


def set_tensor_value_4(x, num_row, num_cols):
    # Create 4x4 base pattern matrix
    pattern = torch.tensor(
        [
            [0.1, 0.21, 0.31, 0.41],
            [0.3, 0.6, 0.1, 0.2],
            [0.11, 0.51, 0.61, 0.71],
            [0.11, 0.52, 0.62, 0.72],
        ],
        device=x.device,
    )

    # Repeat pattern to cover entire matrix
    repeated = pattern.repeat((num_row + 3) // 4,
                              (num_cols + 3) // 4)[:num_row, :num_cols]

    x.copy_(repeated)


@skip_pre_blackwell
@pytest.mark.parametrize(
    "dtype, num_experts, seq_len, hidden_size, RoutingMethodCls",
    product(
        [torch.bfloat16],
        [72],
        [128, 256, 384, 512, 1024, 2048, 4096, 8192],
        [2560],
        [DefaultMoeRoutingMethod],
    ),
)
def test_fused_moe_fp8_blockwise_deepgemm(dtype,
                                          num_experts,
                                          seq_len,
                                          hidden_size,
                                          RoutingMethodCls,
                                          mapping=None):
    SEQ_LEN = seq_len
    HIDDEN_SIZE = hidden_size
    INTERMEDIATE_SIZE = 256
    NUM_EXPERTS = num_experts
    TOP_K = 2

    routing_method = RoutingMethodCls(top_k=TOP_K)

    mapping = mapping or Mapping()
    mapping.rank = mpi_rank()
    torch.cuda.set_device(mapping.rank)
    torch.manual_seed(0)
    torch.cuda.manual_seed(0)

    x = torch.randn((SEQ_LEN, HIDDEN_SIZE), dtype=dtype).cuda()
    # Note: we use some special values init x and weight, otherwise the test will false positive failed.
    set_tensor_value_2(x, SEQ_LEN, HIDDEN_SIZE)

    x = x.cuda()
    router_logits = torch.randn((SEQ_LEN, NUM_EXPERTS), dtype=dtype).cuda()

    weights = {}
    w3_w1_weight_scales = []
    w2_weight_scales = []
    for expert_id in range(NUM_EXPERTS):
        w1_weight = torch.randn(
            (INTERMEDIATE_SIZE, HIDDEN_SIZE), dtype=dtype).cuda() / HIDDEN_SIZE
        w2_weight = torch.randn((HIDDEN_SIZE, INTERMEDIATE_SIZE),
                                dtype=dtype).cuda()
        w3_weight = torch.randn(
            (INTERMEDIATE_SIZE, HIDDEN_SIZE), dtype=dtype).cuda() / HIDDEN_SIZE
        set_tensor_value_3(w1_weight, INTERMEDIATE_SIZE, HIDDEN_SIZE)
        set_tensor_value_4(w2_weight, HIDDEN_SIZE, INTERMEDIATE_SIZE)
        set_tensor_value_3(w3_weight, INTERMEDIATE_SIZE, HIDDEN_SIZE)

        w1_weight_fp8, w1_weight_scale = per_block_cast_to_fp8_e8m0(w1_weight)
        w1_weight_fp8 = w1_weight_fp8.view(torch.float8_e4m3fn).cuda()

        w2_weight_fp8, w2_weight_scale = per_block_cast_to_fp8_e8m0(w2_weight)
        w2_weight_fp8 = w2_weight_fp8.view(torch.float8_e4m3fn).cuda()

        w3_weight_fp8, w3_weight_scale = per_block_cast_to_fp8_e8m0(w3_weight)
        w3_weight_fp8 = w3_weight_fp8.view(torch.float8_e4m3fn).cuda()

        weights[f"{expert_id}.w1.weight"] = w1_weight_fp8
        weights[f"{expert_id}.w2.weight"] = w2_weight_fp8
        weights[f"{expert_id}.w3.weight"] = w3_weight_fp8
        weights[f"{expert_id}.w1.weight_scale_inv"] = w1_weight_scale
        weights[f"{expert_id}.w2.weight_scale_inv"] = w2_weight_scale
        weights[f"{expert_id}.w3.weight_scale_inv"] = w3_weight_scale
        weights[f"{expert_id}.w1.weight_scale"] = w1_weight_scale
        weights[f"{expert_id}.w2.weight_scale"] = w2_weight_scale
        weights[f"{expert_id}.w3.weight_scale"] = w3_weight_scale

        w3_w1_weight_scales.append(
            torch.cat([w3_weight_scale, w1_weight_scale], dim=0))
        w2_weight_scales.append(w2_weight_scale)

    w3_w1_weight_scales = torch.stack(w3_w1_weight_scales, dim=0).cuda()
    w2_weight_scales = torch.stack(w2_weight_scales, dim=0).cuda()

    quant_config = QuantConfig(quant_algo=QuantAlgo.FP8_BLOCK_SCALES)

    fused_moe = DeepGemmFusedMoE(
        num_experts=NUM_EXPERTS,
        routing_method=routing_method,
        hidden_size=HIDDEN_SIZE,
        intermediate_size=INTERMEDIATE_SIZE,
        dtype=dtype,
        reduce_results=True,
        model_config=ModelConfig(quant_config=quant_config, mapping=mapping),
    )
    fused_moe.cuda()
    fused_moe.load_weights([weights])

    def swiglu_fused_moe(x):
        x, gate = x.chunk(2, dim=-1)
        return torch.nn.functional.silu(gate) * x

    def grouped_gemm(a: torch.Tensor, b: torch.Tensor, a_sf: torch.Tensor,
                     b_sf: torch.Tensor,
                     offset_array: torch.Tensor) -> torch.Tensor:
        d = torch.empty((a.shape[0], b.shape[1]),
                        device=b.device,
                        dtype=torch.bfloat16)
        m_indices = torch.empty(a.shape[0], device=b.device, dtype=torch.int32)
        for idx in range(offset_array.numel() - 1):
            m_indices[offset_array[idx]:offset_array[idx + 1]] = idx

        num_groups, n, k_ = b.shape
        d = torch.empty((a.shape[0], b.shape[1]),
                        device=b.device,
                        dtype=torch.bfloat16)
        m_indices = torch.empty(a.shape[0], device=b.device, dtype=torch.int32)
        for idx in range(offset_array.numel() - 1):
            m_indices[offset_array[idx]:offset_array[idx + 1]] = idx

        for g in range(num_groups):
            aa = a[offset_array[g]:offset_array[g + 1], :].to(torch.bfloat16)
            aa_sf = a_sf[offset_array[g]:offset_array[g + 1], :]
            aa_dq = aa * aa_sf.repeat_interleave(
                128, dim=1)[:aa.shape[0], :aa.shape[1]]
            bb = b[g, :, :].to(torch.bfloat16)
            bb_sf = b_sf[g, :, :]
            bb_dq = bb * bb_sf.repeat_interleave(128, dim=0).repeat_interleave(
                128, dim=1)[:bb.shape[0], :bb.shape[1]]
            d[offset_array[g]:offset_array[g + 1], :] = (aa_dq @ bb_dq.t())
        return d

    token_selected_experts, token_final_scales = routing_method.apply(
        router_logits)
    t_idx = 0
    permuted_data_tensor = torch.empty((x.shape[0] * TOP_K, x.shape[1]),
                                       device=x.device,
                                       dtype=torch.bfloat16)
    expert_first_token_offset_tensor = torch.zeros(NUM_EXPERTS + 1,
                                                   dtype=torch.int32)
    unpermute_map = []
    scales = []
    for e_idx in range(NUM_EXPERTS):
        for idx, token in enumerate(x):
            for i, selected_expert in enumerate(token_selected_experts[idx]):
                if e_idx == selected_expert:
                    permuted_data_tensor[t_idx, :] = token
                    unpermute_map.append(idx)
                    scales.append(token_final_scales[idx, i])
                    t_idx += 1
        expert_first_token_offset_tensor[e_idx + 1] = t_idx

    act_input_fp8, act_input_sf = per_token_cast_to_fp8_e8m0(
        permuted_data_tensor)
    h1 = grouped_gemm(
        a=act_input_fp8,
        b=fused_moe.w3_w1_weight,
        a_sf=act_input_sf,
        b_sf=w3_w1_weight_scales,
        offset_array=expert_first_token_offset_tensor,
    )
    h2 = swiglu_fused_moe(h1)
    act_input_fp8, act_input_sf = per_token_cast_to_fp8_e8m0(h2)
    h3 = grouped_gemm(
        a=act_input_fp8,
        b=fused_moe.w2_weight,
        a_sf=act_input_sf,
        b_sf=w2_weight_scales,
        offset_array=expert_first_token_offset_tensor,
    )
    ref_output = torch.zeros_like(x)
    for token_idx, h3_token in enumerate(h3):
        original_idx = unpermute_map[token_idx]
        ref_output[original_idx, :] += h3_token * scales[token_idx]

    with torch.inference_mode():
        output = fused_moe.forward(x, router_logits)

    # compare
    torch.cuda.synchronize()
    torch.testing.assert_close(output, ref_output, rtol=1e-2, atol=0.1)


<<<<<<< HEAD
# @skip_non_hopper_unittest
=======
>>>>>>> 0a74c996
@skip_pre_blackwell
@pytest.mark.parametrize(
    "dtype, num_experts, seq_len, hidden_size, RoutingMethodCls",
    product(
        [torch.bfloat16],
        [72],
        # [128, 256, 384, 512, 1024, 2048, 4096, 8192],
        [256],
        [2560],
        [DefaultMoeRoutingMethod],
    ),
)
def test_fused_moe_fp8_blockwise_cute_dsl(dtype,
                                          num_experts,
                                          seq_len,
                                          hidden_size,
                                          RoutingMethodCls,
                                          mapping=None):
    SEQ_LEN = seq_len
    HIDDEN_SIZE = hidden_size
    INTERMEDIATE_SIZE = 1536
    NUM_EXPERTS = num_experts
    TOP_K = 6

    routing_method = RoutingMethodCls(top_k=TOP_K)

    mapping = mapping or Mapping()
    mapping.rank = mpi_rank()
    torch.cuda.set_device(mapping.rank)
    torch.manual_seed(0)
    torch.cuda.manual_seed(0)

    x = torch.randn((SEQ_LEN, HIDDEN_SIZE), dtype=dtype, device="cuda")
    # Note: we use some special values init x and weight, otherwise the test will false positive failed.
    set_tensor_value_2(x, SEQ_LEN, HIDDEN_SIZE)

    x = x.cuda()
    router_logits = torch.randn((SEQ_LEN, NUM_EXPERTS),
                                dtype=dtype,
                                device="cuda")

    weights = {}
    for expert_id in range(NUM_EXPERTS):
        w1_weight = torch.randn((INTERMEDIATE_SIZE, HIDDEN_SIZE),
                                dtype=dtype,
                                device="cuda")
        w2_weight = torch.randn((HIDDEN_SIZE, INTERMEDIATE_SIZE),
                                dtype=dtype,
                                device="cuda")
        w3_weight = torch.randn((INTERMEDIATE_SIZE, HIDDEN_SIZE),
                                dtype=dtype,
                                device="cuda")
        set_tensor_value_3(w1_weight, INTERMEDIATE_SIZE, HIDDEN_SIZE)
        set_tensor_value_4(w2_weight, HIDDEN_SIZE, INTERMEDIATE_SIZE)
        set_tensor_value_3(w3_weight, INTERMEDIATE_SIZE, HIDDEN_SIZE)

        w1_weight_fp8, w1_weight_scale = per_block_cast_to_fp8(w1_weight)
        w1_weight_fp8 = w1_weight_fp8.view(torch.float8_e4m3fn).cuda()

        w2_weight_fp8, w2_weight_scale = per_block_cast_to_fp8(w2_weight)
        w2_weight_fp8 = w2_weight_fp8.view(torch.float8_e4m3fn).cuda()

        w3_weight_fp8, w3_weight_scale = per_block_cast_to_fp8(w3_weight)
        w3_weight_fp8 = w3_weight_fp8.view(torch.float8_e4m3fn).cuda()

        weights[f"{expert_id}.w1.weight"] = w1_weight_fp8
        weights[f"{expert_id}.w2.weight"] = w2_weight_fp8
        weights[f"{expert_id}.w3.weight"] = w3_weight_fp8
        weights[f"{expert_id}.w1.weight_scale_inv"] = w1_weight_scale
        weights[f"{expert_id}.w2.weight_scale_inv"] = w2_weight_scale
        weights[f"{expert_id}.w3.weight_scale_inv"] = w3_weight_scale
        weights[f"{expert_id}.w1.weight_scale"] = w1_weight_scale
        weights[f"{expert_id}.w2.weight_scale"] = w2_weight_scale
        weights[f"{expert_id}.w3.weight_scale"] = w3_weight_scale

    quant_config = QuantConfig(quant_algo=QuantAlgo.FP8_BLOCK_SCALES)

    fused_moe = CuteDslFusedMoE(
        num_experts=NUM_EXPERTS,
        routing_method=routing_method,
        hidden_size=HIDDEN_SIZE,
        intermediate_size=INTERMEDIATE_SIZE,
        dtype=dtype,
        reduce_results=True,
        model_config=ModelConfig(quant_config=quant_config, mapping=mapping),
    )
    fused_moe.cuda()
    fused_moe.load_weights([weights])

<<<<<<< HEAD
    # fused_moe_origin = CutlassFusedMoE(
    #     num_experts=NUM_EXPERTS,
    #     routing_method=routing_method,
    #     hidden_size=HIDDEN_SIZE,
    #     intermediate_size=INTERMEDIATE_SIZE,
    #     dtype=dtype,
    #     reduce_results=True,
    #     model_config=ModelConfig(quant_config=quant_config, mapping=mapping),
    # )
    # fused_moe_origin.cuda()
    # fused_moe_origin.load_weights([weights])

=======
>>>>>>> 0a74c996
    ref_fused_moe = RefGatedMLPFusedMoE(
        num_experts=NUM_EXPERTS,
        routing_method=routing_method,
        hidden_size=HIDDEN_SIZE,
        intermediate_size=INTERMEDIATE_SIZE,
        dtype=dtype,
        model_config=ModelConfig(quant_config=quant_config),
        # Note: use deepgemm mm will cause accuracy error, so we use trtllmgen mm here
        use_cute_dsl_blockscaling_mm=True,
    )
    ref_fused_moe.load_weights([weights])
    ref_fused_moe.cuda()

    with torch.inference_mode():
        output = fused_moe.forward(x, router_logits)
<<<<<<< HEAD
        # output_origin = fused_moe_origin.forward(x, router_logits)
=======
>>>>>>> 0a74c996
        ref_output = ref_fused_moe.forward(x, router_logits)

    # compare
    torch.cuda.synchronize()
<<<<<<< HEAD
    # print("limin: output = ", output)
    # print("limin: ref_output = ", ref_output)
    # torch.testing.assert_close(output_origin, output, rtol=1e-2, atol=0.1)
    # torch.testing.assert_close(output_origin, ref_output, rtol=1e-2, atol=0.1)
=======
>>>>>>> 0a74c996
    torch.testing.assert_close(output, ref_output, rtol=1e-2, atol=0.1)
    return True


@skip_pre_blackwell
@pytest.mark.skipif(torch.cuda.device_count() < 4,
                    reason="needs 4 GPUs to run this test")
@pytest.mark.parametrize("ep_size", [1, 2, 4])
@pytest.mark.parametrize("routing_method", [DefaultMoeRoutingMethod])
def test_fused_moe_fp8_blockwise_cute_dsl_multi_gpu(ep_size, routing_method):
    world_size = 4
    with MPIPoolExecutor(max_workers=world_size) as executor:
        results = executor.map(
            test_fused_moe_fp8_blockwise_cute_dsl,
            *zip(*[(
                torch.bfloat16,
                72,
                384,
                384,
                routing_method,
                Mapping(
                    world_size=world_size,
                    tp_size=world_size,
                    moe_ep_size=ep_size,
                    moe_tp_size=world_size // ep_size,
                ),
            )] * world_size),
        )
        for r in results:
            assert r is True


@skip_pre_blackwell
@pytest.mark.parametrize("dtype", [torch.float16, torch.bfloat16])
def test_fused_moe_nvfp4(dtype):
    SCALING_VECTOR_SIZE = 16

    SEQ_LEN = 4
    HIDDEN_SIZE = 128
    INTERMEDIATE_SIZE = 128
    NUM_EXPERTS = 3
    TOP_K = 2
    routing_method = DefaultMoeRoutingMethod(top_k=TOP_K)
    torch.manual_seed(0)
    torch.cuda.manual_seed(0)
    x = torch.randn((SEQ_LEN, HIDDEN_SIZE), dtype=dtype, device="cuda")
    x_sf_global = (448 * 6) / x.abs().max().float()
    router_logits = torch.randn((SEQ_LEN, NUM_EXPERTS),
                                dtype=dtype,
                                device="cuda")

    weights = {}
    for expert_id in range(NUM_EXPERTS):
        w1_weight = torch.randn((INTERMEDIATE_SIZE, HIDDEN_SIZE),
                                dtype=dtype,
                                device="cuda")
        w1_sf_global = (448 * 6) / w1_weight.abs().max().float()

        w2_weight = torch.randn((HIDDEN_SIZE, INTERMEDIATE_SIZE),
                                dtype=dtype,
                                device="cuda")
        w2_sf_global = (448 * 6) / w2_weight.abs().max().float()

        w3_weight = torch.randn((INTERMEDIATE_SIZE, HIDDEN_SIZE),
                                dtype=dtype,
                                device="cuda")
        w3_sf_global = (448 * 6) / w3_weight.abs().max().float()

        w3_w1_global = min(
            w1_sf_global,
            w3_sf_global)  # w3 global and w1 global must be the same

        w1_weight_nvfp4, w1_sf_block = torch.ops.trtllm.fp4_quantize(
            w1_weight, w3_w1_global, SCALING_VECTOR_SIZE, False)
        w1_sf_block_unswizzled = torch.ops.trtllm.nvfp4_block_scale_interleave_reverse(
            w1_sf_block.cpu().view(INTERMEDIATE_SIZE, -1))

        w2_weight_nvfp4, w2_sf_block = torch.ops.trtllm.fp4_quantize(
            w2_weight, w2_sf_global, SCALING_VECTOR_SIZE, False)
        w2_sf_block_unswizzled = torch.ops.trtllm.nvfp4_block_scale_interleave_reverse(
            w2_sf_block.cpu().view(HIDDEN_SIZE, -1))

        w3_weight_nvfp4, w3_sf_block = torch.ops.trtllm.fp4_quantize(
            w3_weight, w3_w1_global, SCALING_VECTOR_SIZE, False)
        w3_sf_block_unswizzled = torch.ops.trtllm.nvfp4_block_scale_interleave_reverse(
            w3_sf_block.cpu().view(INTERMEDIATE_SIZE, -1))

        w1_input_scale = x_sf_global.cuda()
        w2_input_scale = x_sf_global.cuda()
        w3_input_scale = x_sf_global.cuda()

        weights[f"{expert_id}.w1.weight"] = w1_weight_nvfp4
        weights[f"{expert_id}.w2.weight"] = w2_weight_nvfp4
        weights[f"{expert_id}.w3.weight"] = w3_weight_nvfp4
        weights[f"{expert_id}.w1.weight_scale"] = w1_sf_block_unswizzled.view(
            torch.float8_e4m3fn).cuda()
        weights[f"{expert_id}.w2.weight_scale"] = w2_sf_block_unswizzled.view(
            torch.float8_e4m3fn).cuda()
        weights[f"{expert_id}.w3.weight_scale"] = w3_sf_block_unswizzled.view(
            torch.float8_e4m3fn).cuda()
        weights[f"{expert_id}.w1.input_scale"] = 1.0 / w1_input_scale
        weights[f"{expert_id}.w2.input_scale"] = 1.0 / w2_input_scale
        weights[f"{expert_id}.w3.input_scale"] = 1.0 / w3_input_scale
        weights[f"{expert_id}.w1.weight_scale_2"] = 1.0 / w3_w1_global
        weights[f"{expert_id}.w2.weight_scale_2"] = 1.0 / w2_sf_global
        weights[f"{expert_id}.w3.weight_scale_2"] = 1.0 / w3_w1_global

    quant_config = QuantConfig(quant_algo=QuantAlgo.NVFP4)
    fused_moe = CutlassFusedMoE(
        num_experts=NUM_EXPERTS,
        routing_method=routing_method,
        hidden_size=HIDDEN_SIZE,
        intermediate_size=INTERMEDIATE_SIZE,
        dtype=dtype,
        reduce_results=False,
        model_config=ModelConfig(quant_config=quant_config))
    fused_moe.load_weights([weights])
    fused_moe.cuda()

    # Evaluate the outputs on a variant sequence length to cover all possible keys in Autotuner cache
    ref_fused_moe = RefGatedMLPFusedMoE(
        num_experts=NUM_EXPERTS,
        routing_method=routing_method,
        hidden_size=HIDDEN_SIZE,
        intermediate_size=INTERMEDIATE_SIZE,
        dtype=dtype,
        model_config=ModelConfig(quant_config=quant_config))
    ref_fused_moe.load_weights([weights])
    ref_fused_moe.cuda()

    AutoTuner.get().clear_cache()
    with torch.inference_mode(), autotune():
        fused_moe.forward(x, router_logits)

    with torch.inference_mode():
        output = fused_moe.forward(x, router_logits)
        ref_output = ref_fused_moe.forward(x, router_logits)

    # compare
    torch.cuda.synchronize()
    torch.testing.assert_close(output, ref_output, rtol=1e-2, atol=0.1)


@skip_neither_ada_nor_hopper_unittest
@pytest.mark.parametrize("dtype", [torch.float16, torch.bfloat16])
def test_fused_moe_w4afp8(dtype):

    SEQ_LEN = 4
    HIDDEN_SIZE = 768
    INTERMEDIATE_SIZE = 640
    SCALING_GROUP_SIZE = 128
    NUM_EXPERTS = 3
    TOP_K = 2
    routing_method = RenormalizeMoeRoutingMethod(top_k=TOP_K)
    torch.manual_seed(0)
    torch.cuda.manual_seed(0)
    x = torch.randn((SEQ_LEN, HIDDEN_SIZE), dtype=dtype, device="cuda")
    router_logits = torch.randn((SEQ_LEN, NUM_EXPERTS),
                                dtype=dtype,
                                device="cuda")

    affine_coeff = 0.005

    weights = {}
    for expert_id in range(NUM_EXPERTS):
        w1_weight = torch.randint(-128,
                                  127, (INTERMEDIATE_SIZE, HIDDEN_SIZE // 2),
                                  dtype=torch.int8).cuda()
        w2_weight = torch.randint(-128,
                                  127, (HIDDEN_SIZE, INTERMEDIATE_SIZE // 2),
                                  dtype=torch.int8).cuda()
        w3_weight = torch.randint(-128,
                                  127, (INTERMEDIATE_SIZE, HIDDEN_SIZE // 2),
                                  dtype=torch.int8).cuda()

        w1_scale = torch.randn(
            (INTERMEDIATE_SIZE, HIDDEN_SIZE // SCALING_GROUP_SIZE),
            dtype=dtype,
            device="cuda") * affine_coeff
        w2_scale = torch.randn(
            (HIDDEN_SIZE, INTERMEDIATE_SIZE // SCALING_GROUP_SIZE),
            dtype=dtype,
            device="cuda") * affine_coeff
        w3_scale = torch.randn(
            (INTERMEDIATE_SIZE, HIDDEN_SIZE // SCALING_GROUP_SIZE),
            dtype=dtype,
            device="cuda") * affine_coeff

        w1_input = torch.randn(1, dtype=torch.float32, device="cuda") * 0.02
        w2_input = w1_input
        w3_input = w1_input

        weights[f"{expert_id}.w1.weight"] = w1_weight
        weights[f"{expert_id}.w2.weight"] = w2_weight
        weights[f"{expert_id}.w3.weight"] = w3_weight
        weights[f"{expert_id}.w1.weight_scale_inv"] = w1_scale
        weights[f"{expert_id}.w2.weight_scale_inv"] = w2_scale
        weights[f"{expert_id}.w3.weight_scale_inv"] = w3_scale
        weights[f"{expert_id}.w1.input_scale"] = w1_input
        weights[f"{expert_id}.w2.input_scale"] = w2_input
        weights[f"{expert_id}.w3.input_scale"] = w3_input

    quant_config = QuantConfig(quant_algo=QuantAlgo.W4A8_AWQ)
    fused_moe = CutlassFusedMoE(
        num_experts=NUM_EXPERTS,
        routing_method=routing_method,
        hidden_size=HIDDEN_SIZE,
        intermediate_size=INTERMEDIATE_SIZE,
        dtype=dtype,
        reduce_results=False,
        model_config=ModelConfig(quant_config=quant_config))
    fused_moe.load_weights([weights])
    fused_moe.cuda()

    def ref():
        results = torch.zeros_like(x)
        selected_experts, final_scales = routing_method.apply(router_logits)
        unpacker = torch.ops.trtllm.unpack_int4_packed_tensor_to_int8
        for e_idx in range(NUM_EXPERTS):
            mask = selected_experts == e_idx
            activated_tokens = mask.sum(1).bool()
            act = x[activated_tokens, :]
            if act.shape[0] == 0:
                continue
            final_scale = (final_scales *
                           mask).sum(1)[activated_tokens].unsqueeze(1)

            # weights
            w1 = weights[f"{e_idx}.w1.weight"]
            w1 = unpacker(w1.cpu()).T.contiguous().cuda()
            w2 = weights[f"{e_idx}.w2.weight"]
            w2 = unpacker(w2.cpu()).T.contiguous().cuda()
            w3 = weights[f"{e_idx}.w3.weight"]
            w3 = unpacker(w3.cpu()).T.contiguous().cuda()
            w3_w1 = torch.cat([w3, w1], dim=-1)

            # scales
            s1 = weights[f"{e_idx}.w1.weight_scale_inv"].T.contiguous().cuda()
            s2 = weights[f"{e_idx}.w2.weight_scale_inv"].T.contiguous().cuda()
            s3 = weights[f"{e_idx}.w3.weight_scale_inv"].T.contiguous().cuda()
            s3_s1 = torch.cat([s3, s1], dim=-1)

            # prequant / alpha
            p1 = weights[f"{e_idx}.w1.input_scale"].cuda()
            p2 = weights[f"{e_idx}.w2.input_scale"].cuda()
            p3 = weights[f"{e_idx}.w3.input_scale"].cuda()
            p3_p1 = max(p1, p3)

            act = torch.clamp((act / p3_p1), -448.0,
                              448.0).to(torch.float8_e4m3fn).to(dtype)
            w3_w1 = (w3_w1.float() *
                     s3_s1.repeat_interleave(128, dim=0).float()).to(dtype)
            fc1 = torch.matmul(act, w3_w1) * p3_p1
            fc1, gate = fc1.chunk(2, dim=-1)
            fc1 = fc1 * torch.nn.functional.silu(gate)

            act = torch.clamp((fc1 / p2), -448.0,
                              448.0).to(torch.float8_e4m3fn).to(dtype)
            w2 = (w2.float() *
                  s2.repeat_interleave(128, dim=0).float()).to(dtype)
            fc2 = torch.matmul(act, w2) * p2
            results[activated_tokens, :] += (fc2 * final_scale).to(
                results.dtype)
        return results

    AutoTuner.get().clear_cache()
    with torch.inference_mode(), autotune():
        fused_moe.forward(x, router_logits)

    torch.cuda.synchronize()
    with torch.inference_mode():
        output = fused_moe.forward(x, router_logits)
        ref_output = ref()

    # compare
    torch.cuda.synchronize()
    torch.testing.assert_close(output, ref_output, rtol=1e-2, atol=0.1)


class RefGatedMLPFusedMoE(nn.Module):

<<<<<<< HEAD
    def __init__(
            self,
            num_experts: int,
            routing_method: BaseMoeRoutingMethod,
            hidden_size: int,
            intermediate_size: int,
            dtype: Optional[torch.dtype] = None,
            model_config: ModelConfig = ModelConfig(),
    ):
=======
    def __init__(self,
                 num_experts: int,
                 routing_method: BaseMoeRoutingMethod,
                 hidden_size: int,
                 intermediate_size: int,
                 dtype: Optional[torch.dtype] = None,
                 model_config: ModelConfig = ModelConfig(),
                 use_cute_dsl_blockscaling_mm: bool = False):
>>>>>>> 0a74c996
        super().__init__()
        self.num_experts = num_experts
        self.routing_method = routing_method
        self.hidden_size = hidden_size
        self.intermediate_size = intermediate_size

        self.dtype = dtype
        self.quant_config = model_config.quant_config

        self.experts = nn.ModuleList([
            GatedMLP(
                hidden_size=self.hidden_size,
                intermediate_size=self.intermediate_size,
                bias=False,
                dtype=self.dtype,
                config=model_config,
                use_cute_dsl_blockscaling_mm=use_cute_dsl_blockscaling_mm,
            ) for _ in range(self.num_experts)
        ])

    def forward(self, hidden_states: torch.Tensor,
                router_logits: torch.Tensor) -> torch.Tensor:
        assert hidden_states.shape[-1] == self.hidden_size
        hidden_states = hidden_states.view(-1, self.hidden_size)

        selected_experts, routing_weights = self.routing_method.apply(
            router_logits)

        final_hidden_states = torch.zeros(hidden_states.shape,
                                          dtype=hidden_states.dtype,
                                          device=hidden_states.device)

        for expert_id in range(self.num_experts):
            if not torch.any(selected_experts == expert_id):
                continue
            batch_idx, nth_expert = torch.where(selected_experts == expert_id)
            expert_inputs = hidden_states[batch_idx]

            output = self.experts[expert_id](expert_inputs)
            final_hidden_states[batch_idx] += routing_weights[
                batch_idx, nth_expert, None] * output.float()

        final_hidden_states = final_hidden_states.reshape(hidden_states.shape)
        return final_hidden_states

    def load_weights(self, weights: List[Dict]):
        assert len(weights) == 1
        weights = weights[0]

        for expert in range(self.num_experts):
            gate_up_proj_weights = [{}, {}]
            down_proj_weights = [{}]

            gate_up_proj_weights[0]['weight'] = weights[f"{expert}.w1.weight"]
            gate_up_proj_weights[1]['weight'] = weights[f"{expert}.w3.weight"]
            down_proj_weights[0]['weight'] = weights[f"{expert}.w2.weight"]

            if self.quant_config and self.quant_config.quant_algo == QuantAlgo.FP8:
                gate_up_proj_weights[0]['weight_scale'] = weights[
                    f"{expert}.w1.weight_scale"]
                gate_up_proj_weights[1]['weight_scale'] = weights[
                    f"{expert}.w3.weight_scale"]
                down_proj_weights[0]['weight_scale'] = weights[
                    f"{expert}.w2.weight_scale"]
                gate_up_proj_weights[0]['input_scale'] = weights[
                    f"{expert}.w1.input_scale"]
                gate_up_proj_weights[1]['input_scale'] = weights[
                    f"{expert}.w3.input_scale"]
                down_proj_weights[0]['input_scale'] = weights[
                    f"{expert}.w2.input_scale"]
            elif self.quant_config and self.quant_config.quant_algo == QuantAlgo.NVFP4:
                gate_up_proj_weights[0]['weight_scale'] = weights[
                    f"{expert}.w1.weight_scale"]
                gate_up_proj_weights[1]['weight_scale'] = weights[
                    f"{expert}.w3.weight_scale"]
                down_proj_weights[0]['weight_scale'] = weights[
                    f"{expert}.w2.weight_scale"]
                gate_up_proj_weights[0]['input_scale'] = weights[
                    f"{expert}.w1.input_scale"]
                gate_up_proj_weights[1]['input_scale'] = weights[
                    f"{expert}.w3.input_scale"]
                down_proj_weights[0]['input_scale'] = weights[
                    f"{expert}.w2.input_scale"]
                gate_up_proj_weights[0]['weight_scale_2'] = weights[
                    f"{expert}.w1.weight_scale_2"]
                gate_up_proj_weights[1]['weight_scale_2'] = weights[
                    f"{expert}.w3.weight_scale_2"]
                down_proj_weights[0]['weight_scale_2'] = weights[
                    f"{expert}.w2.weight_scale_2"]
            elif (self.quant_config and self.quant_config.quant_algo
                  == QuantAlgo.FP8_BLOCK_SCALES):
                gate_up_proj_weights[0]["weight_scale"] = weights[
                    f"{expert}.w1.weight_scale"]
                gate_up_proj_weights[1]["weight_scale"] = weights[
                    f"{expert}.w3.weight_scale"]
                down_proj_weights[0]["weight_scale"] = weights[
                    f"{expert}.w2.weight_scale"]

            self.experts[expert].gate_up_proj.load_weights(gate_up_proj_weights)
            self.experts[expert].down_proj.load_weights(down_proj_weights)<|MERGE_RESOLUTION|>--- conflicted
+++ resolved
@@ -558,10 +558,6 @@
     torch.testing.assert_close(output, ref_output, rtol=1e-2, atol=0.1)
 
 
-<<<<<<< HEAD
-# @skip_non_hopper_unittest
-=======
->>>>>>> 0a74c996
 @skip_pre_blackwell
 @pytest.mark.parametrize(
     "dtype, num_experts, seq_len, hidden_size, RoutingMethodCls",
@@ -651,21 +647,6 @@
     fused_moe.cuda()
     fused_moe.load_weights([weights])
 
-<<<<<<< HEAD
-    # fused_moe_origin = CutlassFusedMoE(
-    #     num_experts=NUM_EXPERTS,
-    #     routing_method=routing_method,
-    #     hidden_size=HIDDEN_SIZE,
-    #     intermediate_size=INTERMEDIATE_SIZE,
-    #     dtype=dtype,
-    #     reduce_results=True,
-    #     model_config=ModelConfig(quant_config=quant_config, mapping=mapping),
-    # )
-    # fused_moe_origin.cuda()
-    # fused_moe_origin.load_weights([weights])
-
-=======
->>>>>>> 0a74c996
     ref_fused_moe = RefGatedMLPFusedMoE(
         num_experts=NUM_EXPERTS,
         routing_method=routing_method,
@@ -681,21 +662,10 @@
 
     with torch.inference_mode():
         output = fused_moe.forward(x, router_logits)
-<<<<<<< HEAD
-        # output_origin = fused_moe_origin.forward(x, router_logits)
-=======
->>>>>>> 0a74c996
         ref_output = ref_fused_moe.forward(x, router_logits)
 
     # compare
     torch.cuda.synchronize()
-<<<<<<< HEAD
-    # print("limin: output = ", output)
-    # print("limin: ref_output = ", ref_output)
-    # torch.testing.assert_close(output_origin, output, rtol=1e-2, atol=0.1)
-    # torch.testing.assert_close(output_origin, ref_output, rtol=1e-2, atol=0.1)
-=======
->>>>>>> 0a74c996
     torch.testing.assert_close(output, ref_output, rtol=1e-2, atol=0.1)
     return True
 
@@ -977,17 +947,6 @@
 
 class RefGatedMLPFusedMoE(nn.Module):
 
-<<<<<<< HEAD
-    def __init__(
-            self,
-            num_experts: int,
-            routing_method: BaseMoeRoutingMethod,
-            hidden_size: int,
-            intermediate_size: int,
-            dtype: Optional[torch.dtype] = None,
-            model_config: ModelConfig = ModelConfig(),
-    ):
-=======
     def __init__(self,
                  num_experts: int,
                  routing_method: BaseMoeRoutingMethod,
@@ -996,7 +955,6 @@
                  dtype: Optional[torch.dtype] = None,
                  model_config: ModelConfig = ModelConfig(),
                  use_cute_dsl_blockscaling_mm: bool = False):
->>>>>>> 0a74c996
         super().__init__()
         self.num_experts = num_experts
         self.routing_method = routing_method
