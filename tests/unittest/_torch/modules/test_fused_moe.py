import pickle
import sys
from itertools import product
from typing import Dict, List, Optional
from unittest import mock

import _torch.helpers
import cloudpickle
import pytest
import torch
import torch.nn as nn
from _torch.helpers import (per_block_cast_to_fp8, per_block_cast_to_fp8_e8m0,
                            per_token_cast_to_fp8_e8m0)
from mpi4py import MPI
from mpi4py.futures import MPIPoolExecutor
from utils.util import (skip_neither_ada_nor_hopper_unittest,
                        skip_pre_blackwell, skip_pre_hopper)

from tensorrt_llm._torch.autotuner import AutoTuner, autotune
from tensorrt_llm._torch.model_config import ModelConfig
from tensorrt_llm._torch.modules.fused_moe import (BaseMoeRoutingMethod,
                                                   CutlassFusedMoE,
                                                   DefaultMoeRoutingMethod,
                                                   RenormalizeMoeRoutingMethod,
                                                   VanillaMoE, WideEPMoE)
from tensorrt_llm._torch.modules.fused_moe.fused_moe_cute_dsl import \
    CuteDslFusedMoE
from tensorrt_llm._torch.modules.fused_moe.fused_moe_deepgemm import \
    DeepGemmFusedMoE
from tensorrt_llm._torch.modules.fused_moe.fused_moe_wide_ep import \
    AlltoallMethodType
from tensorrt_llm._torch.modules.fused_moe.interface import MoEWeightLoadingMode
from tensorrt_llm._torch.modules.gated_mlp import GatedMLP
from tensorrt_llm._utils import mpi_rank
from tensorrt_llm.mapping import Mapping
from tensorrt_llm.models.modeling_utils import QuantAlgo, QuantConfig

cloudpickle.register_pickle_by_value(sys.modules[__name__])
cloudpickle.register_pickle_by_value(_torch.helpers)
MPI.pickle.__init__(
    cloudpickle.dumps,
    cloudpickle.loads,
    pickle.HIGHEST_PROTOCOL,
)


@pytest.mark.parametrize(
    "moe_cls, dtype, experts, RoutingMethodCls",
    product([CutlassFusedMoE, VanillaMoE], [torch.float16, torch.bfloat16],
            [3, 8, 512],
            [DefaultMoeRoutingMethod, RenormalizeMoeRoutingMethod]))
def test_fused_moe(moe_cls, dtype, experts, RoutingMethodCls, mapping=None):
    SEQ_LEN = 8
    HIDDEN_SIZE = 64
    INTERMEDIATE_SIZE = 32
    NUM_EXPERTS = experts
    TOP_K = 2
    routing_method = RoutingMethodCls(top_k=TOP_K)
    mapping = mapping or Mapping()
    mapping.rank = mpi_rank()
    torch.cuda.set_device(mapping.rank)
    torch.manual_seed(0)
    torch.cuda.manual_seed(0)
    x = torch.randn((SEQ_LEN, HIDDEN_SIZE), dtype=dtype, device="cuda")
    router_logits = torch.randn((SEQ_LEN, NUM_EXPERTS),
                                dtype=dtype,
                                device="cuda")

    weights = {}
    for expert_id in range(NUM_EXPERTS):
        w1_weight = torch.randn((INTERMEDIATE_SIZE, HIDDEN_SIZE),
                                dtype=dtype,
                                device="cuda")
        w2_weight = torch.randn((HIDDEN_SIZE, INTERMEDIATE_SIZE),
                                dtype=dtype,
                                device="cuda")
        w3_weight = torch.randn((INTERMEDIATE_SIZE, HIDDEN_SIZE),
                                dtype=dtype,
                                device="cuda")
        weights[f"{expert_id}.w1.weight"] = w1_weight
        weights[f"{expert_id}.w2.weight"] = w2_weight
        weights[f"{expert_id}.w3.weight"] = w3_weight
    fused_moe = moe_cls(
        num_experts=NUM_EXPERTS,
        routing_method=routing_method,
        hidden_size=HIDDEN_SIZE,
        intermediate_size=INTERMEDIATE_SIZE,
        dtype=dtype,
        reduce_results=True,
        model_config=ModelConfig(mapping=mapping),
    )
    fused_moe.load_weights([weights])
    fused_moe.cuda()

    AutoTuner.get().clear_cache()
    with torch.inference_mode(), autotune():
        fused_moe.forward(x, router_logits)

    ref_fused_moe = RefGatedMLPFusedMoE(num_experts=NUM_EXPERTS,
                                        routing_method=routing_method,
                                        hidden_size=HIDDEN_SIZE,
                                        intermediate_size=INTERMEDIATE_SIZE,
                                        dtype=dtype,
                                        model_config=ModelConfig())
    ref_fused_moe.load_weights([weights])
    ref_fused_moe.cuda()

    # Evaluate the outputs on a variant sequence length to cover all possible keys in Autotuner cache
    m = SEQ_LEN
    while m >= 2:
        x = torch.randn((m, HIDDEN_SIZE), dtype=dtype, device="cuda")
        router_logits = torch.randn((m, NUM_EXPERTS),
                                    dtype=dtype,
                                    device="cuda")

        with torch.inference_mode():
            output = fused_moe.forward(x, router_logits)
            ref_output = ref_fused_moe.forward(x, router_logits)

        # Evaluate outputs
        torch.cuda.synchronize()
        torch.testing.assert_close(output, ref_output, rtol=0.5, atol=0.5)
        m //= 2


@pytest.mark.skipif(torch.cuda.device_count() < 4,
                    reason="needs 4 GPUs to run this test")
@pytest.mark.parametrize("moe_cls", [CutlassFusedMoE, VanillaMoE])
@pytest.mark.parametrize("ep_size", [1, 2, 4])
def test_fused_moe_multi_gpu(moe_cls, ep_size):
    world_size = 4
    with MPIPoolExecutor(max_workers=world_size) as executor:
        results = executor.map(
            test_fused_moe,
            *zip(*[(moe_cls, torch.bfloat16, 512, DefaultMoeRoutingMethod,
                    Mapping(world_size=world_size,
                            tp_size=world_size,
                            moe_ep_size=ep_size,
                            moe_tp_size=world_size // ep_size))] * world_size),
        )
        for r in results:
            assert r is None


@pytest.mark.skipif(torch.cuda.device_count() < 4,
                    reason="needs 4 GPUs to run this test")
@pytest.mark.parametrize("alltoall_method_type", [
    AlltoallMethodType.MNNVL, AlltoallMethodType.DeepEP,
    AlltoallMethodType.DeepEPLowLatency
],
                         ids=lambda s: s.name)
def test_fused_moe_alltoall(alltoall_method_type):
    world_size = 4
    dtype = torch.bfloat16
    HIDDEN_SIZE = 2560
    INTERMEDIATE_SIZE = 1536
    NUM_EXPERTS = 72
    TOP_K = 6
    MAX_NUM_TOKENS = 2048

    def per_rank_test_fused_moe_alltoall(job_id):
        routing_method = DefaultMoeRoutingMethod(top_k=TOP_K)
        mapping = Mapping(world_size=world_size,
                          rank=mpi_rank(),
                          tp_size=world_size,
                          moe_ep_size=world_size,
                          moe_tp_size=1,
                          enable_attention_dp=True)
        torch.cuda.set_device(mapping.rank)
        torch.manual_seed(mapping.rank)

        weights = {}
        for expert_id in range(NUM_EXPERTS):
            w1_weight = torch.empty((INTERMEDIATE_SIZE, HIDDEN_SIZE),
                                    dtype=dtype)
            w2_weight = torch.empty((HIDDEN_SIZE, INTERMEDIATE_SIZE),
                                    dtype=dtype)
            w3_weight = torch.empty((INTERMEDIATE_SIZE, HIDDEN_SIZE),
                                    dtype=dtype)
            torch.nn.init.xavier_uniform_(w1_weight)
            torch.nn.init.xavier_uniform_(w2_weight)
            torch.nn.init.xavier_uniform_(w3_weight)
            weights[f"{expert_id}.w1.weight"] = w1_weight
            weights[f"{expert_id}.w2.weight"] = w2_weight
            weights[f"{expert_id}.w3.weight"] = w3_weight
        with mock.patch.object(WideEPMoE,
                               "select_alltoall_method_type",
                               return_value=alltoall_method_type):
            alltoall_model = WideEPMoE(
                num_experts=NUM_EXPERTS,
                routing_method=routing_method,
                hidden_size=HIDDEN_SIZE,
                intermediate_size=INTERMEDIATE_SIZE,
                dtype=dtype,
                reduce_results=True,
                model_config=ModelConfig(mapping=mapping,
                                         max_num_tokens=MAX_NUM_TOKENS),
            )
        alltoall_model.to("cuda")
        alltoall_model.load_weights([weights])

        ref_model = CutlassFusedMoE(
            num_experts=NUM_EXPERTS,
            routing_method=routing_method,
            hidden_size=HIDDEN_SIZE,
            intermediate_size=INTERMEDIATE_SIZE,
            dtype=dtype,
            reduce_results=True,
            model_config=ModelConfig(mapping=mapping,
                                     max_num_tokens=MAX_NUM_TOKENS),
        )
        ref_model.to("cuda")
        ref_model.load_weights([weights])

        # Evaluate the outputs on a variant sequence length to verify the robustness of alltoall methods
        m = MAX_NUM_TOKENS
        while m >= 1:
            x = torch.randn((m, HIDDEN_SIZE), dtype=dtype, device="cuda")
            router_logits = torch.randn((m, NUM_EXPERTS),
                                        dtype=dtype,
                                        device="cuda")
            all_rank_num_tokens = [m] * mapping.world_size

            with torch.inference_mode():
                output = alltoall_model.forward(
                    x,
                    router_logits,
                    all_rank_num_tokens=all_rank_num_tokens,
                    all_rank_max_num_tokens=m,
                    use_dp_padding=False)
                ref_output = ref_model.forward(
                    x,
                    router_logits,
                    all_rank_num_tokens=all_rank_num_tokens,
                    all_rank_max_num_tokens=m,
                    use_dp_padding=False)

            # Evaluate outputs
            torch.testing.assert_close(output,
                                       ref_output,
                                       rtol=0.05,
                                       atol=0.003)
            m //= 2

    with MPIPoolExecutor(max_workers=world_size) as executor:
        results = executor.map(per_rank_test_fused_moe_alltoall,
                               range(world_size))
        for r in results:
            assert r is None


@skip_pre_hopper
@pytest.mark.parametrize("dtype", [torch.float16, torch.bfloat16])
def test_fused_moe_fp8(dtype):
    SEQ_LEN = 4
    HIDDEN_SIZE = 64
    INTERMEDIATE_SIZE = 32
    NUM_EXPERTS = 3
    TOP_K = 2
    routing_method = DefaultMoeRoutingMethod(top_k=TOP_K)
    torch.manual_seed(0)
    torch.cuda.manual_seed(0)
    x = torch.randn((SEQ_LEN, HIDDEN_SIZE), dtype=dtype, device="cuda")
    _, x_scale = torch.ops.tensorrt_llm.quantize_e4m3_per_tensor(x)
    x_scale = x_scale.float().squeeze()
    router_logits = torch.randn((SEQ_LEN, NUM_EXPERTS),
                                dtype=dtype,
                                device="cuda")

    weights = {}
    for expert_id in range(NUM_EXPERTS):
        w1_weight = torch.randn((INTERMEDIATE_SIZE, HIDDEN_SIZE),
                                dtype=dtype,
                                device="cuda")
        w2_weight = torch.randn((HIDDEN_SIZE, INTERMEDIATE_SIZE),
                                dtype=dtype,
                                device="cuda")
        w3_weight = torch.randn((INTERMEDIATE_SIZE, HIDDEN_SIZE),
                                dtype=dtype,
                                device="cuda")

        w1_weight_fp8, w1_weight_scale = torch.ops.tensorrt_llm.quantize_e4m3_per_tensor(
            w1_weight)
        w1_weight_fp8 = w1_weight_fp8.view(torch.float8_e4m3fn).cuda()

        w2_weight_fp8, w2_weight_scale = torch.ops.tensorrt_llm.quantize_e4m3_per_tensor(
            w2_weight)
        w2_weight_fp8 = w2_weight_fp8.view(torch.float8_e4m3fn).cuda()

        w3_weight_fp8, w3_weight_scale = torch.ops.tensorrt_llm.quantize_e4m3_per_tensor(
            w3_weight)
        w3_weight_fp8 = w3_weight_fp8.view(torch.float8_e4m3fn).cuda()

        w1_input_scale = x_scale.cuda()
        w2_input_scale = x_scale.cuda()
        w3_input_scale = x_scale.cuda()

        weights[f"{expert_id}.w1.weight"] = w1_weight_fp8
        weights[f"{expert_id}.w2.weight"] = w2_weight_fp8
        weights[f"{expert_id}.w3.weight"] = w3_weight_fp8
        weights[f"{expert_id}.w1.weight_scale"] = w1_weight_scale.float()
        weights[f"{expert_id}.w2.weight_scale"] = w2_weight_scale.float()
        weights[f"{expert_id}.w3.weight_scale"] = w3_weight_scale.float()
        weights[f"{expert_id}.w1.input_scale"] = w1_input_scale
        weights[f"{expert_id}.w2.input_scale"] = w2_input_scale
        weights[f"{expert_id}.w3.input_scale"] = w3_input_scale

    quant_config = QuantConfig(quant_algo=QuantAlgo.FP8)
    fused_moe = CutlassFusedMoE(
        num_experts=NUM_EXPERTS,
        routing_method=routing_method,
        hidden_size=HIDDEN_SIZE,
        intermediate_size=INTERMEDIATE_SIZE,
        dtype=dtype,
        reduce_results=False,
        model_config=ModelConfig(quant_config=quant_config))
    fused_moe.cuda()
    fused_moe.load_weights([weights])

    AutoTuner.get().clear_cache()
    with torch.inference_mode(), autotune():
        fused_moe.forward(x, router_logits)

    ref_fused_moe = RefGatedMLPFusedMoE(
        num_experts=NUM_EXPERTS,
        routing_method=routing_method,
        hidden_size=HIDDEN_SIZE,
        intermediate_size=INTERMEDIATE_SIZE,
        dtype=dtype,
        model_config=ModelConfig(quant_config=quant_config))
    ref_fused_moe.load_weights([weights])
    ref_fused_moe.cuda()
    with torch.inference_mode():
        output = fused_moe.forward(x, router_logits)
        ref_output = ref_fused_moe.forward(x, router_logits)

    # compare
    torch.cuda.synchronize()
    torch.testing.assert_close(output, ref_output, rtol=1e-2, atol=0.2)


def set_tensor_value_2(x, num_row, num_cols):
    # Create 2x2 base pattern matrix
    pattern = torch.tensor([[0.2, -0.5], [-0.3, 0.1]], device=x.device)

    # Repeat pattern to cover entire matrix
    repeated = pattern.repeat((num_row + 1) // 2,
                              (num_cols + 1) // 2)[:num_row, :num_cols]

    x.copy_(repeated)


def set_tensor_value_3(x, num_row, num_cols):
    # Create 3x3 base pattern matrix
    pattern = torch.tensor(
        [[0.1, 0.21, 0.31], [0.3, 0.6, 0.1], [0.11, 0.51, 0.62]],
        device=x.device)

    # Repeat pattern to cover entire matrix
    repeated = pattern.repeat((num_row + 2) // 3,
                              (num_cols + 2) // 3)[:num_row, :num_cols]

    x.copy_(repeated)


def set_tensor_value_4(x, num_row, num_cols):
    # Create 4x4 base pattern matrix
    pattern = torch.tensor(
        [
            [0.1, 0.21, 0.31, 0.41],
            [0.3, 0.6, 0.1, 0.2],
            [0.11, 0.51, 0.61, 0.71],
            [0.11, 0.52, 0.62, 0.72],
        ],
        device=x.device,
    )

    # Repeat pattern to cover entire matrix
    repeated = pattern.repeat((num_row + 3) // 4,
                              (num_cols + 3) // 4)[:num_row, :num_cols]

    x.copy_(repeated)


@skip_pre_blackwell
@pytest.mark.parametrize(
    "dtype, num_experts, seq_len, hidden_size, RoutingMethodCls",
    product(
        [torch.bfloat16],
        [72],
        [128, 256, 384, 512, 1024, 2048, 4096, 8192],
        [2560],
        [DefaultMoeRoutingMethod],
    ),
)
def test_fused_moe_fp8_blockwise_deepgemm(dtype,
                                          num_experts,
                                          seq_len,
                                          hidden_size,
                                          RoutingMethodCls,
                                          mapping=None):
    SEQ_LEN = seq_len
    HIDDEN_SIZE = hidden_size
    INTERMEDIATE_SIZE = 256
    NUM_EXPERTS = num_experts
    TOP_K = 2

    routing_method = RoutingMethodCls(top_k=TOP_K)

    mapping = mapping or Mapping()
    mapping.rank = mpi_rank()
    torch.cuda.set_device(mapping.rank)
    torch.manual_seed(0)
    torch.cuda.manual_seed(0)

    x = torch.randn((SEQ_LEN, HIDDEN_SIZE), dtype=dtype).cuda()
    # Note: we use some special values init x and weight, otherwise the test will false positive failed.
    set_tensor_value_2(x, SEQ_LEN, HIDDEN_SIZE)

    x = x.cuda()
    router_logits = torch.randn((SEQ_LEN, NUM_EXPERTS), dtype=dtype).cuda()

    weights = {}
    w3_w1_weight_scales = []
    w2_weight_scales = []
    for expert_id in range(NUM_EXPERTS):
        w1_weight = torch.randn(
            (INTERMEDIATE_SIZE, HIDDEN_SIZE), dtype=dtype).cuda() / HIDDEN_SIZE
        w2_weight = torch.randn((HIDDEN_SIZE, INTERMEDIATE_SIZE),
                                dtype=dtype).cuda()
        w3_weight = torch.randn(
            (INTERMEDIATE_SIZE, HIDDEN_SIZE), dtype=dtype).cuda() / HIDDEN_SIZE
        set_tensor_value_3(w1_weight, INTERMEDIATE_SIZE, HIDDEN_SIZE)
        set_tensor_value_4(w2_weight, HIDDEN_SIZE, INTERMEDIATE_SIZE)
        set_tensor_value_3(w3_weight, INTERMEDIATE_SIZE, HIDDEN_SIZE)

        w1_weight_fp8, w1_weight_scale = per_block_cast_to_fp8_e8m0(w1_weight)
        w1_weight_fp8 = w1_weight_fp8.view(torch.float8_e4m3fn).cuda()

        w2_weight_fp8, w2_weight_scale = per_block_cast_to_fp8_e8m0(w2_weight)
        w2_weight_fp8 = w2_weight_fp8.view(torch.float8_e4m3fn).cuda()

        w3_weight_fp8, w3_weight_scale = per_block_cast_to_fp8_e8m0(w3_weight)
        w3_weight_fp8 = w3_weight_fp8.view(torch.float8_e4m3fn).cuda()

        weights[f"{expert_id}.w1.weight"] = w1_weight_fp8
        weights[f"{expert_id}.w2.weight"] = w2_weight_fp8
        weights[f"{expert_id}.w3.weight"] = w3_weight_fp8
        weights[f"{expert_id}.w1.weight_scale_inv"] = w1_weight_scale
        weights[f"{expert_id}.w2.weight_scale_inv"] = w2_weight_scale
        weights[f"{expert_id}.w3.weight_scale_inv"] = w3_weight_scale
        weights[f"{expert_id}.w1.weight_scale"] = w1_weight_scale
        weights[f"{expert_id}.w2.weight_scale"] = w2_weight_scale
        weights[f"{expert_id}.w3.weight_scale"] = w3_weight_scale

        w3_w1_weight_scales.append(
            torch.cat([w3_weight_scale, w1_weight_scale], dim=0))
        w2_weight_scales.append(w2_weight_scale)

    w3_w1_weight_scales = torch.stack(w3_w1_weight_scales, dim=0).cuda()
    w2_weight_scales = torch.stack(w2_weight_scales, dim=0).cuda()

    quant_config = QuantConfig(quant_algo=QuantAlgo.FP8_BLOCK_SCALES)

    fused_moe = DeepGemmFusedMoE(
        num_experts=NUM_EXPERTS,
        routing_method=routing_method,
        hidden_size=HIDDEN_SIZE,
        intermediate_size=INTERMEDIATE_SIZE,
        dtype=dtype,
        reduce_results=True,
        model_config=ModelConfig(quant_config=quant_config, mapping=mapping),
    )
    fused_moe.cuda()
    fused_moe.load_weights([weights])

    def swiglu_fused_moe(x):
        x, gate = x.chunk(2, dim=-1)
        return torch.nn.functional.silu(gate) * x

    def grouped_gemm(a: torch.Tensor, b: torch.Tensor, a_sf: torch.Tensor,
                     b_sf: torch.Tensor,
                     offset_array: torch.Tensor) -> torch.Tensor:
        d = torch.empty((a.shape[0], b.shape[1]),
                        device=b.device,
                        dtype=torch.bfloat16)
        m_indices = torch.empty(a.shape[0], device=b.device, dtype=torch.int32)
        for idx in range(offset_array.numel() - 1):
            m_indices[offset_array[idx]:offset_array[idx + 1]] = idx

        num_groups, n, k_ = b.shape
        d = torch.empty((a.shape[0], b.shape[1]),
                        device=b.device,
                        dtype=torch.bfloat16)
        m_indices = torch.empty(a.shape[0], device=b.device, dtype=torch.int32)
        for idx in range(offset_array.numel() - 1):
            m_indices[offset_array[idx]:offset_array[idx + 1]] = idx

        for g in range(num_groups):
            aa = a[offset_array[g]:offset_array[g + 1], :].to(torch.bfloat16)
            aa_sf = a_sf[offset_array[g]:offset_array[g + 1], :]
            aa_dq = aa * aa_sf.repeat_interleave(
                128, dim=1)[:aa.shape[0], :aa.shape[1]]
            bb = b[g, :, :].to(torch.bfloat16)
            bb_sf = b_sf[g, :, :]
            bb_dq = bb * bb_sf.repeat_interleave(128, dim=0).repeat_interleave(
                128, dim=1)[:bb.shape[0], :bb.shape[1]]
            d[offset_array[g]:offset_array[g + 1], :] = (aa_dq @ bb_dq.t())
        return d

    token_selected_experts, token_final_scales = routing_method.apply(
        router_logits)
    t_idx = 0
    permuted_data_tensor = torch.empty((x.shape[0] * TOP_K, x.shape[1]),
                                       device=x.device,
                                       dtype=torch.bfloat16)
    expert_first_token_offset_tensor = torch.zeros(NUM_EXPERTS + 1,
                                                   dtype=torch.int32)
    unpermute_map = []
    scales = []
    for e_idx in range(NUM_EXPERTS):
        for idx, token in enumerate(x):
            for i, selected_expert in enumerate(token_selected_experts[idx]):
                if e_idx == selected_expert:
                    permuted_data_tensor[t_idx, :] = token
                    unpermute_map.append(idx)
                    scales.append(token_final_scales[idx, i])
                    t_idx += 1
        expert_first_token_offset_tensor[e_idx + 1] = t_idx

    act_input_fp8, act_input_sf = per_token_cast_to_fp8_e8m0(
        permuted_data_tensor)
    h1 = grouped_gemm(
        a=act_input_fp8,
        b=fused_moe.w3_w1_weight,
        a_sf=act_input_sf,
        b_sf=w3_w1_weight_scales,
        offset_array=expert_first_token_offset_tensor,
    )
    h2 = swiglu_fused_moe(h1)
    act_input_fp8, act_input_sf = per_token_cast_to_fp8_e8m0(h2)
    h3 = grouped_gemm(
        a=act_input_fp8,
        b=fused_moe.w2_weight,
        a_sf=act_input_sf,
        b_sf=w2_weight_scales,
        offset_array=expert_first_token_offset_tensor,
    )
    ref_output = torch.zeros_like(x)
    for token_idx, h3_token in enumerate(h3):
        original_idx = unpermute_map[token_idx]
        ref_output[original_idx, :] += h3_token * scales[token_idx]

    with torch.inference_mode():
        output = fused_moe.forward(x, router_logits)

    # compare
    torch.cuda.synchronize()
    torch.testing.assert_close(output, ref_output, rtol=1e-2, atol=0.1)


@skip_pre_blackwell
@pytest.mark.parametrize(
    "dtype, num_experts, seq_len, hidden_size, RoutingMethodCls, WeightLoadingMode",
    product(
        [torch.bfloat16],
        [72],
        [128, 256, 384, 512, 1024, 2048, 4096, 8192],
        [2560],
        [DefaultMoeRoutingMethod],
        [MoEWeightLoadingMode.VANILLA, MoEWeightLoadingMode.FUSED_GATE_UP_PROJ],
    ),
)
<<<<<<< HEAD
def test_fused_moe_fp8_blockwise_cute_dsl(dtype,
                                          num_experts,
                                          seq_len,
                                          hidden_size,
                                          RoutingMethodCls,
                                          mapping=None):
=======
def test_fused_moe_fp8_blockwise(dtype,
                                 num_experts,
                                 seq_len,
                                 hidden_size,
                                 RoutingMethodCls,
                                 WeightLoadingMode,
                                 mapping=None):
>>>>>>> 9a01934d
    SEQ_LEN = seq_len
    HIDDEN_SIZE = hidden_size
    INTERMEDIATE_SIZE = 1536
    NUM_EXPERTS = num_experts
    TOP_K = 6

    routing_method = RoutingMethodCls(top_k=TOP_K)

    mapping = mapping or Mapping()
    mapping.rank = mpi_rank()
    torch.cuda.set_device(mapping.rank)
    torch.manual_seed(0)
    torch.cuda.manual_seed(0)

    x = torch.randn((SEQ_LEN, HIDDEN_SIZE), dtype=dtype, device="cuda")
    # Note: we use some special values init x and weight, otherwise the test will false positive failed.
    set_tensor_value_2(x, SEQ_LEN, HIDDEN_SIZE)

    x = x.cuda()
    router_logits = torch.randn((SEQ_LEN, NUM_EXPERTS),
                                dtype=dtype,
                                device="cuda")

    weights = {}

    if WeightLoadingMode == MoEWeightLoadingMode.FUSED_GATE_UP_PROJ:
        weights['gate_up_proj'] = {}
        weights['down_proj'] = {}
        weights['gate_up_proj_weight_scale'] = {}
        weights['down_proj_weight_scale'] = {}

    for expert_id in range(NUM_EXPERTS):
        w1_weight = torch.randn((INTERMEDIATE_SIZE, HIDDEN_SIZE),
                                dtype=dtype,
                                device="cuda")
        w2_weight = torch.randn((HIDDEN_SIZE, INTERMEDIATE_SIZE),
                                dtype=dtype,
                                device="cuda")
        w3_weight = torch.randn((INTERMEDIATE_SIZE, HIDDEN_SIZE),
                                dtype=dtype,
                                device="cuda")
        set_tensor_value_3(w1_weight, INTERMEDIATE_SIZE, HIDDEN_SIZE)
        set_tensor_value_4(w2_weight, HIDDEN_SIZE, INTERMEDIATE_SIZE)
        set_tensor_value_3(w3_weight, INTERMEDIATE_SIZE, HIDDEN_SIZE)

        w1_weight_fp8, w1_weight_scale = per_block_cast_to_fp8(w1_weight)
        w1_weight_fp8 = w1_weight_fp8.view(torch.float8_e4m3fn).cuda()

        w2_weight_fp8, w2_weight_scale = per_block_cast_to_fp8(w2_weight)
        w2_weight_fp8 = w2_weight_fp8.view(torch.float8_e4m3fn).cuda()

        w3_weight_fp8, w3_weight_scale = per_block_cast_to_fp8(w3_weight)
        w3_weight_fp8 = w3_weight_fp8.view(torch.float8_e4m3fn).cuda()

        weights[f"{expert_id}.w1.weight"] = w1_weight_fp8
        weights[f"{expert_id}.w2.weight"] = w2_weight_fp8
        weights[f"{expert_id}.w3.weight"] = w3_weight_fp8
        weights[f"{expert_id}.w1.weight_scale"] = w1_weight_scale
        weights[f"{expert_id}.w2.weight_scale"] = w2_weight_scale
        weights[f"{expert_id}.w3.weight_scale"] = w3_weight_scale

        if WeightLoadingMode == MoEWeightLoadingMode.FUSED_GATE_UP_PROJ:
            weights['gate_up_proj'][expert_id] = torch.cat(
                [w3_weight_fp8, w1_weight_fp8],
                dim=-2).transpose(0, 1).contiguous()
            weights['down_proj'][expert_id] = w2_weight_fp8.transpose(
                0, 1).contiguous()
            weights['gate_up_proj_weight_scale'][expert_id] = torch.cat(
                [w3_weight_scale, w1_weight_scale],
                dim=-2).transpose(0, 1).contiguous()
            weights['down_proj_weight_scale'][
                expert_id] = w2_weight_scale.transpose(0, 1).contiguous()
        elif WeightLoadingMode == MoEWeightLoadingMode.VANILLA:
            weights[f"{expert_id}.w1.weight_scale_inv"] = w1_weight_scale
            weights[f"{expert_id}.w2.weight_scale_inv"] = w2_weight_scale
            weights[f"{expert_id}.w3.weight_scale_inv"] = w3_weight_scale

    quant_config = QuantConfig(quant_algo=QuantAlgo.FP8_BLOCK_SCALES)

    fused_moe = CuteDslFusedMoE(
        num_experts=NUM_EXPERTS,
        routing_method=routing_method,
        hidden_size=HIDDEN_SIZE,
        intermediate_size=INTERMEDIATE_SIZE,
        dtype=dtype,
        reduce_results=True,
        model_config=ModelConfig(quant_config=quant_config, mapping=mapping),
        weight_loading_mode=WeightLoadingMode,
    )
    fused_moe.cuda()
    fused_moe.load_weights([weights])

<<<<<<< HEAD
=======
    fused_moe_origin = CutlassFusedMoE(
        num_experts=NUM_EXPERTS,
        routing_method=routing_method,
        hidden_size=HIDDEN_SIZE,
        intermediate_size=INTERMEDIATE_SIZE,
        dtype=dtype,
        reduce_results=True,
        model_config=ModelConfig(quant_config=quant_config, mapping=mapping),
        weight_loading_mode=WeightLoadingMode,
    )
    fused_moe_origin.cuda()
    fused_moe_origin.load_weights([weights])

>>>>>>> 9a01934d
    ref_fused_moe = RefGatedMLPFusedMoE(
        num_experts=NUM_EXPERTS,
        routing_method=routing_method,
        hidden_size=HIDDEN_SIZE,
        intermediate_size=INTERMEDIATE_SIZE,
        dtype=dtype,
        model_config=ModelConfig(quant_config=quant_config),
        # Note: use deepgemm mm will cause accuracy error, so we use trtllmgen mm here
        use_cute_dsl_blockscaling_mm=True,
    )
    ref_fused_moe.load_weights([weights])
    ref_fused_moe.cuda()

    with torch.inference_mode():
        output = fused_moe.forward(x, router_logits)
        ref_output = ref_fused_moe.forward(x, router_logits)

    # compare
    torch.cuda.synchronize()
    torch.testing.assert_close(output, ref_output, rtol=1e-2, atol=0.1)
    return True


@skip_pre_blackwell
@pytest.mark.skipif(torch.cuda.device_count() < 4,
                    reason="needs 4 GPUs to run this test")
@pytest.mark.parametrize("ep_size", [1, 2, 4])
@pytest.mark.parametrize("routing_method", [DefaultMoeRoutingMethod])
def test_fused_moe_fp8_blockwise_cute_dsl_multi_gpu(ep_size, routing_method):
    world_size = 4
    with MPIPoolExecutor(max_workers=world_size) as executor:
        results = executor.map(
            test_fused_moe_fp8_blockwise_cute_dsl,
            *zip(*[(
                torch.bfloat16,
                72,
                384,
                384,
                routing_method,
                Mapping(
                    world_size=world_size,
                    tp_size=world_size,
                    moe_ep_size=ep_size,
                    moe_tp_size=world_size // ep_size,
                ),
            )] * world_size),
        )
        for r in results:
            assert r is True


@skip_pre_blackwell
@pytest.mark.parametrize("dtype", [torch.float16, torch.bfloat16])
def test_fused_moe_nvfp4(dtype):
    SCALING_VECTOR_SIZE = 16

    SEQ_LEN = 4
    HIDDEN_SIZE = 128
    INTERMEDIATE_SIZE = 128
    NUM_EXPERTS = 3
    TOP_K = 2
    routing_method = DefaultMoeRoutingMethod(top_k=TOP_K)
    torch.manual_seed(0)
    torch.cuda.manual_seed(0)
    x = torch.randn((SEQ_LEN, HIDDEN_SIZE), dtype=dtype, device="cuda")
    x_sf_global = (448 * 6) / x.abs().max().float()
    router_logits = torch.randn((SEQ_LEN, NUM_EXPERTS),
                                dtype=dtype,
                                device="cuda")

    weights = {}
    for expert_id in range(NUM_EXPERTS):
        w1_weight = torch.randn((INTERMEDIATE_SIZE, HIDDEN_SIZE),
                                dtype=dtype,
                                device="cuda")
        w1_sf_global = (448 * 6) / w1_weight.abs().max().float()

        w2_weight = torch.randn((HIDDEN_SIZE, INTERMEDIATE_SIZE),
                                dtype=dtype,
                                device="cuda")
        w2_sf_global = (448 * 6) / w2_weight.abs().max().float()

        w3_weight = torch.randn((INTERMEDIATE_SIZE, HIDDEN_SIZE),
                                dtype=dtype,
                                device="cuda")
        w3_sf_global = (448 * 6) / w3_weight.abs().max().float()

        w3_w1_global = min(
            w1_sf_global,
            w3_sf_global)  # w3 global and w1 global must be the same

        w1_weight_nvfp4, w1_sf_block = torch.ops.trtllm.fp4_quantize(
            w1_weight, w3_w1_global, SCALING_VECTOR_SIZE, False)
        w1_sf_block_unswizzled = torch.ops.trtllm.nvfp4_block_scale_interleave_reverse(
            w1_sf_block.cpu().view(INTERMEDIATE_SIZE, -1))

        w2_weight_nvfp4, w2_sf_block = torch.ops.trtllm.fp4_quantize(
            w2_weight, w2_sf_global, SCALING_VECTOR_SIZE, False)
        w2_sf_block_unswizzled = torch.ops.trtllm.nvfp4_block_scale_interleave_reverse(
            w2_sf_block.cpu().view(HIDDEN_SIZE, -1))

        w3_weight_nvfp4, w3_sf_block = torch.ops.trtllm.fp4_quantize(
            w3_weight, w3_w1_global, SCALING_VECTOR_SIZE, False)
        w3_sf_block_unswizzled = torch.ops.trtllm.nvfp4_block_scale_interleave_reverse(
            w3_sf_block.cpu().view(INTERMEDIATE_SIZE, -1))

        w1_input_scale = x_sf_global.cuda()
        w2_input_scale = x_sf_global.cuda()
        w3_input_scale = x_sf_global.cuda()

        weights[f"{expert_id}.w1.weight"] = w1_weight_nvfp4
        weights[f"{expert_id}.w2.weight"] = w2_weight_nvfp4
        weights[f"{expert_id}.w3.weight"] = w3_weight_nvfp4
        weights[f"{expert_id}.w1.weight_scale"] = w1_sf_block_unswizzled.view(
            torch.float8_e4m3fn).cuda()
        weights[f"{expert_id}.w2.weight_scale"] = w2_sf_block_unswizzled.view(
            torch.float8_e4m3fn).cuda()
        weights[f"{expert_id}.w3.weight_scale"] = w3_sf_block_unswizzled.view(
            torch.float8_e4m3fn).cuda()
        weights[f"{expert_id}.w1.input_scale"] = 1.0 / w1_input_scale
        weights[f"{expert_id}.w2.input_scale"] = 1.0 / w2_input_scale
        weights[f"{expert_id}.w3.input_scale"] = 1.0 / w3_input_scale
        weights[f"{expert_id}.w1.weight_scale_2"] = 1.0 / w3_w1_global
        weights[f"{expert_id}.w2.weight_scale_2"] = 1.0 / w2_sf_global
        weights[f"{expert_id}.w3.weight_scale_2"] = 1.0 / w3_w1_global

    quant_config = QuantConfig(quant_algo=QuantAlgo.NVFP4)
    fused_moe = CutlassFusedMoE(
        num_experts=NUM_EXPERTS,
        routing_method=routing_method,
        hidden_size=HIDDEN_SIZE,
        intermediate_size=INTERMEDIATE_SIZE,
        dtype=dtype,
        reduce_results=False,
        model_config=ModelConfig(quant_config=quant_config))
    fused_moe.load_weights([weights])
    fused_moe.cuda()

    # Evaluate the outputs on a variant sequence length to cover all possible keys in Autotuner cache
    ref_fused_moe = RefGatedMLPFusedMoE(
        num_experts=NUM_EXPERTS,
        routing_method=routing_method,
        hidden_size=HIDDEN_SIZE,
        intermediate_size=INTERMEDIATE_SIZE,
        dtype=dtype,
        model_config=ModelConfig(quant_config=quant_config))
    ref_fused_moe.load_weights([weights])
    ref_fused_moe.cuda()

    AutoTuner.get().clear_cache()
    with torch.inference_mode(), autotune():
        fused_moe.forward(x, router_logits)

    with torch.inference_mode():
        output = fused_moe.forward(x, router_logits)
        ref_output = ref_fused_moe.forward(x, router_logits)

    # compare
    torch.cuda.synchronize()
    torch.testing.assert_close(output, ref_output, rtol=1e-2, atol=0.1)


@skip_neither_ada_nor_hopper_unittest
@pytest.mark.parametrize("dtype", [torch.float16, torch.bfloat16])
def test_fused_moe_w4afp8(dtype):

    SEQ_LEN = 4
    HIDDEN_SIZE = 768
    INTERMEDIATE_SIZE = 640
    SCALING_GROUP_SIZE = 128
    NUM_EXPERTS = 3
    TOP_K = 2
    routing_method = RenormalizeMoeRoutingMethod(top_k=TOP_K)
    torch.manual_seed(0)
    torch.cuda.manual_seed(0)
    x = torch.randn((SEQ_LEN, HIDDEN_SIZE), dtype=dtype, device="cuda")
    router_logits = torch.randn((SEQ_LEN, NUM_EXPERTS),
                                dtype=dtype,
                                device="cuda")

    affine_coeff = 0.005

    weights = {}
    for expert_id in range(NUM_EXPERTS):
        w1_weight = torch.randint(-128,
                                  127, (INTERMEDIATE_SIZE, HIDDEN_SIZE // 2),
                                  dtype=torch.int8).cuda()
        w2_weight = torch.randint(-128,
                                  127, (HIDDEN_SIZE, INTERMEDIATE_SIZE // 2),
                                  dtype=torch.int8).cuda()
        w3_weight = torch.randint(-128,
                                  127, (INTERMEDIATE_SIZE, HIDDEN_SIZE // 2),
                                  dtype=torch.int8).cuda()

        w1_scale = torch.randn(
            (INTERMEDIATE_SIZE, HIDDEN_SIZE // SCALING_GROUP_SIZE),
            dtype=dtype,
            device="cuda") * affine_coeff
        w2_scale = torch.randn(
            (HIDDEN_SIZE, INTERMEDIATE_SIZE // SCALING_GROUP_SIZE),
            dtype=dtype,
            device="cuda") * affine_coeff
        w3_scale = torch.randn(
            (INTERMEDIATE_SIZE, HIDDEN_SIZE // SCALING_GROUP_SIZE),
            dtype=dtype,
            device="cuda") * affine_coeff

        w1_input = torch.randn(1, dtype=torch.float32, device="cuda") * 0.02
        w2_input = w1_input
        w3_input = w1_input

        weights[f"{expert_id}.w1.weight"] = w1_weight
        weights[f"{expert_id}.w2.weight"] = w2_weight
        weights[f"{expert_id}.w3.weight"] = w3_weight
        weights[f"{expert_id}.w1.weight_scale_inv"] = w1_scale
        weights[f"{expert_id}.w2.weight_scale_inv"] = w2_scale
        weights[f"{expert_id}.w3.weight_scale_inv"] = w3_scale
        weights[f"{expert_id}.w1.input_scale"] = w1_input
        weights[f"{expert_id}.w2.input_scale"] = w2_input
        weights[f"{expert_id}.w3.input_scale"] = w3_input

    quant_config = QuantConfig(quant_algo=QuantAlgo.W4A8_AWQ)
    fused_moe = CutlassFusedMoE(
        num_experts=NUM_EXPERTS,
        routing_method=routing_method,
        hidden_size=HIDDEN_SIZE,
        intermediate_size=INTERMEDIATE_SIZE,
        dtype=dtype,
        reduce_results=False,
        model_config=ModelConfig(quant_config=quant_config))
    fused_moe.load_weights([weights])
    fused_moe.cuda()

    def ref():
        results = torch.zeros_like(x)
        selected_experts, final_scales = routing_method.apply(router_logits)
        unpacker = torch.ops.trtllm.unpack_int4_packed_tensor_to_int8
        for e_idx in range(NUM_EXPERTS):
            mask = selected_experts == e_idx
            activated_tokens = mask.sum(1).bool()
            act = x[activated_tokens, :]
            if act.shape[0] == 0:
                continue
            final_scale = (final_scales *
                           mask).sum(1)[activated_tokens].unsqueeze(1)

            # weights
            w1 = weights[f"{e_idx}.w1.weight"]
            w1 = unpacker(w1.cpu()).T.contiguous().cuda()
            w2 = weights[f"{e_idx}.w2.weight"]
            w2 = unpacker(w2.cpu()).T.contiguous().cuda()
            w3 = weights[f"{e_idx}.w3.weight"]
            w3 = unpacker(w3.cpu()).T.contiguous().cuda()
            w3_w1 = torch.cat([w3, w1], dim=-1)

            # scales
            s1 = weights[f"{e_idx}.w1.weight_scale_inv"].T.contiguous().cuda()
            s2 = weights[f"{e_idx}.w2.weight_scale_inv"].T.contiguous().cuda()
            s3 = weights[f"{e_idx}.w3.weight_scale_inv"].T.contiguous().cuda()
            s3_s1 = torch.cat([s3, s1], dim=-1)

            # prequant / alpha
            p1 = weights[f"{e_idx}.w1.input_scale"].cuda()
            p2 = weights[f"{e_idx}.w2.input_scale"].cuda()
            p3 = weights[f"{e_idx}.w3.input_scale"].cuda()
            p3_p1 = max(p1, p3)

            act = torch.clamp((act / p3_p1), -448.0,
                              448.0).to(torch.float8_e4m3fn).to(dtype)
            w3_w1 = (w3_w1.float() *
                     s3_s1.repeat_interleave(128, dim=0).float()).to(dtype)
            fc1 = torch.matmul(act, w3_w1) * p3_p1
            fc1, gate = fc1.chunk(2, dim=-1)
            fc1 = fc1 * torch.nn.functional.silu(gate)

            act = torch.clamp((fc1 / p2), -448.0,
                              448.0).to(torch.float8_e4m3fn).to(dtype)
            w2 = (w2.float() *
                  s2.repeat_interleave(128, dim=0).float()).to(dtype)
            fc2 = torch.matmul(act, w2) * p2
            results[activated_tokens, :] += (fc2 * final_scale).to(
                results.dtype)
        return results

    AutoTuner.get().clear_cache()
    with torch.inference_mode(), autotune():
        fused_moe.forward(x, router_logits)

    torch.cuda.synchronize()
    with torch.inference_mode():
        output = fused_moe.forward(x, router_logits)
        ref_output = ref()

    # compare
    torch.cuda.synchronize()
    torch.testing.assert_close(output, ref_output, rtol=1e-2, atol=0.1)


class RefGatedMLPFusedMoE(nn.Module):

    def __init__(self,
                 num_experts: int,
                 routing_method: BaseMoeRoutingMethod,
                 hidden_size: int,
                 intermediate_size: int,
                 dtype: Optional[torch.dtype] = None,
                 model_config: ModelConfig = ModelConfig(),
                 use_cute_dsl_blockscaling_mm: bool = False):
        super().__init__()
        self.num_experts = num_experts
        self.routing_method = routing_method
        self.hidden_size = hidden_size
        self.intermediate_size = intermediate_size

        self.dtype = dtype
        self.quant_config = model_config.quant_config

        self.experts = nn.ModuleList([
            GatedMLP(
                hidden_size=self.hidden_size,
                intermediate_size=self.intermediate_size,
                bias=False,
                dtype=self.dtype,
                config=model_config,
                use_cute_dsl_blockscaling_mm=use_cute_dsl_blockscaling_mm,
            ) for _ in range(self.num_experts)
        ])

    def forward(self, hidden_states: torch.Tensor,
                router_logits: torch.Tensor) -> torch.Tensor:
        assert hidden_states.shape[-1] == self.hidden_size
        hidden_states = hidden_states.view(-1, self.hidden_size)

        selected_experts, routing_weights = self.routing_method.apply(
            router_logits)

        final_hidden_states = torch.zeros(hidden_states.shape,
                                          dtype=hidden_states.dtype,
                                          device=hidden_states.device)

        for expert_id in range(self.num_experts):
            if not torch.any(selected_experts == expert_id):
                continue
            batch_idx, nth_expert = torch.where(selected_experts == expert_id)
            expert_inputs = hidden_states[batch_idx]

            output = self.experts[expert_id](expert_inputs)
            final_hidden_states[batch_idx] += routing_weights[
                batch_idx, nth_expert, None] * output.float()

        final_hidden_states = final_hidden_states.reshape(hidden_states.shape)
        return final_hidden_states

    def load_weights(self, weights: List[Dict]):
        assert len(weights) == 1
        weights = weights[0]

        for expert in range(self.num_experts):
            gate_up_proj_weights = [{}, {}]
            down_proj_weights = [{}]

            gate_up_proj_weights[0]['weight'] = weights[f"{expert}.w1.weight"]
            gate_up_proj_weights[1]['weight'] = weights[f"{expert}.w3.weight"]
            down_proj_weights[0]['weight'] = weights[f"{expert}.w2.weight"]

            if self.quant_config and self.quant_config.quant_algo == QuantAlgo.FP8:
                gate_up_proj_weights[0]['weight_scale'] = weights[
                    f"{expert}.w1.weight_scale"]
                gate_up_proj_weights[1]['weight_scale'] = weights[
                    f"{expert}.w3.weight_scale"]
                down_proj_weights[0]['weight_scale'] = weights[
                    f"{expert}.w2.weight_scale"]
                gate_up_proj_weights[0]['input_scale'] = weights[
                    f"{expert}.w1.input_scale"]
                gate_up_proj_weights[1]['input_scale'] = weights[
                    f"{expert}.w3.input_scale"]
                down_proj_weights[0]['input_scale'] = weights[
                    f"{expert}.w2.input_scale"]
            elif self.quant_config and self.quant_config.quant_algo == QuantAlgo.NVFP4:
                gate_up_proj_weights[0]['weight_scale'] = weights[
                    f"{expert}.w1.weight_scale"]
                gate_up_proj_weights[1]['weight_scale'] = weights[
                    f"{expert}.w3.weight_scale"]
                down_proj_weights[0]['weight_scale'] = weights[
                    f"{expert}.w2.weight_scale"]
                gate_up_proj_weights[0]['input_scale'] = weights[
                    f"{expert}.w1.input_scale"]
                gate_up_proj_weights[1]['input_scale'] = weights[
                    f"{expert}.w3.input_scale"]
                down_proj_weights[0]['input_scale'] = weights[
                    f"{expert}.w2.input_scale"]
                gate_up_proj_weights[0]['weight_scale_2'] = weights[
                    f"{expert}.w1.weight_scale_2"]
                gate_up_proj_weights[1]['weight_scale_2'] = weights[
                    f"{expert}.w3.weight_scale_2"]
                down_proj_weights[0]['weight_scale_2'] = weights[
                    f"{expert}.w2.weight_scale_2"]
            elif (self.quant_config and self.quant_config.quant_algo
                  == QuantAlgo.FP8_BLOCK_SCALES):
                gate_up_proj_weights[0]["weight_scale"] = weights[
                    f"{expert}.w1.weight_scale"]
                gate_up_proj_weights[1]["weight_scale"] = weights[
                    f"{expert}.w3.weight_scale"]
                down_proj_weights[0]["weight_scale"] = weights[
                    f"{expert}.w2.weight_scale"]

            self.experts[expert].gate_up_proj.load_weights(gate_up_proj_weights)
            self.experts[expert].down_proj.load_weights(down_proj_weights)<|MERGE_RESOLUTION|>--- conflicted
+++ resolved
@@ -571,22 +571,13 @@
         [MoEWeightLoadingMode.VANILLA, MoEWeightLoadingMode.FUSED_GATE_UP_PROJ],
     ),
 )
-<<<<<<< HEAD
 def test_fused_moe_fp8_blockwise_cute_dsl(dtype,
                                           num_experts,
                                           seq_len,
                                           hidden_size,
                                           RoutingMethodCls,
+                                          WeightLoadingMode,
                                           mapping=None):
-=======
-def test_fused_moe_fp8_blockwise(dtype,
-                                 num_experts,
-                                 seq_len,
-                                 hidden_size,
-                                 RoutingMethodCls,
-                                 WeightLoadingMode,
-                                 mapping=None):
->>>>>>> 9a01934d
     SEQ_LEN = seq_len
     HIDDEN_SIZE = hidden_size
     INTERMEDIATE_SIZE = 1536
@@ -679,22 +670,6 @@
     fused_moe.cuda()
     fused_moe.load_weights([weights])
 
-<<<<<<< HEAD
-=======
-    fused_moe_origin = CutlassFusedMoE(
-        num_experts=NUM_EXPERTS,
-        routing_method=routing_method,
-        hidden_size=HIDDEN_SIZE,
-        intermediate_size=INTERMEDIATE_SIZE,
-        dtype=dtype,
-        reduce_results=True,
-        model_config=ModelConfig(quant_config=quant_config, mapping=mapping),
-        weight_loading_mode=WeightLoadingMode,
-    )
-    fused_moe_origin.cuda()
-    fused_moe_origin.load_weights([weights])
-
->>>>>>> 9a01934d
     ref_fused_moe = RefGatedMLPFusedMoE(
         num_experts=NUM_EXPERTS,
         routing_method=routing_method,
@@ -734,6 +709,7 @@
                 384,
                 384,
                 routing_method,
+                MoEWeightLoadingMode.VANILLA,
                 Mapping(
                     world_size=world_size,
                     tp_size=world_size,
