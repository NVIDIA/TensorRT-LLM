--- conflicted
+++ resolved
@@ -16,15 +16,7 @@
 
 
 def check_quantized(gm):
-<<<<<<< HEAD
     return any(is_op(n, QUANT_OPS) for n in gm.graph.nodes)
-=======
-    op_expected = {
-        torch.ops.auto_deploy.torch_quant_fp8_linear,
-        torch.ops.auto_deploy.torch_quant_fp4_linear,
-    }
-    return any(is_op(n, op_expected) for n in gm.graph.nodes)
->>>>>>> de7cd0de
 
 
 @pytest.mark.parametrize(
@@ -71,7 +63,6 @@
         True,  # test_load_hook
         False,  # strict_loading
         None,  # dynamic_shapes
-<<<<<<< HEAD
         quant_config,
     )
 
@@ -141,9 +132,7 @@
         True,  # test_load_hook
         False,  # strict_loading
         None,  # dynamic_shapes
-=======
         None,  # check_num_matches
->>>>>>> de7cd0de
         quant_config,
     )
 
