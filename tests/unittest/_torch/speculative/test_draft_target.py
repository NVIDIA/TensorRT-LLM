--- conflicted
+++ resolved
@@ -49,12 +49,8 @@
     )
 
     prompts = [
-<<<<<<< HEAD
-        "The capital of France is",
-=======
         #"The capital of France is",  # Waive this prompt to avoid a flaky error, https://nvbugspro.nvidia.com/bug/5374319
         "The capital of Germany is",
->>>>>>> 01b2def5
         "The president of the United States is",
     ]
     sampling_params = SamplingParams(max_tokens=32)
