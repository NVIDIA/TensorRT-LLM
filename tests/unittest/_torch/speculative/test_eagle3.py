import os
import sys
import unittest

import pytest
import torch
from utils.llm_data import llm_models_root

from tensorrt_llm import LLM, SamplingParams
from tensorrt_llm.llmapi import (CudaGraphConfig, EagleDecodingConfig,
                                 KvCacheConfig)

sys.path.append(os.path.join(os.path.dirname(__file__), '..'))


@pytest.mark.parametrize(
    "use_cuda_graph,attn_backend,disable_overlap_scheduler,enable_block_reuse,use_one_model",
    [
        [True, "TRTLLM", True, False, False],
        [False, "TRTLLM", True, False, False],
        [True, "FLASHINFER", True, False, False],
        [False, "FLASHINFER", True, False, False],
<<<<<<< HEAD
        #  [False, "TRTLLM", False, True, True], [True, "TRTLLM", False, True, True] # TODO: nvbugs/5379915
=======
        [False, "TRTLLM", False, True, True],
        [True, "TRTLLM", False, True, True],
>>>>>>> 01b2def5
    ])
@pytest.mark.high_cuda_memory
def test_llama_eagle3(use_cuda_graph: bool, attn_backend: str,
                      disable_overlap_scheduler: bool, enable_block_reuse: bool,
                      use_one_model: bool):
    # Eagle3 one model works with overlap scheduler and block reuse.
    total_mem_gb = torch.cuda.get_device_properties(0).total_memory / 1e9
    if total_mem_gb < 35:
        pytest.skip("Not enough memory to load target + draft model")

    models_path = llm_models_root()
    eagle_model_dir = f"{models_path}/EAGLE3-LLaMA3.1-Instruct-8B"
    target_model_dir = f"{models_path}/llama-3.1-model/Llama-3.1-8B-Instruct"

    # bs > 1 gives non-deterministic when doing IFB. There are slight chances
    # that ref and spec does not match 100%
    max_batch_size = 1
    max_draft_len = 4
    kv_cache_config = KvCacheConfig(enable_block_reuse=enable_block_reuse,
                                    free_gpu_memory_fraction=0.5)
    cuda_graph_config = CudaGraphConfig(
        batch_sizes=[1]) if use_cuda_graph else None

    llm_common_config = dict(
        model=target_model_dir,
        attn_backend=attn_backend,
        disable_overlap_scheduler=disable_overlap_scheduler,
        cuda_graph_config=cuda_graph_config,
        max_batch_size=max_batch_size,
        kv_cache_config=kv_cache_config,
        # This max_seq_len is larger than the one specified
        # in the llama 3 8B eagle's config. We want to make sure
        # that the draft model won't go above its max in warmup
        # in this test.
        max_seq_len=8192,
    )

    spec_config = EagleDecodingConfig(
        max_draft_len=max_draft_len,
        speculative_model_dir=eagle_model_dir,
        # Llama 3 does not support one model eagle.
        eagle3_one_model=use_one_model,
    )

    llm_spec = LLM(**llm_common_config, speculative_config=spec_config)

    # Acceptance rate tests
    tok_ids = llm_spec.tokenizer.encode("The future of AI is")
    num_tokens = 0
    num_drafted = 0
    num_accepted = 0
    sampling_params = SamplingParams(max_tokens=128, temperature=0)
    for output in llm_spec.generate_async(tok_ids,
                                          sampling_params,
                                          streaming=True):
        new_tokens = output.outputs[0].token_ids
        num_drafted += max_draft_len
        num_accepted += len(new_tokens) - num_tokens - 1
        num_tokens = len(new_tokens)

    accept_rate = num_accepted / num_drafted
    assert accept_rate > 0.15

    # Output tests
    prompts = [
        "The capital of France is",
        "The president of the United States is",
    ]
    sampling_params = SamplingParams(max_tokens=10, temperature=0)

    results_spec = llm_spec.generate(prompts, sampling_params)
    generated_text_spec = [result.outputs[0].text for result in results_spec]
    llm_spec.shutdown()

    llm_ref = LLM(**llm_common_config)
    results_ref = llm_ref.generate(prompts, sampling_params)
    generated_text_ref = [result.outputs[0].text for result in results_ref]
    llm_ref.shutdown()

    for text_spec, text_ref in zip(generated_text_spec, generated_text_ref):
        # The spec decode algorithm currently guarantees identical results
        assert text_spec == text_ref


if __name__ == "__main__":
    unittest.main()<|MERGE_RESOLUTION|>--- conflicted
+++ resolved
@@ -20,12 +20,8 @@
         [False, "TRTLLM", True, False, False],
         [True, "FLASHINFER", True, False, False],
         [False, "FLASHINFER", True, False, False],
-<<<<<<< HEAD
-        #  [False, "TRTLLM", False, True, True], [True, "TRTLLM", False, True, True] # TODO: nvbugs/5379915
-=======
         [False, "TRTLLM", False, True, True],
         [True, "TRTLLM", False, True, True],
->>>>>>> 01b2def5
     ])
 @pytest.mark.high_cuda_memory
 def test_llama_eagle3(use_cuda_graph: bool, attn_backend: str,
