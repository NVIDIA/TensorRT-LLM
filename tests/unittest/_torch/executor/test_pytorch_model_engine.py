--- conflicted
+++ resolved
@@ -1,10 +1,6 @@
 import unittest
 from dataclasses import dataclass
-<<<<<<< HEAD
-from unittest.mock import Mock
-=======
-from unittest.mock import MagicMock
->>>>>>> 493da020
+from unittest.mock import Mock, MagicMock
 
 import torch
 
@@ -328,7 +324,6 @@
         self.assertTrue(pytorch_config_custom.cuda_graph_padding_enabled,
                         "Custom enable_padding should be respected")
 
-<<<<<<< HEAD
     def test_forward_pass_callable_on_cuda_graph_on(self):
         config = PyTorchConfig(use_cuda_graph=True,
                                cuda_graph_padding_enabled=True)
@@ -390,7 +385,7 @@
         batch.generation_requests = []
         kv_cache_manager.prepare_resources(batch)
         model_engine.forward(batch, resource_manager)
-=======
+
     @skip_ray
     def test_prepare_tp_inputs_with_helix_parallelism(self) -> None:
         """Test _prepare_tp_inputs function with helix parallelism."""
@@ -512,7 +507,6 @@
                    'seq_lens') and attn_metadata.seq_lens is not None:
             actual_seq_lens = attn_metadata.seq_lens.cpu().tolist()
             self.assertEqual(actual_seq_lens, expected_seq_lens)
->>>>>>> 493da020
 
 
 if __name__ == "__main__":
