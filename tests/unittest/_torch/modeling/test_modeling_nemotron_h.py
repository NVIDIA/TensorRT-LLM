import torch
from utils.llm_data import llm_models_root
from utils.util import skip_gpu_memory_less_than

from tensorrt_llm._torch import LLM
<<<<<<< HEAD
from tensorrt_llm._torch.pyexecutor.model_engine import load_weights
from tensorrt_llm._torch.pyexecutor.resource_manager import \
    MambaHybridCacheManager
from tensorrt_llm.bindings.executor import KvCacheConfig as KvCacheConfigCpp
from tensorrt_llm.llmapi import KvCacheConfig
from tensorrt_llm.mapping import Mapping
=======
from tensorrt_llm.llmapi import KvCacheConfig
from tensorrt_llm.llmapi.llm import RequestOutput
>>>>>>> dc3861b4
from tensorrt_llm.sampling_params import SamplingParams


def get_logprobs(token_ids: torch.Tensor, logits: torch.Tensor) -> torch.Tensor:
    raw_probs = torch.softmax(logits, dim=-1)
    index = token_ids.unsqueeze(1).cuda()
    token_probs = torch.gather(raw_probs, dim=1, index=index).squeeze(-1)
    return torch.log(token_probs)


def extract_prefill_logprobs(result: RequestOutput) -> torch.Tensor:
    token_ids = torch.tensor(result.prompt_token_ids[1:])
    logits = result.context_logits[:-1, :]
    return get_logprobs(token_ids, logits)


def extract_decode_logprobs(result: RequestOutput,
                            gen_idx: int = 0) -> torch.Tensor:
    token_ids = torch.tensor(result.outputs[gen_idx].token_ids)
    logits = result.outputs[gen_idx].generation_logits
    return get_logprobs(token_ids, logits)


@skip_gpu_memory_less_than(
    (2 * 8 + 1) * 2**30)  # 8B, bf16, plus 1 GB for good measure
def test_nemotron_h_correctness():
    # This test is close to memory limit on A30 (with 24GB), so empty cache first
    torch.cuda.empty_cache()

<<<<<<< HEAD
def generate(
    model: NemotronHForCausalLM,
    tokenizer: PreTrainedTokenizerBase,
    cache: MambaHybridCacheManager,
    text_prompts: list[str],
    tokens_to_generate: int,
    device: torch.device,
    one_by_one: bool = False
) -> tuple[list[int], list[list[int]], list[list[float]]]:
    """
    Generate `tokens_to_generate` tokens from the given prompts using the given model and cache.
    Return the prompt_lens along with the prefill+generated tokens and their logprobs, minus the first token in the prompt.
    """
    if one_by_one:
        num_prompts = len(text_prompts)
        prompt_lens, tokens, logprobs = [None] * num_prompts, [
            None
        ] * num_prompts, [None] * num_prompts
        for i in range(num_prompts):
            p, t, l = _generate(model, tokenizer, cache, [text_prompts[i]],
                                tokens_to_generate, device)
            prompt_lens[i], tokens[i], logprobs[i] = p[0], t[0], l[0]
        return prompt_lens, tokens, logprobs
    return _generate(model, tokenizer, cache, text_prompts, tokens_to_generate,
                     device)


@skip_gpu_memory_less_than(
    (2 * 8 + 1) * 2**30)  # 8B, bf16, plus 1 GB for good measure
def test_nemotron_h_correctness():
    model_dir = f"{llm_models_root(check=True)}/Nemotron-H-8B-Base-8K"
    nemotron_h_config = NemotronHConfig.from_pretrained(model_dir)

    tokenizer = AutoTokenizer.from_pretrained(model_dir)

    dtype = nemotron_h_config.torch_dtype
    device = torch.device('cuda')
    assert dtype == torch.bfloat16
    kv_cache_dtype = tensorrt_llm.bindings.DataType.BF16

    model_config = ModelConfig(pretrained_config=nemotron_h_config)
    nemotron_h = NemotronHForCausalLM(model_config).to(device)

    mapping = Mapping(world_size=1, tp_size=1, rank=0)
    weights = load_weights(model_dir, mapping=mapping)
    nemotron_h.load_weights(weights)

    text_prompts = [
        "The future of AI is",
        "The president of the United States is",
    ]
    num_prompts = len(text_prompts)

    num_blocks = 100
    tokens_per_block = 128
    head_dim = nemotron_h.config.hidden_size // nemotron_h.config.num_attention_heads
    num_layers = nemotron_h.config.hybrid_override_pattern.count("*")
    layer_mask = [
        char == "*" for char in nemotron_h.config.hybrid_override_pattern
    ]
    mamba_num_layers = nemotron_h.config.hybrid_override_pattern.count("M")
    mamba_layer_mask = [
        char == "M" for char in nemotron_h.config.hybrid_override_pattern
    ]
    num_kv_heads = nemotron_h.config.num_key_value_heads
    max_seq_len = num_blocks * tokens_per_block
    max_batch_size = num_prompts

    kv_cache_config = KvCacheConfigCpp(max_tokens=num_blocks * tokens_per_block,
                                       enable_block_reuse=False)
    kv_cache_manager = MambaHybridCacheManager(
        # mamba cache parameters
        nemotron_h.config.hidden_size,
        nemotron_h.config.ssm_state_size,
        nemotron_h.config.conv_kernel,
        nemotron_h.config.expand,
        nemotron_h.config.n_groups,
        nemotron_h.config.mamba_head_dim,
        mamba_num_layers,
        mamba_layer_mask,
        nemotron_h.config.torch_dtype,
        # kv cache parameters
        kv_cache_config,
        tensorrt_llm.bindings.internal.batch_manager.CacheType.SELF,
        num_layers=num_layers,
        layer_mask=layer_mask,
        num_kv_heads=num_kv_heads,
        head_dim=head_dim,
        tokens_per_block=tokens_per_block,
        max_seq_len=max_seq_len,
        max_batch_size=max_batch_size,
        mapping=mapping,
        dtype=kv_cache_dtype,
    )

    prompt_lens, tokens_no_batching, logprobs_no_batching = generate(
        model=nemotron_h,
        tokenizer=tokenizer,
        cache=kv_cache_manager,
        text_prompts=text_prompts,
        tokens_to_generate=9,
        device=torch.device("cuda"),
        one_by_one=True)
    completions_no_batching = [
        tokenizer.decode(tokens_no_batching[i][prompt_lens[i]:])
        for i in range(num_prompts)
    ]

    _, tokens_batching, logprobs_batching = generate(
        model=nemotron_h,
        tokenizer=tokenizer,
        cache=kv_cache_manager,
        text_prompts=text_prompts,
        tokens_to_generate=9,
        device=torch.device("cuda"))
    completions_batching = [
        tokenizer.decode(tokens_batching[i][prompt_lens[i]:])
        for i in range(num_prompts)
    ]

    # reference logprobs for first prompt from mcore for prompt minus first token
    # TODO(oargov): generate a reference on-the-fly once we have confidence in the HF impl
    prefill_logprobs_ref_mcore = torch.tensor([
        -7.415980815887451, -0.36192911863327026, -2.8658294677734375,
        -2.316344738006592
    ])

    # compare logprobs with mcore logprobs, check that the max error is less than 0.3
    mcore_atol = 0.3
    torch.testing.assert_close(torch.tensor(
        logprobs_no_batching[0][:prompt_lens[0] - 1]),
                               prefill_logprobs_ref_mcore,
                               atol=mcore_atol,
                               rtol=0.0)

    # reference logprobs from initial implementation (commit 5ce1102a02bd2938c0c8334138371f081f55fcc1 on single RTX 6000)
    initial_impl_atol = 0.2
    batching_atol = 0.2

    prefill_logprobs_ref_initial_no_batching = [
        torch.tensor([
            -7.4359540939331055,
            -0.37661877274513245,
            -2.8925108909606934,
            -2.268364906311035,
        ]),
        torch.tensor([
            -8.759482383728027,
            -1.656238079071045,
            -0.5448741912841797,
            -1.7702054977416992,
            -0.05832016468048096,
            -1.460732102394104,
        ])
    ]
    prefill_logprobs_ref_initial_with_batching = [
        torch.tensor([
            -7.401950836181641, -0.38696032762527466, -2.8725428581237793,
            -2.2654521465301514
        ]),
        torch.tensor([
            -8.73007583618164, -1.6853574514389038, -0.5468529462814331,
            -1.7846013307571411, -0.053610533475875854, -1.4385275840759277
        ])
    ]

    decode_logprobs_ref_initial_no_batching = [
        torch.tensor([
            -2.2722280025482178, -0.5235245823860168, -0.8821321725845337,
            -1.9436249732971191, -0.07366813719272614, -0.4224405586719513,
            -0.3872227966785431, -0.06121065467596054, -1.0475994348526
        ]),
        torch.tensor([
            -1.329713225364685, -1.6879069805145264, -0.040034178644418716,
            -0.4808207154273987, -0.3581068515777588, -0.2784178853034973,
            -0.005814795847982168, -0.0563097707927227, -0.05941024422645569
        ])
    ]
    decode_logprobs_ref_initial_with_batching = [
        torch.tensor([
            -2.2877156734466553, -0.507795512676239, -0.8313305377960205,
            -1.940523386001587, -0.07369701564311981, -0.4190545976161957,
            -0.4250463843345642, -0.061063338071107864, -1.046282410621643
        ]),
        torch.tensor([
            -1.3567769527435303, -1.7291667461395264, -0.04527968540787697,
            -0.4836069345474243, -0.3971801698207855, -0.2481495887041092,
            -0.005787517875432968, -0.056093256920576096, -0.058267030864953995
        ])
    ]

    expected_completions = [
        " bright, with endless possibilities for innovation and growth",
        " the head of state and head of government of",
    ]

    for i in range(num_prompts):
        prefill_logprobs_no_batching = torch.tensor(
            logprobs_no_batching[i][:prompt_lens[i] - 1])
        decode_logprobs_no_batching = torch.tensor(
            logprobs_no_batching[i][prompt_lens[i] - 1:])

        prefill_logprobs_batching = torch.tensor(
            logprobs_batching[i][:prompt_lens[i] - 1])
        decode_logprobs_batching = torch.tensor(
            logprobs_batching[i][prompt_lens[i] - 1:])

        # compare prompt logprobs with initial implementation
        torch.testing.assert_close(prefill_logprobs_no_batching,
                                   prefill_logprobs_ref_initial_no_batching[i],
                                   atol=initial_impl_atol,
                                   rtol=0.0)
        torch.testing.assert_close(
            prefill_logprobs_batching,
            prefill_logprobs_ref_initial_with_batching[i],
            atol=initial_impl_atol,
            rtol=0.0)

        # compare expected completion
        assert completions_batching[i] == expected_completions[i]
        assert completions_no_batching[i] == expected_completions[i]

        # compare decode logprobs with initial implementation
        torch.testing.assert_close(decode_logprobs_no_batching,
                                   decode_logprobs_ref_initial_no_batching[i],
                                   atol=initial_impl_atol,
                                   rtol=0.0)
        torch.testing.assert_close(decode_logprobs_batching,
                                   decode_logprobs_ref_initial_with_batching[i],
                                   atol=initial_impl_atol,
                                   rtol=0.0)

        # compare logprobs with and without batching, tolerace by diff in initial implementation
        torch.testing.assert_close(prefill_logprobs_batching,
                                   prefill_logprobs_no_batching,
                                   atol=batching_atol,
                                   rtol=0.0)
        torch.testing.assert_close(decode_logprobs_batching,
                                   decode_logprobs_no_batching,
                                   atol=batching_atol,
                                   rtol=0.0)

    # now let's test that decodes match prefill logprobs
    text_prompts_with_completions = [
        f"{text_prompts[i]}{completions_batching[i]}"
        for i in range(num_prompts)
    ]
    _, _, full_sequence_logprobs = generate(
        model=nemotron_h,
        tokenizer=tokenizer,
        cache=kv_cache_manager,
        text_prompts=text_prompts_with_completions,
        tokens_to_generate=0,
        device=torch.device("cuda"))

    # compare full sequence logprobs with prefill+decode logprobs, tolerance like mcore tolerance
    for i in range(num_prompts):
        torch.testing.assert_close(torch.tensor(full_sequence_logprobs[i]),
                                   torch.tensor(logprobs_batching[i]),
                                   atol=mcore_atol,
                                   rtol=0.0)

    kv_cache_manager.shutdown()


# TODO: once LLM API supports context and generation logits, use it in above test and remove this one
@skip_gpu_memory_less_than(
    (2 * 8 + 1) * 2**30)  # 8B, bf16, plus 1 GB for good measure
def test_nemotron_h_llm_api():
    model_dir = f"{llm_models_root(check=True)}/Nemotron-H-8B-Base-8K"
    text_prompts = [
        "The future of AI is",
        "The president of the United States is",
    ]
    num_prompts = len(text_prompts)

    nemotron_h = LLM(
        model=model_dir,
        use_cuda_graph=False,
        max_batch_size=num_prompts,
        kv_cache_config=KvCacheConfig(enable_block_reuse=False),
    )

    expected_completions = [
        " bright, with endless possibilities for innovation and growth",
        " the head of state and head of government of",
    ]

    sampling_params = SamplingParams(max_tokens=9,
                                     temperature=0.0,
                                     add_special_tokens=False)

    try:
        results = nemotron_h.generate(text_prompts, sampling_params)
        for result, expected_completion in zip(results, expected_completions):
            assert result.outputs[0].text == expected_completion
=======
    model_dir = f"{llm_models_root(check=True)}/Nemotron-H-8B-Base-8K"
    text_prompts = [
        "The future of AI is",
        "The president of the United States is",
    ]
    num_prompts = len(text_prompts)

    nemotron_h = LLM(
        model=model_dir,
        max_batch_size=num_prompts,
        use_cuda_graph=False,
        kv_cache_config=KvCacheConfig(enable_block_reuse=False),
        enable_trtllm_sampler=True,
    )

    expected_completions = [
        " bright, with endless possibilities for innovation and growth",
        " the head of state and head of government of",
    ]

    # reference logprobs for first prompt from mcore for prompt minus first token
    # TODO(oargov): generate a reference on-the-fly once we have confidence in the HF impl
    prefill_logprobs_ref_mcore = torch.tensor([
        -7.415980815887451, -0.36192911863327026, -2.8658294677734375,
        -2.316344738006592
    ])

    # reference logprobs from initial implementation (commit 5ce1102a02bd2938c0c8334138371f081f55fcc1 on single RTX 6000)
    initial_impl_atol = 0.2
    batching_atol = 0.2

    prefill_logprobs_ref_initial_no_batching = [
        torch.tensor([
            -7.4359540939331055,
            -0.37661877274513245,
            -2.8925108909606934,
            -2.268364906311035,
        ]),
        torch.tensor([
            -8.759482383728027,
            -1.656238079071045,
            -0.5448741912841797,
            -1.7702054977416992,
            -0.05832016468048096,
            -1.460732102394104,
        ])
    ]
    prefill_logprobs_ref_initial_with_batching = [
        torch.tensor([
            -7.401950836181641, -0.38696032762527466, -2.8725428581237793,
            -2.2654521465301514
        ]),
        torch.tensor([
            -8.73007583618164, -1.6853574514389038, -0.5468529462814331,
            -1.7846013307571411, -0.053610533475875854, -1.4385275840759277
        ])
    ]

    decode_logprobs_ref_initial_no_batching = [
        torch.tensor([
            -2.2722280025482178, -0.5124826431274414, -0.7916123270988464,
            -2.1908130645751953, -0.059298671782016754, -0.5125972032546997,
            -0.3856367766857147, -0.055953752249479294, -1.1059765815734863
        ]),
        torch.tensor([
            -1.329713225364685, -1.5038213729858398, -0.021283088251948357,
            -0.38457369804382324, -0.3582419157028198, -0.16527847945690155,
            -0.0044861179776489735, -0.059462934732437134, -0.041099339723587036
        ])
    ]
    decode_logprobs_ref_initial_with_batching = [
        torch.tensor([
            -2.2877156734466553, -0.46699056029319763, -0.7909849286079407,
            -2.1276988983154297, -0.062114741653203964, -0.5291495323181152,
            -0.38685765862464905, -0.05595658719539642, -1.1020748615264893
        ]),
        torch.tensor([
            -1.3567769527435303, -1.5647790431976318, -0.022344056516885757,
            -0.38503751158714294, -0.3581986725330353, -0.18398350477218628,
            -0.004726295825093985, -0.05941498652100563, -0.04291720315814018
        ])
    ]

    try:
        sampling_params = SamplingParams(max_tokens=9,
                                         temperature=0.0,
                                         add_special_tokens=False,
                                         return_context_logits=True,
                                         return_generation_logits=True)

        results_no_batching = [
            nemotron_h.generate(text_prompt, sampling_params)
            for text_prompt in text_prompts
        ]
        completions_no_batching = [
            result.outputs[0].text for result in results_no_batching
        ]
        prefill_logprobs_no_batching = [
            extract_prefill_logprobs(result).cpu()
            for result in results_no_batching
        ]
        decode_logprobs_no_batching = [
            extract_decode_logprobs(result).cpu()
            for result in results_no_batching
        ]

        results_batching = nemotron_h.generate(text_prompts, sampling_params)
        completions_batching = [
            result.outputs[0].text for result in results_batching
        ]
        prefill_logprobs_batching = [
            extract_prefill_logprobs(result).cpu()
            for result in results_batching
        ]
        decode_logprobs_batching = [
            extract_decode_logprobs(result).cpu() for result in results_batching
        ]

        # compare logprobs with mcore logprobs, check that the max error is less than 0.3
        mcore_atol = 0.3
        torch.testing.assert_close(torch.tensor(
            prefill_logprobs_no_batching[0]),
                                   prefill_logprobs_ref_mcore,
                                   atol=mcore_atol,
                                   rtol=0.0)

        for i in range(num_prompts):
            # compare prompt logprobs with initial implementation
            torch.testing.assert_close(
                prefill_logprobs_no_batching[i],
                prefill_logprobs_ref_initial_no_batching[i],
                atol=initial_impl_atol,
                rtol=0.0)
            torch.testing.assert_close(
                prefill_logprobs_batching[i],
                prefill_logprobs_ref_initial_with_batching[i],
                atol=initial_impl_atol,
                rtol=0.0)

            # compare expected completion
            assert completions_batching[i] == expected_completions[i]
            assert completions_no_batching[i] == expected_completions[i]

            # compare decode logprobs with initial implementation
            torch.testing.assert_close(
                decode_logprobs_no_batching[i],
                decode_logprobs_ref_initial_no_batching[i],
                atol=initial_impl_atol,
                rtol=0.0)
            torch.testing.assert_close(
                decode_logprobs_batching[i],
                decode_logprobs_ref_initial_with_batching[i],
                atol=initial_impl_atol,
                rtol=0.0)

            # compare logprobs with and without batching, tolerace by diff in initial implementation
            torch.testing.assert_close(prefill_logprobs_batching[i],
                                       prefill_logprobs_no_batching[i],
                                       atol=batching_atol,
                                       rtol=0.0)
            torch.testing.assert_close(decode_logprobs_batching[i],
                                       decode_logprobs_no_batching[i],
                                       atol=batching_atol,
                                       rtol=0.0)

        # now let's test that decodes match prefill logprobs
        text_prompts_with_completions = [
            f"{text_prompts[i]}{completions_batching[i]}"
            for i in range(num_prompts)
        ]

        sampling_params.max_tokens = 1
        full_sequence_results = nemotron_h.generate(
            text_prompts_with_completions, sampling_params)
        full_sequence_logprobs = [
            extract_prefill_logprobs(result).cpu()
            for result in full_sequence_results
        ]

        # compare full sequence logprobs with prefill+decode logprobs, tolerance like mcore tolerance
        for i in range(num_prompts):
            prefill_decode_logprobs = torch.cat(
                [prefill_logprobs_batching[i], decode_logprobs_batching[i]])
            torch.testing.assert_close(full_sequence_logprobs[i],
                                       prefill_decode_logprobs,
                                       atol=mcore_atol,
                                       rtol=0.0)

>>>>>>> dc3861b4
    finally:
        nemotron_h.shutdown()<|MERGE_RESOLUTION|>--- conflicted
+++ resolved
@@ -3,17 +3,8 @@
 from utils.util import skip_gpu_memory_less_than
 
 from tensorrt_llm._torch import LLM
-<<<<<<< HEAD
-from tensorrt_llm._torch.pyexecutor.model_engine import load_weights
-from tensorrt_llm._torch.pyexecutor.resource_manager import \
-    MambaHybridCacheManager
-from tensorrt_llm.bindings.executor import KvCacheConfig as KvCacheConfigCpp
-from tensorrt_llm.llmapi import KvCacheConfig
-from tensorrt_llm.mapping import Mapping
-=======
 from tensorrt_llm.llmapi import KvCacheConfig
 from tensorrt_llm.llmapi.llm import RequestOutput
->>>>>>> dc3861b4
 from tensorrt_llm.sampling_params import SamplingParams
 
 
@@ -43,304 +34,6 @@
     # This test is close to memory limit on A30 (with 24GB), so empty cache first
     torch.cuda.empty_cache()
 
-<<<<<<< HEAD
-def generate(
-    model: NemotronHForCausalLM,
-    tokenizer: PreTrainedTokenizerBase,
-    cache: MambaHybridCacheManager,
-    text_prompts: list[str],
-    tokens_to_generate: int,
-    device: torch.device,
-    one_by_one: bool = False
-) -> tuple[list[int], list[list[int]], list[list[float]]]:
-    """
-    Generate `tokens_to_generate` tokens from the given prompts using the given model and cache.
-    Return the prompt_lens along with the prefill+generated tokens and their logprobs, minus the first token in the prompt.
-    """
-    if one_by_one:
-        num_prompts = len(text_prompts)
-        prompt_lens, tokens, logprobs = [None] * num_prompts, [
-            None
-        ] * num_prompts, [None] * num_prompts
-        for i in range(num_prompts):
-            p, t, l = _generate(model, tokenizer, cache, [text_prompts[i]],
-                                tokens_to_generate, device)
-            prompt_lens[i], tokens[i], logprobs[i] = p[0], t[0], l[0]
-        return prompt_lens, tokens, logprobs
-    return _generate(model, tokenizer, cache, text_prompts, tokens_to_generate,
-                     device)
-
-
-@skip_gpu_memory_less_than(
-    (2 * 8 + 1) * 2**30)  # 8B, bf16, plus 1 GB for good measure
-def test_nemotron_h_correctness():
-    model_dir = f"{llm_models_root(check=True)}/Nemotron-H-8B-Base-8K"
-    nemotron_h_config = NemotronHConfig.from_pretrained(model_dir)
-
-    tokenizer = AutoTokenizer.from_pretrained(model_dir)
-
-    dtype = nemotron_h_config.torch_dtype
-    device = torch.device('cuda')
-    assert dtype == torch.bfloat16
-    kv_cache_dtype = tensorrt_llm.bindings.DataType.BF16
-
-    model_config = ModelConfig(pretrained_config=nemotron_h_config)
-    nemotron_h = NemotronHForCausalLM(model_config).to(device)
-
-    mapping = Mapping(world_size=1, tp_size=1, rank=0)
-    weights = load_weights(model_dir, mapping=mapping)
-    nemotron_h.load_weights(weights)
-
-    text_prompts = [
-        "The future of AI is",
-        "The president of the United States is",
-    ]
-    num_prompts = len(text_prompts)
-
-    num_blocks = 100
-    tokens_per_block = 128
-    head_dim = nemotron_h.config.hidden_size // nemotron_h.config.num_attention_heads
-    num_layers = nemotron_h.config.hybrid_override_pattern.count("*")
-    layer_mask = [
-        char == "*" for char in nemotron_h.config.hybrid_override_pattern
-    ]
-    mamba_num_layers = nemotron_h.config.hybrid_override_pattern.count("M")
-    mamba_layer_mask = [
-        char == "M" for char in nemotron_h.config.hybrid_override_pattern
-    ]
-    num_kv_heads = nemotron_h.config.num_key_value_heads
-    max_seq_len = num_blocks * tokens_per_block
-    max_batch_size = num_prompts
-
-    kv_cache_config = KvCacheConfigCpp(max_tokens=num_blocks * tokens_per_block,
-                                       enable_block_reuse=False)
-    kv_cache_manager = MambaHybridCacheManager(
-        # mamba cache parameters
-        nemotron_h.config.hidden_size,
-        nemotron_h.config.ssm_state_size,
-        nemotron_h.config.conv_kernel,
-        nemotron_h.config.expand,
-        nemotron_h.config.n_groups,
-        nemotron_h.config.mamba_head_dim,
-        mamba_num_layers,
-        mamba_layer_mask,
-        nemotron_h.config.torch_dtype,
-        # kv cache parameters
-        kv_cache_config,
-        tensorrt_llm.bindings.internal.batch_manager.CacheType.SELF,
-        num_layers=num_layers,
-        layer_mask=layer_mask,
-        num_kv_heads=num_kv_heads,
-        head_dim=head_dim,
-        tokens_per_block=tokens_per_block,
-        max_seq_len=max_seq_len,
-        max_batch_size=max_batch_size,
-        mapping=mapping,
-        dtype=kv_cache_dtype,
-    )
-
-    prompt_lens, tokens_no_batching, logprobs_no_batching = generate(
-        model=nemotron_h,
-        tokenizer=tokenizer,
-        cache=kv_cache_manager,
-        text_prompts=text_prompts,
-        tokens_to_generate=9,
-        device=torch.device("cuda"),
-        one_by_one=True)
-    completions_no_batching = [
-        tokenizer.decode(tokens_no_batching[i][prompt_lens[i]:])
-        for i in range(num_prompts)
-    ]
-
-    _, tokens_batching, logprobs_batching = generate(
-        model=nemotron_h,
-        tokenizer=tokenizer,
-        cache=kv_cache_manager,
-        text_prompts=text_prompts,
-        tokens_to_generate=9,
-        device=torch.device("cuda"))
-    completions_batching = [
-        tokenizer.decode(tokens_batching[i][prompt_lens[i]:])
-        for i in range(num_prompts)
-    ]
-
-    # reference logprobs for first prompt from mcore for prompt minus first token
-    # TODO(oargov): generate a reference on-the-fly once we have confidence in the HF impl
-    prefill_logprobs_ref_mcore = torch.tensor([
-        -7.415980815887451, -0.36192911863327026, -2.8658294677734375,
-        -2.316344738006592
-    ])
-
-    # compare logprobs with mcore logprobs, check that the max error is less than 0.3
-    mcore_atol = 0.3
-    torch.testing.assert_close(torch.tensor(
-        logprobs_no_batching[0][:prompt_lens[0] - 1]),
-                               prefill_logprobs_ref_mcore,
-                               atol=mcore_atol,
-                               rtol=0.0)
-
-    # reference logprobs from initial implementation (commit 5ce1102a02bd2938c0c8334138371f081f55fcc1 on single RTX 6000)
-    initial_impl_atol = 0.2
-    batching_atol = 0.2
-
-    prefill_logprobs_ref_initial_no_batching = [
-        torch.tensor([
-            -7.4359540939331055,
-            -0.37661877274513245,
-            -2.8925108909606934,
-            -2.268364906311035,
-        ]),
-        torch.tensor([
-            -8.759482383728027,
-            -1.656238079071045,
-            -0.5448741912841797,
-            -1.7702054977416992,
-            -0.05832016468048096,
-            -1.460732102394104,
-        ])
-    ]
-    prefill_logprobs_ref_initial_with_batching = [
-        torch.tensor([
-            -7.401950836181641, -0.38696032762527466, -2.8725428581237793,
-            -2.2654521465301514
-        ]),
-        torch.tensor([
-            -8.73007583618164, -1.6853574514389038, -0.5468529462814331,
-            -1.7846013307571411, -0.053610533475875854, -1.4385275840759277
-        ])
-    ]
-
-    decode_logprobs_ref_initial_no_batching = [
-        torch.tensor([
-            -2.2722280025482178, -0.5235245823860168, -0.8821321725845337,
-            -1.9436249732971191, -0.07366813719272614, -0.4224405586719513,
-            -0.3872227966785431, -0.06121065467596054, -1.0475994348526
-        ]),
-        torch.tensor([
-            -1.329713225364685, -1.6879069805145264, -0.040034178644418716,
-            -0.4808207154273987, -0.3581068515777588, -0.2784178853034973,
-            -0.005814795847982168, -0.0563097707927227, -0.05941024422645569
-        ])
-    ]
-    decode_logprobs_ref_initial_with_batching = [
-        torch.tensor([
-            -2.2877156734466553, -0.507795512676239, -0.8313305377960205,
-            -1.940523386001587, -0.07369701564311981, -0.4190545976161957,
-            -0.4250463843345642, -0.061063338071107864, -1.046282410621643
-        ]),
-        torch.tensor([
-            -1.3567769527435303, -1.7291667461395264, -0.04527968540787697,
-            -0.4836069345474243, -0.3971801698207855, -0.2481495887041092,
-            -0.005787517875432968, -0.056093256920576096, -0.058267030864953995
-        ])
-    ]
-
-    expected_completions = [
-        " bright, with endless possibilities for innovation and growth",
-        " the head of state and head of government of",
-    ]
-
-    for i in range(num_prompts):
-        prefill_logprobs_no_batching = torch.tensor(
-            logprobs_no_batching[i][:prompt_lens[i] - 1])
-        decode_logprobs_no_batching = torch.tensor(
-            logprobs_no_batching[i][prompt_lens[i] - 1:])
-
-        prefill_logprobs_batching = torch.tensor(
-            logprobs_batching[i][:prompt_lens[i] - 1])
-        decode_logprobs_batching = torch.tensor(
-            logprobs_batching[i][prompt_lens[i] - 1:])
-
-        # compare prompt logprobs with initial implementation
-        torch.testing.assert_close(prefill_logprobs_no_batching,
-                                   prefill_logprobs_ref_initial_no_batching[i],
-                                   atol=initial_impl_atol,
-                                   rtol=0.0)
-        torch.testing.assert_close(
-            prefill_logprobs_batching,
-            prefill_logprobs_ref_initial_with_batching[i],
-            atol=initial_impl_atol,
-            rtol=0.0)
-
-        # compare expected completion
-        assert completions_batching[i] == expected_completions[i]
-        assert completions_no_batching[i] == expected_completions[i]
-
-        # compare decode logprobs with initial implementation
-        torch.testing.assert_close(decode_logprobs_no_batching,
-                                   decode_logprobs_ref_initial_no_batching[i],
-                                   atol=initial_impl_atol,
-                                   rtol=0.0)
-        torch.testing.assert_close(decode_logprobs_batching,
-                                   decode_logprobs_ref_initial_with_batching[i],
-                                   atol=initial_impl_atol,
-                                   rtol=0.0)
-
-        # compare logprobs with and without batching, tolerace by diff in initial implementation
-        torch.testing.assert_close(prefill_logprobs_batching,
-                                   prefill_logprobs_no_batching,
-                                   atol=batching_atol,
-                                   rtol=0.0)
-        torch.testing.assert_close(decode_logprobs_batching,
-                                   decode_logprobs_no_batching,
-                                   atol=batching_atol,
-                                   rtol=0.0)
-
-    # now let's test that decodes match prefill logprobs
-    text_prompts_with_completions = [
-        f"{text_prompts[i]}{completions_batching[i]}"
-        for i in range(num_prompts)
-    ]
-    _, _, full_sequence_logprobs = generate(
-        model=nemotron_h,
-        tokenizer=tokenizer,
-        cache=kv_cache_manager,
-        text_prompts=text_prompts_with_completions,
-        tokens_to_generate=0,
-        device=torch.device("cuda"))
-
-    # compare full sequence logprobs with prefill+decode logprobs, tolerance like mcore tolerance
-    for i in range(num_prompts):
-        torch.testing.assert_close(torch.tensor(full_sequence_logprobs[i]),
-                                   torch.tensor(logprobs_batching[i]),
-                                   atol=mcore_atol,
-                                   rtol=0.0)
-
-    kv_cache_manager.shutdown()
-
-
-# TODO: once LLM API supports context and generation logits, use it in above test and remove this one
-@skip_gpu_memory_less_than(
-    (2 * 8 + 1) * 2**30)  # 8B, bf16, plus 1 GB for good measure
-def test_nemotron_h_llm_api():
-    model_dir = f"{llm_models_root(check=True)}/Nemotron-H-8B-Base-8K"
-    text_prompts = [
-        "The future of AI is",
-        "The president of the United States is",
-    ]
-    num_prompts = len(text_prompts)
-
-    nemotron_h = LLM(
-        model=model_dir,
-        use_cuda_graph=False,
-        max_batch_size=num_prompts,
-        kv_cache_config=KvCacheConfig(enable_block_reuse=False),
-    )
-
-    expected_completions = [
-        " bright, with endless possibilities for innovation and growth",
-        " the head of state and head of government of",
-    ]
-
-    sampling_params = SamplingParams(max_tokens=9,
-                                     temperature=0.0,
-                                     add_special_tokens=False)
-
-    try:
-        results = nemotron_h.generate(text_prompts, sampling_params)
-        for result, expected_completion in zip(results, expected_completions):
-            assert result.outputs[0].text == expected_completion
-=======
     model_dir = f"{llm_models_root(check=True)}/Nemotron-H-8B-Base-8K"
     text_prompts = [
         "The future of AI is",
@@ -529,6 +222,5 @@
                                        atol=mcore_atol,
                                        rtol=0.0)
 
->>>>>>> dc3861b4
     finally:
         nemotron_h.shutdown()