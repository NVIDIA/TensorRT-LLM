--- conflicted
+++ resolved
@@ -1656,16 +1656,11 @@
             benchmark_cmd += [f"--pp={self._config.pp_size}"]
         if self._config.streaming == "streaming":
             benchmark_cmd += [f"--streaming"]
-<<<<<<< HEAD
 
         #Add extra-llm-api-config.yml for pytorch backend and tensorrt backend with extra flag
         if self._config.backend == "pytorch" or (self._config.backend == ""
                                                  and self._config.extra):
             import yaml
-=======
-        #use default yaml config
-        if self._config.backend == "pytorch":
->>>>>>> e689a73c
             pytorch_config_path = os.path.join(engine_dir,
                                                "extra-llm-api-config.yml")
             if not os.path.exists(pytorch_config_path):
