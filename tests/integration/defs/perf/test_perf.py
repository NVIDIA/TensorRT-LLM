# SPDX-FileCopyrightText: Copyright (c) 2022-2025 NVIDIA CORPORATION & AFFILIATES. All rights reserved.
# SPDX-License-Identifier: Apache-2.0
#
# Licensed under the Apache License, Version 2.0 (the "License");
# you may not use this file except in compliance with the License.
# You may obtain a copy of the License at
#
# http://www.apache.org/licenses/LICENSE-2.0
#
# Unless required by applicable law or agreed to in writing, software
# distributed under the License is distributed on an "AS IS" BASIS,
# WITHOUT WARRANTIES OR CONDITIONS OF ANY KIND, either express or implied.
# See the License for the specific language governing permissions and
# limitations under the License.
"""
TensorRT LLM perf tests
"""
import os
import re
import shutil
import sys
from typing import Dict, List, NamedTuple

import pytest
from defs.common import convert_weights, get_cpp_benchmark, quantize_data
from defs.trt_test_alternative import (is_linux, is_windows, print_info,
                                       print_warning)

from ..conftest import get_llm_root, llm_models_root, trt_environment
from .pytorch_model_config import get_model_yaml_config
from .utils import (AbstractPerfScriptTestClass, PerfBenchScriptTestCmds,
                    PerfMetricType, PerfScriptTestCmds, generate_test_nodes)

if not hasattr(re, "Pattern"):
    re.Pattern = type(re.compile(""))

ALLOWED_CONFIGS_CACHE = None  # Cache to avoid modifying sys.path many times.
MAP_BY_SOCKET = None

# Model PATH of local dir synced from internal LLM models repo
MODEL_PATH_DICT = {
    "llama_v2_7b": "llama-models-v2/llama-v2-7b-hf",  # not safetensors repo
    "llama_v2_13b": "llama-models-v2/llama-v2-13b-hf",  # not safetensors repo
    "llama_v2_70b": "llama-models-v2/llama-v2-70b-hf",  # not safetensors repo
    "llama_v3.1_8b": "llama-3.1-model/Meta-Llama-3.1-8B",
    "llama_v3.1_8b_instruct": "llama-3.1-model/Llama-3.1-8B-Instruct",
    "llama_v3.1_8b_instruct_fp8": "llama-3.1-model/Llama-3.1-8B-Instruct-FP8",
    "llama_v3.1_8b_instruct_fp4":
    "modelopt-hf-model-hub/Llama-3.1-8B-Instruct-fp4",
    "llama_v3.1_70b": "llama-3.1-model/Meta-Llama-3.1-70B",
    "llama_v3.3_70b_instruct": "llama-3.3-models/Llama-3.3-70B-Instruct",
    "llama_v3.1_70b_instruct_fp8": "llama-3.1-model/Llama-3.1-70B-Instruct-FP8",
    "llama_v3.3_70b_instruct_fp8":
    "modelopt-hf-model-hub/Llama-3.3-70B-Instruct-fp8",
    "llama_v3.1_405b_instruct_fp4":
    "modelopt-hf-model-hub/Llama-3.1-405B-Instruct-fp4",
    "llama_v3.1_70b_instruct": "llama-3.1-model/Meta-Llama-3.1-70B-Instruct",
    "llama_v3.2_1b": "llama-3.2-models/Llama-3.2-1B",
    "llama_v3.1_nemotron_nano_8b": "Llama-3.1-Nemotron-Nano-8B-v1",
    "llama_v3.1_nemotron_nano_8b_fp8": "Llama-3.1-Nemotron-Nano-8B-v1-FP8",
    "llama_v3.3_nemotron_super_49b":
    "nemotron-nas/Llama-3_3-Nemotron-Super-49B-v1",
    "llama_v3.3_nemotron_super_49b_fp8":
    "nemotron-nas/Llama-3_3-Nemotron-Super-49B-v1-FP8",
    "llama_v3.1_nemotron_ultra_253b_fp8":
    "nemotron-nas/Llama-3_1-Nemotron-Ultra-253B-v1-FP8",
    "llama_v4_scout_17b_16e_instruct":
    "llama4-models/Llama-4-Scout-17B-16E-Instruct",
    "llama_v4_maverick_17b_128e_instruct":
    "llama4-models/Llama-4-Maverick-17B-128E-Instruct",
    "llama_v4_maverick_17b_128e_instruct_fp8":
    "llama4-models/Llama-4-Maverick-17B-128E-Instruct-FP8",
    # "llama_30b": "llama-models/llama-30b-hf",
    "mixtral_8x7b_v0.1": "Mixtral-8x7B-v0.1",
    "mixtral_8x7b_v0.1_instruct": "Mixtral-8x7B-Instruct-v0.1",
    "mixtral_8x7b_v0.1_instruct_fp8": "Mixtral-8x7B-Instruct-v0.1-fp8",
    "mixtral_8x7b_v0.1_instruct_fp4":
    "modelopt-hf-model-hub/Mixtral-8x7B-Instruct-v0.1-fp4",
    "mixtral_8x22b_v0.1": "Mixtral-8x22B-v0.1",
    "mistral_7b_v0.1": "mistral-7b-v0.1",
    "deepseek_r1_fp8": "DeepSeek-R1/DeepSeek-R1",
    "deepseek_r1_nvfp4": "DeepSeek-R1/DeepSeek-R1-FP4",
    "deepseek_v3_lite_fp8": "DeepSeek-V3-Lite/fp8",
    "deepseek_v3_lite_nvfp4": "DeepSeek-V3-Lite/nvfp4_moe_only",
    "qwen2_7b_instruct": "Qwen2-7B-Instruct",
    "qwen_14b_chat": "Qwen-14B-Chat",
    "qwen3_235b_a22b_fp8": "Qwen3/saved_models_Qwen3-235B-A22B_fp8_hf",
    "qwen3_235b_a22b_fp4": "Qwen3/saved_models_Qwen3-235B-A22B_nvfp4_hf",
    "starcoder2_3b": "starcoder2-3b",
    "starcoder_15b": "starcoder2-15b",
    "t5": "t5-small",  # not supported for trtllm-bench build config
    "flan_t5_base":
    "flan-t5-small",  # not supported for trtllm-bench build config
    "flan_t5_large":
    "flan-t5-xl",  # not supported for trtllm-bench build config
    "whisper_large_v3":
    "whisper-models/large-v3",  # not supported for trtllm-bench tokenizer
    "bart_large_cnn": "bart-large-cnn",  # not safetensors repo
    "mbart_large_50_many_to_one_mmt": "mbart-large-50-many-to-one-mmt",
    "mamba_130m": "mamba/mamba-130m-hf",
    "mamba_370m": "mamba/mamba-370m-hf",
    "mamba_2.8b": "mamba/mamba-2.8b-hf",
    "gpt_20b": "gpt-neox-20b",
    "gpt_350m_moe": "gpt2-medium",
    "phi_3_mini_4k_instruct": "Phi-3/Phi-3-mini-4k-instruct",
    "phi_3_mini_128k_instruct": "Phi-3/Phi-3-mini-128k-instruct",
    "phi_4_mini_instruct": "Phi-4-mini-instruct",
}
# Model PATH of HuggingFace
HF_MODEL_PATH = {
    "llama_v2_7b_hf": "meta-llama/Llama-2-7b-hf",
    "llama_v2_70b_hf": "meta-llama/Llama-2-70b-hf",
    "falcon_180b_hf": "tiiuae/falcon-180B",
    "gptj_6b_hf": "EleutherAI/gpt-j-6b",
    "llama_v3_8b_hf": "meta-llama/Meta-Llama-3-8B",
    "llama_v3.1_8b_hf": "meta-llama/Llama-3.1-8B",
    "llama_v3.1_8b_instruct_hf": "nvidia/Llama-3.1-8B-Instruct-FP8",
    "llama_v3.1_70b_instruct_hf": "meta-llama/Meta-Llama-3.1-70B-Instruct",
    "llama_v3_70b_hf": "meta-llama/Meta-Llama-3-70B",
    "llama_v3.1_70b_hf": "meta-llama/Llama-3.1-70B",
    "llama_v3.1_405b_hf": "meta-llama/Llama-3.1-405B",
    "llama_v3.1_nemotron_nano_8b_hf": "nvidia/Llama-3.1-Nemotron-Nano-8B-v1",
    "llama_v3.1_nemotron_nano_8b_fp8_hf":
    "nvidia/Llama-3.1-Nemotron-Nano-8B-v1-FP8",
    "llama_v3.3_nemotron_super_49b_hf":
    "nvidia/Llama-3_3-Nemotron-Super-49B-v1",
    "llama_v3.3_nemotron_super_49b_fp8_hf":
    "nvidia/Llama-3_3-Nemotron-Super-49B-v1-FP8",
    "llama_v3.1_nemotron_ultra_253b_fp8_hf":
    "nvidia/Llama-3_1-Nemotron-Ultra-253B-v1-FP8",
    "mixtral_8x7b_v0.1_hf": "mistralai/Mixtral-8x7B-v0.1",
    "mixtral_8x7b_v0.1_instruct_hf": "mistralai/Mixtral-8x7B-Instruct-v0.1",
    "mistral_7b_v0.1_hf": "mistralai/Mistral-7B-v0.1",
    "flan_t5_base_hf": "google/flan-t5-small",
    "phi_4_mini_instruct_hf": "microsoft/Phi-4-mini-instruct",
}
LORA_MODEL_PATH = {
    "llama_v2_13b": "llama-models-v2/chinese-llama-2-lora-13b",
    "mixtral_8x7b_0.1": "chinese-mixtral-lora",
    "llama_v3.1_8b_instruct_fp8": "lora/llama-3-chinese-8b-instruct-v2-lora/",
}

TIMING_CACHE_DIR = os.environ.get("TIMING_CACHE_DIR", "")

TRUST_REMOTE_CODE_MODELS = {  # these models require explicit trust_remote_code=True
    "llama_v3.3_nemotron_super_49b",
    "llama_v3.3_nemotron_super_49b_fp8",
    "llama_v3.1_nemotron_ultra_253b",
    "llama_v3.1_nemotron_ultra_253b_fp8",
}


def cpu_socket_count_gt_1():
    global MAP_BY_SOCKET
    if MAP_BY_SOCKET is not None:
        return MAP_BY_SOCKET
    if is_linux():
        with open('/proc/cpuinfo') as f:
            cpuinfo = f.read()
            physical_id_set = set()
            for line in cpuinfo.splitlines():
                if line.startswith('physical id'):
                    _, id_ = line.split(':')
                    physical_id_set.add(id_.strip())
        MAP_BY_SOCKET = len(physical_id_set) > 1
    else:
        MAP_BY_SOCKET = False
    return MAP_BY_SOCKET


# A helper function to import allowed_configs.py.
def import_allowed_perf_config():
    if trt_environment:
        from llm import allowed_configs
    else:
        global ALLOWED_CONFIGS_CACHE
        if ALLOWED_CONFIGS_CACHE is None:
            sys.path.append((os.path.join(get_llm_root(),
                                          "tests/integration/defs/perf")))
            import allowed_configs
            ALLOWED_CONFIGS_CACHE = allowed_configs
        else:
            allowed_configs = ALLOWED_CONFIGS_CACHE
    return allowed_configs


# Regex commands used to parse the metric result for the metric type.
PERF_METRIC_LOG_QUERIES = {
    PerfMetricType.BUILD_TIME:
    re.compile(r"Engine generation completed in ([\d\.]+) seconds"),
    PerfMetricType.INFERENCE_TIME:
    re.compile(r"\[BENCHMARK\].* (?:total_latency|latency)\(ms\) ([\d\.]+)"),
    PerfMetricType.FIRST_TOKEN_TIME:
    re.compile(r"\[BENCHMARK\].* avg_time_to_first_token\(ms\) ([\d\.]+)"),
    PerfMetricType.SEQ_LATENCY:
    re.compile(r"\[BENCHMARK\].* avg_sequence_latency\(ms\) ([\d\.]+)"),
    PerfMetricType.SEQ_THROUGHPUT:
    re.compile(r"\[BENCHMARK\].* seq_throughput\(seq\/sec\) ([\d\.]+)"),
    PerfMetricType.TOKEN_THROUGHPUT:
    re.compile(
        r"\[BENCHMARK\].* (?:token_throughput\(token\/sec\)|tokensPerSec|tokens_per_sec) ([\d\.]+)"
    ),
    PerfMetricType.INFERENCE_PEAK_GPU_MEMORY:
    re.compile(r"\[BENCHMARK\].* gpu_peak_mem\(gb\) ([\d\.]+)"),
    PerfMetricType.BUILD_PEAK_CPU_MEMORY:
    re.compile(
        r"Peak memory usage during Engine building and serialization: CPU: ([\d\.]+) .*"
    ),
    PerfMetricType.BUILD_PEAK_GPU_MEMORY:
    re.compile(
        r"Peak memory usage of TRT CPU/GPU memory allocators: CPU .*, GPU ([\d\.]+) .*"
    ),
    PerfMetricType.ENGINE_SIZE:
    re.compile(r".*Total engine size per GPU is ([\d\.]+) MiB.*"),
    PerfMetricType.CONTEXT_GPU_MEMORY:
    re.compile(r".*Allocated ([\d\.]+) MiB for execution context memory.*"),
    PerfMetricType.KV_CACHE_SIZE:
    re.compile(r".*Allocated ([\d\.]+) GiB for max tokens in paged KV cache.*"),
}
BENCH_PERF_METRIC_LOG_QUERIES = {
    PerfMetricType.BUILD_TIME:
    re.compile(r"Engine generation completed in ([\d\.]+) seconds"),
    PerfMetricType.INFERENCE_TIME:
    re.compile(r"Total Latency \(ms\):\s+([\d\.]+)"),
    PerfMetricType.TOKEN_THROUGHPUT:
    re.compile(r"GPU Output Throughput \(tps\/gpu\):\s+([\d\.]+)"),
    PerfMetricType.SEQ_THROUGHPUT:
    re.compile(r"Request Throughput \(req\/sec\):\s+([\d\.]+)"),
    PerfMetricType.FIRST_TOKEN_TIME:
    re.compile(r"Average time-to-first-token \[TTFT\] \(ms\):\s+([\d\.]+)"),
    PerfMetricType.OUTPUT_TOKEN_TIME:
    re.compile(r"Average time-per-output-token \[TPOT\] \(ms\):\s+([\d\.]+)"),
}
# (Relative threshold, Absolute threshold) for all metric types
PERF_METRIC_THRESHOLD = {
    PerfMetricType.BUILD_TIME: (0.1, 30),  # Ignore build time regression < 30ms
    PerfMetricType.INFERENCE_TIME:
    (0.1, 50),  # Ignore inference time regression < 50ms
    PerfMetricType.FIRST_TOKEN_TIME:
    (0.1, 50),  # Ignore first token time regression < 50ms
    PerfMetricType.OUTPUT_TOKEN_TIME:
    (0.1, 50),  # Ignore per output token time regression < 50ms
    PerfMetricType.SEQ_LATENCY: (0.1, 50),  # Ignore latency regression < 50ms
    PerfMetricType.TOKEN_THROUGHPUT: (
        -0.1, 10
    ),  # Ignore throughput regression < 10 tokens/s. Negative rel threshold is to indicate that larger is better.
    PerfMetricType.SEQ_THROUGHPUT: (
        -0.1, 10
    ),  # Ignore throughput regression < 10 tokens/s. Negative rel threshold is to indicate that larger is better.
    PerfMetricType.INFERENCE_PEAK_GPU_MEMORY:
    (0.1, 0.1),  # Ignore inference peak gpu memory regression < 0.1GiB
    PerfMetricType.BUILD_PEAK_CPU_MEMORY:
    (0.1, 100),  # Ignore build peak cpu memory regression < 100MiB
    PerfMetricType.BUILD_PEAK_GPU_MEMORY:
    (0.1, 100),  # Ignore build peak gpu memory regression < 100MiB
    PerfMetricType.ENGINE_SIZE: (0.3,
                                 100),  # Ignore engine size regression < 100MiB
    PerfMetricType.CONTEXT_GPU_MEMORY:
    (0.1, 50),  # Ignore context GPU memory < 50MiB
    PerfMetricType.KV_CACHE_SIZE: (-0.1, 50),  # Ignore value < 50MiB
}

BUILDER_METRICS = [
    PerfMetricType.BUILD_TIME, PerfMetricType.BUILD_PEAK_CPU_MEMORY,
    PerfMetricType.BUILD_PEAK_GPU_MEMORY, PerfMetricType.ENGINE_SIZE
]

INFERENCE_METRICS = [
    PerfMetricType.INFERENCE_TIME,
    PerfMetricType.INFERENCE_PEAK_GPU_MEMORY,
    PerfMetricType.CONTEXT_GPU_MEMORY,
]

BERT_CPP_INFERENCE_METRICS = [
    PerfMetricType.INFERENCE_TIME,
    PerfMetricType.CONTEXT_GPU_MEMORY,
]

MANAGER_INFERENCE_METRICS = [
    PerfMetricType.INFERENCE_TIME,
    PerfMetricType.TOKEN_THROUGHPUT,
    PerfMetricType.CONTEXT_GPU_MEMORY,
    PerfMetricType.SEQ_THROUGHPUT,
    PerfMetricType.SEQ_LATENCY,
    PerfMetricType.KV_CACHE_SIZE,
]

BENCH_INFERENCE_METRICS = [
    PerfMetricType.INFERENCE_TIME,
    PerfMetricType.TOKEN_THROUGHPUT,
    PerfMetricType.SEQ_THROUGHPUT,
]


class PerfTestMetric(NamedTuple):
    """
    Configurations of a test metric.
    """
    # The original test name used to run the oraginal perf test.
    original_test_name: str
    # The name for this particular metric.
    metric_name: str
    # The type of this metric.
    metric_type: PerfMetricType
    # The regex used to parse this metric.
    metric_regex: re.Pattern
    # The relative threshold to allow for regressions.
    metric_threshold: float
    # The absolute threshold to allow for regressions.
    metric_abs_threshold: float
    # The index of the command of this metric.
    # Currently, we run 1 build command plus N benchmark commands.
    cmd_idx: int


class PerfTestConfig:
    """
    Configurations defining the LLM perf test.
    This should hold only the attributes that distinguish different tests.
    """

    def __init__(
        self,
        *,
        model_name: str = "",
        runtime: str = "python",
        static_batching: str = "",
        api: str = "",
        streaming: str = "",
        backend: str = "",
        mode: str = "plugin",
        data_type: str = "float16",
        max_batch_size: int = 512,
        max_num_tokens: int = 2048,
        gpu_weights_percent: float = -1,
        batch_sizes: List[int] = [0],
        input_lens: List[int] = [8],
        output_lens: List[int] = [1],
        num_beams: int = 1,
        num_loras: int = 0,
        num_reqs: int = 512,
        concurrency: int = -1,
        quantization: str = "",
        kv_cache_dtype: str = "auto",
        ep_size: int = None,
        tp_size: int = 1,
        pp_size: int = 1,
        num_gpus: int = 1,
    ):
        # The model name.
        self.model_name = model_name
        # Python or cpp/cppmanager runtime.
        self.runtime = runtime
        # static batching for gptManagerBenchmark
        self.static_batching = static_batching
        # API Type: only executor is allowed
        self.api = api
        # Backend Type: pytorch or cpp
        self.backend = backend
        # Streaming responses
        self.streaming = streaming
        # Plugin or OOTB mode.
        self.mode = mode
        # Activation dtype.
        self.data_type = data_type
        # Percentage of weights that resides on GPU.
        self.gpu_weights_percent = gpu_weights_percent
        # Max Batch Size to build TRT engine with.
        self.max_batch_size = max_batch_size
        # Max number of tokens to build TRT engine with.
        self.max_num_tokens = max_num_tokens
        # List of batch sizes to run benchmark with.
        self.batch_sizes = batch_sizes
        # List of input lens to run benchmark with.
        self.input_lens = input_lens
        # List of output lens to run benchmark with.
        self.output_lens = output_lens
        # Number of beams.
        self.num_beams = num_beams
        # Number of loras.
        self.num_loras = num_loras
        # Number of requests.
        self.num_reqs = num_reqs
        # Number of concurrency
        self.concurrency = concurrency
        # Quantization type.
        self.quantization = quantization
        # KV Cache dtype
        self.kv_cache_dtype = kv_cache_dtype
        # Multiple Profiles
        self.multiple_profiles = False
        # EP Size
        self.ep_size = ep_size
        # TP Size
        self.tp_size = tp_size
        # PP Size
        self.pp_size = pp_size
        # Number of GPUs.
        self.num_gpus = num_gpus
        # Just build engines
        self.build_only = False

    def to_string(self,
                  custom_bs: int = None,
                  custom_input_len: int = None,
                  custom_output_len: int = None) -> str:

        # First, add the model name.
        entries = [self.model_name]

        if self.runtime == "cpp":  # bertBenchmark runtime
            entries.append(f"cpp")
        elif self.runtime == "cppmanager":  # gptManagerBenchmark runtime
            entries.append(f"cppmanager")
            if self.api == "exe":  # executor
                entries.append(f"exe")
            if self.streaming == "streaming":
                entries.append(f"streaming")
            if self.static_batching == "static_batching":
                entries.append(f"static_batching")
        elif self.runtime == "bench":  # trtllm-bench
            entries.append(f"bench")
            if self.backend == 'pytorch':
                entries.append(f"pytorch")
            if self.streaming == "streaming":
                entries.append(f"streaming")

        # Add mode and dtype.
        if self.runtime != "bench":
            entries.append(self.mode)
        entries.append(self.data_type)

        if self.gpu_weights_percent != -1:
            entries.append(f"gwp:{self.gpu_weights_percent}")

        if self.multiple_profiles:
            entries.append(f"mp")

        # Add Max batch size.
        entries.append(f"maxbs:{self.max_batch_size}")

        # Add Max number of tokens.
        entries.append(f"maxnt:{self.max_num_tokens}")

        if self.build_only:
            entries.append(f"build_only")

        if self.batch_sizes[0] > 0:
            # Add batch size(s).
            if custom_bs is None:
                bs_label = "+".join([str(x) for x in self.batch_sizes])
            else:
                bs_label = str(custom_bs)
            entries.append(f"bs:{bs_label}")

        # Add input/output lens.
        if len(self.output_lens) > 0:
            if custom_input_len is None:
                io_lens = []
                for in_len, out_len in zip(self.input_lens, self.output_lens):
                    io_lens.append(f"{in_len},{out_len}")
                io_len_label = "+".join(io_lens)
            else:
                assert custom_output_len is not None, \
                    "custom_output_len must be provided if custom_input_len is specified!"
                io_len_label = f"{custom_input_len},{custom_output_len}"
            entries.append(f"input_output_len:{io_len_label}")
        else:
            if custom_input_len is None:
                len_label = "+".join([str(x) for x in self.input_lens])
            else:
                len_label = custom_input_len
            entries.append(f"input_len:{len_label}")

        # Add number of beams.
        if self.num_beams > 1:
            entries.append(f"beams:{self.num_beams}")

        # Add number of loras.
        if self.num_loras > 0:
            entries.append(f"loras:{self.num_loras}")

        # Add quantization type.
        if self.quantization != "":
            entries.append(f"quant:{self.quantization}")

        # Add kv cache dtype.
        if self.kv_cache_dtype != "auto":
            entries.append(f"kv_cache_dtype:{self.kv_cache_dtype}")

        # Add number of requests.
        if self.num_reqs != 512:
            entries.append(f"reqs:{self.num_reqs}")

        #Add number of concurrency
        if self.concurrency != -1:
            entries.append(f"con:{self.concurrency}")

        #Add EP Size.
        if self.ep_size != None:
            entries.append(f"ep:{self.ep_size}")

        # Add TP Size.
        if self.tp_size > 1 and self.tp_size != self.num_gpus:
            entries.append(f"tp:{self.tp_size}")

        # Add PP Size.
        if self.pp_size > 1:
            entries.append(f"pp:{self.pp_size}")

        # Add number of GPUs.
        if self.num_gpus > 1:
            entries.append(f"gpus:{self.num_gpus}")

        # Concatenate labels with "-".
        return "-".join(entries)

    def __str__(self) -> str:
        return self.to_string()

    def load_from_str(self, test_param_labels) -> None:
        """
        Populate the config properties given the test param string.
        """

        # Extract configs from test param labels.
        labels = test_param_labels.split("-")

        self.model_name = labels.pop(0)
        assert labels[0] in ["cpp", "cppmanager", "bench"], \
            f"Invalid runtime {labels[0]}!"
        self.runtime = labels.pop(0)
        self.api = labels.pop(0) if labels[0] == "exe" else ""
        self.backend = labels.pop(0) if labels[0] == "pytorch" else ""
        self.streaming = labels.pop(0) if labels[0] == "streaming" else ""
        self.static_batching = labels.pop(
            0) if labels[0] == "static_batching" else ""
        if self.runtime != "bench":
            self.mode = labels.pop(0)
        self.data_type = labels.pop(0)
        if labels[0].startswith("gwp"):
            self.gpu_weights_percent = float(labels.pop(0).replace("gwp:", ""))

        if labels[0] == "mp":
            self.multiple_profiles = True
            labels.pop(0)

        if labels[0].startswith("maxbs"):
            self.max_batch_size = int(labels.pop(0).replace("maxbs:", ""))

        if labels[0].startswith("maxnt"):
            self.max_num_tokens = int(labels.pop(0).replace("maxnt:", ""))

        if labels[0] == "build_only":
            self.build_only = True
            labels.pop(0)

        if not self.build_only:
            if labels[0].startswith("bs:"):
                self.batch_sizes = [
                    int(x) for x in labels.pop(0).replace("bs:", "").split("+")
                ]
            else:
                self.batch_sizes = [0]

            if labels[0].startswith("input_output_len"):
                io_lens = labels.pop(0).replace("input_output_len:",
                                                "").split("+")
                self.input_lens = [int(x.split(",")[0]) for x in io_lens]
                self.output_lens = [int(x.split(",")[1]) for x in io_lens]
            elif labels[0].startswith("input_len"):
                self.input_lens = [
                    int(x)
                    for x in labels.pop(0).replace("input_len:", "").split("+")
                ]
                self.output_lens = []
            else:
                raise RuntimeError(
                    f"Unexpected test name label for seq lens: {labels[0]}!")

        if len(labels) > 0:
            self.num_beams = 1 if not labels[0].startswith("beams:") else int(
                labels.pop(0).replace("beams:", ""))

        if len(labels) > 0:
            self.num_loras = 0 if not labels[0].startswith("loras:") else int(
                labels.pop(0).replace("loras:", ""))

        if len(labels) > 0:
            self.quantization = "" if not labels[0].startswith(
                "quant:") else labels.pop(0).replace("quant:", "")

        if len(labels) > 0:
            self.kv_cache_dtype = "auto" if not labels[0].startswith(
                "kv_cache_dtype:") else labels.pop(0).replace(
                    "kv_cache_dtype:", "")

        if len(labels) > 0:
            self.num_reqs = 512 if not labels[0].startswith("reqs:") else int(
                labels.pop(0).replace("reqs:", ""))

        if len(labels) > 0:
            self.concurrency = -1 if not labels[0].startswith("con:") else int(
                labels.pop(0).replace("con:", ""))

        if len(labels) > 0:
            self.ep_size = None if not labels[0].startswith("ep:") else int(
                labels.pop(0).replace("ep:", ""))

        if len(labels) > 0:
            self.tp_size = 1 if not labels[0].startswith("tp:") else int(
                labels.pop(0).replace("tp:", ""))

        if len(labels) > 0:
            self.pp_size = 1 if not labels[0].startswith("pp:") else int(
                labels.pop(0).replace("pp:", ""))

        if len(labels) > 0:
            self.num_gpus = 1 if not labels[0].startswith("gpus:") else int(
                labels.pop(0).replace("gpus:", ""))

        assert len(
            labels
        ) == 0, f"Invalid test name! Some labels cannot be parsed: {labels}"

        # Validate the parsed config.
        self.validate()

    def validate(self):
        """
        Validate if the config makes sense.
        """

        # Validate model name.
        assert len(self.model_name) > 0, "model_name must not be empty!"
        assert "-" not in self.model_name, "model_name must not contain '-' character!"
        if self.model_name not in MODEL_PATH_DICT.keys(
        ) and self.model_name not in HF_MODEL_PATH.keys():
            allowed_configs = import_allowed_perf_config()
            allowed_models = allowed_configs.get_allowed_models()
            assert self.model_name in allowed_models, f"model_name {self.model_name} is not in allowed_models!"

        # Validate runtime type.
        VALID_RUNTIMES = ["cpp", "cppmanager", "bench"]
        assert self.runtime in VALID_RUNTIMES, f"Invalid runtime {self.runtime}!"

        # Validate plugin mode.
        VALID_MODES = ["plugin", "ootb", "ootb_except_mha"]
        if self.runtime == "cppmanager":
            VALID_MODES += ["plugin_ifb"]
        assert self.mode in VALID_MODES, f"Invalid mode {self.mode}!"

        # Validate dtype.
        VALID_DTYPES = ["float32", "float16", "bfloat16", "float8", "float4"]
        assert self.data_type in VALID_DTYPES, f"Invalid data_type {self.data_type}!"
        VALID_KV_CACHE_DTYPES = ["auto", "fp8"]
        assert self.kv_cache_dtype in VALID_KV_CACHE_DTYPES, f"Invalid kv_cache_dtype {self.kv_cache_dtype}!"

        # Validate quantization mode.
        if self.model_name in MODEL_PATH_DICT.keys():
            VALID_QUANTS = [
                "", "nvfp4", "fp8", "int8", "int4_awq", "w4a8_awq", "w4a16_awq",
                "int4_wo", "full_prec"
            ]
        else:
            VALID_QUANTS = [
                "",
                "fp8",
                "fp8_gemm",
                "fp8_kv_cache",
                "int8_sq_per_tensor",
                "int8_sq_per_token_channel",
                "int8_weight_only",
                "int4_weight_only",
                "int4_weight_only_awq",
                "int4_weight_only_gptq",
            ]
        assert self.quantization in VALID_QUANTS, f"Invalid quantization {self.quantization}!"
        if self.backend == "pytorch":
            assert self.quantization == "", f"Not support passing quantization {self.quantization} for pytorch backend!"
        assert self.num_beams >= 1, f"Invalid num_beams: {self.num_beams}!"
        assert self.num_loras >= 0, f"Invalid num_loras: {self.num_loras}!"
        assert self.num_reqs >= 1, f"Invalid num_reqs: {self.num_reqs}!"
        if self.pp_size > 1:
            assert self.model_name in MODEL_PATH_DICT.keys(
            ), f"Invalid model name for pp size {self.pp_size} test"
        if self.num_gpus > 1 and self.tp_size == 1 and self.pp_size == 1:
            self.tp_size = self.num_gpus

        if self.tp_size > 1 or self.pp_size > 1 and self.num_gpus == 1:
            self.num_gpus = self.tp_size * self.pp_size

        assert self.num_gpus == self.tp_size * self.pp_size, f"Num of GPU shall be equal to TP*PP: {self.num_gpus}, {self.tp_size}, {self.pp_size}"
        if self.gpu_weights_percent != -1:
            assert 0 <= self.gpu_weights_percent <= 1, f"Invalid gpu_weights_percent: {self.gpu_weights_percent}!"
        if not self.build_only:
            if self.runtime != "cppmanager" and self.runtime != "bench":
                print(f"runtime: {self.runtime}")
                # Validate max batch size.
                if self.max_batch_size > 0:
                    assert max(
                        self.batch_sizes
                    ) <= self.max_batch_size, f"Batch Size larger than Max Batch Size!"
                    # Validate bs, seq lens, and num_beams.
                    assert len(
                        self.batch_sizes
                    ) > 0 and self.batch_sizes[0] > 0, f"Empty batch sizes!"
                assert self.static_batching == "", f"Static Batching only valid for gptManagerBenchmark!"
                assert self.api == "", f"API Type only valid for gptManagerBenchmark!"
                assert self.streaming == "", f"Streaming only valid for gptManagerBenchmark and trtllm-bench!"

            assert len(self.input_lens) > 0, f"Empty input_lens!"
            if self.is_bert_like():
                assert len(
                    self.output_lens
                ) == 0, f"BERT-like models must not have output_lens!"
            else:
                assert len(
                    self.output_lens
                ) > 0, f"GPT-like models and enc-dec models must have output_lens!"

            # BERT with small BS is very unstable. Try to avoid it.
            if self.is_bert_like():
                if self.runtime == "trtllm-bench":
                    self.batch_sizes[
                        0] = self.max_batch_size if self.max_batch_size > 0 else 1
                    print(f"batch_sizes: {self.batch_sizes}")
                assert all(
                    [b >= 32 for b in self.batch_sizes]
                ), f"BERT with small BS is very unstable! Please increase to at least 32."

            # GPT-350m and Bloom-560m with small BS are very unstable. Only run these small models with larger BS.
            if self.model_name in ["gpt_350m", "bloom_560m"]:
                assert all(
                    [b >= 32 for b in self.batch_sizes]
                ), f"gpt_350m and bloom_560m with small BS are very unstable! Please increase to at least 32."

    def get_model_family(self) -> str:
        """
        Get the model family of the current model.
        """
        allowed_configs = import_allowed_perf_config()
        allowed_models = allowed_configs.get_allowed_models()
        if self.model_name in allowed_models:
            return allowed_configs.get_model_family(self.model_name)
        else:
            return ""

    def is_mamba_family(self) -> bool:
        """
        Check if the current model family is Mamba.
        """
        return self.get_model_family() == 'mamba'

    def is_moe_family(self) -> bool:
        """
        Check if the current model family is MoE.
        """
        allowed_configs = import_allowed_perf_config()
        allowed_models = allowed_configs.get_allowed_models()
        if self.model_name in allowed_models:
            model_config = allowed_configs.get_model_config(self.model_name)
            return model_config['moe_num_experts'] > 0 and model_config[
                'moe_top_k'] > 0
        else:
            return False

    def get_benchmark_type(self) -> str:
        """
        Get the benchmark type of the current model.
        """
        allowed_configs = import_allowed_perf_config()
        allowed_models = allowed_configs.get_allowed_models()
        if self.model_name in allowed_models:
            return allowed_configs.get_benchmark_type(self.model_name)
        else:
            return ""

    def is_bert_like(self) -> bool:
        """
        Check if the current benchmark is a BERT benchmark.
        """
        return self.get_benchmark_type() == "bert"

    def is_enc_dec(self) -> bool:
        """
        Check if the current benchmark is a EncDec benchmark.
        """
        return self.get_benchmark_type() == "enc_dec"


class MultiMetricPerfTest(AbstractPerfScriptTestClass):
    """
    Base class for perf tests with multiple metrics.
    """

    def __init__(self, full_test_name: str):
        # full_test_name is the full test name appearing in test output.
        self._full_test_name = full_test_name
        # test_domain_name is the part before "::".
        self._test_domain_name = "::".join(full_test_name.split("::")[:-1])
        # short_test_name is the part after "::".
        self._short_test_name = full_test_name.split("::")[-1]
        # short_test_name_body is the part before "[" in short_test_name.
        self._short_test_name_body = self._short_test_name.split("[")[0]
        # test_param_labels is the part inside "[...]".
        self._test_param_labels = full_test_name.split("[")[-1][:-1]
        # Load test config from test name.
        self._config = PerfTestConfig()
        self._config.load_from_str(self._test_param_labels)
        # This will store the currently running metric.
        self._current_metric = None
        self.lora_dirs = []

    def get_test_name(self) -> str:
        return str(self._config)

    def set_runtime_configs(self, llm_root, working_dir,
                            perf_cache_fpath) -> None:
        if self._config.runtime == "cpp":
            if not self._config.is_bert_like():
                raise ValueError(
                    f"Invalid config: '{self._config.runtime}' is only supported for bert-like models!"
                )
            benchmark_script = get_cpp_benchmark("bertBenchmark", llm_root)
        elif self._config.runtime == "cppmanager":
            benchmark_script = get_cpp_benchmark("gptManagerBenchmark",
                                                 llm_root)
        elif self._config.runtime == "bench":
            benchmark_script = "trtllm-bench"
        else:
            raise RuntimeError(f"Invalid runtime {self._config.runtime}.")
        allowed_configs = import_allowed_perf_config()
        allowed_models = allowed_configs.get_allowed_models()
        if self._config.runtime == "bench":
            build_script = "trtllm-bench"
        elif self._config.pp_size > 1 or self._config.model_name not in allowed_models:
            build_script = "trtllm-build"
        else:
            # build.py is used to build engines for both python and cpp runtime
            build_script = os.path.join(llm_root,
                                        "tests/integration/defs/perf/build.py")
        self._build_script = build_script
        self._benchmark_script = benchmark_script
        self._working_dir = working_dir
        self._perf_cache_fpath = perf_cache_fpath
        self._llm_root = llm_root

    def get_convert_weights_command(self, model_dir, engine_dir) -> str:
        """
        Get the convert checkpoint command.
        """
        if "phi" in self._config.model_name:
            example_name = "phi"
        else:
            example_name = "llama"

        if self._config.quantization != "":
            command, checkpoint_dir = quantize_data(
                llm_venv=None,
                example_root=os.path.join(get_llm_root(), "examples", "models",
                                          "core", example_name),
                model_dir=model_dir,
                calib_dataset=os.path.join(llm_models_root(), "datasets",
                                           "cnn_dailymail"),
                dtype=self._config.data_type,
                qformat=self._config.quantization,
                tp_size=self._config.tp_size,
                pp_size=self._config.pp_size,
                quantize_dir=engine_dir)
        else:
            command, checkpoint_dir = convert_weights(
                llm_venv=None,
                example_root=os.path.join(get_llm_root(), "examples", "models",
                                          "core", example_name),
                cmodel_dir=engine_dir,
                model=self._config.model_name,
                model_path=model_dir,
                tp_size=self._config.tp_size,
                pp_size=self._config.pp_size,
                data_type=self._config.data_type)
        command = [f"python3"] + command

        return command, checkpoint_dir

    def get_convert_lora_weights_command(self, model_dir, engine_dir) -> str:
        script = os.path.join(self._llm_root, "examples", "hf_lora_convert.py")
        checkpoint_dir = os.path.join(engine_dir, "lora_cpp")
        command = [
            script, f"-i={model_dir}", "--storage-type=float16",
            f"-o={checkpoint_dir}"
        ]
        command = [f"python3"] + command

        return command, checkpoint_dir

    def get_trtllm_build_command(self, engine_dir, checkpoint_dir) -> list:
        build_cmd = [
            self._build_script, f"--output_dir={engine_dir}",
            f"--checkpoint_dir={checkpoint_dir}",
            f"--workers={self._config.tp_size}",
            f"--use_paged_context_fmha=enable", f"--monitor_memory",
            f"--max_batch_size={self._config.max_batch_size}"
        ]
        # For Multiple Profiles
        if self._config.multiple_profiles:
            build_cmd.append(f"--multiple_profiles=enable")
        else:
            build_cmd.append(f"--multiple_profiles=disable")
        num_beams = self._config.num_beams
        if num_beams > 1:
            build_cmd.append(f"--max_beam_width={num_beams}")
        gpu_percent = self._config.gpu_weights_percent
        if gpu_percent != -1:
            build_cmd += [f"--weight_streaming"]
        # For engine inspector
        build_cmd.append("--profiling_verbosity=layer_names_only")
        if self._config.num_loras > 0:
            if "mixtral" in self._config.model_name:
                build_cmd.append(f"--lora_plugin=auto")
                build_cmd.append(f"--moe_plugin=auto")
                build_cmd.append(f"--lora_target_modules")
                build_cmd.append(f"attn_q")
                build_cmd.append(f"attn_k")
                build_cmd.append(f"attn_v")
                build_cmd.append(f"attn_dense")
                build_cmd.append(f"moe_h_to_4h")
                build_cmd.append(f"moe_4h_to_h")
                build_cmd.append(f"moe_gate")
                build_cmd.append(f"moe_router")
            elif "llama" in self._config.model_name:
                build_cmd.append(f"--lora_plugin=float16")
                build_cmd.append(f"--lora_target_modules")
                build_cmd.append(f"attn_q")
                build_cmd.append(f"attn_k")
                build_cmd.append(f"attn_v")
                build_cmd.append(f"attn_dense")
                build_cmd.append(f"mlp_h_to_4h")
                build_cmd.append(f"mlp_4h_to_h")
                build_cmd.append(f"mlp_gate")
        if TIMING_CACHE_DIR and not self._config.build_only:
            timing_cache = os.path.join(TIMING_CACHE_DIR, "model.cache")
            build_cmd.append(f"--input_timing_cache={timing_cache}")
            build_cmd.append(f"--output_timing_cache={timing_cache}")
        return build_cmd

    def get_trtllm_bench_model(self):
        model_dir = ""
        if self._config.model_name in MODEL_PATH_DICT.keys():
            model_dir = os.path.join(llm_models_root(),
                                     MODEL_PATH_DICT[self._config.model_name])
        elif self._config.model_name in HF_MODEL_PATH.keys():
            model_dir = os.path.join(
                llm_models_root(),
                MODEL_PATH_DICT[self._config.model_name.split('_hf')[0]])
        return model_dir

    def get_trtllm_bench_build_command(self, engine_dir) -> list:
        model_dir = self.get_trtllm_bench_model()
        dataset_path = os.path.join(engine_dir, "synthetic_data.json")
        if model_dir == "":
            pytest.skip("Model Name is not supported by trtllm-bench")
        model_name = self._config.model_name
        if not model_name.endswith("_hf"):
            model_name = model_name + "_hf"
        hf_model_name = HF_MODEL_PATH.get(model_name, "")
        build_cmd = [
            self._build_script, f"--log_level=info",
            f"--workspace={engine_dir}", f"--model={hf_model_name}",
            f"--model_path={model_dir}", "build", f"--dataset={dataset_path}",
            f"--tp_size={self._config.tp_size}",
            f"--pp_size={self._config.pp_size}"
        ]
        max_seq_len = max(self._config.input_lens) + max(
            self._config.output_lens)
        build_cmd.append(f"--max_seq_len={max_seq_len}")
        if self._config.quantization:
            build_cmd.append(
                f"--quantization={self._config.quantization.upper()}")
        if self._config.model_name in TRUST_REMOTE_CODE_MODELS:
            build_cmd.append(f"--trust_remote_code=True")
        return build_cmd

    def get_benchmark_build_command(self, engine_dir) -> list:
        mode_flag = self._config.mode.replace("_", "-")
        build_cmd = [
            self._build_script, f"--model={self._config.model_name}",
            "--log_level=info", f"--mode={mode_flag}",
            f"--dtype={self._config.data_type}", f"--output_dir={engine_dir}",
            "--monitor_memory"
        ]
        if self._config.quantization != "":
            build_cmd.append(f"--quantization={self._config.quantization}")
        num_beams = self._config.num_beams
        if num_beams > 1:
            build_cmd.append(f"--max_beam_width={num_beams}")
        gpu_percent = self._config.gpu_weights_percent
        if gpu_percent != -1:
            build_cmd += [f"--weight_streaming"]
        if self._config.max_batch_size > 0:
            build_cmd.append(f"--max_batch_size={self._config.max_batch_size}")

        # For performance data stability, set opt_num_token/opt_batch_size to 8 when max batch size is greater than 8.
        # The script will use the settings from allow_configs.py if max_batch_size is set to 0,
        # opt_num_token/opt_batch_size is also necessary for stability.
        if self._config.max_batch_size > 8 or self._config.max_batch_size == 0:
            if self._config.mode in ["plugin_ifb", "plugin", 'ootb_except_mha']:
                build_cmd.append("--opt_num_tokens=8")
            else:
                build_cmd.append("--opt_batch_size=8")
        # For Multiple Profiles
        if self._config.multiple_profiles:
            build_cmd.append("--multiple_profiles")
        # For engine inspector
        build_cmd.append("--profiling_verbosity=layer_names_only")
        if TIMING_CACHE_DIR and not self._config.build_only:
            timing_cache = os.path.join(TIMING_CACHE_DIR, "model.cache")
            build_cmd.append(f"--input_timing_cache={timing_cache}")
            build_cmd.append(f"--output_timing_cache={timing_cache}")
        return build_cmd

    def get_prepare_data_command(self, engine_dir, input_len,
                                 output_len) -> list:
        data_cmd = []
        prepare_data_script = os.path.join(self._llm_root, "benchmarks", "cpp",
                                           "prepare_dataset.py")

        if self._config.model_name in MODEL_PATH_DICT.keys():
            tokenizer_dir = os.path.join(
                llm_models_root(), MODEL_PATH_DICT[self._config.model_name])
        elif self._config.model_name in HF_MODEL_PATH.keys():
            tokenizer_dir = HF_MODEL_PATH[self._config.model_name]
        else:
            tokenizer_dir = os.path.join(llm_models_root(), "llama-models",
                                         "llama-7b-hf")
        if not os.path.exists(engine_dir):
            os.makedirs(engine_dir, exist_ok=True)
        if self._config.num_loras > 0:
            istdev = 16
            ostdev = 24
            nloras = self._config.num_loras
            dataset_path = os.path.join(engine_dir, "synthetic_data.json")

            if self._config.model_name in LORA_MODEL_PATH.keys(
            ) and self._config.backend == "pytorch" and self._config.runtime == "bench":
                actual_lora_paths = LORA_MODEL_PATH[self._config.model_name]
                if not isinstance(actual_lora_paths, list):
                    actual_lora_paths = [actual_lora_paths]
                for i, actual_lora_path in enumerate(actual_lora_paths):
                    if not actual_lora_path.startswith("/"):
                        actual_lora_paths[i] = os.path.join(
                            llm_models_root(), actual_lora_path)
                lora_dir = os.path.join(engine_dir, "loras")
                data_cmd += [f"mkdir -p {lora_dir}", ";"]
                if len(actual_lora_paths) != nloras:
                    raise ValueError(
                        f"Number of LoRA paths ({len(actual_lora_paths)}) does not match requested number of LoRAs ({nloras})"
                    )
                for i, lora_path in enumerate(actual_lora_paths):
                    self.lora_dirs.append(f"{lora_dir}/{i}")
                    data_cmd += [f"ln -sf {lora_path} {lora_dir}/{i}", ";"]
                data_cmd += [
                    "python3", prepare_data_script, f"--stdout",
                    f"--rand-task-id 0 {nloras-1}",
                    f"--tokenizer={tokenizer_dir}", f"--lora-dir={lora_dir}",
                    f"token-norm-dist",
                    f"--num-requests={self._config.num_reqs}",
                    f"--input-mean={input_len}", f"--output-mean={output_len}",
                    f"--input-stdev={istdev}", f"--output-stdev={ostdev}",
                    f" > {dataset_path}"
                ]
            elif self._config.backend == "cppmanager":
                data_cmd += [
                    "python3", prepare_data_script, f"--stdout",
                    f"--rand-task-id 0 {nloras-1}",
                    f"--tokenizer={tokenizer_dir}", f"token-norm-dist",
                    f"--num-requests={self._config.num_reqs}",
                    f"--input-mean={input_len}", f"--output-mean={output_len}",
                    f"--input-stdev={istdev}", f"--output-stdev={ostdev}",
                    f" > {dataset_path}"
                ]
                # generate LoRA weights for C++ runtime
                # the lora_dir is $engine_dir/loras. This is populated by the convert_lora_cmd executed before this.
                # The generate_rand_loras.py will create random lora weights to $engine_dir/lora_cpp.
                generate_rand_lora_script = os.path.join(
                    self._llm_root, "benchmarks", "cpp", "utils",
                    "generate_rand_loras.py")
                checkpoint_dir = os.path.join(engine_dir, "lora_cpp")
                data_cmd += [
                    "python3", generate_rand_lora_script, checkpoint_dir,
                    lora_dir,
                    str(nloras)
                ]

            else:
                pytest.skip(
                    f"LoRA config not supported for {self._config.model_name} with the current backend and runtime."
                )
        else:
            istdev = 0
            ostdev = 0
            dataset_path = os.path.join(engine_dir, "synthetic_data.json")
            if self._build_script == 'trtllm-bench':
                data_cmd += [
                    "python3", prepare_data_script, "--stdout",
                    f"--tokenizer={tokenizer_dir}", f"token-norm-dist",
                    f"--num-requests={self._config.num_reqs}",
                    f"--input-mean={input_len}", f"--output-mean={output_len}",
                    f"--input-stdev={istdev}", f"--output-stdev={ostdev}",
                    f" > {dataset_path}"
                ]
            else:
                data_cmd += [
                    "python3", prepare_data_script, f"--output={dataset_path}",
                    f"--tokenizer={tokenizer_dir}", f"token-norm-dist",
                    f"--num-requests={self._config.num_reqs}",
                    f"--input-mean={input_len}", f"--output-mean={output_len}",
                    f"--input-stdev={istdev}", f"--output-stdev={ostdev}"
                ]

        return data_cmd

    def get_python_runtime_benchmark_command(self, engine_dir, bs, input_len,
                                             output_len):
        benchmark_cmd = [
            self._benchmark_script,
        ]
        if self._config.is_bert_like():
            model = "enc"
            benchmark_cmd.append(f"--engine_dir={engine_dir}")
        elif self._config.is_enc_dec():
            model = "enc-dec"
            benchmark_cmd.append(
                f"--encoder_engine_dir={os.path.join(engine_dir, 'encoder')}")
            benchmark_cmd.append(
                f"--decoder_engine_dir={os.path.join(engine_dir, 'decoder')}")

        else:
            model = "dec"
            benchmark_cmd.append(f"--engine_dir={engine_dir}")
        benchmark_cmd.append(f"--model={model}")
        benchmark_cmd += [f"--batch_size={bs}"]
        # Use 3 warm-up runs and minimum of 10 actual runs and minimum of 10 seconds for now.
        benchmark_cmd += [f"--warm_up=3", f"--num_runs=10", f"--duration=10"]
        benchmark_cmd += [f"--dtype={self._config.data_type}"]
        if self._config.is_bert_like():
            benchmark_cmd.append(f"--input_len={input_len}")
        else:
            benchmark_cmd.append(f"--input_output_len={input_len},{output_len}")
        # Weight streaming don't support CUDA Graph for now.
        gpu_percent = self._config.gpu_weights_percent
        if gpu_percent == -1:
            benchmark_cmd.append(f"--enable_cuda_graph")
        return benchmark_cmd

    def get_gpt_session_runtime_benchmark_command(self, engine_dir, bs,
                                                  input_len, output_len):
        benchmark_cmd = [
            self._benchmark_script,
            # This is required to get context GPU info
            f"--log_level=info",
        ]
        benchmark_cmd.append(f"--engine_dir={engine_dir}")
        if self._config.is_bert_like():
            benchmark_cmd.append(f"--model={self._config.model_name}")
        num_beams = self._config.num_beams
        if num_beams > 1:
            benchmark_cmd.append(f"--beam_width={num_beams}")
        gpu_percent = self._config.gpu_weights_percent
        if gpu_percent != -1:
            benchmark_cmd.append(f"--gpu_weights_percent={gpu_percent}")
        benchmark_cmd += [f"--batch_size={bs}"]
        # Use 3 warm-up runs and minimum of 10 actual runs and minimum of 10 seconds for now.
        benchmark_cmd += [f"--warm_up=3", f"--num_runs=10", f"--duration=10"]
        if not self._config.is_bert_like() and not self._config.is_enc_dec(
        ) and not self._config.is_mamba_family() and self._config.num_gpus < 8:
            # Dump layer information and per-layer profile
            benchmark_cmd += ["--dump_layer_info", "--dump_profile"]

        # For GPT Models and enc-dec Models
        if not self._config.is_bert_like():
            benchmark_cmd.append(f"--input_output_len={input_len},{output_len}")
            # Weight streaming don't support CUDA Graph for now.
            # MoE OOTB doesn't support CUDA Graph
            gpu_percent = self._config.gpu_weights_percent
            if gpu_percent == -1 and not (self._config.is_moe_family()
                                          and self._config.mode
                                          in ['ootb', 'ootb_except_mha']):
                benchmark_cmd.append(f"--enable_cuda_graph")
        # For BERT Models:
        else:
            benchmark_cmd.append(f"--input_len={input_len}")
        return benchmark_cmd

    def get_trtllm_bench_command(self, engine_dir):
        model_dir = self.get_trtllm_bench_model()
        model_name = self._config.model_name
        dataset_path = os.path.join(engine_dir, "synthetic_data.json")
        report_path = os.path.join(engine_dir, "report.json")
        if not model_name.endswith("_hf"):
            model_name = model_name + "_hf"
        hf_model_name = HF_MODEL_PATH.get(model_name, "")
        tp_pp_str = f"tp_{self._config.tp_size}_pp_{self._config.pp_size}"
        engine_dir = os.path.join(engine_dir, hf_model_name, tp_pp_str)
        benchmark_cmd = [
            self._benchmark_script,
            f"--model={model_name}",
            f"--model_path={model_dir}",
            "throughput",
            f"--dataset={dataset_path}",
            f"--max_batch_size={self._config.max_batch_size}",
            f"--max_num_tokens={self._config.max_num_tokens}",
            f"--report_json={report_path}",
        ]
        if self._config.backend != "pytorch":
            benchmark_cmd += [f"--engine_dir={engine_dir}"]
        else:
            benchmark_cmd += ["--backend=pytorch"]
        if self._config.num_reqs > 0:
            benchmark_cmd += [f"--num_requests={self._config.num_reqs}"]
        if self._config.concurrency != -1:
            benchmark_cmd += [f"--concurrency={self._config.concurrency}"]
        if self._config.ep_size != None:
            benchmark_cmd += [f"--ep={self._config.ep_size}"]
        if self._config.tp_size > 1:
            benchmark_cmd += [f"--tp={self._config.tp_size}"]
        if self._config.pp_size > 1:
            benchmark_cmd += [f"--pp={self._config.pp_size}"]
        if self._config.streaming == "streaming":
            benchmark_cmd += [f"--streaming"]
        #use default yaml config
        if self._config.backend == "pytorch":
            import yaml
<<<<<<< HEAD
            config = get_model_yaml_config(self._config.to_string(),
                                           self.lora_dirs)
=======
            config = get_model_yaml_config(self._config.to_string())
            print_info(f"pytorch model config: {config}")
>>>>>>> 113f6fba
            with open('extra-llm-api-config.yml', 'w') as f:
                yaml.dump(config, f, default_flow_style=False)
            benchmark_cmd += [
                f"--extra_llm_api_options=extra-llm-api-config.yml"
            ]
        return benchmark_cmd

    def get_gpt_manager_runtime_benchmark_command(self, engine_dir, bs,
                                                  input_len):
        benchmark_cmd = [
            self._benchmark_script,
            # This is required to get context GPU info
            f"--log_level=info",
        ]
        if self._config.is_enc_dec():
            benchmark_cmd.append(
                f"--encoder_engine_dir={os.path.join(engine_dir, 'encoder')}")
            benchmark_cmd.append(
                f"--decoder_engine_dir={os.path.join(engine_dir, 'decoder')}")
        else:
            benchmark_cmd.append(f"--engine_dir={engine_dir}")

        num_beams = self._config.num_beams
        if num_beams > 1:
            benchmark_cmd.append(f"--beam_width={num_beams}")
        gpu_percent = self._config.gpu_weights_percent
        if gpu_percent != -1:
            benchmark_cmd.append(f"--gpu_weights_percent={gpu_percent}")
        if self._config.num_loras > 0:
            nloras = self._config.num_loras
            dataset_path = os.path.join(engine_dir,
                                        f"token-norm-dist-lora-{nloras}.json")
            lora_dir = os.path.join(engine_dir, f"loras")

            eos_id = 2
            num_layers = 32 if "mixtral" in self._config.model_name else 40
            num_lora_mods = 8 if "mixtral" in self._config.model_name else 7
            max_lora_rank = 64
            benchmark_cmd += [f"--lora_host_cache_bytes=8589934592"]
            benchmark_cmd += [
                f"--lora_num_device_mod_layers={32 * num_layers * num_lora_mods * max_lora_rank}"
            ]
            benchmark_cmd += [f"--eos_id={eos_id}"]
            benchmark_cmd += [f"--lora_dir={lora_dir}"]
        else:
            dataset_path = os.path.join(engine_dir, "synthetic_data.json")
        benchmark_cmd += [f"--dataset={dataset_path}"]
        # API Type is executor
        if self._config.api == "exe":
            benchmark_cmd += [f"--api=executor"]
        if self._config.mode == "plugin_ifb":
            benchmark_cmd += [
                f"--type=UIFB"
            ] if self._config.is_mamba_family() else ["--type=IFB"]
        else:
            benchmark_cmd += [f"--type=V1"]
        if self._config.streaming == "streaming":
            benchmark_cmd += [f"--streaming"]
            benchmark_cmd += [f"--scheduler_policy=max_utilization"]
        if self._config.static_batching == "static_batching":
            benchmark_cmd += [f"--static_emulated_batch_size={bs}"]
        if self._config.concurrency != -1:
            benchmark_cmd += [f"--concurrency={self._config.concurrency}"]

        return benchmark_cmd

    def get_commands(self):

        # Whether this is python or cpp runtime perf test.
        is_python = self._config.runtime == "python"
        num_gpus = self._config.num_gpus
        if is_python and num_gpus > 1:
            # TODO: Fix https://nvbugs/4449875
            pytest.skip(
                "multi-gpu tests with python runtime is skipped because of hanging issue. See https://nvbugs/4449875"
            )
        if is_windows() and num_gpus > 1:
            pytest.skip(
                "multi-gpu not supported on Windows yet, skipped for now")

        # Construct engine build command.
        engine_dir = self._get_engine_dir()
        convert_cmd = []
        build_cmd = []
        if self._build_script == "trtllm-build" and self._config.model_name in MODEL_PATH_DICT.keys(
        ):
            model_path = MODEL_PATH_DICT[self._config.model_name]
            model_dir = os.path.join(llm_models_root(), model_path)
            if not os.path.exists(engine_dir):
                os.makedirs(engine_dir, exist_ok=True)
            convert_cmd, checkpoint_dir = self.get_convert_weights_command(
                model_dir, engine_dir)
            if self._config.num_loras > 0:
                if self._config.model_name in LORA_MODEL_PATH.keys():
                    model_dir = os.path.join(
                        llm_models_root(),
                        LORA_MODEL_PATH[self._config.model_name])
                    convert_lora_cmd, lora_checkpoint_dir = self.get_convert_lora_weights_command(
                        model_dir, engine_dir)
                    convert_cmd += [";"]
                    convert_cmd += convert_lora_cmd
                else:
                    pytest.skip(
                        f"There is no LoRA weights model for {self._config.model_name}"
                    )
            build_cmd = self.get_trtllm_build_command(engine_dir,
                                                      checkpoint_dir)
        elif self._config.runtime == "bench":
            if self._config.backend == "pytorch":
                # Skip building process as it is pytorch backend")
                pass
            else:
                build_cmd = self.get_trtllm_bench_build_command(engine_dir)
        else:
            build_cmd = self.get_benchmark_build_command(engine_dir)
        # Construct prepare synthetic data command
        data_cmds = []

        # Construct benchmark commands for each bs and seq len combination.
        benchmark_cmds = []
        for bs in self._config.batch_sizes:
            for len_idx, input_len in enumerate(self._config.input_lens):
                output_len = None if self._config.is_bert_like(
                ) else self._config.output_lens[len_idx]
                if is_python:
                    benchmark_cmd = self.get_python_runtime_benchmark_command(
                        engine_dir, bs, input_len, output_len)
                elif self._config.runtime == "bench":
                    benchmark_cmd = self.get_trtllm_bench_command(engine_dir)
                elif self._config.runtime == "cpp":
                    benchmark_cmd = self.get_gpt_session_runtime_benchmark_command(
                        engine_dir, bs, input_len, output_len)
                else:
                    benchmark_cmd = self.get_gpt_manager_runtime_benchmark_command(
                        engine_dir, bs, input_len)
                benchmark_cmds.append(benchmark_cmd)
                if not self._config.runtime == "cpp" and not is_python:
                    data_cmd = self.get_prepare_data_command(
                        engine_dir, input_len, output_len)
                    data_cmds.append(data_cmd)

        # Construct MPI command.
        mpi_cmd = []
        if num_gpus > 1 and num_gpus <= 8 and not self._config.runtime == "bench":
            if cpu_socket_count_gt_1():
                mpi_cmd = [
                    "mpirun", "--map-by", "socket", "-n", f"{num_gpus}",
                    "--allow-run-as-root"
                ]
            else:
                mpi_cmd = ["mpirun", "-n", f"{num_gpus}", "--allow-run-as-root"]
        if self._build_script == "trtllm-bench":
            return PerfBenchScriptTestCmds(data_cmds, build_cmd, benchmark_cmds,
                                           mpi_cmd, is_python)
        else:
            return PerfScriptTestCmds(convert_cmd, build_cmd, data_cmds,
                                      benchmark_cmds, mpi_cmd, is_python)

    def get_perf_result(self, outputs: Dict[int, str]) -> float:
        """
        Get perf metric result from test output logs.
        """
        metric = self._current_metric
        cmd_idx = metric.cmd_idx
        metric_name = metric.metric_name
        num_gpus = self._config.num_gpus

        # Make sure we have outputs.
        assert cmd_idx in outputs, f"Output log for command {cmd_idx} does not exist!"

        # Use the regex to go through the log from the N-th command, where N = cmd_idx.
        print_info(
            f"Searching for metric {metric_name} from output log of command {cmd_idx} ..."
        )

        regex_matches = [
            metric.metric_regex.search(line)
            for line in outputs[cmd_idx].split("\n")
        ]
        metric_values = [
            float(match.group(1)) for match in regex_matches if match
        ]

        if len(metric_values) == 0:
            if self._build_script == "trtllm-build" and metric.metric_type == PerfMetricType.ENGINE_SIZE:
                metric_values = [0.0]
            elif self._build_script == "trtllm-bench" and self._config.num_gpus > 1 and metric.metric_type == PerfMetricType.BUILD_TIME:
                print_info("skip building process for multi-gpu test"
                           )  #https://nvbugspro.nvidia.com/bug/5210111
                metric_values = [0.0]
            else:
                raise RuntimeError(
                    f"Cannot find perf result for {metric_name} from perf script logs!"
                )

        if metric.metric_type in BUILDER_METRICS and metric.metric_type != PerfMetricType.ENGINE_SIZE:
            # For enc-dec models, there are 2 builder perf metrics, we add them up.
            if self._config.is_enc_dec():
                assert len(
                    metric_values
                ) == 2 * num_gpus, f"Enc-Dec models must have num of metrics 2*{num_gpus} but got {len(metric_values)}!"

                enc_metrics = metric_values[:num_gpus]
                dec_metrics = metric_values[num_gpus:]
                gather_function = sum
                # Measure BUILD_PEAK_CPU_MEMORY, BUILD_PEAK_GPU_MEMORY by max function
                if metric.metric_type in [
                        PerfMetricType.BUILD_PEAK_CPU_MEMORY,
                        PerfMetricType.BUILD_PEAK_GPU_MEMORY
                ]:
                    gather_function = max

                metric_values = [
                    gather_function([x, y])
                    for x, y in zip(enc_metrics, dec_metrics)
                ]
                print_info(
                    f"Combining up enc builder_perf {enc_metrics} and dec builder_perf {dec_metrics} to {metric_values}."
                )
            # For other models, builder metric should equal # gpus.
            elif self._build_script != "trtllm-build" and self._build_script != "trtllm-bench":
                assert len(
                    metric_values
                ) == num_gpus, f"num of metrics: {len(metric_values)} should match num_gpus: {num_gpus}"

        # Use max perf metrics across GPUS
        if len(metric_values) > 1:
            metric_value = max(metric_values)
            print_info(
                f"Use max value {metric_value} out of {metric_values} for perf metric {metric_name}."
            )
        else:
            metric_value = metric_values[0]
            print_info(
                f"Use value {metric_value} for perf metric {metric_name}.")

        return metric_value

    def get_threshold(self) -> float:
        return self._current_metric.metric_threshold

    def get_absolute_threshold(self) -> float:
        return self._current_metric.metric_abs_threshold

    def get_metric_type(self) -> PerfMetricType:
        return self._current_metric.metric_type

    def run_metrics(self, llm_venv, gpu_clock_lock, session_data_writer,
                    output_dir):
        """
        Run through the commands and parse multiple perf metrics from the logs.
        """
        #print info to separate cases
        print_info(f"Running perf test for case: {self._short_test_name}")
        self._current_cmd_idx = 0
        metrics = self._get_metrics()
        outputs = {}
        result_states = {}
        errors = []

        def add_myelin_time_pass_to(input_env):
            time_pass_flag = r" -time_pass=on"
            old_myelin_env = input_env.get("__LUNOWUD", "")
            if time_pass_flag not in old_myelin_env:
                input_env["__LUNOWUD"] = old_myelin_env + time_pass_flag
            return old_myelin_env

        old_llm_venv = add_myelin_time_pass_to(llm_venv._new_env)
        if self._config.runtime == 'bench':
            #prepare dataset first for trtllm-bench
            print_info(f"Running command for generating dataset")
            outputs = self.run_ex("prepare_dataset",
                                  llm_venv,
                                  gpu_clock_lock,
                                  session_data_writer,
                                  output_dir,
                                  outputs=outputs,
                                  original_test_name="prepare_dataset",
                                  cmd_idx=self._current_cmd_idx)

            # Save the result state.
            result_state = self.get_result_state()
            result_states[self._current_cmd_idx] = result_state
            if result_state != "valid":
                errors.append(self.get_error())

        try:
            for metric in metrics:
                # Make sure that cmd_idx is in ascending order.
                assert metric.cmd_idx >= self._current_cmd_idx, "Command indices must be in ascending order!"
                self._current_cmd_idx = metric.cmd_idx
                self._current_metric = metric

                # If the same command has previously failed, do not run it again.
                if self._current_cmd_idx in result_states and result_states[
                        self._current_cmd_idx] == "failed":
                    print_warning(
                        f"Skipped running command for {metric.metric_name} since the previous run failed."
                    )
                    continue

                # If engine build command already failed, do not run benchmark commands.
                if 0 in result_states and result_states[0] == "failed":
                    print_warning(
                        f"Skipped running command for {metric.metric_name} since the engine building command failed."
                    )
                    continue

                # Run the command or reuse the existing output logs.
                print_info(f"Running command for {metric.metric_name}")
                outputs = self.run_ex(
                    metric.metric_name,
                    llm_venv,
                    gpu_clock_lock,
                    session_data_writer,
                    output_dir,
                    outputs=outputs,
                    original_test_name=metric.original_test_name,
                    cmd_idx=self._current_cmd_idx)

                # Save the result state.
                result_state = self.get_result_state()
                result_states[self._current_cmd_idx] = result_state
                if result_state != "valid":
                    errors.append(self.get_error())
        finally:
            # Clean up engine dir after use.
            shutil.rmtree(self._get_engine_dir(), ignore_errors=True)

        llm_venv._new_env["__LUNOWUD"] = old_llm_venv

        # Check if any commands failed.
        if not all([result_states[idx] == "valid" for idx in result_states]):
            # If there is only one error, throw it directly.
            if len(errors) == 1:
                raise errors[0]

            # Otherwise, combine all the error messages and re-raise a generic RuntimeError.
            msg = "Multiple Errors happened:\n"
            for error_idx, e in enumerate(errors):
                msg += f"> Error {error_idx+1}/{len(errors)}: {type(e).__name__}: {e}\n"

            raise RuntimeError(msg)

    def _get_engine_dir(self) -> str:
        """
        Get the engine directory to store the engine.
        """
        escaped_label = self._test_param_labels.replace("+", "_").replace(
            ":", "_").replace(",", "_")
        return os.path.join(self._working_dir, "perf_engines", escaped_label)

    def _get_metrics(self) -> List[PerfTestMetric]:
        """
        Generate all the metric configs for the current test.
        """

        metrics = []

        # Build command is the first command.
        cmd_idx = 0 if self._config.runtime != "bench" else 1
        if self._config.runtime == "bench":
            if self._config.backend == "pytorch":
                print_info(
                    f"Skip building process for {self._config.model_name} as it is pytorch backend"
                )
                builder_metrics = []
            else:
                builder_metrics = [PerfMetricType.BUILD_TIME]
        else:
            builder_metrics = BUILDER_METRICS.copy()

        # Add all builder_perf metrics
        for metric_type in builder_metrics:
            metrics.append(
                PerfTestMetric(
                    original_test_name=self._full_test_name,
                    metric_name=self._get_metric_name(metric_type),
                    metric_type=metric_type,
                    metric_regex=self._get_metric_regex(metric_type),
                    metric_threshold=self._get_metric_threshold(metric_type),
                    metric_abs_threshold=self._get_metric_abs_threshold(
                        metric_type),
                    cmd_idx=cmd_idx,
                ))
        if self._config.build_only:
            return metrics

        # Then, construct inference latency and gpu mem usage metrics, for each
        # bs and each seq len.
        for bs in self._config.batch_sizes:
            for len_idx, input_len in enumerate(self._config.input_lens):
                cmd_idx += 1
                output_len = None if self._config.is_bert_like(
                ) else self._config.output_lens[len_idx]

                # Get list of metrics depending on config.
                if self._config.runtime == "bench":
                    metric_types = BENCH_INFERENCE_METRICS.copy()
                    if self._config.streaming == "streaming":
                        metric_types.append(PerfMetricType.FIRST_TOKEN_TIME)
                        metric_types.append(PerfMetricType.OUTPUT_TOKEN_TIME)
                else:
                    metric_types = INFERENCE_METRICS.copy()
                if self._config.runtime == "cpp":
                    metric_types.append(PerfMetricType.TOKEN_THROUGHPUT)

                if self._config.runtime == "cppmanager":
                    metric_types = MANAGER_INFERENCE_METRICS.copy()
                    if self._config.streaming == "streaming":
                        metric_types.append(PerfMetricType.FIRST_TOKEN_TIME)
                    if self._config.mode != "plugin_ifb" or self._config.is_mamba_family(
                    ):
                        metric_types.remove(PerfMetricType.KV_CACHE_SIZE)
                if self._config.is_bert_like(
                ) and self._config.runtime == "cpp":
                    # TODO: bertBenchmark does not report peak GPU memory yet.
                    metric_types = BERT_CPP_INFERENCE_METRICS

                for metric_type in metric_types:
                    metrics.append(
                        PerfTestMetric(
                            original_test_name=self._full_test_name,
                            metric_name=self._get_metric_name(
                                metric_type, bs, input_len, output_len),
                            metric_type=metric_type,
                            metric_regex=self._get_metric_regex(metric_type),
                            metric_threshold=self._get_metric_threshold(
                                metric_type),
                            metric_abs_threshold=self._get_metric_abs_threshold(
                                metric_type),
                            cmd_idx=cmd_idx,
                        ))

        return metrics

    def _get_metric_name(self,
                         metric_type: PerfMetricType,
                         bs: int = None,
                         input_len: int = None,
                         output_len: int = None) -> str:
        """
        Construct the metric name for given metric_type, bs, input_len, and output_len.
        """

        if metric_type in BUILDER_METRICS:
            # We build one engine for all benchmark runs, so add all bs and seq lens to the metric name.
            metric_label = self._config.to_string()
        else:
            # Otherwise, generate per-bs and per-seqlen label.
            metric_label = self._config.to_string(
                custom_bs=bs,
                custom_input_len=input_len,
                custom_output_len=output_len,
            )
        metric_name = f"test_perf_metric_{metric_type.lower()}"
        return self._test_domain_name + "::" + metric_name + "[" + metric_label + "]"

    def _get_metric_regex(self, metric_type: PerfMetricType) -> re.Pattern:
        """
        Get the regex used to parse the metric result for the metric type.
        """

        if self._config.runtime == "bench":
            if metric_type not in BENCH_PERF_METRIC_LOG_QUERIES:
                raise ValueError(f"Unexpected metric_type: {metric_type}")
            return BENCH_PERF_METRIC_LOG_QUERIES[metric_type]
        else:
            if metric_type not in PERF_METRIC_LOG_QUERIES:
                raise ValueError(f"Unexpected metric_type: {metric_type}")
            return PERF_METRIC_LOG_QUERIES[metric_type]

    def _get_metric_threshold(self, metric_type: PerfMetricType) -> float:
        """
        Get the threshold for the metric type.
        """

        if metric_type not in PERF_METRIC_THRESHOLD:
            raise ValueError(f"Unexpected metric_type: {metric_type}")

        return PERF_METRIC_THRESHOLD[metric_type][0]

    def _get_metric_abs_threshold(self, metric_type: PerfMetricType) -> float:
        """
        Get the absolute threshold for the metric type.
        """

        if metric_type not in PERF_METRIC_THRESHOLD:
            raise ValueError(f"Unexpected metric_type: {metric_type}")

        return PERF_METRIC_THRESHOLD[metric_type][1]


def run_perf_test(perf_case_name, trt_performance_cache_fpath,
                  trt_gpu_clock_lock, llm_session_data_writer, output_dir,
                  llm_venv, llm_root):
    """
    The actual test definition for TensorRT LLM perf test.
    """
    working_dir = llm_venv.get_working_directory()
    test_runner = MultiMetricPerfTest(perf_case_name)
    test_runner.set_runtime_configs(llm_root, working_dir,
                                    trt_performance_cache_fpath)
    test_runner.run_metrics(llm_venv, trt_gpu_clock_lock,
                            llm_session_data_writer, output_dir)


def generate_perf_tests(session, config, items):
    """
    Generate all the perf tests based on test lists to speed up the test collection time.
    """

    print_info(f"Dynamically generating perf tests...")
    valid_prefixes = [
        "perf/test_perf.py::test_perf[",
        # TRT pipeline adds "llm/" prefix, so include it so that TRT-LLM perf tests can run in TRT pipelines.
        "llm/perf/test_perf.py::test_perf[",
    ]
    items = generate_test_nodes(session, config, items, valid_prefixes,
                                run_perf_test)
    print_info(f"Completed generating perf tests.")

    return items<|MERGE_RESOLUTION|>--- conflicted
+++ resolved
@@ -1231,13 +1231,8 @@
         #use default yaml config
         if self._config.backend == "pytorch":
             import yaml
-<<<<<<< HEAD
-            config = get_model_yaml_config(self._config.to_string(),
-                                           self.lora_dirs)
-=======
             config = get_model_yaml_config(self._config.to_string())
             print_info(f"pytorch model config: {config}")
->>>>>>> 113f6fba
             with open('extra-llm-api-config.yml', 'w') as f:
                 yaml.dump(config, f, default_flow_style=False)
             benchmark_cmd += [
