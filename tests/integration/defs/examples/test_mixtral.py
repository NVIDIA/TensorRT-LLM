--- conflicted
+++ resolved
@@ -176,7 +176,6 @@
         summary_cmd)
 
     print("Run mmlu...")
-<<<<<<< HEAD
     mmlu_cmd = [
         "trtllm-eval", f"--model={engine_dir}",
         f"--tokenizer={llm_mixtral_model_root}", "--backend=tensorrt", "mmlu",
@@ -184,15 +183,6 @@
         f"--accuracy_threshold={70}"
     ]
     check_call(" ".join(mmlu_cmd), shell=True, env=llm_venv._new_env)
-=======
-    mmlu_cmd = generate_mmlu_cmd(llama_example_root,
-                                 hf_model_dir=llm_mixtral_model_root,
-                                 engine_dir=engine_dir,
-                                 accuracy_threshold=70,
-                                 data_dir=f"{llm_datasets_root}/mmlu")
-
-    venv_check_call(llm_venv, mmlu_cmd)
->>>>>>> 33c4d49a
 
 
 @pytest.mark.skip_less_device(4)
@@ -251,7 +241,6 @@
         summary_cmd)
 
     print("Run mmlu...")
-<<<<<<< HEAD
     mmlu_cmd = [
         "trtllm-eval", f"--model={engine_dir}",
         f"--tokenizer={llm_mixtral_model_root}", "--backend=tensorrt", "mmlu",
@@ -259,14 +248,6 @@
         f"--accuracy_threshold={70}"
     ]
     check_call(" ".join(mmlu_cmd), shell=True, env=llm_venv._new_env)
-=======
-    mmlu_cmd = generate_mmlu_cmd(llama_example_root,
-                                 hf_model_dir=llm_mixtral_model_root,
-                                 engine_dir=engine_dir,
-                                 accuracy_threshold=70,
-                                 data_dir=f"{llm_datasets_root}/mmlu")
-    venv_check_call(llm_venv, mmlu_cmd)
->>>>>>> 33c4d49a
 
 
 @pytest.mark.skip_less_device(4)
@@ -896,18 +877,6 @@
     check_call(" ".join(mmlu_cmd), shell=True, env=llm_venv._new_env)
 
 
-@pytest.mark.parametrize("model_name", ['mixtral-8x7b-v0.1-AWQ'])
-def test_llm_mixtral_int4_awq_1gpu_summary(llama_example_root,
-                                           llm_datasets_root, model_name,
-                                           llm_rouge_root, llm_venv, cmodel_dir,
-                                           engine_dir,
-                                           qcache_dir_without_install_package):
-    models_root = llm_models_root()
-    model_dir = os.path.join(models_root, model_name)
-    ckpt_dir = os.path.join(cmodel_dir, model_name)
-
-<<<<<<< HEAD
-=======
 @skip_post_blackwell
 @pytest.mark.parametrize("model_name", ['mixtral-8x7b-v0.1-AWQ'])
 def test_llm_mixtral_int4_awq_1gpu_summary(llama_example_root,
@@ -919,7 +888,6 @@
     model_dir = os.path.join(models_root, model_name)
     ckpt_dir = os.path.join(cmodel_dir, model_name)
 
->>>>>>> 33c4d49a
     print("Convert checkpoint...")
     convert_cmd = [
         f"{llama_example_root}/convert_checkpoint.py",
@@ -950,10 +918,7 @@
     venv_check_call(llm_venv, summary_cmd)
 
 
-<<<<<<< HEAD
-=======
 @skip_post_blackwell
->>>>>>> 33c4d49a
 @pytest.mark.skip_less_device(2)
 @pytest.mark.skip_less_device_memory(80000)
 @pytest.mark.parametrize(
