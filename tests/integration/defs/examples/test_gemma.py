# SPDX-FileCopyrightText: Copyright (c) 2022-2024 NVIDIA CORPORATION & AFFILIATES. All rights reserved.
# SPDX-License-Identifier: Apache-2.0
#
# Licensed under the Apache License, Version 2.0 (the "License");
# you may not use this file except in compliance with the License.
# You may obtain a copy of the License at
#
# http://www.apache.org/licenses/LICENSE-2.0
#
# Unless required by applicable law or agreed to in writing, software
# distributed under the License is distributed on an "AS IS" BASIS,
# WITHOUT WARRANTIES OR CONDITIONS OF ANY KIND, either express or implied.
# See the License for the specific language governing permissions and
# limitations under the License.
import os
import uuid
from pathlib import Path

import pytest
from defs.common import (generate_mmlu_cmd, generate_summary_cmd,
                         test_multi_lora_support, venv_check_call)
from defs.conftest import (evaltool_mmlu_post_process,
                           evaltool_wikilingua_post_process, get_device_memory,
                           skip_fp8_pre_ada, skip_post_blackwell,
                           skip_pre_hopper)
from defs.trt_test_alternative import check_call
from evaltool.constants import (EVALTOOL_INFERENCE_SERVER_STARTUP_SCRIPT,
                                EVALTOOL_INFERENCE_SERVER_STOP_SCRIPT,
                                EVALTOOL_MMLU_CONFIG, EVALTOOL_MMLU_RESULT_FILE,
                                EVALTOOL_WIKILINGUA_CONFIG,
                                EVALTOOL_WIKILINGUA_RESULT_FILE)


def get_vocab_file(model_path):
    "get vocab file"
    if "keras" in model_path or "ax" in model_path:
        if "2b" in model_path:
            vocab_file = f"{model_path}/../gemma-2b-it-flax/tokenizer.model"
        elif "7b" in model_path:
            vocab_file = f"{model_path}/../gemma-7b-it-flax/tokenizer.model"
    else:
        vocab_file = f"{model_path}/tokenizer.model"

    return vocab_file


def get_ckpt_dir(model_path):
    "get ckpt dir"
    if "ax" in model_path:
        if "2b" in model_path:
            ckpt_dir = f"{model_path}/2b-it"
        elif "7b" in model_path:
            ckpt_dir = f"{model_path}/7b-it"
    else:
        ckpt_dir = model_path

    return ckpt_dir


def get_ckpt_type(model_path):
    "get ckpt type"
    if "torch" in model_path:
        ckpt_type = "torch"
    elif "keras" in model_path:
        ckpt_type = "keras"
    elif "ax" in model_path:
        ckpt_type = "jax"
    else:
        ckpt_type = "hf"

    return ckpt_type


GEMMA2_MAX_POSITION_EMBEDDINGS = 8192
GEMMA2_MODELS = {"gemma-2-9b-it", "gemma-2-27b-it"}


@skip_pre_hopper
# max_seq_len=3100, one local value that won't slide, and one that will
@pytest.mark.parametrize("local_attention", [4096, 1024])
@pytest.mark.parametrize("batch_size", [8])
@pytest.mark.parametrize("data_type", ['bfloat16'])
@pytest.mark.parametrize("qformat", ['fp8'])
@pytest.mark.parametrize("gemma_model_root", GEMMA2_MODELS, indirect=True)
def test_llm_hf_gemma_quantization_1gpu_vswa(batch_size, data_type,
                                             gemma_model_root, llm_venv,
                                             cmodel_dir, engine_dir,
                                             gemma_example_root,
                                             llm_datasets_root, llm_rouge_root,
                                             qformat, local_attention):
    max_attention_window = [local_attention, GEMMA2_MAX_POSITION_EMBEDDINGS]
    hf_gemma_quantization_1gpu(batch_size, data_type, gemma_model_root,
                               llm_venv, cmodel_dir, engine_dir,
                               gemma_example_root, llm_datasets_root,
                               llm_rouge_root, qformat, max_attention_window)


@skip_post_blackwell
@skip_pre_hopper
@pytest.mark.parametrize("batch_size", [8])
@pytest.mark.parametrize("data_type", ['bfloat16', 'float16'])
@pytest.mark.parametrize("qformat", ['fp8', 'int4_awq', 'int8_sq'])
@pytest.mark.parametrize("gemma_model_root",
                         ["gemma-2b", "gemma-7b", *GEMMA2_MODELS],
                         indirect=True)
def test_llm_hf_gemma_quantization_1gpu(batch_size, data_type, gemma_model_root,
                                        llm_venv, cmodel_dir, engine_dir,
                                        gemma_example_root, llm_datasets_root,
                                        llm_rouge_root, qformat):
    hf_gemma_quantization_1gpu(batch_size, data_type, gemma_model_root,
                               llm_venv, cmodel_dir, engine_dir,
                               gemma_example_root, llm_datasets_root,
                               llm_rouge_root, qformat)


def hf_gemma_quantization_1gpu(batch_size,
                               data_type,
                               gemma_model_root,
                               llm_venv,
                               cmodel_dir,
                               engine_dir,
                               gemma_example_root,
                               llm_datasets_root,
                               llm_rouge_root,
                               qformat,
                               max_attention_window: list[int] | None = None):
    "run gemma quantization tests"
    print("Convert checkpoint by modelopt...")
    kv_cache_dtype = 'fp8' if qformat == 'fp8' else 'int8'
    convert_cmd = [
        f"{gemma_example_root}/../quantization/quantize.py",
        f"--model_dir={gemma_model_root}",
        f"--calib_dataset={llm_datasets_root}/cnn_dailymail",
        f"--dtype={data_type}",
        f"--qformat={qformat}",
        f"--kv_cache_dtype={kv_cache_dtype}",
        f"--output_dir={cmodel_dir}",
        "--device_map=sequential",
    ]
    venv_check_call(llm_venv, convert_cmd)

    print("Build engines...")
    build_cmd = [
        "trtllm-build",
        f"--checkpoint_dir={cmodel_dir}",
        f"--output_dir={engine_dir}",
        f"--gpt_attention_plugin={data_type}",
        f"--gemm_plugin={data_type}",
        "--max_beam_width=1",
        "--max_input_len=3000",
        "--max_seq_len=3100",
        f"--max_batch_size={batch_size}",
    ]

    check_call(" ".join(build_cmd), shell=True, env=llm_venv._new_env)

    print("Run summarize...")
    # Currently, gemma-7b has poor performance on FP8.
    # We should use mmlu to verify in future.
    threshold_score = 19.5
    if "gemma-7b" in gemma_model_root:
        threshold_score = 18

    window = [
        f"--max_attention_window={max_attention_window}",
    ] if max_attention_window is not None else []

    summary_cmd = [
        f"{gemma_example_root}/../summarize.py",
        "--test_trt_llm",
        f"--hf_model_dir={gemma_model_root}",
        f"--tokenizer_dir={gemma_model_root}",
        f"--engine_dir={engine_dir}",
        "--check_accuracy",
        f"--tensorrt_llm_rouge1_threshold={threshold_score}",
        "--max_ite=40",
        f"--batch_size={batch_size}",
        f"--dataset_dir={llm_datasets_root}",
        f"--rouge_dir={llm_rouge_root}",
        *window,
    ]
    venv_check_call(llm_venv, summary_cmd)


# max_seq_len=3100, one local value that won't slide, and one that will
@pytest.mark.parametrize("local_attention", [4096, 1024])
@pytest.mark.parametrize("batch_size", [8])
@pytest.mark.parametrize("data_type", ['bfloat16'])
@pytest.mark.parametrize("test_case", ['other'])
@pytest.mark.parametrize("gemma_model_root", GEMMA2_MODELS, indirect=True)
def test_llm_gemma_1gpu_summary_vswa(batch_size, data_type, gemma_model_root,
                                     llm_venv, cmodel_dir, engine_dir,
                                     gemma_example_root, llm_datasets_root,
                                     llm_rouge_root, test_case,
                                     local_attention):
    max_attention_window = [local_attention, GEMMA2_MAX_POSITION_EMBEDDINGS]
    gemma_1gpu_summary(batch_size, data_type, gemma_model_root, llm_venv,
                       cmodel_dir, engine_dir, gemma_example_root,
                       llm_datasets_root, llm_rouge_root, test_case,
                       max_attention_window)


@pytest.mark.parametrize("batch_size", [8])
@pytest.mark.parametrize("data_type", ['float16', 'bfloat16'])
@pytest.mark.parametrize("test_case", [
    'other',
    pytest.param('fp8_kv_cache', marks=skip_post_blackwell),
    pytest.param('smooth_quant', marks=skip_post_blackwell),
    pytest.param('wo_int8', marks=skip_post_blackwell),
    pytest.param('wo_int4', marks=skip_post_blackwell),
    pytest.param('int8_kv_cache', marks=skip_post_blackwell)
])
@pytest.mark.parametrize("gemma_model_root", [
    "gemma-2b", "gemma-7b", "gemma-2b-torch", "gemma-7b-torch",
    "gemma-2b-keras", "gemma-7b-keras", "gemma-2b-it-flax", "gemma-7b-it-flax",
<<<<<<< HEAD
    *GEMMA2_MODELS
=======
    "gemma-2-9b-it", "gemma-2-27b-it", "gemma-3-1b-it"
>>>>>>> 10d2d162
],
                         indirect=True)
def test_llm_gemma_1gpu_summary(batch_size, data_type, gemma_model_root,
                                llm_venv, cmodel_dir, engine_dir,
                                gemma_example_root, llm_datasets_root,
                                llm_rouge_root, test_case):
    gemma_1gpu_summary(batch_size, data_type, gemma_model_root, llm_venv,
                       cmodel_dir, engine_dir, gemma_example_root,
                       llm_datasets_root, llm_rouge_root, test_case)


def gemma_1gpu_summary(batch_size,
                       data_type,
                       gemma_model_root,
                       llm_venv,
                       cmodel_dir,
                       engine_dir,
                       gemma_example_root,
                       llm_datasets_root,
                       llm_rouge_root,
                       test_case,
                       max_attention_window: list[int] | None = None):
    "run gemm test on 1 gpu"
    skip_fp8_pre_ada(use_fp8=test_case == "fp8_kv_cache")
    if "smooth_quant" in test_case and "bfloat16" in data_type:
        pytest.skip("TensorRT-LLM does not support SmoothQuant with bfloat16.")

    if any(params in gemma_model_root for params in
           ["gemma-7b", "9b", "27b"]) and get_device_memory() < 50000:
        pytest.skip(f"Insufficient device memory for {gemma_model_root}.")

    ckpt_type = get_ckpt_type(gemma_model_root)
    ckpt_dir = get_ckpt_dir(gemma_model_root)
    vocab_file = get_vocab_file(gemma_model_root)

    print("Convert checkpoint ...")
    convert_cmd = [
        f"{gemma_example_root}/convert_checkpoint.py",
        f"--ckpt-type={ckpt_type}",
        f"--model-dir={ckpt_dir}",
        f"--dtype={data_type}",
        f"--output-model-dir={cmodel_dir}",
    ]

    if "fp8_kv" in test_case:
        convert_cmd.extend(["--enable_fp8", "--fp8_kv_cache"])
    elif "smooth" in test_case:
        convert_cmd.append("--use_smooth_quant_plugin=0.5")
        convert_cmd.append(f"--tokenizer_dir={vocab_file}")
        convert_cmd.append(
            f"--calib_dataset={llm_datasets_root}/ccdv/cnn_dailymail")
    elif "int8_kv" in test_case:
        convert_cmd.append("--calibrate_kv_cache")
        convert_cmd.append(f"--tokenizer_dir={vocab_file}")
        convert_cmd.append(
            f"--calib_dataset={llm_datasets_root}/ccdv/cnn_dailymail")
    elif 'wo_int4' in test_case:
        if ckpt_type != "jax":
            pytest.skip("Only verify int4_wo on jax checkpoint.")
        convert_cmd.append("--use-weight-only-with-precision=int4")
    elif 'wo_int8' in test_case:
        convert_cmd.append("--use-weight-only-with-precision=int8")

    venv_check_call(llm_venv, convert_cmd)

    print("Build engines...")
    build_cmd = [
        "trtllm-build",
        f"--checkpoint_dir={cmodel_dir}",
        f"--output_dir={engine_dir}",
        f"--max_batch_size={batch_size}",
        f"--gpt_attention_plugin={data_type}",
        f"--gemm_plugin={data_type}",
        "--max_beam_width=1",
        "--max_input_len=3000",
        "--max_seq_len=3100",
    ]

    check_call(" ".join(build_cmd), shell=True, env=llm_venv._new_env)

    window = ({
        'max_attention_window': max_attention_window
    }) if max_attention_window is not None else max_attention_window

    print("Run summarize...")
    summary_cmd = generate_summary_cmd(gemma_example_root,
                                       engine_dir=engine_dir,
                                       max_ite=40,
                                       batch_size=batch_size,
                                       tensorrt_llm_rouge1_threshold=15,
                                       dataset_dir=llm_datasets_root,
                                       rouge_dir=llm_rouge_root,
                                       **window)

    if ckpt_type == "hf":
        summary_cmd.extend([
            f"--hf_model_dir={gemma_model_root}",
            f"--tokenizer_dir={gemma_model_root}"
        ])
    else:
        summary_cmd.append(f"--vocab_file={vocab_file}")

    os.path.basename(gemma_model_root)
    if 'gemma-3-1b-it' in gemma_model_root:
        max_attention_window_size = [512, 512, 512, 512, 512, 3100]
        summary_cmd.append(f"--max_attention_window_size")
        for window_size in max_attention_window_size:
            summary_cmd.append(str(window_size))

    venv_check_call(llm_venv, summary_cmd)


@pytest.mark.parametrize("batch_size", [8])
@pytest.mark.parametrize("data_type", ['float16', 'bfloat16'])
@pytest.mark.parametrize("test_case", [
    'other', 'fp8_kv_cache', 'smooth_quant', 'wo_int8', 'wo_int4',
    'int8_kv_cache'
])
@pytest.mark.parametrize("gemma_model_root", [
    "gemma-2b", "gemma-7b", "gemma-2b-torch", "gemma-7b-torch",
    "gemma-2b-keras", "gemma-7b-keras", "gemma-2b-it-flax", "gemma-7b-it-flax"
],
                         indirect=True)
def test_llm_gemma_1gpu_mmlu(batch_size, data_type, gemma_model_root, llm_venv,
                             cmodel_dir, engine_dir, gemma_example_root,
                             llm_rouge_root, llm_datasets_root, test_case):
    "run gemm test on 1 gpu"
    if "smooth_quant" in test_case and "bfloat16" in data_type:
        pytest.skip("TensorRT-LLM does not support SmoothQuant with bfloat16.")
    ckpt_type = get_ckpt_type(gemma_model_root)
    ckpt_dir = get_ckpt_dir(gemma_model_root)
    vocab_file = get_vocab_file(gemma_model_root)

    print("Download checkpoint")
    data_path = Path(engine_dir) / "data"
    data_path.mkdir(parents=True, exist_ok=True)

    print("Convert checkpoint ...")
    convert_cmd = [
        f"{gemma_example_root}/convert_checkpoint.py",
        f"--ckpt-type={ckpt_type}",
        f"--model-dir={ckpt_dir}",
        f"--dtype={data_type}",
        f"--output-model-dir={cmodel_dir}",
    ]

    if "fp8_kv" in test_case:
        convert_cmd.extend(["--enable_fp8", "--fp8_kv_cache"])
    elif "smooth" in test_case:
        convert_cmd.append("--use_smooth_quant_plugin=0.5")
        convert_cmd.append(f"--tokenizer_dir={vocab_file}")
        convert_cmd.append(
            f"--calib_dataset={llm_datasets_root}/ccdv/cnn_dailymail")
    elif "int8_kv" in test_case:
        convert_cmd.append("--calibrate_kv_cache")
        convert_cmd.append(f"--tokenizer_dir={vocab_file}")
        convert_cmd.append(
            f"--calib_dataset={llm_datasets_root}/ccdv/cnn_dailymail")
    elif 'wo_int4' in test_case:
        if ckpt_type != "jax":
            pytest.skip("Only verify int4_wo on jax checkpoint.")
        convert_cmd.append("--use-weight-only-with-precision=int4")
    elif 'wo_int8' in test_case:
        convert_cmd.append("--use-weight-only-with-precision=int8")

    venv_check_call(llm_venv, convert_cmd)

    print("Build engines...")
    build_cmd = [
        "trtllm-build",
        f"--checkpoint_dir={cmodel_dir}",
        f"--output_dir={engine_dir}",
        f"--max_batch_size={batch_size}",
        f"--gpt_attention_plugin={data_type}",
        f"--gemm_plugin={data_type}",
        "--max_beam_width=1",
        "--max_input_len=3000",
        "--max_seq_len=3100",
    ]

    check_call(" ".join(build_cmd), shell=True, env=llm_venv._new_env)

    print("Run mmlu...")
    summary_cmd = generate_mmlu_cmd(gemma_example_root,
                                    engine_dir=engine_dir,
                                    accuracy_threshold=37,
                                    data_dir=f"{llm_datasets_root}/mmlu")

    if ckpt_type == "hf":
        summary_cmd.extend([
            f"--hf_model_dir={gemma_model_root}",
            f"--tokenizer_dir={gemma_model_root}"
        ])
    else:
        summary_cmd.append(f"--vocab_file={vocab_file}")

    venv_check_call(llm_venv, summary_cmd)


@pytest.mark.parametrize("gemma_model_root", ["gemma-2b", "gemma-7b"],
                         indirect=True)
def test_llm_gemma_1gpu_evaltool(gemma_model_root, llm_venv, cmodel_dir,
                                 engine_dir, gemma_example_root, evaltool_root):
    ckpt_type = get_ckpt_type(gemma_model_root)
    ckpt_dir = get_ckpt_dir(gemma_model_root)
    assert ckpt_type == 'hf'

    print("Convert checkpoint ...")
    data_type = "float16"
    convert_cmd = [
        f"{gemma_example_root}/convert_checkpoint.py",
        f"--ckpt-type={ckpt_type}",
        f"--model-dir={ckpt_dir}",
        f"--dtype={data_type}",
        f"--output-model-dir={cmodel_dir}",
    ]
    venv_check_call(llm_venv, convert_cmd)

    print("Build engines...")
    build_cmd = [
        "trtllm-build",
        f"--checkpoint_dir={cmodel_dir}",
        f"--output_dir={engine_dir}",
        f"--max_batch_size=8",
        f"--gpt_attention_plugin={data_type}",
        f"--gemm_plugin={data_type}",
        "--gather_context_logits",
        "--max_input_len=8000",
        "--max_seq_len=7048",
    ]
    check_call(" ".join(build_cmd), shell=True, env=llm_venv._new_env)

    print("Lm evaluation harness")
    # start inference server
    start_inference_server = [
        EVALTOOL_INFERENCE_SERVER_STARTUP_SCRIPT, "-e", engine_dir, "-t",
        gemma_model_root, "-d", evaltool_root, "-m", "1024"
    ]
    check_call(" ".join(start_inference_server), shell=True)

    task_list = ['mmlu', 'wikilingua']
    try:
        for task in task_list:
            project_id = str(uuid.uuid4())
            if task == "wikilingua":
                config_file = EVALTOOL_WIKILINGUA_CONFIG
                result_file = EVALTOOL_WIKILINGUA_RESULT_FILE

            if task == "mmlu":
                config_file = EVALTOOL_MMLU_CONFIG
                result_file = EVALTOOL_MMLU_RESULT_FILE

            # Update config dynamically
            import yaml

            model_name = os.path.basename(gemma_model_root)
            with open(config_file, 'r') as f:
                lm_eval_config = yaml.safe_load(f)
                lm_eval_config['model']['llm_name'] = model_name
                lm_eval_config['model']['tokenizer_path'] = gemma_model_root

            config_file = os.path.join(llm_venv.get_working_directory(),
                                       "lm_eval_config.yaml")
            with open(config_file, 'w') as f:
                yaml.dump(lm_eval_config, f)

            # launch evaluation
            run_cmd = [
                f"cd {evaltool_root}",
                "&&",
                "source .venv/bin/activate",
                "&&",
                "python3",
                f"evaltool/interfaces/cli/main.py",
                "project",
                "launch",
                f"--eval_project_config_file '{config_file}'",
                "--infra_name local",
                f"--output_dir '{llm_venv.get_working_directory()}'",
                f"--project_id {project_id}",
            ]
            check_call(" ".join(run_cmd), shell=True, executable="/bin/bash")

            # process result
            result_path = f"{llm_venv.get_working_directory()}/{project_id}/{result_file}"
            check_call(f"cat {result_path}", shell=True)

            if task == 'mmlu':
                # Gemma-7b produce 0 accuracy even for HF model.
                if '7b' in gemma_model_root:
                    evaltool_mmlu_post_process(result_path, 0.0, 100)
                elif '2b' in gemma_model_root:
                    # Gemma-2b HF result 0.3837 and TRTLLM 0.3826.
                    # evaltool_mmlu_post_process(result_path, 0.4230, 0.006)
                    evaltool_mmlu_post_process(result_path, 0.3826, 0.006)
            if task == 'wikilingua':
                if '7b' in gemma_model_root:
                    evaltool_wikilingua_post_process(result_path, 0.0, 100)
                elif '2b' in gemma_model_root:
                    evaltool_wikilingua_post_process(result_path, 0.1620, 0.003)
    finally:
        # stop the server
        check_call(f"{EVALTOOL_INFERENCE_SERVER_STOP_SCRIPT}", shell=True)


@skip_pre_hopper
@pytest.mark.parametrize("gemma_model_root",
                         ["gemma-2b", "gemma-7b", *GEMMA2_MODELS],
                         indirect=True)
def test_hf_gemma_fp8_base_bf16_multi_lora(gemma_model_root,
                                           llm_venv,
                                           cmodel_dir,
                                           engine_dir,
                                           gemma_example_root,
                                           llm_datasets_root,
                                           data_type='bfloat16',
                                           qformat='fp8',
                                           batch_size=8):
    "Run Gemma models with multiple dummy LoRAs."

    print("Convert checkpoint by modelopt...")
    kv_cache_dtype = 'fp8' if qformat == 'fp8' else 'int8'
    convert_cmd = [
        f"{gemma_example_root}/../quantization/quantize.py",
        f"--model_dir={gemma_model_root}",
        f"--calib_dataset={llm_datasets_root}/cnn_dailymail",
        f"--dtype={data_type}",
        f"--qformat={qformat}",
        f"--kv_cache_dtype={kv_cache_dtype}",
        f"--output_dir={cmodel_dir}",
    ]
    venv_check_call(llm_venv, convert_cmd)

    test_multi_lora_support(
        hf_model_dir=gemma_model_root,
        tllm_ckpt_dir=cmodel_dir,
        engine_dir=engine_dir,
        llm_venv=llm_venv,
        example_root=gemma_example_root,
        num_loras=2,
        lora_rank=8,
        target_hf_modules=["q_proj", "k_proj", "v_proj"],
        target_trtllm_modules=["attn_q", "attn_k", "attn_v"],
        zero_lora_weights=True,
    )<|MERGE_RESOLUTION|>--- conflicted
+++ resolved
@@ -71,28 +71,39 @@
     return ckpt_type
 
 
-GEMMA2_MAX_POSITION_EMBEDDINGS = 8192
-GEMMA2_MODELS = {"gemma-2-9b-it", "gemma-2-27b-it"}
+GEMMA_2_9B_IT = "gemma-2-9b-it"
+GEMMA_2_27_IT = "gemma-2-27b-it"
+GEMMA_3_1B_IT = "gemma-3-1b-it"
+GEMMA_VSWA_ATTENTION = [(GEMMA_2_9B_IT, 4096, 8192),
+                        (GEMMA_2_27_IT, 4096, 8192),
+                        (GEMMA_3_1B_IT, 1024, 1024, 1024, 1024, 1024, 32768)]
+"""
+* Gemma2: (local `4096`: https://huggingface.co/blog/gemma3#longer-context-length, global `8192`: https://huggingface.co/google/gemma-3-1b-it/blob/main/config.json#L20)
+* Gemma3: (local `1024`: https://huggingface.co/blog/gemma3#longer-context-length, global `32768`: https://huggingface.co/google/gemma-3-1b-it/blob/9b99be8/config.json#L20)
+* (global `131072`: All other gemma 3 models https://github.com/huggingface/transformers/blob/ae5ce226644c8576c9047987e6b1d2e9bdeaed24/src/transformers/models/gemma3/modular_gemma3.py#L200C33-L200C40)
+"""
+
+GEMMA_VSWA_MODELS = {GEMMA_2_27_IT, GEMMA_2_9B_IT, GEMMA_3_1B_IT}
+"For plain, non VSWA testing"
 
 
 @skip_pre_hopper
-# max_seq_len=3100, one local value that won't slide, and one that will
-@pytest.mark.parametrize("local_attention", [4096, 1024])
+@pytest.mark.parametrize("gemma_vswa_attention",
+                         GEMMA_VSWA_ATTENTION,
+                         ids=[str(x) for x in GEMMA_VSWA_ATTENTION])
 @pytest.mark.parametrize("batch_size", [8])
 @pytest.mark.parametrize("data_type", ['bfloat16'])
 @pytest.mark.parametrize("qformat", ['fp8'])
-@pytest.mark.parametrize("gemma_model_root", GEMMA2_MODELS, indirect=True)
-def test_llm_hf_gemma_quantization_1gpu_vswa(batch_size, data_type,
-                                             gemma_model_root, llm_venv,
+def test_llm_hf_gemma_quantization_1gpu_vswa(batch_size, data_type, llm_venv,
                                              cmodel_dir, engine_dir,
                                              gemma_example_root,
                                              llm_datasets_root, llm_rouge_root,
-                                             qformat, local_attention):
-    max_attention_window = [local_attention, GEMMA2_MAX_POSITION_EMBEDDINGS]
-    hf_gemma_quantization_1gpu(batch_size, data_type, gemma_model_root,
-                               llm_venv, cmodel_dir, engine_dir,
-                               gemma_example_root, llm_datasets_root,
-                               llm_rouge_root, qformat, max_attention_window)
+                                             qformat, gemma_vswa_attention):
+    model, *max_attention_window = gemma_vswa_attention
+    hf_gemma_quantization_1gpu(batch_size, data_type, model, llm_venv,
+                               cmodel_dir, engine_dir, gemma_example_root,
+                               llm_datasets_root, llm_rouge_root, qformat,
+                               max_attention_window)
 
 
 @skip_post_blackwell
@@ -101,7 +112,7 @@
 @pytest.mark.parametrize("data_type", ['bfloat16', 'float16'])
 @pytest.mark.parametrize("qformat", ['fp8', 'int4_awq', 'int8_sq'])
 @pytest.mark.parametrize("gemma_model_root",
-                         ["gemma-2b", "gemma-7b", *GEMMA2_MODELS],
+                         ["gemma-2b", "gemma-7b", *GEMMA_VSWA_MODELS],
                          indirect=True)
 def test_llm_hf_gemma_quantization_1gpu(batch_size, data_type, gemma_model_root,
                                         llm_venv, cmodel_dir, engine_dir,
@@ -183,17 +194,18 @@
 
 
 # max_seq_len=3100, one local value that won't slide, and one that will
-@pytest.mark.parametrize("local_attention", [4096, 1024])
+@pytest.mark.parametrize("gemma_vswa_attention",
+                         GEMMA_VSWA_ATTENTION,
+                         ids=[str(x) for x in GEMMA_VSWA_ATTENTION])
 @pytest.mark.parametrize("batch_size", [8])
 @pytest.mark.parametrize("data_type", ['bfloat16'])
 @pytest.mark.parametrize("test_case", ['other'])
-@pytest.mark.parametrize("gemma_model_root", GEMMA2_MODELS, indirect=True)
 def test_llm_gemma_1gpu_summary_vswa(batch_size, data_type, gemma_model_root,
                                      llm_venv, cmodel_dir, engine_dir,
                                      gemma_example_root, llm_datasets_root,
                                      llm_rouge_root, test_case,
-                                     local_attention):
-    max_attention_window = [local_attention, GEMMA2_MAX_POSITION_EMBEDDINGS]
+                                     gemma_vswa_attention):
+    model, *max_attention_window = gemma_vswa_attention
     gemma_1gpu_summary(batch_size, data_type, gemma_model_root, llm_venv,
                        cmodel_dir, engine_dir, gemma_example_root,
                        llm_datasets_root, llm_rouge_root, test_case,
@@ -213,11 +225,7 @@
 @pytest.mark.parametrize("gemma_model_root", [
     "gemma-2b", "gemma-7b", "gemma-2b-torch", "gemma-7b-torch",
     "gemma-2b-keras", "gemma-7b-keras", "gemma-2b-it-flax", "gemma-7b-it-flax",
-<<<<<<< HEAD
-    *GEMMA2_MODELS
-=======
-    "gemma-2-9b-it", "gemma-2-27b-it", "gemma-3-1b-it"
->>>>>>> 10d2d162
+    *GEMMA_VSWA_MODELS
 ],
                          indirect=True)
 def test_llm_gemma_1gpu_summary(batch_size, data_type, gemma_model_root,
@@ -319,13 +327,6 @@
         ])
     else:
         summary_cmd.append(f"--vocab_file={vocab_file}")
-
-    os.path.basename(gemma_model_root)
-    if 'gemma-3-1b-it' in gemma_model_root:
-        max_attention_window_size = [512, 512, 512, 512, 512, 3100]
-        summary_cmd.append(f"--max_attention_window_size")
-        for window_size in max_attention_window_size:
-            summary_cmd.append(str(window_size))
 
     venv_check_call(llm_venv, summary_cmd)
 
@@ -525,7 +526,7 @@
 
 @skip_pre_hopper
 @pytest.mark.parametrize("gemma_model_root",
-                         ["gemma-2b", "gemma-7b", *GEMMA2_MODELS],
+                         ["gemma-2b", "gemma-7b", *GEMMA_VSWA_MODELS],
                          indirect=True)
 def test_hf_gemma_fp8_base_bf16_multi_lora(gemma_model_root,
                                            llm_venv,
