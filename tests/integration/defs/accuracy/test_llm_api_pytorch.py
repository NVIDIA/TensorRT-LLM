# SPDX-FileCopyrightText: Copyright (c) 2025 NVIDIA CORPORATION & AFFILIATES. All rights reserved.
# SPDX-License-Identifier: Apache-2.0
#
# Licensed under the Apache License, Version 2.0 (the "License");
# you may not use this file except in compliance with the License.
# You may obtain a copy of the License at
#
# http://www.apache.org/licenses/LICENSE-2.0
#
# Unless required by applicable law or agreed to in writing, software
# distributed under the License is distributed on an "AS IS" BASIS,
# WITHOUT WARRANTIES OR CONDITIONS OF ANY KIND, either express or implied.
# See the License for the specific language governing permissions and
# limitations under the License.
import os

import pytest
from defs.conftest import get_sm_version

from tensorrt_llm import LLM
from tensorrt_llm._torch.pyexecutor.config import MoeLoadBalancerConfig
from tensorrt_llm.llmapi import (CudaGraphConfig, EagleDecodingConfig,
                                 KvCacheConfig, MoeConfig, MTPDecodingConfig,
                                 NGramDecodingConfig, SamplingParams,
                                 TorchCompileConfig)
from tensorrt_llm.quantization import QuantAlgo

from ..conftest import (llm_models_root, parametrize_with_ids, skip_no_hopper,
                        skip_post_blackwell, skip_pre_ada, skip_pre_blackwell,
                        skip_pre_hopper)
from .accuracy_core import (GSM8K, MMLU, CnnDailymail, GPQADiamond,
                            JsonModeEval, LlmapiAccuracyTestHarness)


class TestLlama3_1_8B(LlmapiAccuracyTestHarness):
    MODEL_NAME = "meta-llama/Llama-3.1-8B"
    MODEL_PATH = f"{llm_models_root()}/llama-3.1-model/Meta-Llama-3.1-8B"

    @pytest.mark.skip_less_device_memory(32000)
    def test_auto_dtype(self):
        with LLM(self.MODEL_PATH) as llm:
            task = CnnDailymail(self.MODEL_NAME)
            task.evaluate(llm)
            task = MMLU(self.MODEL_NAME)
            task.evaluate(llm)

    @skip_pre_blackwell
    def test_nvfp4(self):
        model_path = f"{llm_models_root()}/nvfp4-quantized/Meta-Llama-3.1-8B"
        with LLM(model_path) as llm:
            assert llm.args.quant_config.quant_algo == QuantAlgo.NVFP4
            task = CnnDailymail(self.MODEL_NAME)
            task.evaluate(llm)
            task = MMLU(self.MODEL_NAME)
            task.evaluate(llm)

    @skip_pre_blackwell
    @pytest.mark.parametrize("stream_interval", [4, 64],
                             ids=["stream_interval_4", "stream_interval_64"])
    def test_nvfp4_streaming(self, stream_interval):
        # When stream_interval < TLLM_STREAM_INTERVAL_THRESHOLD, hf incremental detokenization is used.
        # When stream_interval >= TLLM_STREAM_INTERVAL_THRESHOLD, trtllm implemented incremental detokenization is used.
        # The behavior is due to perf considerations, while both paths need to be tested.
        with LLM(f"{llm_models_root()}/nvfp4-quantized/Meta-Llama-3.1-8B",
                 stream_interval=stream_interval) as llm:
            assert llm.args.quant_config.quant_algo == QuantAlgo.NVFP4
            assert llm.args.stream_interval == stream_interval
            task = CnnDailymail(self.MODEL_NAME)
            task.evaluate(llm, streaming=True)


class TestLlama3_1_8BInstruct(LlmapiAccuracyTestHarness):
    MODEL_NAME = "meta-llama/Llama-3.1-8B-Instruct"
    MODEL_PATH = f"{llm_models_root()}/llama-3.1-model/Llama-3.1-8B-Instruct"

    @pytest.mark.skip_less_device_memory(32000)
    @parametrize_with_ids("attn_backend", ["TRTLLM", "FLASHINFER"])
    def test_chunked_prefill(self, attn_backend):
        with LLM(self.MODEL_PATH,
                 attn_backend=attn_backend,
                 enable_chunked_prefill=True,
                 max_num_tokens=512) as llm:
            task = MMLU(self.MODEL_NAME)
            task.evaluate(llm)

    @pytest.mark.skip_less_device_memory(32000)
    @parametrize_with_ids("torch_compile", [False, True])
    @parametrize_with_ids("attn_backend", ["TRTLLM", "FLASHINFER"])
    def test_bfloat16(self, attn_backend, torch_compile):
        torch_compile_config = TorchCompileConfig(
            enable_fullgraph=True,
            enable_piecewise_cuda_graph=True,
            max_num_streams=3) if torch_compile else None
        pytorch_config = dict(
            torch_compile_config=torch_compile_config,
            cuda_graph_config=CudaGraphConfig(enable_padding=torch_compile,
                                              batch_sizes=[4]),
            attn_backend=attn_backend,
            disable_overlap_scheduler=torch_compile,
        )
        with LLM(self.MODEL_PATH, **pytorch_config) as llm:
            task = GSM8K(self.MODEL_NAME)
            task.evaluate(llm)

    @parametrize_with_ids("torch_compile", [False, True])
    @parametrize_with_ids("attn_backend", ["TRTLLM", "FLASHINFER"])
    @pytest.mark.parametrize("tp_size,pp_size", [(4, 1), (2, 2), (1, 4)],
                             ids=["tp4", "tp2pp2", "pp4"])
    def test_bfloat16_4gpus(self, tp_size, pp_size, attn_backend,
                            torch_compile):
        if torch_compile and pp_size > 1:
            pytest.skip(
                "Pipeline parallel with torch.compile is not supported yet.\n"
                "Issue: Unfusing flashinfer_fused_add_rmsnorm causes outputs to be "
                "discarded at graph breaks.")
        torch_compile_config = TorchCompileConfig(
            enable_fullgraph=True,
            enable_piecewise_cuda_graph=True,
            max_num_streams=3) if torch_compile else None
        pytorch_config = dict(
            torch_compile_config=torch_compile_config,
            cuda_graph_config=CudaGraphConfig(enable_padding=torch_compile,
                                              batch_sizes=[4]),
            attn_backend=attn_backend,
            disable_overlap_scheduler=torch_compile,
        )
        with LLM(self.MODEL_PATH,
                 tensor_parallel_size=tp_size,
                 pipeline_parallel_size=pp_size,
                 **pytorch_config) as llm:
            task = GSM8K(self.MODEL_NAME)
            task.evaluate(llm)

    @skip_pre_ada
    @parametrize_with_ids("torch_compile", [False, True])
    @parametrize_with_ids("attn_backend", ["TRTLLM", "FLASHINFER"])
    @parametrize_with_ids("fp8kv", [False, True])
    def test_fp8(self, fp8kv, attn_backend, torch_compile):
        torch_compile_config = TorchCompileConfig(
            enable_fullgraph=True,
            enable_piecewise_cuda_graph=True,
            max_num_streams=3) if torch_compile else None
        pytorch_config = dict(
            torch_compile_config=torch_compile_config,
            cuda_graph_config=CudaGraphConfig(enable_padding=torch_compile,
                                              batch_sizes=[4]),
            attn_backend=attn_backend,
            disable_overlap_scheduler=torch_compile,
        )
        if fp8kv:
            pytorch_config["kv_cache_config"] = KvCacheConfig(dtype="fp8")
        with LLM(
                f"{llm_models_root()}/llama-3.1-model/Llama-3.1-8B-Instruct-FP8",
                **pytorch_config) as llm:
            assert llm.args.quant_config.quant_algo == QuantAlgo.FP8
            task = GSM8K(self.MODEL_NAME)
            task.evaluate(llm)

    @skip_pre_ada
    @parametrize_with_ids("torch_compile", [False, True])
    @parametrize_with_ids("attn_backend", ["TRTLLM", "FLASHINFER"])
    @parametrize_with_ids("fp8kv", [False, True])
    @pytest.mark.parametrize("tp_size,pp_size", [(4, 1), (2, 2), (1, 4)],
                             ids=["tp4", "tp2pp2", "pp4"])
    def test_fp8_4gpus(self, tp_size, pp_size, fp8kv, attn_backend,
                       torch_compile):
        if pp_size > 1 and torch_compile:
            pytest.skip(
                "Pipeline parallel with torch.compile is not supported yet.\n"
                "Issue: Unfusing flashinfer_fused_add_rmsnorm causes outputs to be "
                "discarded at graph breaks.")
        torch_compile_config = TorchCompileConfig(
            enable_fullgraph=True,
            enable_piecewise_cuda_graph=True,
            max_num_streams=3) if torch_compile else None
        pytorch_config = dict(
            torch_compile_config=torch_compile_config,
            cuda_graph_config=CudaGraphConfig(enable_padding=torch_compile,
                                              batch_sizes=[4]),
            attn_backend=attn_backend,
            disable_overlap_scheduler=torch_compile,
        )
        if fp8kv:
            pytorch_config["kv_cache_config"] = KvCacheConfig(dtype="fp8")
        with LLM(
                f"{llm_models_root()}/llama-3.1-model/Llama-3.1-8B-Instruct-FP8",
                tensor_parallel_size=tp_size,
                pipeline_parallel_size=pp_size,
                **pytorch_config) as llm:
            assert llm.args.quant_config.quant_algo == QuantAlgo.FP8
            task = GSM8K(self.MODEL_NAME)
            task.evaluate(llm)

    @skip_pre_hopper
    def test_fp8_llm_sampler(self):
        model_path = f"{llm_models_root()}/llama-3.1-model/Llama-3.1-8B-Instruct-FP8"
        with LLM(model_path, enable_trtllm_sampler=True,
                 max_batch_size=256) as llm:
            assert llm.args.quant_config.quant_algo == QuantAlgo.FP8

            sampling_params = SamplingParams(
                temperature=0.8,
                top_p=0.95,
            )

            task = CnnDailymail(self.MODEL_NAME)
            task.evaluate(llm,
                          sampling_params=sampling_params,
                          extra_acc_spec="temperature=0.8,top_p=0.95")
            task = MMLU(self.MODEL_NAME)
            task.evaluate(llm,
                          sampling_params=sampling_params,
                          extra_acc_spec="temperature=0.8,top_p=0.95")

    @skip_pre_hopper
    def test_fp8_beam_search(self):
        model_path = f"{llm_models_root()}/llama-3.1-model/Llama-3.1-8B-Instruct-FP8"
        pytorch_config = dict(disable_overlap_scheduler=True)
        kv_cache_config = KvCacheConfig(free_gpu_memory_fraction=0.9)
        max_beam_width = 4
        sampling_params = SamplingParams(n=max_beam_width,
                                         best_of=max_beam_width,
                                         use_beam_search=True)

        llm = LLM(model=model_path,
                  **pytorch_config,
                  kv_cache_config=kv_cache_config,
                  max_beam_width=max_beam_width,
                  max_batch_size=16,
                  max_seq_len=1024,
                  enable_trtllm_sampler=True,
                  build_config=None)

        with llm:
            task = CnnDailymail(self.MODEL_NAME)
            task.evaluate(llm,
                          sampling_params=sampling_params,
                          extra_acc_spec="beam_width=4")

    @skip_pre_hopper
    @parametrize_with_ids("overlap_scheduler", [True, False])
    @parametrize_with_ids("eagle3_one_model", [True, False])
    def test_eagle3(self, overlap_scheduler, eagle3_one_model):
        pytorch_config = dict(
            max_batch_size=
            1,  # add max_batch_size to avoid error in overlap scheduler
            disable_overlap_scheduler=not overlap_scheduler,
            cuda_graph_config=CudaGraphConfig(max_batch_size=1,
                                              enable_padding=True),
        )
        kv_cache_config = KvCacheConfig(
            enable_block_reuse=True
        )  # both one-model and two-model supports this feature

        eagle_model_dir = f"{llm_models_root()}/EAGLE3-LLaMA3.1-Instruct-8B"
        target_model_dir = f"{llm_models_root()}/llama-3.1-model/Llama-3.1-8B-Instruct"

        draft_len = 4
        spec_config = EagleDecodingConfig(max_draft_len=draft_len,
                                          speculative_model_dir=eagle_model_dir,
                                          eagle3_one_model=eagle3_one_model)

        with LLM(model=target_model_dir,
                 **pytorch_config,
                 kv_cache_config=kv_cache_config,
                 speculative_config=spec_config,
                 build_config=None) as llm:
            task = CnnDailymail(self.MODEL_NAME)
            task.evaluate(llm)
            task = MMLU(self.MODEL_NAME)
            task.evaluate(llm)
            task = GSM8K(self.MODEL_NAME)
            task.evaluate(llm)

    @skip_pre_hopper
    def test_ngram(self):
        pytorch_config = dict(
            disable_overlap_scheduler=True,
            cuda_graph_config=CudaGraphConfig(batch_sizes=[1]),
        )

        kv_cache_config = KvCacheConfig(enable_block_reuse=False)

        spec_config = NGramDecodingConfig(
            max_draft_len=4,
            max_matching_ngram_size=2,
            is_keep_all=True,
            is_use_oldest=True,
            is_public_pool=True,
        )

        with LLM(model=self.MODEL_PATH,
                 **pytorch_config,
                 kv_cache_config=kv_cache_config,
                 speculative_config=spec_config,
                 max_batch_size=16) as llm:
            task = MMLU(self.MODEL_NAME)
            task.evaluate(llm)
            task = GSM8K(self.MODEL_NAME)
            task.evaluate(llm)

    @pytest.mark.parametrize("backend", ["xgrammar", "llguidance"])
    def test_guided_decoding(self, backend: str, mocker):
        mocker.patch.dict(os.environ, {"TRTLLM_XGUIDANCE_LENIENT": "1"})
        llm = LLM(self.MODEL_PATH,
                  guided_decoding_backend=backend,
                  cuda_graph_config=CudaGraphConfig())
        with llm:
            task = JsonModeEval(self.MODEL_NAME)
            task.evaluate(llm)

    @pytest.mark.timeout(7200)
    @pytest.mark.skip_less_device(4)
    @pytest.mark.parametrize("backend", ["xgrammar", "llguidance"])
    def test_guided_decoding_4gpus(self, backend: str, mocker):
        mocker.patch.dict(os.environ, {"TRTLLM_XGUIDANCE_LENIENT": "1"})
        with LLM(self.MODEL_PATH,
                 guided_decoding_backend=backend,
                 cuda_graph_config=CudaGraphConfig(),
                 tensor_parallel_size=2,
                 pipeline_parallel_size=2) as llm:
            task = JsonModeEval(self.MODEL_NAME)
            task.evaluate(llm)


class TestLlama3_2_1B(LlmapiAccuracyTestHarness):
    MODEL_NAME = "meta-llama/Llama-3.2-1B"
    MODEL_PATH = f"{llm_models_root()}/llama-3.2-models/Llama-3.2-1B"
    EXAMPLE_FOLDER = "models/core/llama"

    def test_auto_dtype(self):
        with LLM(self.MODEL_PATH) as llm:
            task = CnnDailymail(self.MODEL_NAME)
            task.evaluate(llm)

    @skip_pre_ada
    def test_fp8_prequantized(self):
        model_path = f"{llm_models_root()}/llama-3.2-models/Llama-3.2-1B-FP8"
        with LLM(model_path) as llm:
            assert llm.args.quant_config.quant_algo == QuantAlgo.FP8
            task = CnnDailymail(self.MODEL_NAME)
            task.evaluate(llm)


class TestLlama3_2_3B(LlmapiAccuracyTestHarness):
    MODEL_NAME = "meta-llama/Llama-3.2-3B"
    MODEL_PATH = f"{llm_models_root()}/llama-3.2-models/Llama-3.2-3B"
    EXAMPLE_FOLDER = "models/core/llama"

    def test_auto_dtype(self):
        with LLM(self.MODEL_PATH) as llm:
            task = CnnDailymail(self.MODEL_NAME)
            task.evaluate(llm)
            task = MMLU(self.MODEL_NAME)
            task.evaluate(llm)

    @skip_pre_hopper
    def test_fp8_prequantized(self):
        model_path = f"{llm_models_root()}/llama-3.2-models/Llama-3.2-3B-Instruct-FP8"
        with LLM(model_path) as llm:
            assert llm.args.quant_config.quant_algo == QuantAlgo.FP8
            task = CnnDailymail(self.MODEL_NAME)
            task.evaluate(llm)
            task = MMLU(self.MODEL_NAME)
            task.evaluate(llm)


@pytest.mark.timeout(7200)
@pytest.mark.skip_less_host_memory(1000000)
# 1TB is basic requirement for large model tests. CG4 120G only has 800G host memory, and 480G is shared with GPUs. the test will cause the system crash.
class TestLlama3_3_70BInstruct(LlmapiAccuracyTestHarness):
    MODEL_NAME = "meta-llama/Llama-3.3-70B-Instruct"

    @pytest.mark.skip_less_mpi_world_size(8)
    def test_auto_dtype_tp8(self):
        model_path = f"{llm_models_root()}/llama-3.3-models/Llama-3.3-70B-Instruct"
        with LLM(model_path, tensor_parallel_size=8) as llm:
            task = MMLU(self.MODEL_NAME)
            task.evaluate(llm)
            task = GSM8K(self.MODEL_NAME)
            task.evaluate(llm)
            task = GPQADiamond(self.MODEL_NAME)
            task.evaluate(llm,
                          extra_evaluator_kwargs=dict(apply_chat_template=True))

    @pytest.mark.skip_less_mpi_world_size(8)
    @parametrize_with_ids("eagle3_one_model", [True, False])
    def test_eagle3_tp8(self, eagle3_one_model):
        model_path = f"{llm_models_root()}/llama-3.3-models/Llama-3.3-70B-Instruct"
        eagle_model_dir = f"{llm_models_root()}/EAGLE3-LLaMA3.3-Instruct-70B"
        kv_cache_config = KvCacheConfig(free_gpu_memory_fraction=0.6)
        spec_config = EagleDecodingConfig(max_draft_len=4,
                                          speculative_model_dir=eagle_model_dir,
                                          eagle3_one_model=eagle3_one_model)
        pytorch_config = dict(disable_overlap_scheduler=True, )
        with LLM(model_path,
                 tensor_parallel_size=8,
                 speculative_config=spec_config,
                 kv_cache_config=kv_cache_config,
                 **pytorch_config) as llm:
            task = CnnDailymail(self.MODEL_NAME)
            task.evaluate(llm)
            task = MMLU(self.MODEL_NAME)
            task.evaluate(llm)

    @pytest.mark.skip_less_device(4)
    @skip_pre_hopper
    def test_fp8_tp4(self):
        model_path = f"{llm_models_root()}/modelopt-hf-model-hub/Llama-3.3-70B-Instruct-fp8"
        kv_cache_config = KvCacheConfig(free_gpu_memory_fraction=0.5)
        with LLM(model_path,
                 tensor_parallel_size=4,
                 max_seq_len=8192,
                 max_batch_size=32,
                 kv_cache_config=kv_cache_config) as llm:
            assert llm.args.quant_config.quant_algo == QuantAlgo.FP8
            sampling_params = SamplingParams(
                temperature=0.0,
                add_special_tokens=False,
            )
            task = MMLU(self.MODEL_NAME)
            task.evaluate(llm, sampling_params=sampling_params)
            task = GSM8K(self.MODEL_NAME)
            task.evaluate(llm, sampling_params=sampling_params)
            task = GPQADiamond(self.MODEL_NAME)
            task.evaluate(llm,
                          sampling_params=sampling_params,
                          extra_evaluator_kwargs=dict(apply_chat_template=True))

    @pytest.mark.skip_less_device(4)
    @skip_pre_blackwell
    def test_nvfp4_tp4(self):
        model_path = f"{llm_models_root()}/modelopt-hf-model-hub/Llama-3.3-70B-Instruct-fp4"
        with LLM(model_path, tensor_parallel_size=4) as llm:
            assert llm.args.quant_config.quant_algo == QuantAlgo.NVFP4
            sampling_params = SamplingParams(
                temperature=0.0,
                add_special_tokens=False,
            )
            task = MMLU(self.MODEL_NAME)
            task.evaluate(llm, sampling_params=sampling_params)
            task = GSM8K(self.MODEL_NAME)
            task.evaluate(llm, sampling_params=sampling_params)
            task = GPQADiamond(self.MODEL_NAME)
            task.evaluate(llm,
                          sampling_params=sampling_params,
                          extra_evaluator_kwargs=dict(apply_chat_template=True))


class TestLlama4MaverickInstruct(LlmapiAccuracyTestHarness):
    MODEL_NAME = "meta-llama/Llama-4-Maverick-17B-128E-Instruct"
    MODEL_PATH = f"{llm_models_root()}/llama4-models/Llama-4-Maverick-17B-128E-Instruct"

    @skip_pre_blackwell
    @pytest.mark.skip_less_mpi_world_size(8)
    @parametrize_with_ids("cuda_graph", [False, True])
    @pytest.mark.parametrize("tp_size,pp_size,ep_size", [(8, 1, 1), (8, 1, 4),
                                                         (8, 1, 8)],
                             ids=["tp8", "tp8ep4", "tp8ep8"])
    def test_auto_dtype(self, cuda_graph, tp_size, pp_size, ep_size):
        with LLM(
                self.MODEL_PATH,
                tensor_parallel_size=tp_size,
                # Keep this low to avoid warmup OOM in CI
                max_seq_len=8192,
                pipeline_parallel_size=pp_size,
                moe_expert_parallel_size=ep_size,
                cuda_graph_config=CudaGraphConfig()
                if cuda_graph else None) as llm:
            task = MMLU(self.MODEL_NAME)
            task.evaluate(llm)
            task = GSM8K(self.MODEL_NAME)
            task.evaluate(llm)

    @skip_pre_blackwell
    @pytest.mark.skip_less_device(8)
    @parametrize_with_ids("attn_backend", ["TRTLLM", "FLASHINFER"])
    def test_chunked_prefill(self, attn_backend):
        pytorch_config = dict(attn_backend=attn_backend,
                              disable_overlap_scheduler=True)
        with LLM(self.MODEL_PATH,
                 tensor_parallel_size=8,
                 pipeline_parallel_size=1,
                 moe_expert_parallel_size=1,
                 max_seq_len=8192,
                 enable_chunked_prefill=True,
                 max_num_tokens=256,
                 **pytorch_config) as llm:
            task = MMLU(self.MODEL_NAME)
            task.evaluate(llm)

    @skip_pre_hopper
    @pytest.mark.skip_less_mpi_world_size(8)
    @parametrize_with_ids("cuda_graph", [False, True])
    @pytest.mark.parametrize("tp_size,pp_size,ep_size", [(8, 1, 1), (8, 1, 4),
                                                         (8, 1, 8)],
                             ids=["tp8", "tp8ep4", "tp8ep8"])
    def test_fp8(self, cuda_graph, tp_size, pp_size, ep_size):
        with LLM(
                f"{llm_models_root()}/llama4-models/nvidia/Llama-4-Maverick-17B-128E-Instruct-FP8",
                tensor_parallel_size=tp_size,
                # Keep this low to avoid warmup OOM in CI
                max_seq_len=8192,
                pipeline_parallel_size=pp_size,
                moe_expert_parallel_size=ep_size,
                use_cuda_graph=cuda_graph) as llm:
            assert llm.args.quant_config.quant_algo == QuantAlgo.FP8
            assert llm.args.quant_config.kv_cache_quant_algo == QuantAlgo.FP8
            task = MMLU(self.MODEL_NAME)
            task.evaluate(llm)
            task = GSM8K(self.MODEL_NAME)
            task.evaluate(llm)

    @skip_pre_hopper
    @pytest.mark.skip_less_mpi_world_size(8)
    @parametrize_with_ids("cuda_graph", [False, True])
    @pytest.mark.parametrize("tp_size,pp_size,ep_size", [(8, 1, 8)],
                             ids=["tp8ep8"])
    def test_fp8_chunked_prefill(self, cuda_graph, tp_size, pp_size, ep_size):
        with LLM(
                f"{llm_models_root()}/llama4-models/nvidia/Llama-4-Maverick-17B-128E-Instruct-FP8",
                tensor_parallel_size=tp_size,
                # Keep this low to avoid warmup OOM in CI
                max_seq_len=8192,
                pipeline_parallel_size=pp_size,
                moe_expert_parallel_size=ep_size,
                enable_chunked_prefill=True,
                max_num_tokens=256,
                use_cuda_graph=cuda_graph) as llm:
            assert llm.args.quant_config.quant_algo == QuantAlgo.FP8
            assert llm.args.quant_config.kv_cache_quant_algo == QuantAlgo.FP8
            task = MMLU(self.MODEL_NAME)
            task.evaluate(llm)
            task = GSM8K(self.MODEL_NAME)
            task.evaluate(llm)

    @skip_pre_hopper
    @pytest.mark.skip_less_mpi_world_size(8)
    @parametrize_with_ids("torch_compile", [True, False])
    @pytest.mark.parametrize("tp_size,pp_size,ep_size", [(8, 1, 1)],
                             ids=["tp8"])
    def test_fp8_eagle3(self, tp_size, pp_size, ep_size, torch_compile):
        model_path = f"{llm_models_root()}/llama4-models/nvidia/Llama-4-Maverick-17B-128E-Instruct-FP8"
        eagle_model_dir = f"{llm_models_root()}/Llama-4-Maverick-17B-128E-Eagle3"
        spec_config = EagleDecodingConfig(max_draft_len=3,
                                          speculative_model_dir=eagle_model_dir)
        kv_cache_config = KvCacheConfig(enable_block_reuse=False,
                                        free_gpu_memory_fraction=0.75)
        pytorch_config = dict(
            cuda_graph_config=CudaGraphConfig(max_batch_size=8),
            enable_attention_dp=False,
            torch_compile_config=TorchCompileConfig(
                enable_fullgraph=torch_compile))
        with LLM(model_path,
                 kv_cache_config=kv_cache_config,
                 tensor_parallel_size=tp_size,
                 pipeline_parallel_size=pp_size,
                 moe_expert_parallel_size=ep_size,
                 **pytorch_config,
                 speculative_config=spec_config) as llm:
            task = MMLU(self.MODEL_NAME)
            task.evaluate(llm)


class TestLlama4ScoutInstruct(LlmapiAccuracyTestHarness):
    MODEL_NAME = "meta-llama/Llama-4-Scout-17B-16E-Instruct"

    @skip_pre_hopper
    @pytest.mark.skip_less_mpi_world_size(8)
    @parametrize_with_ids("cuda_graph", [False, True])
    @pytest.mark.parametrize("tp_size,pp_size,ep_size", [(8, 1, 1), (8, 1, 4),
                                                         (8, 1, 8)],
                             ids=["tp8", "tp8ep4", "tp8ep8"])
    def test_auto_dtype(self, cuda_graph, tp_size, pp_size, ep_size):
        model_path = f"{llm_models_root()}/llama4-models/Llama-4-Scout-17B-16E-Instruct"
        with LLM(
                model_path,
                tensor_parallel_size=tp_size,
                # Keep this low to avoid warmup OOM in CI
                max_seq_len=8192,
                pipeline_parallel_size=pp_size,
                moe_expert_parallel_size=ep_size,
                cuda_graph_config=CudaGraphConfig()
                if cuda_graph else None) as llm:
            task = MMLU(self.MODEL_NAME)
            task.evaluate(llm)
            task = GSM8K(self.MODEL_NAME)
            task.evaluate(llm)

    @skip_pre_hopper
    @pytest.mark.skip_less_mpi_world_size(8)
    @parametrize_with_ids("cuda_graph", [True])
    @pytest.mark.parametrize("tp_size,pp_size,ep_size", [(8, 1, 8), (4, 1, 1)],
                             ids=["tp8ep8", "tp4"])
    def test_fp8(self, cuda_graph, tp_size, pp_size, ep_size):
        model_path = f"{llm_models_root()}/llama4-models/Llama-4-Scout-17B-16E-Instruct-FP8"
        with LLM(
                model_path,
                tensor_parallel_size=tp_size,
                # Keep this low to avoid warmup OOM in CI
                max_seq_len=8192,
                pipeline_parallel_size=pp_size,
                moe_expert_parallel_size=ep_size,
                cuda_graph_config=CudaGraphConfig()
                if cuda_graph else None) as llm:
            assert llm.args.quant_config.quant_algo == QuantAlgo.FP8
            task = MMLU(self.MODEL_NAME)
            task.evaluate(llm)
            task = GSM8K(self.MODEL_NAME)
            task.evaluate(llm)

    @skip_pre_blackwell
    @pytest.mark.skip_less_mpi_world_size(8)
    @parametrize_with_ids("cuda_graph", [True])
    @pytest.mark.parametrize("tp_size,pp_size,ep_size", [(8, 1, 8), (4, 1, 1)],
                             ids=["tp8ep8", "tp4"])
    def test_fp4(self, cuda_graph, tp_size, pp_size, ep_size):
        model_path = f"{llm_models_root()}/llama4-models/Llama-4-Scout-17B-16E-Instruct-FP4"
        with LLM(
                model_path,
                tensor_parallel_size=tp_size,
                # Keep this low to avoid warmup OOM in CI
                max_seq_len=8192,
                pipeline_parallel_size=pp_size,
                moe_expert_parallel_size=ep_size,
                cuda_graph_config=CudaGraphConfig()
                if cuda_graph else None) as llm:
            assert llm.args.quant_config.quant_algo == QuantAlgo.NVFP4
            assert llm.args.quant_config.kv_cache_quant_algo == QuantAlgo.FP8
            task = MMLU(self.MODEL_NAME)
            task.evaluate(llm)
            task = GSM8K(self.MODEL_NAME)
            task.evaluate(llm)

    @skip_pre_hopper
    @pytest.mark.skip_less_mpi_world_size(4)
    @parametrize_with_ids("cuda_graph", [True])
    @pytest.mark.parametrize("tp_size,pp_size,ep_size", [(4, 1, 4)],
                             ids=["tp4ep4"])
    def test_fp8_chunked_prefill(self, cuda_graph, tp_size, pp_size, ep_size):
        with LLM(
                f"{llm_models_root()}/llama4-models/Llama-4-Scout-17B-16E-Instruct-FP8",
                tensor_parallel_size=tp_size,
                max_seq_len=22000,
                pipeline_parallel_size=pp_size,
                moe_expert_parallel_size=ep_size,
                enable_chunked_prefill=True,
                max_num_tokens=256,
                use_cuda_graph=cuda_graph) as llm:
            assert llm.args.quant_config.quant_algo == QuantAlgo.FP8
            assert llm.args.quant_config.kv_cache_quant_algo == QuantAlgo.FP8
            task = MMLU(self.MODEL_NAME)
            task.evaluate(llm)
            task = GSM8K(self.MODEL_NAME)
            task.evaluate(llm)

    @skip_pre_blackwell
    @pytest.mark.skip_less_mpi_world_size(8)
    @parametrize_with_ids("cuda_graph", [True])
    @pytest.mark.parametrize("tp_size,pp_size,ep_size", [(4, 1, 4)],
                             ids=["tp4ep4"])
    def test_fp4_chunked_prefill(self, cuda_graph, tp_size, pp_size, ep_size):
        with LLM(
                f"{llm_models_root()}/llama4-models/Llama-4-Scout-17B-16E-Instruct-FP4",
                tensor_parallel_size=tp_size,
                pipeline_parallel_size=pp_size,
                moe_expert_parallel_size=ep_size,
                max_seq_len=22000,
                enable_chunked_prefill=True,
                max_num_tokens=256,
                use_cuda_graph=cuda_graph) as llm:
            assert llm.args.quant_config.quant_algo == QuantAlgo.NVFP4
            assert llm.args.quant_config.kv_cache_quant_algo == QuantAlgo.FP8
            task = MMLU(self.MODEL_NAME)
            task.evaluate(llm)
            task = GSM8K(self.MODEL_NAME)
            task.evaluate(llm)


class TestMistral7B(LlmapiAccuracyTestHarness):
    MODEL_NAME = "mistralai/Mistral-7B-v0.1"
    MODEL_PATH = f"{llm_models_root()}/mistral-7b-v0.1"

    def test_auto_dtype(self):
        with LLM(self.MODEL_PATH) as llm:
            task = CnnDailymail(self.MODEL_NAME)
            task.evaluate(llm)


class TestMistralSmall24B(LlmapiAccuracyTestHarness):
    MODEL_NAME = "mistralai/Mistral-Small-3.1-24B-Instruct-2503"
    MODEL_PATH = f"{llm_models_root()}/Mistral-Small-3.1-24B-Instruct-2503"

    def test_auto_dtype(self):
        with LLM(self.MODEL_PATH) as llm:
            task = CnnDailymail(self.MODEL_NAME)
            task.evaluate(llm)
            task = MMLU(self.MODEL_NAME)
            task.evaluate(llm)
            task = GSM8K(self.MODEL_NAME)
            task.evaluate(llm)


class TestMinistral8BInstruct(LlmapiAccuracyTestHarness):
    MODEL_NAME = "mistralai/Ministral-8B-Instruct-2410"
    MODEL_PATH = f"{llm_models_root()}/Ministral-8B-Instruct-2410"

    def test_auto_dtype(self):
        with LLM(self.MODEL_PATH) as llm:
            task = GSM8K(self.MODEL_NAME)
            task.evaluate(llm)

            task = MMLU(self.MODEL_NAME)
            task.evaluate(llm)

    @skip_pre_ada
    def test_fp8(self):
        # Test with FP8 quantization if pre-quantized model is available
        model_path = f"{llm_models_root()}/Ministral-8B-Instruct-2410-FP8"
        try:
            with LLM(model_path) as llm:
                assert llm.args.quant_config.quant_algo == QuantAlgo.FP8
                task = GSM8K(self.MODEL_NAME)
                task.evaluate(llm)
                task = MMLU(self.MODEL_NAME)
                task.evaluate(llm)
        except (FileNotFoundError, OSError):
            pytest.skip("FP8 pre-quantized Ministral-8B model not available")


class TestGemma3_27BInstruct(LlmapiAccuracyTestHarness):
    MODEL_NAME = "google/gemma-3-27b-it"
    MODEL_PATH = f"{llm_models_root()}/gemma/gemma-3-27b-it/"

    def test_auto_dtype(self):
        # Disabling kv cache reuse as a WAR to deal with gaps in kernel support for Gemma3's non-inclusive sliding window size.
        kv_cache_config = KvCacheConfig(
            enable_block_reuse=False,
            enable_partial_reuse=False,
        )
        # We use FlashInfer as the attention backend for Gemma3 VLM to support custom mask for images.
        # So, testing with it here.
        with LLM(self.MODEL_PATH,
                 kv_cache_config=kv_cache_config,
                 attn_backend="FLASHINFER",
                 cuda_graph_config=None) as llm:
            task = CnnDailymail(self.MODEL_NAME)
            task.evaluate(llm)
            task = MMLU(self.MODEL_NAME)
            task.evaluate(llm)
            task = GSM8K(self.MODEL_NAME)
            task.evaluate(llm)


class TestGemma3_1BInstruct(LlmapiAccuracyTestHarness):
    MODEL_NAME = "google/gemma-3-1b-it"
    MODEL_PATH = f"{llm_models_root()}/gemma/gemma-3-1b-it/"

    # NOTE: Disable block reuse for SWA window model.
    kv_cache_config = KvCacheConfig(enable_block_reuse=False)

    def test_auto_dtype(self):
        # Disabling kv cache reuse as a WAR to deal with gaps in kernel support for Gemma3's non-inclusive sliding window size.
        kv_cache_config = KvCacheConfig(
            enable_block_reuse=False,
            enable_partial_reuse=False,
        )
        with LLM(self.MODEL_PATH, kv_cache_config=kv_cache_config) as llm:
            task = CnnDailymail(self.MODEL_NAME)
            task.evaluate(llm)
            task = GSM8K(self.MODEL_NAME)
            task.evaluate(llm)
            task = MMLU(self.MODEL_NAME)
            task.evaluate(llm)

    def test_fp8_prequantized(self):
        # Disabling kv cache reuse as a WAR to deal with gaps in kernel support for Gemma3's non-inclusive sliding window size.
        kv_cache_config = KvCacheConfig(enable_block_reuse=False,
                                        enable_partial_reuse=False,
                                        dtype="fp8")
        prequantized_model_path = f"{llm_models_root()}/gemma/gemma-3-1b-it-fp8/"
        with LLM(prequantized_model_path,
                 kv_cache_config=kv_cache_config) as llm:
            assert llm.args.quant_config.quant_algo == QuantAlgo.FP8
            task = CnnDailymail(self.MODEL_NAME)
            task.evaluate(llm)
            task = MMLU(self.MODEL_NAME)
            task.evaluate(llm)

    def test_auto_dtype_vswa(self):
        # NOTE: Test with VSWA kv cache config.
        self.kv_cache_config.max_attention_window = [
            512, 512, 512, 512, 512, 32768
        ]  # Gemma3 1B attention window size pattern

        with LLM(self.MODEL_PATH, kv_cache_config=self.kv_cache_config) as llm:
            task = GSM8K(self.MODEL_NAME)
            task.evaluate(llm)

    @pytest.mark.skip(
        reason=
        "remove this skip after the kernel support mentioned in this nvbug is fixed: https://nvbugspro.nvidia.com/bug/5338620"
    )
    def test_auto_dtype_chunked_prefill(self):
        # NOTE: Test with VSWA kv cache config.
        self.kv_cache_config.max_attention_window = [
            512, 512, 512, 512, 512, 32768
        ]  # Gemma3 1B attention window size pattern
        # chunked prefill case or more features
        extra_llm_config = dict(
            enable_chunked_prefill=True,
            max_num_tokens=1024,
        )
        with LLM(self.MODEL_PATH,
                 kv_cache_config=self.kv_cache_config,
                 **extra_llm_config) as llm:
            task = GSM8K(self.MODEL_NAME)
            task.evaluate(llm)


class TestMixtral8x7B(LlmapiAccuracyTestHarness):
    MODEL_NAME = "mistralai/Mixtral-8x7B-v0.1"
    MODEL_PATH = f"{llm_models_root()}/Mixtral-8x7B-v0.1"

    @pytest.mark.skip_less_device(2)
    def test_tp2(self):
        with LLM(self.MODEL_PATH, tensor_parallel_size=2) as llm:
            task = CnnDailymail(self.MODEL_NAME)
            task.evaluate(llm)
            task = MMLU(self.MODEL_NAME)
            task.evaluate(llm)

    @pytest.mark.skip_less_device(2)
    @pytest.mark.skip_device_not_contain(["H100", "H200", "B200"])
    def test_fp8_tp2(self):
        model_path = f"{llm_models_root()}/modelopt-hf-model-hub/Mixtral-8x7B-Instruct-v0.1-fp8"
        with LLM(model_path, tensor_parallel_size=2) as llm:
            assert llm.args.quant_config.quant_algo == QuantAlgo.FP8
            task = CnnDailymail(self.MODEL_NAME)
            task.evaluate(llm)
            task = MMLU(self.MODEL_NAME)
            task.evaluate(llm)

    @pytest.mark.skip_less_device(2)
    @pytest.mark.skip_device_not_contain(["B200"])
    def test_nvfp4_tp2(self):
        model_path = f"{llm_models_root()}/modelopt-hf-model-hub/Mixtral-8x7B-Instruct-v0.1-fp4"
        with LLM(model_path, tensor_parallel_size=2) as llm:
            assert llm.args.quant_config.quant_algo == QuantAlgo.NVFP4
            task = CnnDailymail(self.MODEL_NAME)
            task.evaluate(llm)
            task = MMLU(self.MODEL_NAME)
            task.evaluate(llm)


# This class has extensively parameterized test methods, which yield totally 200 test cases.
# This is because this model requires high test coverage over the feature combinations.
# Normally we should not parameterize test methods so extensively -- just test on the typical/important feature combinations.
class TestDeepSeekV3Lite(LlmapiAccuracyTestHarness):
    MODEL_NAME = "deepseek-ai/DeepSeek-V3-Lite"
    MODEL_PATH = f"{llm_models_root()}/DeepSeek-V3-Lite/bf16"

    @pytest.mark.skip_less_device_memory(60000)
    @parametrize_with_ids("torch_compile", [False, True])
    @parametrize_with_ids("attention_dp,cuda_graph,overlap_scheduler",
                          [(False, False, False), (True, False, False),
                           (False, True, False), (False, False, True),
                           (False, True, True), (True, True, True)])
    # Only Hopper and Blackwell MLA kernel supports MTP
    @parametrize_with_ids("mtp_nextn",
                          [0, pytest.param(2, marks=skip_pre_hopper)])
    def test_bfloat16(self, mtp_nextn, attention_dp, cuda_graph,
                      overlap_scheduler, torch_compile):
        if torch_compile and mtp_nextn > 0:
            pytest.skip("https://nvbugs/5252313")

        kv_cache_config = KvCacheConfig(free_gpu_memory_fraction=0.75)
        torch_compile_config = TorchCompileConfig(
            enable_fullgraph=True,
            enable_piecewise_cuda_graph=cuda_graph,
            max_num_streams=3) if torch_compile else None
        pytorch_config = dict(
            disable_overlap_scheduler=not overlap_scheduler,
            cuda_graph_config=CudaGraphConfig() if cuda_graph else None,
            torch_compile_config=torch_compile_config,
        )
        mtp_config = None
        if mtp_nextn > 0:
            mtp_config = MTPDecodingConfig(num_nextn_predict_layers=mtp_nextn)
        with LLM(self.MODEL_PATH,
                 kv_cache_config=kv_cache_config,
                 **pytorch_config,
                 enable_attention_dp=attention_dp,
                 speculative_config=mtp_config) as llm:
            task = GSM8K(self.MODEL_NAME)
            task.evaluate(llm)

    @pytest.mark.skip_less_device(4)
    @parametrize_with_ids("torch_compile", [False, True])
    @parametrize_with_ids("attention_dp,cuda_graph,overlap_scheduler",
                          [(False, False, False), (True, False, False),
                           (False, True, False), (False, False, True),
                           (False, True, True), (True, True, True)])
    # Only Hopper and Blackwell MLA kernel supports MTP
    @parametrize_with_ids("mtp_nextn",
                          [0, pytest.param(2, marks=skip_pre_hopper)])
    @pytest.mark.parametrize("tp_size,pp_size,ep_size", [(4, 1, 1), (4, 1, 4),
                                                         (2, 2, 1), (1, 4, 1)],
                             ids=["tp4", "ep4", "tp2pp2", "pp4"])
    def test_bfloat16_4gpus(self, tp_size, pp_size, ep_size, mtp_nextn,
                            attention_dp, cuda_graph, overlap_scheduler,
                            torch_compile):
        if torch_compile and mtp_nextn > 0:
            pytest.skip("https://nvbugs/5252313")
        if torch_compile and pp_size > 1:
            pytest.skip("PP with torch.compile is not supported yet.")
        kv_cache_config = KvCacheConfig(free_gpu_memory_fraction=0.75)
        torch_compile_config = TorchCompileConfig(
            enable_fullgraph=True,
            enable_piecewise_cuda_graph=cuda_graph and not attention_dp,
            max_num_streams=3) if torch_compile else None
        pytorch_config = dict(
            disable_overlap_scheduler=not overlap_scheduler,
            cuda_graph_config=CudaGraphConfig() if cuda_graph else None,
            torch_compile_config=torch_compile_config,
        )
        mtp_config = None
        if mtp_nextn > 0:
            mtp_config = MTPDecodingConfig(num_nextn_predict_layers=mtp_nextn)
        with LLM(self.MODEL_PATH,
                 tensor_parallel_size=tp_size,
                 pipeline_parallel_size=pp_size,
                 moe_expert_parallel_size=ep_size,
                 kv_cache_config=kv_cache_config,
                 **pytorch_config,
                 enable_attention_dp=attention_dp,
                 speculative_config=mtp_config) as llm:
            task = GSM8K(self.MODEL_NAME)
            task.evaluate(llm)

    @skip_no_hopper
    @parametrize_with_ids("torch_compile", [False, True])
    @parametrize_with_ids("fp8kv,attention_dp,cuda_graph,overlap_scheduler",
                          [(False, False, False, False),
                           (True, False, False, False),
                           (False, True, False, False),
                           (False, False, True, False),
                           (False, False, False, True),
                           (True, False, True, True), (True, True, True, True)])
    @parametrize_with_ids("mtp", ["disable", "eagle", "vanilla"])
    def test_fp8_block_scales(self, mtp, fp8kv, attention_dp, cuda_graph,
                              overlap_scheduler, torch_compile):
        if torch_compile and mtp != "disable":
            pytest.skip("https://nvbugs/5252313")
        kv_cache_config = KvCacheConfig(free_gpu_memory_fraction=0.75)
        torch_compile_config = TorchCompileConfig(
            enable_fullgraph=True,
            enable_piecewise_cuda_graph=cuda_graph,
            max_num_streams=3) if torch_compile else None
        pytorch_config = dict(
            disable_overlap_scheduler=not overlap_scheduler,
            cuda_graph_config=CudaGraphConfig() if cuda_graph else None,
            torch_compile_config=torch_compile_config,
        )

        if fp8kv:
            kv_cache_config.dtype = "fp8"

        mtp_config = None
        mtp_nextn = 2
        if mtp == "eagle":
            mtp_config = MTPDecodingConfig(num_nextn_predict_layers=mtp_nextn)
        elif mtp == "vanilla":
            mtp_config = MTPDecodingConfig(num_nextn_predict_layers=mtp_nextn,
                                           use_mtp_vanilla=True)

        with LLM(f"{llm_models_root()}/DeepSeek-V3-Lite/fp8",
                 kv_cache_config=kv_cache_config,
                 **pytorch_config,
                 enable_attention_dp=attention_dp,
                 speculative_config=mtp_config) as llm:

            assert llm.args.quant_config.quant_algo == QuantAlgo.FP8_BLOCK_SCALES

            task = GSM8K(self.MODEL_NAME)
            task.evaluate(llm)

<<<<<<< HEAD
    # @skip_no_hopper
=======
>>>>>>> 0a74c996
    @skip_pre_blackwell
    @parametrize_with_ids("torch_compile", [False])
    @parametrize_with_ids(
        "fp8kv,attention_dp,cuda_graph,overlap_scheduler",
        [(False, False, False, False)],
    )
    @parametrize_with_ids("mtp_nextn", [0])
    def test_cute_dsl_fp8_block_scales(
        self,
        mtp_nextn,
        fp8kv,
        attention_dp,
        cuda_graph,
        overlap_scheduler,
        torch_compile,
    ):
        if torch_compile and mtp_nextn > 0:
            pytest.skip("https://nvbugs/5252313")
        if torch_compile and attention_dp:
            pytest.skip("https://nvbugs/5252559")
        kv_cache_config = KvCacheConfig(free_gpu_memory_fraction=0.9)
        torch_compile_config = (TorchCompileConfig(
            enable_fullgraph=True,
            enable_piecewise_cuda_graph=cuda_graph,
            max_num_streams=3) if torch_compile else None)
        pytorch_config = dict(
            disable_overlap_scheduler=not overlap_scheduler,
<<<<<<< HEAD
            # use_cuda_graph=cuda_graph,
=======
>>>>>>> 0a74c996
            cuda_graph_config=CudaGraphConfig() if cuda_graph else None,
            torch_compile_config=torch_compile_config,
            moe_config=MoeConfig(backend="CUTEDSL"),
        )

        if fp8kv:
            kv_cache_config.dtype = "fp8"

        mtp_config = None
        if mtp_nextn > 0:
            mtp_config = MTPDecodingConfig(num_nextn_predict_layers=mtp_nextn)

        with LLM(
                f"{llm_models_root()}/DeepSeek-V3-Lite/fp8",
                kv_cache_config=kv_cache_config,
                **pytorch_config,
                enable_attention_dp=attention_dp,
                speculative_config=mtp_config,
        ) as llm:

            assert llm.args.quant_config.quant_algo == QuantAlgo.FP8_BLOCK_SCALES

            task = GSM8K(self.MODEL_NAME)
            task.evaluate(llm)

    @pytest.mark.skip_device_not_contain(["H100"])
    @parametrize_with_ids("mtp_nextn", [0, 2])
    def test_fp8_block_scales_cuda_graph_padding(self, mtp_nextn):
        kv_cache_config = KvCacheConfig(free_gpu_memory_fraction=0.75)
        mtp_config = None
        if mtp_nextn > 0:
            mtp_config = MTPDecodingConfig(num_nextn_predict_layers=mtp_nextn)
        pytorch_config = dict(
            disable_overlap_scheduler=False,
            cuda_graph_config=CudaGraphConfig(
                max_batch_size=512,
                enable_padding=True,
            ),
        )
        with LLM(f"{llm_models_root()}/DeepSeek-V3-Lite/fp8",
                 kv_cache_config=kv_cache_config,
                 **pytorch_config,
                 speculative_config=mtp_config) as llm:
            assert llm.args.quant_config.quant_algo == QuantAlgo.FP8_BLOCK_SCALES
            task = GSM8K(self.MODEL_NAME)
            task.evaluate(llm)

    @pytest.mark.skip_less_device(4)
    @skip_no_hopper
    @parametrize_with_ids("mtp_nextn", [0, 2])
    @parametrize_with_ids("attention_dp", [False, True])
    def test_fp8_block_scales_cuda_graph_padding_4gpus(self, mtp_nextn,
                                                       attention_dp):
        kv_cache_config = KvCacheConfig(free_gpu_memory_fraction=0.75)
        mtp_config = None
        if mtp_nextn > 0:
            mtp_config = MTPDecodingConfig(num_nextn_predict_layers=mtp_nextn)
        pytorch_config = dict(
            disable_overlap_scheduler=False,
            cuda_graph_config=CudaGraphConfig(enable_padding=True),
        )

        with LLM(f"{llm_models_root()}/DeepSeek-V3-Lite/fp8",
                 tensor_parallel_size=4,
                 kv_cache_config=kv_cache_config,
                 **pytorch_config,
                 enable_attention_dp=attention_dp,
                 speculative_config=mtp_config) as llm:
            assert llm.args.quant_config.quant_algo == QuantAlgo.FP8_BLOCK_SCALES
            task = GSM8K(self.MODEL_NAME)
            task.evaluate(llm)

    @pytest.mark.skip_less_device(4)
    @skip_no_hopper
    @parametrize_with_ids("torch_compile", [False, True])
    @parametrize_with_ids("fp8kv,attention_dp,cuda_graph,overlap_scheduler",
                          [(False, False, False, False),
                           (True, False, False, False),
                           (False, True, False, False),
                           (False, False, True, False),
                           (False, False, False, True),
                           (False, True, True, True), (True, False, True, True),
                           (True, True, True, True)])
    @parametrize_with_ids("mtp_nextn", [0, 2])
    @pytest.mark.parametrize("tp_size,pp_size,ep_size", [(4, 1, 1), (4, 1, 4),
                                                         (2, 2, 1), (1, 4, 1)],
                             ids=["tp4", "ep4", "tp2pp2", "pp4"])
    def test_fp8_block_scales_4gpus(self, tp_size, pp_size, ep_size, mtp_nextn,
                                    fp8kv, attention_dp, cuda_graph,
                                    overlap_scheduler, torch_compile):
        if torch_compile and mtp_nextn > 0:
            pytest.skip("https://nvbugs/5252313")
        if torch_compile and pp_size > 1:
            pytest.skip("PP with torch.compile is not supported yet.")
        kv_cache_config = KvCacheConfig(free_gpu_memory_fraction=0.75)
        torch_compile_config = TorchCompileConfig(
            enable_fullgraph=True,
            enable_piecewise_cuda_graph=cuda_graph and not attention_dp,
            max_num_streams=3) if torch_compile else None
        pytorch_config = dict(
            disable_overlap_scheduler=not overlap_scheduler,
            cuda_graph_config=CudaGraphConfig() if cuda_graph else None,
            torch_compile_config=torch_compile_config,
        )

        if fp8kv:
            kv_cache_config.dtype = "fp8"

        mtp_config = None
        if mtp_nextn > 0:
            mtp_config = MTPDecodingConfig(num_nextn_predict_layers=mtp_nextn)

        with LLM(f"{llm_models_root()}/DeepSeek-V3-Lite/fp8",
                 tensor_parallel_size=tp_size,
                 pipeline_parallel_size=pp_size,
                 moe_expert_parallel_size=ep_size,
                 kv_cache_config=kv_cache_config,
                 **pytorch_config,
                 enable_attention_dp=attention_dp,
                 speculative_config=mtp_config) as llm:

            assert llm.args.quant_config.quant_algo == QuantAlgo.FP8_BLOCK_SCALES

            task = GSM8K(self.MODEL_NAME)
            task.evaluate(llm)

    @pytest.mark.skip_less_device(4)
    @skip_pre_blackwell
    @parametrize_with_ids("torch_compile", [False])
    @parametrize_with_ids(
        "fp8kv,attention_dp,cuda_graph,overlap_scheduler",
        [(False, False, False, False)],
    )
    @parametrize_with_ids("mtp_nextn", [0])
    @pytest.mark.parametrize(
        "tp_size,pp_size,ep_size",
        [(4, 1, 1), (4, 1, 4), (2, 2, 1), (1, 4, 1)],
        ids=["tp4", "ep4", "tp2pp2", "pp4"],
    )
    def test_cute_dsl_fp8_block_scales_4gpus(
        self,
        tp_size,
        pp_size,
        ep_size,
        mtp_nextn,
        fp8kv,
        attention_dp,
        cuda_graph,
        overlap_scheduler,
        torch_compile,
    ):
        if torch_compile and mtp_nextn > 0:
            pytest.skip("https://nvbugs/5252313")
        if torch_compile and attention_dp:
            pytest.skip("https://nvbugs/5252559")
        if torch_compile and pp_size > 1:
            pytest.skip("PP with torch.compile is not supported yet.")
        kv_cache_config = KvCacheConfig(free_gpu_memory_fraction=0.9)
        torch_compile_config = (TorchCompileConfig(
            enable_fullgraph=True,
            enable_piecewise_cuda_graph=cuda_graph,
            max_num_streams=3) if torch_compile else None)
        pytorch_config = dict(
            disable_overlap_scheduler=not overlap_scheduler,
<<<<<<< HEAD
            # use_cuda_graph=cuda_graph,
=======
>>>>>>> 0a74c996
            cuda_graph_config=CudaGraphConfig() if cuda_graph else None,
            torch_compile_config=torch_compile_config,
            moe_config=MoeConfig(backend="CUTEDSL"),
        )

        if fp8kv:
            kv_cache_config.dtype = "fp8"

        mtp_config = None
        if mtp_nextn > 0:
            mtp_config = MTPDecodingConfig(num_nextn_predict_layers=mtp_nextn)

        with LLM(
                f"{llm_models_root()}/DeepSeek-V3-Lite/fp8",
                tensor_parallel_size=tp_size,
                pipeline_parallel_size=pp_size,
                moe_expert_parallel_size=ep_size,
                kv_cache_config=kv_cache_config,
                **pytorch_config,
                enable_attention_dp=attention_dp,
                speculative_config=mtp_config,
        ) as llm:
            assert llm.args.quant_config.quant_algo == QuantAlgo.FP8_BLOCK_SCALES

            task = GSM8K(self.MODEL_NAME)
            task.evaluate(llm)

    @pytest.mark.skip_less_device(4)
    @pytest.mark.skip_device_not_contain(["H100", "H200"])
    def test_fp8_block_scales_4gpus_static_eplb(self):
        kv_cache_config = KvCacheConfig(free_gpu_memory_fraction=0.75)

        num_experts = 72
        num_slots = 80
        first_k_dense_replace = 1
        num_hidden_layers = 30
        initial_global_assignments = {}
        for i in range(first_k_dense_replace, num_hidden_layers):
            initial_global_assignments[i] = [(i + j) % num_experts
                                             for j in range(num_slots)]
        eplb_config = MoeLoadBalancerConfig(
            num_slots=num_slots,
            initial_global_assignments=initial_global_assignments,
            layer_updates_per_iter=0)
        pytorch_backend_options = dict(cuda_graph_config=CudaGraphConfig(),
                                       moe_config=MoeConfig(
                                           backend="WIDEEP",
                                           load_balancer=eplb_config))
        with LLM(f"{llm_models_root()}/DeepSeek-V3-Lite/fp8",
                 tensor_parallel_size=4,
                 moe_expert_parallel_size=4,
                 kv_cache_config=kv_cache_config,
                 **pytorch_backend_options,
                 enable_attention_dp=True) as llm:
            task = GSM8K(self.MODEL_NAME)
            task.evaluate(llm)

    @pytest.mark.skip_less_device(4)
    @pytest.mark.skip_device_not_contain(["GB200"])
    @parametrize_with_ids("mtp_nextn", [0, 2])
    def test_bfloat16_4gpus_online_eplb(self, mtp_nextn):
        kv_cache_config = KvCacheConfig(free_gpu_memory_fraction=0.7)
        num_slots = 80
        eplb_config = MoeLoadBalancerConfig(num_slots=num_slots,
                                            layer_updates_per_iter=2)
        pytorch_config = dict(cuda_graph_config=CudaGraphConfig(),
                              moe_config=MoeConfig(backend="WIDEEP",
                                                   load_balancer=eplb_config))
        mtp_config = None
        if mtp_nextn > 0:
            mtp_config = MTPDecodingConfig(num_nextn_predict_layers=mtp_nextn)
        with LLM(self.MODEL_PATH,
                 tensor_parallel_size=4,
                 moe_expert_parallel_size=4,
                 kv_cache_config=kv_cache_config,
                 enable_attention_dp=True,
                 **pytorch_config,
                 speculative_config=mtp_config) as llm:
            task = GSM8K(self.MODEL_NAME)
            task.evaluate(llm)

    @pytest.mark.skip_less_device(4)
    @pytest.mark.skip_device_not_contain(["GB200"])
    @parametrize_with_ids("fp8kv", [True, False])
    def test_nvfp4_4gpus_online_eplb(self, fp8kv):
        kv_cache_config = KvCacheConfig(free_gpu_memory_fraction=0.7)
        num_slots = 80
        eplb_config = MoeLoadBalancerConfig(num_slots=num_slots,
                                            layer_updates_per_iter=2)
        pytorch_config = dict(cuda_graph_config=CudaGraphConfig(),
                              moe_config=MoeConfig(backend="WIDEEP",
                                                   load_balancer=eplb_config))
        if fp8kv:
            kv_cache_config.dtype = "fp8"

        with LLM(
                f"{llm_models_root()}/DeepSeek-V3-Lite/nvfp4_moe_only",
                tensor_parallel_size=4,
                moe_expert_parallel_size=4,
                kv_cache_config=kv_cache_config,
                **pytorch_config,
                enable_attention_dp=True,
        ) as llm:
            task = GSM8K(self.MODEL_NAME)
            task.evaluate(llm)

    @skip_pre_blackwell
    @parametrize_with_ids("torch_compile", [False, True])
    @parametrize_with_ids("fp8kv,attention_dp,cuda_graph,overlap_scheduler",
                          [(False, False, False, False),
                           (True, False, False, False),
                           (False, True, False, False),
                           (False, False, True, False),
                           (False, False, False, True),
                           (True, False, True, True), (True, True, True, True)])
    @parametrize_with_ids("mtp_nextn", [0, 2])
    @parametrize_with_ids("moe_backend", ["CUTLASS", "TRTLLM"])
    def test_nvfp4(self, fp8kv, attention_dp, cuda_graph, overlap_scheduler,
                   torch_compile, mtp_nextn, moe_backend):
        if torch_compile and mtp_nextn > 0:
            pytest.skip("https://nvbugs/5252313")
        kv_cache_config = KvCacheConfig(free_gpu_memory_fraction=0.75)
        torch_compile_config = TorchCompileConfig(
            enable_fullgraph=True,
            enable_piecewise_cuda_graph=cuda_graph,
            max_num_streams=1) if torch_compile else None
        pytorch_config = dict(
            disable_overlap_scheduler=not overlap_scheduler,
            cuda_graph_config=CudaGraphConfig() if cuda_graph else None,
            torch_compile_config=torch_compile_config,
            moe_config=MoeConfig(backend=moe_backend))
        mtp_config = None
        if mtp_nextn > 0:
            mtp_config = MTPDecodingConfig(num_nextn_predict_layers=mtp_nextn)

        if fp8kv:
            kv_cache_config.dtype = "fp8"

        with LLM(f"{llm_models_root()}/DeepSeek-V3-Lite/nvfp4_moe_only_mtp",
                 kv_cache_config=kv_cache_config,
                 **pytorch_config,
                 enable_attention_dp=attention_dp,
                 speculative_config=mtp_config) as llm:
            assert llm.args.quant_config.quant_algo == QuantAlgo.NVFP4

            task = GSM8K(self.MODEL_NAME)
            task.evaluate(llm)

    @pytest.mark.skip_less_device(4)
    @skip_pre_blackwell
    @parametrize_with_ids("torch_compile", [False, True])
    @parametrize_with_ids("fp8kv,attention_dp,cuda_graph,overlap_scheduler",
                          [(False, False, False, False),
                           (True, False, False, False),
                           (False, True, False, False),
                           (False, False, True, False),
                           (False, False, False, True),
                           (True, False, True, True), (True, True, True, True)])
    @pytest.mark.parametrize("tp_size,pp_size,ep_size", [(4, 1, 1), (4, 1, 4),
                                                         (2, 2, 1), (1, 4, 1)],
                             ids=["tp4", "ep4", "tp2pp2", "pp4"])
    @parametrize_with_ids("mtp_nextn", [0, 2])
    @parametrize_with_ids("moe_backend", ["CUTLASS", "TRTLLM"])
    def test_nvfp4_4gpus(self, fp8kv, attention_dp, cuda_graph,
                         overlap_scheduler, tp_size, pp_size, ep_size,
                         torch_compile, mtp_nextn, moe_backend):
        if torch_compile and mtp_nextn > 0:
            pytest.skip("https://nvbugs/5252313")
        if torch_compile and pp_size > 1:
            pytest.skip("PP with torch.compile is not supported yet.")
        if moe_backend == "TRTLLM" and get_sm_version() == 120:
            pytest.skip("MOE TRTLLM backend does not support SM version 120")
        kv_cache_config = KvCacheConfig(free_gpu_memory_fraction=0.75)
        # Picewise Cuda Graph cannot be enabled for nvfp4 attention dp.
        torch_compile_config = TorchCompileConfig(
            enable_fullgraph=True,
            enable_piecewise_cuda_graph=cuda_graph and not attention_dp,
            max_num_streams=3) if torch_compile else None
        pytorch_config = dict(
            disable_overlap_scheduler=not overlap_scheduler,
            cuda_graph_config=CudaGraphConfig() if cuda_graph else None,
            torch_compile_config=torch_compile_config,
            moe_config=MoeConfig(backend=moe_backend),
        )

        mtp_config = None
        if mtp_nextn > 0:
            mtp_config = MTPDecodingConfig(num_nextn_predict_layers=mtp_nextn)

        if fp8kv:
            kv_cache_config.dtype = "fp8"

        with LLM(f"{llm_models_root()}/DeepSeek-V3-Lite/nvfp4_moe_only_mtp",
                 tensor_parallel_size=tp_size,
                 pipeline_parallel_size=pp_size,
                 moe_expert_parallel_size=ep_size,
                 kv_cache_config=kv_cache_config,
                 **pytorch_config,
                 enable_attention_dp=attention_dp,
                 speculative_config=mtp_config) as llm:
            assert llm.args.quant_config.quant_algo == QuantAlgo.NVFP4

            task = GSM8K(self.MODEL_NAME)
            task.evaluate(llm)

    @parametrize_with_ids(
        "fp8kv,attention_dp,cuda_graph,overlap_scheduler",
        [(False, False, False, False),
         pytest.param(True, False, False, False, marks=skip_no_hopper),
         (False, True, False, False), (False, False, True, False),
         (False, False, False, True), (False, True, True, True),
         pytest.param(True, True, True, True, marks=skip_no_hopper)])
    @parametrize_with_ids("mtp_nextn", [0, 2])
    @parametrize_with_ids("quant_dtype", [
        pytest.param("none", marks=skip_pre_hopper),
        pytest.param("fp8", marks=skip_no_hopper),
        pytest.param("nvfp4", marks=skip_pre_blackwell)
    ])
    def test_no_kv_cache_reuse(self, quant_dtype, mtp_nextn, fp8kv,
                               attention_dp, cuda_graph, overlap_scheduler):
        if quant_dtype == "nvfp4" and mtp_nextn > 0:
            pytest.skip("MTP is not supported for NVFP4")

        model_path = self.MODEL_PATH
        if quant_dtype == "fp8":
            model_path = f"{llm_models_root()}/DeepSeek-V3-Lite/fp8"
        elif quant_dtype == "nvfp4":
            model_path = f"{llm_models_root()}/DeepSeek-V3-Lite/nvfp4_moe_only"

        kv_cache_config = KvCacheConfig(free_gpu_memory_fraction=0.75,
                                        enable_block_reuse=False)
        pytorch_config = dict(
            disable_overlap_scheduler=not overlap_scheduler,
            cuda_graph_config=CudaGraphConfig() if cuda_graph else None,
        )
        mtp_config = None
        if mtp_nextn > 0:
            mtp_config = MTPDecodingConfig(num_nextn_predict_layers=mtp_nextn)

        if quant_dtype == "none":
            assert not fp8kv
        else:
            if fp8kv:
                kv_cache_config.dtype = "fp8"

        with LLM(model_path,
                 kv_cache_config=kv_cache_config,
                 **pytorch_config,
                 enable_attention_dp=attention_dp,
                 speculative_config=mtp_config) as llm:
            if quant_dtype == "fp8":
                assert llm.args.quant_config.quant_algo == QuantAlgo.FP8_BLOCK_SCALES
            elif quant_dtype == "nvfp4":
                assert llm.args.quant_config.quant_algo == QuantAlgo.NVFP4

            task = GSM8K(self.MODEL_NAME)
            task.evaluate(llm)

    @parametrize_with_ids("fp8kv,overlap_scheduler", [
        (False, False),
        (True, False),
        (False, True),
        (True, True),
    ])
    @parametrize_with_ids("kv_cache_reuse", [True, False])
    @parametrize_with_ids(
        "quant_dtype",
        [
            pytest.param("none", marks=skip_pre_blackwell),
            # pytest.param("fp8", marks=skip_pre_hopper),
            pytest.param("nvfp4", marks=skip_pre_blackwell)
        ])
    # currently, chunked prefill is not supported for fp8 and nvfp4
    def test_chunked_prefill(self, quant_dtype, kv_cache_reuse, fp8kv,
                             overlap_scheduler):
        model_path = self.MODEL_PATH
        if quant_dtype == "fp8":
            model_path = f"{llm_models_root()}/DeepSeek-V3-Lite/fp8"
        elif quant_dtype == "nvfp4":
            model_path = f"{llm_models_root()}/DeepSeek-V3-Lite/nvfp4_moe_only"

        if quant_dtype == "none" and fp8kv:
            pytest.skip("only fp8 and nvfp4 support fp8 kv cache")

        kv_cache_config = KvCacheConfig(free_gpu_memory_fraction=0.6,
                                        enable_block_reuse=kv_cache_reuse)
        pytorch_config = dict(disable_overlap_scheduler=not overlap_scheduler, )
        mtp_config = None

        if quant_dtype == "none":
            assert not fp8kv
        else:
            if fp8kv:
                kv_cache_config.dtype = "fp8"

        with LLM(model_path,
                 kv_cache_config=kv_cache_config,
                 enable_chunked_prefill=True,
                 max_num_tokens=512,
                 **pytorch_config,
                 enable_attention_dp=True,
                 speculative_config=mtp_config) as llm:

            if quant_dtype == "fp8":
                assert llm.args.quant_config.quant_algo == QuantAlgo.FP8_BLOCK_SCALES
            elif quant_dtype == "nvfp4":
                assert llm.args.quant_config.quant_algo == QuantAlgo.NVFP4

            task = GSM8K(self.MODEL_NAME)
            task.evaluate(llm)


@pytest.mark.timeout(7200)
@pytest.mark.skip_less_device_memory(80000)
class TestDeepSeekR1(LlmapiAccuracyTestHarness):
    MODEL_NAME = "deepseek-ai/DeepSeek-R1"
    MODEL_PATH = f"{llm_models_root()}/DeepSeek-R1/DeepSeek-R1"

    @skip_pre_blackwell
    @pytest.mark.parametrize(
        "tp_size,pp_size,ep_size,mtp_nextn,fp8kv,attention_dp,cuda_graph,overlap_scheduler,max_batch_size,moe_backend",
        [
            #  Use a larger batch_size to speed up the tests
            pytest.param(8,
                         1,
                         4,
                         3,
                         False,
                         False,
                         True,
                         True,
                         32,
                         "CUTLASS",
                         marks=pytest.mark.skip_less_mpi_world_size(8)),
            pytest.param(8,
                         1,
                         4,
                         3,
                         False,
                         False,
                         True,
                         True,
                         32,
                         "TRTLLM",
                         marks=pytest.mark.skip_less_mpi_world_size(8)),
            pytest.param(8,
                         1,
                         8,
                         0,
                         True,
                         True,
                         True,
                         True,
                         32,
                         "CUTLASS",
                         marks=pytest.mark.skip_less_mpi_world_size(8)),
            pytest.param(8,
                         1,
                         1,
                         0,
                         True,
                         True,
                         True,
                         True,
                         32,
                         "CUTLASS",
                         marks=pytest.mark.skip_less_mpi_world_size(8)),
            pytest.param(4,
                         1,
                         1,
                         0,
                         True,
                         True,
                         True,
                         True,
                         16,
                         "CUTLASS",
                         marks=pytest.mark.skip_less_mpi_world_size(4)),
        ],
        ids=[
            "latency", "latency_trtllmgen", "throughput", "throughput_tp8",
            "throughput_tp4"
        ])
    def test_nvfp4_multi_gpus(self, tp_size, pp_size, ep_size, mtp_nextn, fp8kv,
                              attention_dp, cuda_graph, overlap_scheduler,
                              max_batch_size, moe_backend):
        kv_cache_config = KvCacheConfig(free_gpu_memory_fraction=0.70)
        pytorch_config = dict(
            disable_overlap_scheduler=not overlap_scheduler,
            cuda_graph_config=CudaGraphConfig() if cuda_graph else None,
            moe_config=MoeConfig(backend=moe_backend))

        if fp8kv:
            kv_cache_config.dtype = "fp8"

        mtp_config = None
        if mtp_nextn > 0:
            mtp_config = MTPDecodingConfig(num_nextn_predict_layers=mtp_nextn)
        with LLM(f"{llm_models_root()}/DeepSeek-R1/DeepSeek-R1-FP4",
                 max_batch_size=max_batch_size,
                 tensor_parallel_size=tp_size,
                 pipeline_parallel_size=pp_size,
                 moe_expert_parallel_size=ep_size,
                 kv_cache_config=kv_cache_config,
                 **pytorch_config,
                 enable_attention_dp=attention_dp,
                 speculative_config=mtp_config) as llm:

            assert llm.args.moe_config.backend == moe_backend
            assert llm.args.quant_config.quant_algo == QuantAlgo.NVFP4

            task = MMLU(self.MODEL_NAME)
            task.evaluate(llm)
            task = GSM8K(self.MODEL_NAME)
            task.evaluate(llm)
            # Commented out because GPQA takes too long to run
            # task = GPQADiamond(self.MODEL_NAME)
            # task.evaluate(llm,
            #               extra_evaluator_kwargs=dict(apply_chat_template=True))

    @pytest.mark.skip_less_mpi_world_size(8)
    @skip_pre_hopper
    @pytest.mark.parametrize(
        "tp_size,pp_size,ep_size,mtp_nextn,fp8kv,attention_dp,cuda_graph,overlap_scheduler,max_batch_size",
        [(8, 1, 4, 3, False, False, True, True, 1),
         (8, 1, 8, 0, True, True, True, True, 24)],
        ids=["latency", "throughput"])
    def test_fp8_blockscale(self, tp_size, pp_size, ep_size, mtp_nextn, fp8kv,
                            attention_dp, cuda_graph, overlap_scheduler,
                            max_batch_size):
        kv_cache_config = KvCacheConfig(free_gpu_memory_fraction=0.9)
        pytorch_config = dict(
            disable_overlap_scheduler=not overlap_scheduler,
            cuda_graph_config=CudaGraphConfig() if cuda_graph else None,
        )

        if fp8kv:
            kv_cache_config.dtype = "fp8"

        mtp_config = None
        if mtp_nextn > 0:
            mtp_config = MTPDecodingConfig(num_nextn_predict_layers=mtp_nextn)
        with LLM(f"{llm_models_root()}/DeepSeek-R1/DeepSeek-R1",
                 max_batch_size=max_batch_size,
                 tensor_parallel_size=tp_size,
                 pipeline_parallel_size=pp_size,
                 moe_expert_parallel_size=ep_size,
                 kv_cache_config=kv_cache_config,
                 **pytorch_config,
                 enable_attention_dp=attention_dp,
                 speculative_config=mtp_config) as llm:
            assert llm.args.quant_config.quant_algo == QuantAlgo.FP8_BLOCK_SCALES

            task = MMLU(self.MODEL_NAME)
            task.evaluate(llm)
            task = GSM8K(self.MODEL_NAME)
            task.evaluate(llm)


class TestMinitron4BBaseInstruct(LlmapiAccuracyTestHarness):
    MODEL_NAME = "nvidia/Nemotron-Mini-4B-Instruct"
    MODEL_PATH = f"{llm_models_root()}/nemotron/nemotron-mini-4b-instruct_vfp8-fp8-bf16-export"

    @skip_pre_ada
    def test_fp8_prequantized(self):
        with LLM(self.MODEL_PATH) as llm:
            assert llm.args.quant_config.quant_algo == QuantAlgo.FP8
            task = CnnDailymail(self.MODEL_NAME)
            task.evaluate(llm)


class TestNemotronNas(LlmapiAccuracyTestHarness):
    MODEL_NAME = "nemotron-nas/Llama-3_1-Nemotron-51B-Instruct"
    MODEL_PATH = f"{llm_models_root()}/nemotron-nas/Llama-3_1-Nemotron-51B-Instruct"

    @pytest.mark.skip_less_device_memory(80000)
    @pytest.mark.skip_less_device(8)
    def test_auto_dtype_tp8(self):
        kv_cache_config = KvCacheConfig(free_gpu_memory_fraction=0.8)
        pytorch_config = dict()

        with LLM(self.MODEL_PATH,
                 tensor_parallel_size=8,
                 kv_cache_config=kv_cache_config,
                 **pytorch_config) as llm:

            task = CnnDailymail(self.MODEL_NAME)
            task.evaluate(llm)


@pytest.mark.timeout(5400)
@pytest.mark.skip_less_device_memory(80000)
class TestLlama3_3NemotronSuper49Bv1(LlmapiAccuracyTestHarness):
    MODEL_NAME = "nvidia/Llama-3_3-Nemotron-Super-49B-v1"
    MODEL_PATH = f"{llm_models_root()}/nemotron-nas/Llama-3_3-Nemotron-Super-49B-v1"

    @pytest.mark.skip_less_device(2)
    @pytest.mark.skip_less_device_memory(80000)
    def test_auto_dtype_tp2(self):
        with LLM(self.MODEL_PATH, tensor_parallel_size=2) as llm:
            task = MMLU(self.MODEL_NAME)
            task.evaluate(llm)
            task = GSM8K(self.MODEL_NAME)
            task.evaluate(llm)
            task = GPQADiamond(self.MODEL_NAME)
            task.evaluate(llm,
                          extra_evaluator_kwargs=dict(apply_chat_template=True))

    @skip_pre_hopper
    @pytest.mark.skip_less_device(2)
    @pytest.mark.skip_device_not_contain(["H100", "B200"])
    def test_fp8_prequantized_tp2(self):
        model_path = f"{llm_models_root()}/nemotron-nas/Llama-3_3-Nemotron-Super-49B-v1-FP8"
        with LLM(model_path, tensor_parallel_size=2) as llm:
            assert llm.args.quant_config.quant_algo == QuantAlgo.FP8
            task = MMLU(self.MODEL_NAME)
            task.evaluate(llm)
            task = GSM8K(self.MODEL_NAME)
            task.evaluate(llm)
            task = GPQADiamond(self.MODEL_NAME)
            task.evaluate(llm,
                          extra_evaluator_kwargs=dict(apply_chat_template=True))


class TestLlama3_1NemotronNano8Bv1(LlmapiAccuracyTestHarness):
    MODEL_NAME = "nvidia/Llama-3.1-Nemotron-Nano-8B-v1"
    MODEL_PATH = f"{llm_models_root()}/Llama-3.1-Nemotron-Nano-8B-v1"

    def test_auto_dtype(self):
        with LLM(self.MODEL_PATH) as llm:
            task = MMLU(self.MODEL_NAME)
            task.evaluate(llm)
            task = GSM8K(self.MODEL_NAME)
            task.evaluate(llm)
            task = GPQADiamond(self.MODEL_NAME)
            task.evaluate(llm,
                          extra_evaluator_kwargs=dict(apply_chat_template=True))

    @skip_pre_hopper
    @pytest.mark.skip_device_not_contain(["H100", "B200"])
    def test_fp8_prequantized(self):
        model_path = f"{llm_models_root()}/Llama-3.1-Nemotron-Nano-8B-v1-FP8"
        with LLM(model_path) as llm:
            assert llm.args.quant_config.quant_algo == QuantAlgo.FP8
            task = MMLU(self.MODEL_NAME)
            task.evaluate(llm)
            task = GSM8K(self.MODEL_NAME)
            task.evaluate(llm)
            task = GPQADiamond(self.MODEL_NAME)
            task.evaluate(llm,
                          extra_evaluator_kwargs=dict(apply_chat_template=True))


class TestNemotronUltra(LlmapiAccuracyTestHarness):
    MODEL_NAME = "nvidia/Llama-3_1-Nemotron-Ultra-253B-v1"
    MODEL_PATH = f"{llm_models_root()}/nemotron-nas/Llama-3_1-Nemotron-Ultra-253B-v1"

    @pytest.mark.skip_less_device(8)
    @pytest.mark.skip_less_device_memory(140000)
    @parametrize_with_ids("cuda_graph", [False, True])
    @pytest.mark.parametrize("tp_size,pp_size,ep_size", [(8, 1, 1), (8, 1, 4),
                                                         (8, 1, 8)],
                             ids=["tp8", "tp8ep4", "tp8ep8"])
    def test_auto_dtype(self, cuda_graph, tp_size, pp_size, ep_size):
        with LLM(self.MODEL_PATH,
                 max_batch_size=32,
                 tensor_parallel_size=tp_size,
                 pipeline_parallel_size=pp_size,
                 moe_expert_parallel_size=ep_size,
                 cuda_graph_config=CudaGraphConfig()
                 if cuda_graph else None) as llm:
            task = MMLU(self.MODEL_NAME)
            task.evaluate(llm)
            task = GSM8K(self.MODEL_NAME)
            task.evaluate(llm)
            # task = GPQADiamond(self.MODEL_NAME)
            # task.evaluate(llm,
            #                 extra_evaluator_kwargs=dict(apply_chat_template=True))

    @skip_pre_hopper
    @pytest.mark.skip_less_device(8)
    @pytest.mark.skip_device_not_contain(["H100", "B200"])
    @parametrize_with_ids("cuda_graph", [False, True])
    @pytest.mark.parametrize("tp_size,pp_size,ep_size", [(8, 1, 1), (8, 1, 4),
                                                         (8, 1, 8)],
                             ids=["tp8", "tp8ep4", "tp8ep8"])
    def test_fp8_prequantized(self, cuda_graph, tp_size, pp_size, ep_size):
        model_path = f"{llm_models_root()}/nemotron-nas/Llama-3_1-Nemotron-Ultra-253B-v1-FP8"
        with LLM(model_path,
                 tensor_parallel_size=tp_size,
                 pipeline_parallel_size=pp_size,
                 moe_expert_parallel_size=ep_size,
                 cuda_graph_config=CudaGraphConfig() if cuda_graph else None,
                 kv_cache_config=KvCacheConfig(
                     free_gpu_memory_fraction=0.85)) as llm:
            assert llm.args.quant_config.quant_algo == QuantAlgo.FP8
            task = MMLU(self.MODEL_NAME)
            task.evaluate(llm)
            task = GSM8K(self.MODEL_NAME)
            task.evaluate(llm)
            task = GPQADiamond(self.MODEL_NAME)
            task.evaluate(llm,
                          extra_evaluator_kwargs=dict(apply_chat_template=True))


class TestNemotronH(LlmapiAccuracyTestHarness):
    MODEL_NAME = "nvidia/Nemotron-H-8B-Base-8K"
    MODEL_PATH = f"{llm_models_root()}/Nemotron-H-8B-Base-8K"

    @parametrize_with_ids("cuda_graph", [False, True])
    def test_auto_dtype(self, cuda_graph):
        # TODO: remove max_batch_size after mamba cache manager is supported
        # Once removed max_batch_size, the test will OOM
        kv_cache_config = KvCacheConfig(enable_block_reuse=False)
        with LLM(self.MODEL_PATH,
                 kv_cache_config=kv_cache_config,
                 max_batch_size=128,
                 cuda_graph_config=CudaGraphConfig()
                 if cuda_graph else None) as llm:
            task = MMLU(self.MODEL_NAME)
            task.evaluate(llm)
            task = GSM8K(self.MODEL_NAME)
            task.evaluate(llm)

    @skip_pre_ada
    @parametrize_with_ids("cuda_graph", [False, True])
    def test_reasoning_fp8_prequantized(self, cuda_graph):
        kv_cache_config = KvCacheConfig(enable_block_reuse=False)
        with LLM(f"{llm_models_root()}/Nemotron-H-8B-Reasoning-128K-FP8",
                 kv_cache_config=kv_cache_config,
                 max_batch_size=256,
                 cuda_graph_config=CudaGraphConfig()
                 if cuda_graph else None) as llm:
            assert llm.args.quant_config.quant_algo == QuantAlgo.FP8
            task = MMLU(self.MODEL_NAME)
            task.evaluate(llm)
            task = GSM8K(self.MODEL_NAME)
            task.evaluate(llm)


@pytest.mark.skip_less_device(8)
@pytest.mark.skip_less_device_memory(80000)
class TestNemotronH_47B_Base(LlmapiAccuracyTestHarness):
    MODEL_NAME = "nvidia/Nemotron-H-47B-Base-8K"
    MODEL_PATH = f"{llm_models_root()}/Nemotron-H-47B-Base-8K"

    @parametrize_with_ids("cuda_graph", [False, True])
    @pytest.mark.parametrize("tp_size,pp_size,ep_size", [(8, 1, 1), (8, 1, 4),
                                                         (8, 1, 8)],
                             ids=["tp8", "tp8ep4", "tp8ep8"])
    def test_auto_dtype(self, cuda_graph, tp_size, pp_size, ep_size):
        kv_cache_config = KvCacheConfig(enable_block_reuse=False,
                                        free_gpu_memory_fraction=0.6)
        with LLM(self.MODEL_PATH,
                 tensor_parallel_size=tp_size,
                 pipeline_parallel_size=pp_size,
                 moe_expert_parallel_size=ep_size,
                 kv_cache_config=kv_cache_config,
                 max_batch_size=256,
                 cuda_graph_config=CudaGraphConfig()
                 if cuda_graph else None) as llm:
            task = MMLU(self.MODEL_NAME)
            task.evaluate(llm)
            task = GSM8K(self.MODEL_NAME)
            task.evaluate(llm)

    @skip_pre_ada
    @parametrize_with_ids("cuda_graph", [False, True])
    @pytest.mark.parametrize("tp_size,pp_size,ep_size", [(8, 1, 1), (8, 1, 4),
                                                         (8, 1, 8)],
                             ids=["tp8", "tp8ep4", "tp8ep8"])
    def test_reasoning_fp8_prequantized(self, cuda_graph, tp_size, pp_size,
                                        ep_size):
        kv_cache_config = KvCacheConfig(enable_block_reuse=False,
                                        free_gpu_memory_fraction=0.6)
        with LLM(f"{llm_models_root()}/Nemotron-H-47B-Reasoning-128K-FP8",
                 kv_cache_config=kv_cache_config,
                 tensor_parallel_size=tp_size,
                 pipeline_parallel_size=pp_size,
                 moe_expert_parallel_size=ep_size,
                 max_batch_size=256,
                 cuda_graph_config=CudaGraphConfig()
                 if cuda_graph else None) as llm:
            assert llm.args.quant_config.quant_algo == QuantAlgo.FP8
            task = MMLU(self.MODEL_NAME)
            task.evaluate(llm)
            task = GSM8K(self.MODEL_NAME)
            task.evaluate(llm)


@pytest.mark.skip_less_device(8)
@pytest.mark.skip_less_device_memory(80000)
class TestNemotronH_56B_Base(LlmapiAccuracyTestHarness):
    MODEL_NAME = "nvidia/Nemotron-H-56B-Base-8K"
    MODEL_PATH = f"{llm_models_root()}/Nemotron-H-56B-Base-8K"

    @parametrize_with_ids("cuda_graph", [False, True])
    @pytest.mark.parametrize("tp_size,pp_size,ep_size", [(8, 1, 1), (8, 1, 4),
                                                         (8, 1, 8)],
                             ids=["tp8", "tp8ep4", "tp8ep8"])
    def test_auto_dtype(self, cuda_graph, tp_size, pp_size, ep_size):
        kv_cache_config = KvCacheConfig(enable_block_reuse=False,
                                        free_gpu_memory_fraction=0.6)
        with LLM(self.MODEL_PATH,
                 tensor_parallel_size=tp_size,
                 pipeline_parallel_size=pp_size,
                 moe_expert_parallel_size=ep_size,
                 kv_cache_config=kv_cache_config,
                 max_batch_size=256,
                 cuda_graph_config=CudaGraphConfig()
                 if cuda_graph else None) as llm:
            task = MMLU(self.MODEL_NAME)
            task.evaluate(llm)
            task = GSM8K(self.MODEL_NAME)
            task.evaluate(llm)


class TestQwen2_7BInstruct(LlmapiAccuracyTestHarness):
    MODEL_NAME = "Qwen/Qwen2-7B-Instruct"
    MODEL_PATH = f"{llm_models_root()}/Qwen2-7B-Instruct"
    EXTRA_EVALUATOR_KWARGS = dict(
        apply_chat_template=True,
        system_prompt=
        "You are a helpful assistant, please summarize the article entered by the user with one or two sentences."
    )

    def test_auto_dtype(self):
        with LLM(self.MODEL_PATH) as llm:
            task = CnnDailymail(self.MODEL_NAME)
            task.evaluate(llm,
                          extra_evaluator_kwargs=self.EXTRA_EVALUATOR_KWARGS)


class TestQwen3_8B(LlmapiAccuracyTestHarness):
    MODEL_NAME = "Qwen3/Qwen3-8B"

    @skip_pre_hopper
    @pytest.mark.parametrize(
        "tp_size,pp_size,ep_size,attention_dp,cuda_graph,overlap_scheduler",
        [(1, 1, 1, False, True, True)],
        ids=["latency"])
    def test_fp8_block_scales(self, tp_size, pp_size, ep_size, attention_dp,
                              cuda_graph, overlap_scheduler):
        pytorch_config = dict(
            disable_overlap_scheduler=not overlap_scheduler,
            cuda_graph_config=CudaGraphConfig() if cuda_graph else None)

        with LLM(f"{llm_models_root()}/Qwen3/Qwen3-8B-FP8",
                 tensor_parallel_size=tp_size,
                 pipeline_parallel_size=pp_size,
                 moe_expert_parallel_size=ep_size,
                 **pytorch_config,
                 enable_attention_dp=attention_dp) as llm:
            task = CnnDailymail(self.MODEL_NAME)
            task.evaluate(llm)
            task = MMLU(self.MODEL_NAME)
            task.evaluate(llm)

    @pytest.mark.parametrize(
        "tp_size,pp_size,ep_size,attention_dp,cuda_graph,overlap_scheduler",
        [(1, 1, 1, False, True, True)],
        ids=["latency"])
    def test_bf16(self, tp_size, pp_size, ep_size, attention_dp, cuda_graph,
                  overlap_scheduler):
        pytorch_config = dict(
            disable_overlap_scheduler=not overlap_scheduler,
            cuda_graph_config=CudaGraphConfig() if cuda_graph else None)

        with LLM(f"{llm_models_root()}/Qwen3/Qwen3-8B",
                 tensor_parallel_size=tp_size,
                 pipeline_parallel_size=pp_size,
                 moe_expert_parallel_size=ep_size,
                 **pytorch_config,
                 enable_attention_dp=attention_dp) as llm:
            task = CnnDailymail(self.MODEL_NAME)
            task.evaluate(llm)
            task = MMLU(self.MODEL_NAME)
            task.evaluate(llm)

    @parametrize_with_ids("eagle3_one_model", [True, False])
    @parametrize_with_ids("enable_chunked_prefill", [False, True])
    def test_eagle3(self, enable_chunked_prefill, eagle3_one_model):
        pytorch_config = dict(
            disable_overlap_scheduler=True,
            cuda_graph_config=CudaGraphConfig(batch_sizes=[1]),
        )
        kv_cache_config = KvCacheConfig(enable_block_reuse=False)

        eagle_model_dir = f"{llm_models_root()}/Qwen3/qwen3_8b_eagle3"
        target_model_dir = f"{llm_models_root()}/Qwen3/Qwen3-8B"

        draft_len = 4
        spec_config = EagleDecodingConfig(max_draft_len=draft_len,
                                          speculative_model_dir=eagle_model_dir,
                                          eagle3_one_model=eagle3_one_model)

        llm = LLM(model=target_model_dir,
                  **pytorch_config,
                  kv_cache_config=kv_cache_config,
                  enable_chunked_prefill=enable_chunked_prefill,
                  speculative_config=spec_config,
                  build_config=None)

        with llm:
            task = MMLU(self.MODEL_NAME)
            task.evaluate(llm)


class TestQwen3_30B_A3B(LlmapiAccuracyTestHarness):
    MODEL_NAME = "Qwen3/Qwen3-30B-A3B"

    @skip_pre_hopper
    @skip_post_blackwell
    @parametrize_with_ids("torch_compile", [False, True])
    @pytest.mark.parametrize(
        "tp_size,pp_size,ep_size,attention_dp,cuda_graph,overlap_scheduler",
        [(1, 1, 1, False, False, True)],
        ids=["latency"])
    def test_fp8_block_scales(self, tp_size, pp_size, ep_size, attention_dp,
                              cuda_graph, overlap_scheduler, torch_compile):
        torch_compile_config = TorchCompileConfig(
            enable_fullgraph=True,
            enable_piecewise_cuda_graph=cuda_graph and not attention_dp,
            max_num_streams=3) if torch_compile else None

        pytorch_config = dict(
            disable_overlap_scheduler=not overlap_scheduler,
            cuda_graph_config=CudaGraphConfig() if cuda_graph else None,
            torch_compile_config=torch_compile_config)

        with LLM(f"{llm_models_root()}/Qwen3/Qwen3-30B-A3B-FP8",
                 tensor_parallel_size=tp_size,
                 pipeline_parallel_size=pp_size,
                 moe_expert_parallel_size=ep_size,
                 **pytorch_config,
                 enable_attention_dp=attention_dp) as llm:
            task = GSM8K(self.MODEL_NAME)
            task.evaluate(llm)

    @skip_pre_hopper
    @parametrize_with_ids("torch_compile", [False, True])
    @pytest.mark.parametrize(
        "tp_size,pp_size,ep_size,attention_dp,cuda_graph,overlap_scheduler",
        [(1, 1, 1, True, True, True)],
        ids=["latency"])
    def test_fp8(self, tp_size, pp_size, ep_size, attention_dp, cuda_graph,
                 overlap_scheduler, torch_compile):
        torch_compile_config = TorchCompileConfig(
            enable_fullgraph=True,
            enable_piecewise_cuda_graph=cuda_graph and not attention_dp,
            max_num_streams=3) if torch_compile else None

        pytorch_config = dict(
            disable_overlap_scheduler=not overlap_scheduler,
            cuda_graph_config=CudaGraphConfig() if cuda_graph else None,
            torch_compile_config=torch_compile_config)

        with LLM(f"{llm_models_root()}/Qwen3/saved_models_Qwen3-30B-A3B_fp8_hf",
                 tensor_parallel_size=tp_size,
                 pipeline_parallel_size=pp_size,
                 moe_expert_parallel_size=ep_size,
                 **pytorch_config,
                 enable_attention_dp=attention_dp) as llm:
            task = GSM8K(self.MODEL_NAME)
            task.evaluate(llm)

    @skip_pre_blackwell
    @parametrize_with_ids("torch_compile", [False, True])
    @pytest.mark.parametrize(
        "tp_size,pp_size,ep_size,attention_dp,cuda_graph,overlap_scheduler,moe_backend",
        [
            (1, 1, 1, False, True, True, "CUTLASS"),
            (1, 1, 1, False, True, True, "TRTLLM"),
            (4, 1, 4, True, True, True, "CUTLASS"),
            (4, 1, 4, True, True, True, "TRTLLM"),
            (4, 1, 4, False, True, True, "CUTLASS"),
            (4, 1, 4, False, True, True, "TRTLLM"),
        ],
        ids=[
            "latency_moe_cutlass",
            "latency_moe_trtllm",
            "dep4_latency_moe_cutlass",
            "dep4_latency_moe_trtllm",
            "tep4_latency_moe_cutlass",
            "tep4_latency_moe_trtllm",
        ],
    )
    def test_nvfp4(
        self,
        tp_size,
        pp_size,
        ep_size,
        attention_dp,
        cuda_graph,
        overlap_scheduler,
        moe_backend,
        torch_compile,
    ):

        torch_compile_config = TorchCompileConfig(
            enable_fullgraph=True,
            enable_piecewise_cuda_graph=cuda_graph and not attention_dp,
            max_num_streams=3) if torch_compile else None

        pytorch_config = dict(
            disable_overlap_scheduler=not overlap_scheduler,
            cuda_graph_config=CudaGraphConfig() if cuda_graph else None,
            moe_config=MoeConfig(backend=moe_backend),
            torch_compile_config=torch_compile_config,
        )

        with LLM(
                f"{llm_models_root()}/Qwen3/saved_models_Qwen3-30B-A3B_nvfp4_hf",
                tensor_parallel_size=tp_size,
                pipeline_parallel_size=pp_size,
                moe_expert_parallel_size=ep_size,
                **pytorch_config,
                enable_attention_dp=attention_dp) as llm:
            task = GSM8K(self.MODEL_NAME)
            task.evaluate(llm)

    def test_eagle3(self):
        pytorch_config = dict(
            disable_overlap_scheduler=True,
            cuda_graph_config=CudaGraphConfig(batch_sizes=[1, 2, 3, 4, 8]),
        )
        kv_cache_config = KvCacheConfig(enable_block_reuse=False)

        eagle_model_dir = f"{llm_models_root()}/Qwen3/Qwen3-30B-eagle3"
        target_model_dir = f"{llm_models_root()}/Qwen3/Qwen3-30B-A3B"

        draft_len = 1
        spec_config = EagleDecodingConfig(max_draft_len=draft_len,
                                          speculative_model_dir=eagle_model_dir,
                                          eagle3_one_model=True)

        llm = LLM(model=target_model_dir,
                  **pytorch_config,
                  kv_cache_config=kv_cache_config,
                  speculative_config=spec_config,
                  max_seq_len=8192)

        with llm:
            task = GSM8K(self.MODEL_NAME)
            task.evaluate(llm)


class TestQwen3_32B(LlmapiAccuracyTestHarness):
    MODEL_NAME = "Qwen3/Qwen3-32B"

    @skip_pre_hopper
    @pytest.mark.parametrize(
        "tp_size,pp_size,ep_size,attention_dp,cuda_graph,overlap_scheduler",
        [(1, 1, 1, False, False, True)],
        ids=["latency"])
    def test_fp8_block_scales(self, tp_size, pp_size, ep_size, attention_dp,
                              cuda_graph, overlap_scheduler):
        pytorch_config = dict(
            disable_overlap_scheduler=not overlap_scheduler,
            cuda_graph_config=CudaGraphConfig() if cuda_graph else None)

        with LLM(f"{llm_models_root()}/Qwen3/Qwen3-32B-FP8",
                 tensor_parallel_size=tp_size,
                 pipeline_parallel_size=pp_size,
                 moe_expert_parallel_size=ep_size,
                 **pytorch_config,
                 enable_attention_dp=attention_dp) as llm:
            task = CnnDailymail(self.MODEL_NAME)
            task.evaluate(llm)
            task = MMLU(self.MODEL_NAME)
            task.evaluate(llm)


class TestQwen3_235B_A22B(LlmapiAccuracyTestHarness):
    MODEL_NAME = "Qwen3/Qwen3-235B-A22B"

    @skip_pre_hopper
    @pytest.mark.skip_less_device(8)
    @pytest.mark.parametrize(
        "tp_size,pp_size,ep_size,attention_dp,cuda_graph,overlap_scheduler",
        [(8, 1, 8, True, True, True), (8, 1, 8, False, True, True)],
        ids=["latency", "throughput_latency"])
    def test_fp8(self, tp_size, pp_size, ep_size, attention_dp, cuda_graph,
                 overlap_scheduler):
        pytorch_config = dict(
            disable_overlap_scheduler=not overlap_scheduler,
            cuda_graph_config=CudaGraphConfig() if cuda_graph else None)

        kv_cache_config = KvCacheConfig(free_gpu_memory_fraction=0.6)
        with LLM(
                f"{llm_models_root()}/Qwen3/saved_models_Qwen3-235B-A22B_fp8_hf",
                tensor_parallel_size=tp_size,
                pipeline_parallel_size=pp_size,
                moe_expert_parallel_size=ep_size,
                **pytorch_config,
                enable_attention_dp=attention_dp,
                kv_cache_config=kv_cache_config) as llm:
            task = MMLU(self.MODEL_NAME)
            task.evaluate(llm)
            task = GSM8K(self.MODEL_NAME)
            task.evaluate(llm)

    @skip_pre_blackwell
    @pytest.mark.skip_less_mpi_world_size(8)
    @pytest.mark.parametrize(
        "tp_size,pp_size,ep_size,attention_dp,cuda_graph,overlap_scheduler,moe_backend,eagle3",
        [
            (8, 1, 8, True, True, True, "CUTLASS", False),
            (8, 1, 8, True, True, True, "TRTLLM", False),
            (8, 1, 8, False, False, False, "TRTLLM", True),
        ],
        ids=[
            "latency_moe_cutlass", "latency_moe_trtllm",
            "latency_moe_trtllm_eagle3"
        ],
    )
    def test_nvfp4(self, tp_size, pp_size, ep_size, attention_dp, cuda_graph,
                   overlap_scheduler, moe_backend, eagle3):

        pytorch_config = dict(
            disable_overlap_scheduler=not overlap_scheduler,
            cuda_graph_config=CudaGraphConfig() if cuda_graph else None,
            moe_config=MoeConfig(backend=moe_backend))

        kv_cache_config = KvCacheConfig(free_gpu_memory_fraction=0.4,
                                        enable_block_reuse=not eagle3)
        spec_config = None
        if eagle3:
            spec_config = EagleDecodingConfig(
                max_draft_len=2,
                speculative_model_dir=
                f"{llm_models_root()}/Qwen3/qwen3-235B-eagle3/",
                eagle3_one_model=True)
        with LLM(
                f"{llm_models_root()}/Qwen3/saved_models_Qwen3-235B-A22B_nvfp4_hf",
                tensor_parallel_size=tp_size,
                pipeline_parallel_size=pp_size,
                moe_expert_parallel_size=ep_size,
                **pytorch_config,
                enable_attention_dp=attention_dp,
                kv_cache_config=kv_cache_config,
                speculative_config=spec_config) as llm:

            task = MMLU(self.MODEL_NAME)
            task.evaluate(llm)
            task = GSM8K(self.MODEL_NAME)
            task.evaluate(llm)


class TestPhi4MiniInstruct(LlmapiAccuracyTestHarness):
    MODEL_NAME = "microsoft/Phi-4-mini-instruct"
    MODEL_PATH = f"{llm_models_root()}/Phi-4-mini-instruct"

    def test_auto_dtype(self):
        with LLM(self.MODEL_PATH) as llm:
            task = CnnDailymail(self.MODEL_NAME)
            task.evaluate(llm)
            task = MMLU(self.MODEL_NAME)
            task.evaluate(llm)
            task = GSM8K(self.MODEL_NAME)
            task.evaluate(llm)


class TestKanana_Instruct(LlmapiAccuracyTestHarness):
    MODEL_NAME = "kanana-1.5-2.1b-instruct-2505"
    MODEL_PATH = f"{llm_models_root()}/kanana-1.5-2.1b-instruct-2505"

    @pytest.mark.skip_device_not_contain(["H20", "H100"])
    def test_auto_dtype(self):
        "RCCA: https://nvbugspro.nvidia.com/bug/5310520"
        pytorch_config = dict(cuda_graph_config=CudaGraphConfig(
            enable_padding=True, max_batch_size=384))
        with LLM(self.MODEL_PATH, **pytorch_config,
                 enable_attention_dp=True) as llm:
            task = MMLU(self.MODEL_NAME)
            task.evaluate(llm)
            task = GSM8K(self.MODEL_NAME)
            task.evaluate(llm)


class TestBielik11BInstruct(LlmapiAccuracyTestHarness):
    MODEL_NAME = "speakleash/Bielik-11B-v2.2-Instruct"

    def test_auto_dtype(self):
        with LLM(f"{llm_models_root()}/Bielik-11B-v2.2-Instruct") as llm:
            task = MMLU(self.MODEL_NAME)
            task.evaluate(llm)
            task = GSM8K(self.MODEL_NAME)
            task.evaluate(llm)

    @skip_pre_hopper
    def test_fp8(self):
        with LLM(f"{llm_models_root()}/Bielik-11B-v2.2-Instruct-FP8") as llm:
            task = MMLU(self.MODEL_NAME)
            task.evaluate(llm)
            task = GSM8K(self.MODEL_NAME)
            task.evaluate(llm)


class TestPhi4MM(LlmapiAccuracyTestHarness):
    # phi4-mm can also support text input.
    MODEL_NAME = "microsoft/Phi-4-multimodal-instruct"
    MODEL_PATH = f"{llm_models_root()}/multimodals/Phi-4-multimodal-instruct"

    def test_auto_dtype(self):
        # Set max_seq_len to 4096 to use short rope factor.
        model_name = "microsoft/Phi-4-multimodal-instruct"
        with LLM(self.MODEL_PATH, max_seq_len=4096) as llm:
            task = MMLU(model_name)
            task.evaluate(llm)
            task = GSM8K(model_name)
            task.evaluate(llm)

    def test_auto_dtype_long_rope(self):
        # Set max_seq_len larger than 4096 to use long rope factor.
        model_name = "microsoft/Phi-4-multimodal-instruct-long-rope"
        with LLM(self.MODEL_PATH, max_seq_len=8192) as llm:
            task = MMLU(model_name)
            task.evaluate(llm)
            task = GSM8K(model_name)
            task.evaluate(llm)


class TestEXAONE4(LlmapiAccuracyTestHarness):
    MODEL_NAME = "LGAI-EXAONE/EXAONE-4.0-32B"
    kv_cache_config = KvCacheConfig(
        enable_block_reuse=False,
        enable_partial_reuse=False,
        max_attention_window=[4096, 4096, 4096, 131072])

    def test_auto_dtype(self):
        model_path = f"{llm_models_root()}/EXAONE-4.0-32B"
        with LLM(model_path, kv_cache_config=self.kv_cache_config) as llm:
            task = MMLU(self.MODEL_NAME)
            task.evaluate(llm)
            task = GSM8K(self.MODEL_NAME)
            task.evaluate(llm)<|MERGE_RESOLUTION|>--- conflicted
+++ resolved
@@ -985,10 +985,6 @@
             task = GSM8K(self.MODEL_NAME)
             task.evaluate(llm)
 
-<<<<<<< HEAD
-    # @skip_no_hopper
-=======
->>>>>>> 0a74c996
     @skip_pre_blackwell
     @parametrize_with_ids("torch_compile", [False])
     @parametrize_with_ids(
@@ -1016,10 +1012,6 @@
             max_num_streams=3) if torch_compile else None)
         pytorch_config = dict(
             disable_overlap_scheduler=not overlap_scheduler,
-<<<<<<< HEAD
-            # use_cuda_graph=cuda_graph,
-=======
->>>>>>> 0a74c996
             cuda_graph_config=CudaGraphConfig() if cuda_graph else None,
             torch_compile_config=torch_compile_config,
             moe_config=MoeConfig(backend="CUTEDSL"),
@@ -1184,10 +1176,6 @@
             max_num_streams=3) if torch_compile else None)
         pytorch_config = dict(
             disable_overlap_scheduler=not overlap_scheduler,
-<<<<<<< HEAD
-            # use_cuda_graph=cuda_graph,
-=======
->>>>>>> 0a74c996
             cuda_graph_config=CudaGraphConfig() if cuda_graph else None,
             torch_compile_config=torch_compile_config,
             moe_config=MoeConfig(backend="CUTEDSL"),
