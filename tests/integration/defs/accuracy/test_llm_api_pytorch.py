# SPDX-FileCopyrightText: Copyright (c) 2025 NVIDIA CORPORATION & AFFILIATES. All rights reserved.
# SPDX-License-Identifier: Apache-2.0
#
# Licensed under the Apache License, Version 2.0 (the "License");
# you may not use this file except in compliance with the License.
# You may obtain a copy of the License at
#
# http://www.apache.org/licenses/LICENSE-2.0
#
# Unless required by applicable law or agreed to in writing, software
# distributed under the License is distributed on an "AS IS" BASIS,
# WITHOUT WARRANTIES OR CONDITIONS OF ANY KIND, either express or implied.
# See the License for the specific language governing permissions and
# limitations under the License.
import os

import pytest
import torch
from defs.conftest import get_sm_version

from tensorrt_llm import LLM
from tensorrt_llm._torch.modules.fused_moe.fused_moe_triton import \
    IS_TRITON_KERNELS_AVAILABLE
from tensorrt_llm._torch.pyexecutor.config import MoeLoadBalancerConfig
from tensorrt_llm.llmapi import (AutoDecodingConfig, CudaGraphConfig,
                                 EagleDecodingConfig, KvCacheConfig, MoeConfig,
                                 MTPDecodingConfig, NGramDecodingConfig,
                                 SamplingParams, TorchCompileConfig)
from tensorrt_llm.quantization import QuantAlgo

from ..conftest import (get_device_count, get_device_memory, llm_models_root,
                        parametrize_with_ids, skip_no_hopper,
                        skip_post_blackwell, skip_pre_ada, skip_pre_blackwell,
                        skip_pre_hopper, skip_ray)
from .accuracy_core import (GSM8K, MMLU, MMMU, CnnDailymail, GPQADiamond,
                            JsonModeEval, LlmapiAccuracyTestHarness)


class TestLlama3_1_8B(LlmapiAccuracyTestHarness):
    MODEL_NAME = "meta-llama/Llama-3.1-8B"
    MODEL_PATH = f"{llm_models_root()}/llama-3.1-model/Meta-Llama-3.1-8B"

    @pytest.mark.skip_less_device_memory(32000)
    def test_auto_dtype(self):
        with LLM(self.MODEL_PATH) as llm:
            task = CnnDailymail(self.MODEL_NAME)
            task.evaluate(llm)
            task = MMLU(self.MODEL_NAME)
            task.evaluate(llm)

    @skip_pre_blackwell
    def test_nvfp4(self):
        model_path = f"{llm_models_root()}/nvfp4-quantized/Meta-Llama-3.1-8B"
        with LLM(model_path) as llm:
            assert llm.args.quant_config.quant_algo == QuantAlgo.NVFP4
            task = CnnDailymail(self.MODEL_NAME)
            task.evaluate(llm)
            task = MMLU(self.MODEL_NAME)
            task.evaluate(llm)

    @skip_pre_blackwell
    @pytest.mark.parametrize("stream_interval", [4, 64],
                             ids=["stream_interval_4", "stream_interval_64"])
    def test_nvfp4_streaming(self, stream_interval):
        # When stream_interval < TLLM_STREAM_INTERVAL_THRESHOLD, hf incremental detokenization is used.
        # When stream_interval >= TLLM_STREAM_INTERVAL_THRESHOLD, trtllm implemented incremental detokenization is used.
        # The behavior is due to perf considerations, while both paths need to be tested.
        with LLM(f"{llm_models_root()}/nvfp4-quantized/Meta-Llama-3.1-8B",
                 stream_interval=stream_interval) as llm:
            assert llm.args.quant_config.quant_algo == QuantAlgo.NVFP4
            assert llm.args.stream_interval == stream_interval
            task = CnnDailymail(self.MODEL_NAME)
            task.evaluate(llm, streaming=True)


class TestLlama3_1_8BInstruct(LlmapiAccuracyTestHarness):
    MODEL_NAME = "meta-llama/Llama-3.1-8B-Instruct"
    MODEL_PATH = f"{llm_models_root()}/llama-3.1-model/Llama-3.1-8B-Instruct"

    @pytest.mark.skip_less_device_memory(32000)
    @parametrize_with_ids("attn_backend", ["TRTLLM", "FLASHINFER"])
    def test_chunked_prefill(self, attn_backend):
        with LLM(self.MODEL_PATH,
                 attn_backend=attn_backend,
                 enable_chunked_prefill=True,
                 max_num_tokens=512) as llm:
            task = MMLU(self.MODEL_NAME)
            task.evaluate(llm)

    @pytest.mark.skip_less_device_memory(32000)
    def test_dummy_load_format(self):
        llm = LLM(self.MODEL_PATH, load_format="dummy")
        with llm:
            task = MMLU(self.MODEL_NAME)
            task.evaluate(llm, is_integration_test=True)

    @pytest.mark.skip_less_device_memory(32000)
    @parametrize_with_ids("torch_compile", [False, True])
    @parametrize_with_ids("attn_backend", ["TRTLLM", "FLASHINFER"])
    def test_bfloat16(self, attn_backend, torch_compile):
        torch_compile_config = TorchCompileConfig(
            enable_fullgraph=True,
            enable_piecewise_cuda_graph=True,
            capture_num_tokens=[2048, 8192],
            max_num_streams=3) if torch_compile else None
        pytorch_config = dict(
            torch_compile_config=torch_compile_config,
            cuda_graph_config=CudaGraphConfig(enable_padding=torch_compile,
                                              batch_sizes=[4]),
            attn_backend=attn_backend,
            disable_overlap_scheduler=torch_compile,
        )
        with LLM(self.MODEL_PATH, **pytorch_config) as llm:
            task = GSM8K(self.MODEL_NAME)
            task.evaluate(llm)

    @parametrize_with_ids("torch_compile", [False, True])
    @parametrize_with_ids("attn_backend", ["TRTLLM", "FLASHINFER"])
    @pytest.mark.skip_less_device(4)
    @pytest.mark.parametrize("tp_size,pp_size", [(4, 1), (2, 2), (1, 4)],
                             ids=["tp4", "tp2pp2", "pp4"])
    def test_bfloat16_4gpus(self, tp_size, pp_size, attn_backend,
                            torch_compile):
        if torch_compile and pp_size > 1:
            pytest.skip(
                "Pipeline parallel with torch.compile is not supported yet.\n"
                "Issue: Unfusing flashinfer_fused_add_rmsnorm causes outputs to be "
                "discarded at graph breaks.")
        torch_compile_config = TorchCompileConfig(
            enable_fullgraph=True,
            enable_piecewise_cuda_graph=True,
            capture_num_tokens=[2048, 8192],
            max_num_streams=3) if torch_compile else None
        pytorch_config = dict(
            torch_compile_config=torch_compile_config,
            cuda_graph_config=CudaGraphConfig(enable_padding=torch_compile,
                                              batch_sizes=[4]),
            attn_backend=attn_backend,
            disable_overlap_scheduler=torch_compile,
        )
        with LLM(self.MODEL_PATH,
                 tensor_parallel_size=tp_size,
                 pipeline_parallel_size=pp_size,
                 **pytorch_config) as llm:
            task = GSM8K(self.MODEL_NAME)
            task.evaluate(llm)

    @skip_pre_ada
    @parametrize_with_ids("torch_compile", [False, True])
    @parametrize_with_ids("attn_backend", ["TRTLLM", "FLASHINFER"])
    @parametrize_with_ids("fp8kv", [False, True])
    def test_fp8(self, fp8kv, attn_backend, torch_compile):
        torch_compile_config = TorchCompileConfig(
            enable_fullgraph=True,
            enable_piecewise_cuda_graph=True,
            capture_num_tokens=[2048, 8192],
            max_num_streams=3) if torch_compile else None
        pytorch_config = dict(
            torch_compile_config=torch_compile_config,
            cuda_graph_config=CudaGraphConfig(enable_padding=torch_compile,
                                              batch_sizes=[4]),
            attn_backend=attn_backend,
            disable_overlap_scheduler=torch_compile,
        )
        if fp8kv:
            pytorch_config["kv_cache_config"] = KvCacheConfig(dtype="fp8")
        with LLM(
                f"{llm_models_root()}/llama-3.1-model/Llama-3.1-8B-Instruct-FP8",
                **pytorch_config) as llm:
            assert llm.args.quant_config.quant_algo == QuantAlgo.FP8
            task = GSM8K(self.MODEL_NAME)
            task.evaluate(llm)

    @skip_pre_ada
    @parametrize_with_ids("torch_compile", [False, True])
    @parametrize_with_ids("attn_backend", ["TRTLLM", "FLASHINFER"])
    @parametrize_with_ids("fp8kv", [False, True])
    @pytest.mark.skip_less_device(4)
    @pytest.mark.parametrize("tp_size,pp_size", [(4, 1), (2, 2), (1, 4)],
                             ids=["tp4", "tp2pp2", "pp4"])
    def test_fp8_4gpus(self, tp_size, pp_size, fp8kv, attn_backend,
                       torch_compile):
        if pp_size > 1 and torch_compile:
            pytest.skip(
                "Pipeline parallel with torch.compile is not supported yet.\n"
                "Issue: Unfusing flashinfer_fused_add_rmsnorm causes outputs to be "
                "discarded at graph breaks.")
        torch_compile_config = TorchCompileConfig(
            enable_fullgraph=True,
            enable_piecewise_cuda_graph=True,
            capture_num_tokens=[2048, 8192],
            max_num_streams=3) if torch_compile else None
        pytorch_config = dict(
            torch_compile_config=torch_compile_config,
            cuda_graph_config=CudaGraphConfig(enable_padding=torch_compile,
                                              batch_sizes=[4]),
            attn_backend=attn_backend,
            disable_overlap_scheduler=torch_compile,
        )
        if fp8kv:
            pytorch_config["kv_cache_config"] = KvCacheConfig(dtype="fp8")
        with LLM(
                f"{llm_models_root()}/llama-3.1-model/Llama-3.1-8B-Instruct-FP8",
                tensor_parallel_size=tp_size,
                pipeline_parallel_size=pp_size,
                **pytorch_config) as llm:
            assert llm.args.quant_config.quant_algo == QuantAlgo.FP8
            task = GSM8K(self.MODEL_NAME)
            task.evaluate(llm)

    @skip_pre_hopper
    def test_fp8_llm_sampler(self):
        model_path = f"{llm_models_root()}/llama-3.1-model/Llama-3.1-8B-Instruct-FP8"
        with LLM(model_path, max_batch_size=256) as llm:
            assert llm.args.quant_config.quant_algo == QuantAlgo.FP8

            sampling_params = SamplingParams(
                temperature=0.8,
                top_p=0.95,
            )

            task = CnnDailymail(self.MODEL_NAME)
            task.evaluate(llm,
                          sampling_params=sampling_params,
                          extra_acc_spec="temperature=0.8,top_p=0.95")
            task = MMLU(self.MODEL_NAME)
            task.evaluate(llm,
                          sampling_params=sampling_params,
                          extra_acc_spec="temperature=0.8,top_p=0.95")

    @skip_pre_hopper
    @parametrize_with_ids("overlap_scheduler", [True, False])
    @parametrize_with_ids("eagle3_one_model", [True, False])
    def test_eagle3(self, overlap_scheduler, eagle3_one_model):
        pytorch_config = dict(
            max_batch_size=
            1,  # add max_batch_size to avoid error in overlap scheduler
            disable_overlap_scheduler=not overlap_scheduler,
            cuda_graph_config=CudaGraphConfig(max_batch_size=1,
                                              enable_padding=True),
        )
        kv_cache_config = KvCacheConfig(
            enable_block_reuse=True, free_gpu_memory_fraction=0.8
        )  # both one-model and two-model supports this feature

        eagle_model_dir = f"{llm_models_root()}/EAGLE3-LLaMA3.1-Instruct-8B"
        target_model_dir = f"{llm_models_root()}/llama-3.1-model/Llama-3.1-8B-Instruct"

        draft_len = 4
        spec_config = EagleDecodingConfig(max_draft_len=draft_len,
                                          speculative_model_dir=eagle_model_dir,
                                          eagle3_one_model=eagle3_one_model)

        with LLM(model=target_model_dir,
                 **pytorch_config,
                 kv_cache_config=kv_cache_config,
                 speculative_config=spec_config,
                 build_config=None) as llm:
            task = CnnDailymail(self.MODEL_NAME)
            task.evaluate(llm)
            task = MMLU(self.MODEL_NAME)
            task.evaluate(llm)
            task = GSM8K(self.MODEL_NAME)
            task.evaluate(llm)

    @skip_pre_hopper
    def test_ngram(self):
        pytorch_config = dict(
            disable_overlap_scheduler=True,
            cuda_graph_config=CudaGraphConfig(batch_sizes=[1]),
        )

        kv_cache_config = KvCacheConfig(enable_block_reuse=False,
                                        free_gpu_memory_fraction=0.8)

        spec_config = NGramDecodingConfig(
            max_draft_len=4,
            max_matching_ngram_size=2,
            is_keep_all=True,
            is_use_oldest=True,
            is_public_pool=True,
        )

        with LLM(model=self.MODEL_PATH,
                 **pytorch_config,
                 kv_cache_config=kv_cache_config,
                 speculative_config=spec_config,
                 max_batch_size=16) as llm:
            task = MMLU(self.MODEL_NAME)
            task.evaluate(llm)
            task = GSM8K(self.MODEL_NAME)
            task.evaluate(llm)

    @skip_pre_blackwell
    @parametrize_with_ids("torch_compile", [False, True])
    @parametrize_with_ids("attn_backend", ["TRTLLM"])
    def test_nvfp4_kv(self, attn_backend, torch_compile):
        torch_compile_config = TorchCompileConfig(
            enable_fullgraph=True,
            enable_piecewise_cuda_graph=True,
            max_num_streams=3) if torch_compile else None
        pytorch_config = dict(
            torch_compile_config=torch_compile_config,
            cuda_graph_config=CudaGraphConfig(enable_padding=torch_compile,
                                              batch_sizes=[4]),
            attn_backend=attn_backend,
            disable_overlap_scheduler=torch_compile,
        )
        pytorch_config["kv_cache_config"] = KvCacheConfig(dtype="nvfp4")
        with LLM(f"{llm_models_root()}/Llama-3_1-8B-Instruct_nvfp4_fp8_hf",
                 **pytorch_config) as llm:
            assert llm.args.quant_config.quant_algo == QuantAlgo.FP8
            assert llm.args.quant_config.kv_cache_quant_algo == QuantAlgo.NVFP4
            task = MMLU(self.MODEL_NAME)
            task.evaluate(llm)
            task = GSM8K(self.MODEL_NAME)
            task.evaluate(llm)

    @pytest.mark.parametrize("backend", ["xgrammar", "llguidance"])
    def test_guided_decoding(self, backend: str, mocker):
        mocker.patch.dict(os.environ, {"TRTLLM_XGUIDANCE_LENIENT": "1"})
        llm = LLM(self.MODEL_PATH, guided_decoding_backend=backend)
        with llm:
            task = JsonModeEval(self.MODEL_NAME)
            task.evaluate(llm)

    @pytest.mark.timeout(7200)
    @pytest.mark.skip_less_device(4)
    @pytest.mark.parametrize("backend", ["xgrammar", "llguidance"])
    def test_guided_decoding_4gpus(self, backend: str, mocker):
        mocker.patch.dict(os.environ, {"TRTLLM_XGUIDANCE_LENIENT": "1"})
        with LLM(self.MODEL_PATH,
                 guided_decoding_backend=backend,
                 tensor_parallel_size=2,
                 pipeline_parallel_size=2) as llm:
            task = JsonModeEval(self.MODEL_NAME)
            task.evaluate(llm)

    @skip_pre_hopper
    @parametrize_with_ids("eagle3_one_model", [True, False])
    @pytest.mark.parametrize("backend", ["xgrammar", "llguidance"])
    def test_guided_decoding_with_eagle3(self, backend: str,
                                         eagle3_one_model: bool, mocker):
        mocker.patch.dict(os.environ, {"TRTLLM_XGUIDANCE_LENIENT": "1"})
        kv_cache_config = KvCacheConfig(free_gpu_memory_fraction=0.8)
        cuda_graph_config = CudaGraphConfig(enable_padding=True)
        spec_config = EagleDecodingConfig(
            max_draft_len=3,
            speculative_model_dir=
            f"{llm_models_root()}/EAGLE3-LLaMA3.1-Instruct-8B",
            eagle3_one_model=eagle3_one_model)
        llm = LLM(
            self.MODEL_PATH,
            guided_decoding_backend=backend,
            kv_cache_config=kv_cache_config,
            cuda_graph_config=cuda_graph_config,
            enable_chunked_prefill=True,
            max_num_tokens=256,
            speculative_config=spec_config,
            # Two-model eagle3 does not support overlap scheduler
            disable_overlap_scheduler=not eagle3_one_model)
        with llm:
            task = JsonModeEval(self.MODEL_NAME)
            task.evaluate(llm)

    @skip_pre_hopper
    @pytest.mark.parametrize("backend", ["xgrammar", "llguidance"])
    def test_guided_decoding_with_ngram(self, backend: str, mocker):
        mocker.patch.dict(os.environ, {"TRTLLM_XGUIDANCE_LENIENT": "1"})
        kv_cache_config = KvCacheConfig(free_gpu_memory_fraction=0.8)
        cuda_graph_config = CudaGraphConfig(enable_padding=True)
        spec_config = NGramDecodingConfig(max_draft_len=3,
                                          max_matching_ngram_size=3)
        llm = LLM(self.MODEL_PATH,
                  guided_decoding_backend=backend,
                  kv_cache_config=kv_cache_config,
                  cuda_graph_config=cuda_graph_config,
                  enable_chunked_prefill=True,
                  max_num_tokens=256,
                  speculative_config=spec_config,
                  disable_overlap_scheduler=True)
        with llm:
            task = JsonModeEval(self.MODEL_NAME)
            task.evaluate(llm)

    @skip_pre_hopper
    def test_auto_spec_decode(self):
        pytorch_config = {
            "cuda_graph_config":
            CudaGraphConfig(batch_sizes=[1, 32, 64], enable_padding=True)
        }
        kv_cache_config = KvCacheConfig(enable_block_reuse=False,
                                        free_gpu_memory_fraction=0.5)
        spec_config = AutoDecodingConfig()
        with LLM(model=self.MODEL_PATH,
                 **pytorch_config,
                 kv_cache_config=kv_cache_config,
                 speculative_config=spec_config,
                 max_batch_size=64) as llm:
            task = GSM8K(self.MODEL_NAME)
            task.evaluate(llm)

    @parametrize_with_ids("disable_overlap_scheduler", [False, True])
    @parametrize_with_ids(
        "enable_cuda_graph,enable_padding",
        [
            (False, False),  # No CUDA Graph (padding irrelevant)
            (True, False),  # CUDA Graph without padding
            (True, True),  # CUDA Graph with padding
        ])
    def test_auto_dtype_beam_search(self, enable_cuda_graph, enable_padding,
                                    disable_overlap_scheduler):
        max_beam_width = 2
        sampling_params = SamplingParams(n=max_beam_width,
                                         best_of=max_beam_width,
                                         use_beam_search=True)

        if enable_cuda_graph:
            # enable_padding only matters when CUDA Graph is enabled
            if enable_padding:
                batch_sizes = [
                    1, 8
                ]  # Need batch_size != max_batch_size to enable padding
            else:
                batch_sizes = [1, 2, 4, 8]
            cuda_graph_config = CudaGraphConfig(batch_sizes=batch_sizes,
                                                enable_padding=enable_padding)
        else:
            cuda_graph_config = None

        with LLM(
                model=self.MODEL_PATH,
                kv_cache_config=KvCacheConfig(free_gpu_memory_fraction=0.5),
                max_batch_size=max_beam_width,
                max_seq_len=2048,
                max_beam_width=max_beam_width,
                disable_overlap_scheduler=disable_overlap_scheduler,
                cuda_graph_config=cuda_graph_config,
        ) as llm:
            task = CnnDailymail(self.MODEL_NAME)
            task.evaluate(llm,
                          sampling_params=sampling_params,
                          extra_acc_spec="beam_width=2")

    @skip_pre_hopper
    @parametrize_with_ids("disable_overlap_scheduler", [False, True])
    @parametrize_with_ids(
        "enable_cuda_graph,enable_padding",
        [
            (False, False),  # No CUDA Graph (padding irrelevant)
            (True, False),  # CUDA Graph without padding
            (True, True),  # CUDA Graph with padding
        ])
    def test_fp8_beam_search(self, enable_cuda_graph, enable_padding,
                             disable_overlap_scheduler):
        model_path = f"{llm_models_root()}/llama-3.1-model/Llama-3.1-8B-Instruct-FP8"
        max_beam_width = 2
        sampling_params = SamplingParams(n=max_beam_width,
                                         best_of=max_beam_width,
                                         use_beam_search=True)
        if enable_cuda_graph:
            # enable_padding only matters when CUDA Graph is enabled
            if enable_padding:
                batch_sizes = [
                    1, 8
                ]  # Need batch_size != max_batch_size to enable padding
            else:
                batch_sizes = [1, 2, 4, 8]
            cuda_graph_config = CudaGraphConfig(batch_sizes=batch_sizes,
                                                enable_padding=enable_padding)
        else:
            cuda_graph_config = None

        llm = LLM(
            model=model_path,
            kv_cache_config=KvCacheConfig(free_gpu_memory_fraction=0.5),
            max_batch_size=max_beam_width,
            max_seq_len=2048,
            max_beam_width=max_beam_width,
            disable_overlap_scheduler=disable_overlap_scheduler,
            cuda_graph_config=cuda_graph_config,
        )

        with llm:
            task = CnnDailymail(self.MODEL_NAME)
            task.evaluate(llm,
                          sampling_params=sampling_params,
                          extra_acc_spec="beam_width=2")


class TestLlama3_2_1B(LlmapiAccuracyTestHarness):
    MODEL_NAME = "meta-llama/Llama-3.2-1B"
    MODEL_PATH = f"{llm_models_root()}/llama-3.2-models/Llama-3.2-1B"
    EXAMPLE_FOLDER = "models/core/llama"

    def test_auto_dtype(self):
        with LLM(self.MODEL_PATH) as llm:
            task = CnnDailymail(self.MODEL_NAME)
            task.evaluate(llm)

    @skip_pre_ada
    def test_fp8_prequantized(self):
        model_path = f"{llm_models_root()}/llama-3.2-models/Llama-3.2-1B-FP8"
        with LLM(model_path) as llm:
            assert llm.args.quant_config.quant_algo == QuantAlgo.FP8
            task = CnnDailymail(self.MODEL_NAME)
            task.evaluate(llm)

    @skip_pre_hopper
    @pytest.mark.skip_less_device(4)
    @pytest.mark.parametrize("disable_overlap_scheduler", [True, False])
    @pytest.mark.parametrize("pp_size", [2, 4], ids=["pp2", "pp4"])
    def test_return_logits_pp(self, pp_size, disable_overlap_scheduler):
        prompts = ["A B C"]

        llm = LLM(model=self.MODEL_PATH,
                  pipeline_parallel_size=pp_size,
                  disable_overlap_scheduler=disable_overlap_scheduler)

        sampling_params = SamplingParams(max_tokens=8,
                                         return_context_logits=True,
                                         return_generation_logits=True,
                                         logprobs=True)

        with llm:
            for output in llm.generate(prompts,
                                       sampling_params=sampling_params):
                assert output.context_logits is not None
                # NOTE: prompt_token_ids of "A B C" becomes [1, 319, 350, 315]
                expected_len = len(prompts[0].split()) + 1
                assert expected_len == output.context_logits.shape[0]

                gen_logits = output.outputs[0].generation_logits
                assert gen_logits is not None
                assert gen_logits.ndim == 2
                assert gen_logits.shape[0] == sampling_params.max_tokens
                assert torch.argmax(
                    gen_logits, dim=1).tolist() == output.outputs[0].token_ids

                assert len(
                    output.outputs[0].logprobs) == sampling_params.max_tokens


class TestLlama3_2_3B(LlmapiAccuracyTestHarness):
    MODEL_NAME = "meta-llama/Llama-3.2-3B"
    MODEL_PATH = f"{llm_models_root()}/llama-3.2-models/Llama-3.2-3B"
    EXAMPLE_FOLDER = "models/core/llama"

    def test_auto_dtype(self):
        with LLM(self.MODEL_PATH) as llm:
            task = CnnDailymail(self.MODEL_NAME)
            task.evaluate(llm)
            task = MMLU(self.MODEL_NAME)
            task.evaluate(llm)

    @skip_pre_hopper
    def test_fp8_prequantized(self):
        model_path = f"{llm_models_root()}/llama-3.2-models/Llama-3.2-3B-Instruct-FP8"
        with LLM(model_path) as llm:
            assert llm.args.quant_config.quant_algo == QuantAlgo.FP8
            task = CnnDailymail(self.MODEL_NAME)
            task.evaluate(llm)
            task = MMLU(self.MODEL_NAME)
            task.evaluate(llm)


@pytest.mark.timeout(7200)
@pytest.mark.skip_less_host_memory(1000000)
@pytest.mark.skip_less_device_memory(80000)
# 1TB is basic requirement for large model tests. CG4 120G only has 800G host memory, and 480G is shared with GPUs. the test will cause the system crash.
class TestLlama3_3_70BInstruct(LlmapiAccuracyTestHarness):
    MODEL_NAME = "meta-llama/Llama-3.3-70B-Instruct"

    @pytest.mark.skip_less_mpi_world_size(8)
    def test_auto_dtype_tp8(self):
        model_path = f"{llm_models_root()}/llama-3.3-models/Llama-3.3-70B-Instruct"
        with LLM(model_path, tensor_parallel_size=8) as llm:
            task = MMLU(self.MODEL_NAME)
            task.evaluate(llm)
            task = GSM8K(self.MODEL_NAME)
            task.evaluate(llm)
            task = GPQADiamond(self.MODEL_NAME)
            task.evaluate(llm,
                          extra_evaluator_kwargs=dict(apply_chat_template=True))

    @skip_pre_hopper
    @pytest.mark.skip_less_mpi_world_size(8)
    @parametrize_with_ids("eagle3_one_model", [True, False])
    def test_fp8_eagle3_tp8(self, eagle3_one_model):
        model_path = f"{llm_models_root()}/modelopt-hf-model-hub/Llama-3.3-70B-Instruct-fp8"
        eagle_model_dir = f"{llm_models_root()}/EAGLE3-LLaMA3.3-Instruct-70B"
        kv_cache_config = KvCacheConfig(free_gpu_memory_fraction=0.6)
        spec_config = EagleDecodingConfig(max_draft_len=4,
                                          speculative_model_dir=eagle_model_dir,
                                          eagle3_one_model=eagle3_one_model)
        pytorch_config = dict(
            disable_overlap_scheduler=True,
            cuda_graph_config=CudaGraphConfig(max_batch_size=1))
        with LLM(model_path,
                 max_batch_size=16,
                 tensor_parallel_size=8,
                 speculative_config=spec_config,
                 kv_cache_config=kv_cache_config,
                 **pytorch_config) as llm:
            task = CnnDailymail(self.MODEL_NAME)
            task.evaluate(llm)

    @pytest.mark.skip_less_device(4)
    @skip_pre_hopper
    def test_fp8_tp4(self):
        model_path = f"{llm_models_root()}/llama-3.3-models/Llama-3.3-70B-Instruct-FP8"
        kv_cache_config = KvCacheConfig(free_gpu_memory_fraction=0.5)
        with LLM(model_path,
                 tensor_parallel_size=4,
                 max_seq_len=8192,
                 max_batch_size=32,
                 kv_cache_config=kv_cache_config) as llm:
            assert llm.args.quant_config.quant_algo == QuantAlgo.FP8
            sampling_params = SamplingParams(
                max_tokens=256,
                temperature=0.0,
                add_special_tokens=False,
            )
            task = MMLU(self.MODEL_NAME)
            task.evaluate(llm, sampling_params=sampling_params)
            task = GSM8K(self.MODEL_NAME)
            task.evaluate(llm, sampling_params=sampling_params)
            task = GPQADiamond(self.MODEL_NAME)
            task.evaluate(llm,
                          extra_evaluator_kwargs=dict(apply_chat_template=True))

    @pytest.mark.skip_less_device(4)
    @skip_pre_blackwell
    def test_nvfp4_tp4(self):
        model_path = f"{llm_models_root()}/llama-3.3-models/Llama-3.3-70B-Instruct-FP4"
        kv_cache_config = KvCacheConfig(free_gpu_memory_fraction=0.5)
        with LLM(model_path,
                 tensor_parallel_size=4,
                 max_batch_size=32,
                 kv_cache_config=kv_cache_config) as llm:
            assert llm.args.quant_config.quant_algo == QuantAlgo.NVFP4
            sampling_params = SamplingParams(
                max_tokens=256,
                temperature=0.0,
                add_special_tokens=False,
            )
            task = MMLU(self.MODEL_NAME)
            task.evaluate(llm, sampling_params=sampling_params)
            task = GSM8K(self.MODEL_NAME)
            task.evaluate(llm, sampling_params=sampling_params)
            task = GPQADiamond(self.MODEL_NAME)
            task.evaluate(llm,
                          extra_evaluator_kwargs=dict(apply_chat_template=True))

    @pytest.mark.skip_less_device(4)
    @skip_pre_blackwell
    def test_fp8_tp2pp2(self):
        model_path = f"{llm_models_root()}/llama-3.3-models/Llama-3.3-70B-Instruct-FP8"
        kv_cache_config = KvCacheConfig(free_gpu_memory_fraction=0.5)
        with LLM(model_path,
                 tensor_parallel_size=2,
                 pipeline_parallel_size=2,
                 max_batch_size=32,
                 kv_cache_config=kv_cache_config) as llm:
            assert llm.args.quant_config.quant_algo == QuantAlgo.FP8
            sampling_params = SamplingParams(
                max_tokens=256,
                temperature=0.0,
                add_special_tokens=False,
            )
            task = MMLU(self.MODEL_NAME)
            task.evaluate(llm, sampling_params=sampling_params)
            task = GSM8K(self.MODEL_NAME)
            task.evaluate(llm, sampling_params=sampling_params)
            task = GPQADiamond(self.MODEL_NAME)
            task.evaluate(llm,
                          extra_evaluator_kwargs=dict(apply_chat_template=True))


@pytest.mark.timeout(14400)
class TestLlama4MaverickInstruct(LlmapiAccuracyTestHarness):
    MODEL_NAME = "meta-llama/Llama-4-Maverick-17B-128E-Instruct"
    MODEL_PATH = f"{llm_models_root()}/llama4-models/Llama-4-Maverick-17B-128E-Instruct"

    @skip_pre_blackwell
    @pytest.mark.skip_less_device_memory(140000)
    @parametrize_with_ids("cuda_graph", [False, True])
    @pytest.mark.parametrize(
        "tp_size,pp_size,ep_size", [(8, 1, 1), (8, 1, 4), (8, 1, 8), (4, 1, 1),
                                    (4, 1, 2), (4, 1, 4)],
        ids=["tp8", "tp8ep4", "tp8ep8", "tp4", "tp4ep2", "tp4ep4"])
    def test_auto_dtype(self, cuda_graph, tp_size, pp_size, ep_size):
        if get_device_count() != tp_size * pp_size:
            pytest.skip("Device count mismatch with world size")
        if get_device_memory() < 240000 and get_device_count() < 8:
            pytest.skip("Not enough memory for this test")

        kv_cache_config = KvCacheConfig(free_gpu_memory_fraction=0.8)
        with LLM(
                self.MODEL_PATH,
                tensor_parallel_size=tp_size,
                # Keep this low to avoid warmup OOM in CI
                max_seq_len=8192,
                pipeline_parallel_size=pp_size,
                moe_expert_parallel_size=ep_size,
                kv_cache_config=kv_cache_config,
                cuda_graph_config=CudaGraphConfig()
                if cuda_graph else None) as llm:
            task = MMLU(self.MODEL_NAME)
            task.evaluate(llm)
            task = GSM8K(self.MODEL_NAME)
            task.evaluate(llm)

    @skip_pre_blackwell
    @pytest.mark.skip_less_device(8)
    @pytest.mark.skip_less_device_memory(140000)
    @parametrize_with_ids("attn_backend", ["TRTLLM", "FLASHINFER"])
    def test_chunked_prefill(self, attn_backend):
        pytorch_config = dict(attn_backend=attn_backend,
                              disable_overlap_scheduler=True)
        with LLM(self.MODEL_PATH,
                 tensor_parallel_size=8,
                 pipeline_parallel_size=1,
                 moe_expert_parallel_size=1,
                 max_seq_len=8192,
                 enable_chunked_prefill=True,
                 max_num_tokens=256,
                 **pytorch_config) as llm:
            task = MMLU(self.MODEL_NAME)
            task.evaluate(llm)

    @skip_pre_hopper
    @pytest.mark.skip_less_device_memory(80000)
    @parametrize_with_ids("cuda_graph", [False, True])
    @pytest.mark.parametrize(
        "tp_size,pp_size,ep_size", [(8, 1, 1), (8, 1, 4), (8, 1, 8), (4, 1, 1),
                                    (4, 1, 2), (4, 1, 4), (4, 2, 1)],
        ids=["tp8", "tp8ep4", "tp8ep8", "tp4", "tp4ep2", "tp4ep4", "tp4pp2"])
    def test_fp8(self, cuda_graph, tp_size, pp_size, ep_size):
        if get_device_memory() < 140000 and get_device_count() < 8:
            pytest.skip("Not enough memory for this test")
        if get_device_count() != tp_size * pp_size:
            pytest.skip("Device count mismatch with world size")

        kv_cache_config = KvCacheConfig(free_gpu_memory_fraction=0.75)
        with LLM(
                f"{llm_models_root()}/llama4-models/nvidia/Llama-4-Maverick-17B-128E-Instruct-FP8",
                tensor_parallel_size=tp_size,
                # Keep this low to avoid warmup OOM in CI
                max_seq_len=8192,
                pipeline_parallel_size=pp_size,
                moe_expert_parallel_size=ep_size,
                kv_cache_config=kv_cache_config,
                cuda_graph_config=CudaGraphConfig()
                if cuda_graph else None) as llm:
            assert llm.args.quant_config.quant_algo == QuantAlgo.FP8
            assert llm.args.quant_config.kv_cache_quant_algo == QuantAlgo.FP8
            task = MMLU(self.MODEL_NAME)
            task.evaluate(llm)
            task = GSM8K(self.MODEL_NAME)
            task.evaluate(llm)

    @skip_pre_hopper
    @pytest.mark.skip_less_mpi_world_size(8)
    @parametrize_with_ids("cuda_graph", [False, True])
    @pytest.mark.parametrize("tp_size,pp_size,ep_size", [(8, 1, 8)],
                             ids=["tp8ep8"])
    def test_fp8_chunked_prefill(self, cuda_graph, tp_size, pp_size, ep_size):
        with LLM(
                f"{llm_models_root()}/llama4-models/nvidia/Llama-4-Maverick-17B-128E-Instruct-FP8",
                tensor_parallel_size=tp_size,
                # Keep this low to avoid warmup OOM in CI
                max_seq_len=8192,
                pipeline_parallel_size=pp_size,
                moe_expert_parallel_size=ep_size,
                enable_chunked_prefill=True,
                max_num_tokens=256,
                cuda_graph_config=CudaGraphConfig()
                if cuda_graph else None) as llm:
            assert llm.args.quant_config.quant_algo == QuantAlgo.FP8
            assert llm.args.quant_config.kv_cache_quant_algo == QuantAlgo.FP8
            task = MMLU(self.MODEL_NAME)
            task.evaluate(llm)
            task = GSM8K(self.MODEL_NAME)
            task.evaluate(llm)

    @skip_pre_hopper
    @pytest.mark.skip_less_mpi_world_size(8)
    @parametrize_with_ids("torch_compile", [True, False])
    @pytest.mark.parametrize("tp_size,pp_size,ep_size", [(8, 1, 1)],
                             ids=["tp8"])
    def test_fp8_eagle3(self, tp_size, pp_size, ep_size, torch_compile):
        model_path = f"{llm_models_root()}/llama4-models/nvidia/Llama-4-Maverick-17B-128E-Instruct-FP8"
        eagle_model_dir = f"{llm_models_root()}/Llama-4-Maverick-17B-128E-Eagle3"
        spec_config = EagleDecodingConfig(max_draft_len=3,
                                          speculative_model_dir=eagle_model_dir)
        kv_cache_config = KvCacheConfig(enable_block_reuse=False,
                                        free_gpu_memory_fraction=0.75)
        torch_compile_config = TorchCompileConfig(
            enable_fullgraph=True,
            enable_piecewise_cuda_graph=True,
            capture_num_tokens=[2048, 8192],
            max_num_streams=3) if torch_compile else None
        pytorch_config = dict(
            cuda_graph_config=CudaGraphConfig(max_batch_size=8),
            enable_attention_dp=False,
            torch_compile_config=torch_compile_config)
        with LLM(model_path,
                 kv_cache_config=kv_cache_config,
                 tensor_parallel_size=tp_size,
                 pipeline_parallel_size=pp_size,
                 moe_expert_parallel_size=ep_size,
                 **pytorch_config,
                 speculative_config=spec_config) as llm:
            task = MMLU(self.MODEL_NAME)
            task.evaluate(llm)


@pytest.mark.skip_less_device_memory(80000)
@pytest.mark.skip_less_host_memory(100000)
class TestLlama4ScoutInstruct(LlmapiAccuracyTestHarness):
    MODEL_NAME = "meta-llama/Llama-4-Scout-17B-16E-Instruct"

    @skip_pre_hopper
    @parametrize_with_ids("cuda_graph", [False, True])
    @pytest.mark.parametrize(
        "tp_size,pp_size,ep_size", [(8, 1, 1), (8, 1, 4), (8, 1, 8), (4, 1, 1),
                                    (4, 1, 2), (4, 1, 4)],
        ids=["tp8", "tp8ep4", "tp8ep8", "tp4", "tp4ep2", "tp4ep4"])
    def test_auto_dtype(self, cuda_graph, tp_size, pp_size, ep_size):
        if get_device_count() != tp_size * pp_size:
            pytest.skip("Device count mismatch with world size")

        model_path = f"{llm_models_root()}/llama4-models/Llama-4-Scout-17B-16E-Instruct"
        with LLM(
                model_path,
                tensor_parallel_size=tp_size,
                # Keep this low to avoid warmup OOM in CI
                max_seq_len=8192,
                pipeline_parallel_size=pp_size,
                moe_expert_parallel_size=ep_size,
                cuda_graph_config=CudaGraphConfig()
                if cuda_graph else None) as llm:
            task = MMLU(self.MODEL_NAME)
            task.evaluate(llm)
            task = GSM8K(self.MODEL_NAME)
            task.evaluate(llm)

    @skip_pre_hopper
    @parametrize_with_ids("cuda_graph", [True])
    @pytest.mark.parametrize("tp_size,pp_size,ep_size", [(8, 1, 8), (4, 1, 1)],
                             ids=["tp8ep8", "tp4"])
    def test_fp8(self, cuda_graph, tp_size, pp_size, ep_size):
        if get_device_count() != tp_size * pp_size:
            pytest.skip("Device count mismatch with world size")

        model_path = f"{llm_models_root()}/llama4-models/Llama-4-Scout-17B-16E-Instruct-FP8"
        with LLM(
                model_path,
                tensor_parallel_size=tp_size,
                # Keep this low to avoid warmup OOM in CI
                max_seq_len=8192,
                pipeline_parallel_size=pp_size,
                moe_expert_parallel_size=ep_size,
                kv_cache_config=KvCacheConfig(free_gpu_memory_fraction=0.8),
                cuda_graph_config=CudaGraphConfig()
                if cuda_graph else None) as llm:
            assert llm.args.quant_config.quant_algo == QuantAlgo.FP8
            task = MMLU(self.MODEL_NAME)
            task.evaluate(llm)
            task = GSM8K(self.MODEL_NAME)
            task.evaluate(llm)

    @skip_pre_blackwell
    @parametrize_with_ids("cuda_graph", [True])
    @pytest.mark.parametrize("tp_size,pp_size,ep_size", [(8, 1, 8), (4, 1, 1)],
                             ids=["tp8ep8", "tp4"])
    def test_fp4(self, cuda_graph, tp_size, pp_size, ep_size):
        if get_device_count() != tp_size * pp_size:
            pytest.skip("Device count mismatch with world size")

        model_path = f"{llm_models_root()}/llama4-models/Llama-4-Scout-17B-16E-Instruct-FP4"
        with LLM(
                model_path,
                tensor_parallel_size=tp_size,
                # Keep this low to avoid warmup OOM in CI
                max_seq_len=8192,
                pipeline_parallel_size=pp_size,
                moe_expert_parallel_size=ep_size,
                cuda_graph_config=CudaGraphConfig()
                if cuda_graph else None) as llm:
            assert llm.args.quant_config.quant_algo == QuantAlgo.NVFP4
            assert llm.args.quant_config.kv_cache_quant_algo == QuantAlgo.FP8
            task = MMLU(self.MODEL_NAME)
            task.evaluate(llm)
            task = GSM8K(self.MODEL_NAME)
            task.evaluate(llm)

    @skip_pre_hopper
    @pytest.mark.skip_less_mpi_world_size(4)
    @parametrize_with_ids("cuda_graph", [True])
    @pytest.mark.parametrize("tp_size,pp_size,ep_size", [(4, 1, 4)],
                             ids=["tp4ep4"])
    def test_fp8_chunked_prefill(self, cuda_graph, tp_size, pp_size, ep_size):
        with LLM(
                f"{llm_models_root()}/llama4-models/Llama-4-Scout-17B-16E-Instruct-FP8",
                tensor_parallel_size=tp_size,
                max_seq_len=22000,
                pipeline_parallel_size=pp_size,
                moe_expert_parallel_size=ep_size,
                enable_chunked_prefill=True,
                max_num_tokens=256,
                cuda_graph_config=CudaGraphConfig()
                if cuda_graph else None) as llm:
            assert llm.args.quant_config.quant_algo == QuantAlgo.FP8
            assert llm.args.quant_config.kv_cache_quant_algo == QuantAlgo.FP8
            task = MMLU(self.MODEL_NAME)
            task.evaluate(llm)
            task = GSM8K(self.MODEL_NAME)
            task.evaluate(llm)

    @skip_pre_blackwell
    @pytest.mark.skip_less_mpi_world_size(4)
    @parametrize_with_ids("cuda_graph", [True])
    @pytest.mark.parametrize("tp_size,pp_size,ep_size", [(4, 1, 4)],
                             ids=["tp4ep4"])
    def test_fp4_chunked_prefill(self, cuda_graph, tp_size, pp_size, ep_size):
        with LLM(
                f"{llm_models_root()}/llama4-models/Llama-4-Scout-17B-16E-Instruct-FP4",
                tensor_parallel_size=tp_size,
                pipeline_parallel_size=pp_size,
                moe_expert_parallel_size=ep_size,
                max_seq_len=22000,
                enable_chunked_prefill=True,
                max_num_tokens=256,
                cuda_graph_config=CudaGraphConfig()
                if cuda_graph else None) as llm:
            assert llm.args.quant_config.quant_algo == QuantAlgo.NVFP4
            assert llm.args.quant_config.kv_cache_quant_algo == QuantAlgo.FP8
            task = MMLU(self.MODEL_NAME)
            task.evaluate(llm)
            task = GSM8K(self.MODEL_NAME)
            task.evaluate(llm)


class TestMistral7B(LlmapiAccuracyTestHarness):
    MODEL_NAME = "mistralai/Mistral-7B-v0.1"
    MODEL_PATH = f"{llm_models_root()}/mistral-7b-v0.1"

    def test_auto_dtype(self):
        with LLM(self.MODEL_PATH) as llm:
            task = CnnDailymail(self.MODEL_NAME)
            task.evaluate(llm)


class TestMistralSmall24B(LlmapiAccuracyTestHarness):
    MODEL_NAME = "mistralai/Mistral-Small-3.1-24B-Instruct-2503"
    MODEL_PATH = f"{llm_models_root()}/Mistral-Small-3.1-24B-Instruct-2503"

    @pytest.mark.skip_less_device_memory(80000)
    def test_auto_dtype(self):
        kv_cache_config = KvCacheConfig(free_gpu_memory_fraction=0.75)
        with LLM(self.MODEL_PATH, kv_cache_config=kv_cache_config) as llm:
            task = CnnDailymail(self.MODEL_NAME)
            task.evaluate(llm)
            task = MMLU(self.MODEL_NAME)
            task.evaluate(llm)
            task = GSM8K(self.MODEL_NAME)
            task.evaluate(llm)

    @skip_pre_ada
    @pytest.mark.skip_less_device_memory(80000)
    def test_fp8(self):
        kv_cache_config = KvCacheConfig(free_gpu_memory_fraction=0.75)
        model_path = f"{llm_models_root()}/Mistral-Small-3.1-24B-Instruct-2503-fp8"
        with LLM(model_path, kv_cache_config=kv_cache_config) as llm:
            assert llm.args.quant_config.quant_algo == QuantAlgo.FP8
            task = CnnDailymail(self.MODEL_NAME)
            task.evaluate(llm)
            task = MMLU(self.MODEL_NAME)
            task.evaluate(llm)
            task = GSM8K(self.MODEL_NAME)
            task.evaluate(llm)


class TestMinistral8BInstruct(LlmapiAccuracyTestHarness):
    MODEL_NAME = "mistralai/Ministral-8B-Instruct-2410"
    MODEL_PATH = f"{llm_models_root()}/Ministral-8B-Instruct-2410"

    def test_auto_dtype(self):
        with LLM(self.MODEL_PATH) as llm:
            task = GSM8K(self.MODEL_NAME)
            task.evaluate(llm)

            task = MMLU(self.MODEL_NAME)
            task.evaluate(llm)

    @skip_pre_ada
    def test_fp8(self):
        # Test with FP8 quantization if pre-quantized model is available
        model_path = f"{llm_models_root()}/Ministral-8B-Instruct-2410-FP8"
        try:
            with LLM(model_path) as llm:
                assert llm.args.quant_config.quant_algo == QuantAlgo.FP8
                task = GSM8K(self.MODEL_NAME)
                task.evaluate(llm)
                task = MMLU(self.MODEL_NAME)
                task.evaluate(llm)
        except (FileNotFoundError, OSError):
            pytest.skip("FP8 pre-quantized Ministral-8B model not available")


@skip_post_blackwell
@skip_pre_hopper
class TestGemma3_27BInstruct(LlmapiAccuracyTestHarness):
    MODEL_NAME = "google/gemma-3-27b-it"
    MODEL_PATH = f"{llm_models_root()}/gemma/gemma-3-27b-it/"

    def test_auto_dtype(self):
        # Disabling kv cache reuse as a WAR to deal with gaps in kernel support for Gemma3's non-inclusive sliding window size.
        kv_cache_config = KvCacheConfig(
            enable_block_reuse=False,
            enable_partial_reuse=False,
            free_gpu_memory_fraction=0.5,
        )
        # We use FlashInfer as the attention backend for Gemma3 VLM to support custom mask for images.
        # So, testing with it here.
        with LLM(self.MODEL_PATH,
                 kv_cache_config=kv_cache_config,
                 attn_backend="FLASHINFER",
                 cuda_graph_config=None,
                 max_batch_size=128,
                 max_seq_len=4096) as llm:
            task = CnnDailymail(self.MODEL_NAME)
            task.evaluate(llm)
            task = MMLU(self.MODEL_NAME)
            task.evaluate(llm)
            task = GSM8K(self.MODEL_NAME)
            task.evaluate(llm)

    def test_fp8_prequantized(self):
        # Disabling kv cache reuse as a WAR to deal with gaps in kernel support for Gemma3's non-inclusive sliding window size.
        kv_cache_config = KvCacheConfig(enable_block_reuse=False,
                                        enable_partial_reuse=False,
                                        dtype="fp8")
        # Note: This has only the LLM part quantized. Vision part is in bfloat16.
        prequantized_model_path = f"{llm_models_root()}/gemma/gemma-3-27b-it-fp8/"
        with LLM(prequantized_model_path,
                 kv_cache_config=kv_cache_config,
                 attn_backend="FLASHINFER",
                 cuda_graph_config=None) as llm:
            assert llm.args.quant_config.quant_algo == QuantAlgo.FP8
            task = CnnDailymail(self.MODEL_NAME)
            task.evaluate(llm)
            task = GSM8K(self.MODEL_NAME)
            task.evaluate(llm)
            task = MMLU(self.MODEL_NAME)
            task.evaluate(llm)


class TestGemma3_1BInstruct(LlmapiAccuracyTestHarness):
    MODEL_NAME = "google/gemma-3-1b-it"
    MODEL_PATH = f"{llm_models_root()}/gemma/gemma-3-1b-it/"

    # NOTE: Disable block reuse for SWA window model.
    kv_cache_config = KvCacheConfig(enable_block_reuse=True)

    def test_auto_dtype(self):
        # Disabling kv cache reuse as a WAR to deal with gaps in kernel support for Gemma3's non-inclusive sliding window size.
        kv_cache_config = KvCacheConfig(
            enable_block_reuse=False,
            enable_partial_reuse=False,
        )
        with LLM(self.MODEL_PATH, kv_cache_config=kv_cache_config) as llm:
            task = CnnDailymail(self.MODEL_NAME)
            task.evaluate(llm)
            task = GSM8K(self.MODEL_NAME)
            task.evaluate(llm)
            task = MMLU(self.MODEL_NAME)
            task.evaluate(llm)

    def test_fp8_prequantized(self):
        # Disabling kv cache reuse as a WAR to deal with gaps in kernel support for Gemma3's non-inclusive sliding window size.
        kv_cache_config = KvCacheConfig(enable_block_reuse=False,
                                        enable_partial_reuse=False,
                                        dtype="fp8")
        prequantized_model_path = f"{llm_models_root()}/gemma/gemma-3-1b-it-fp8/"
        with LLM(prequantized_model_path,
                 kv_cache_config=kv_cache_config) as llm:
            assert llm.args.quant_config.quant_algo == QuantAlgo.FP8
            task = CnnDailymail(self.MODEL_NAME)
            task.evaluate(llm)
            task = GSM8K(self.MODEL_NAME)
            task.evaluate(llm)
            task = MMLU(self.MODEL_NAME)
            task.evaluate(llm)

    def test_auto_dtype_vswa_without_reuse(self):
        # NOTE: Test with VSWA kv cache config.
        kv_cache_config = KvCacheConfig(
            enable_block_reuse=False,
            enable_partial_reuse=False,
            max_attention_window=[512, 512, 512, 512, 512, 32768],
        )

        with LLM(self.MODEL_PATH, kv_cache_config=kv_cache_config) as llm:
            task = GSM8K(self.MODEL_NAME)
            task.evaluate(llm)
            task = MMLU(self.MODEL_NAME)
            task.evaluate(llm)

    def test_auto_dtype_vswa_reuse(self):
        # NOTE: Test with VSWA kv cache config.
        kv_cache_config = KvCacheConfig(
            enable_block_reuse=True,
            max_attention_window=[512, 512, 512, 512, 512, 32768],
        )

        with LLM(self.MODEL_PATH, kv_cache_config=kv_cache_config) as llm:
            task = GSM8K(self.MODEL_NAME)
            task.evaluate(llm)
            task = MMLU(self.MODEL_NAME)
            task.evaluate(llm)

    def test_auto_dtype_vswa_chunked_prefill_without_reuse(self):
        # NOTE: Test with VSWA kv cache config.
        kv_cache_config = KvCacheConfig(
            enable_block_reuse=False,
            enable_partial_reuse=False,
            max_attention_window=[512, 512, 512, 512, 512, 32768],
        )

        # chunked prefill case or more features
        extra_llm_config = dict(
            enable_chunked_prefill=True,
            max_num_tokens=1024,
        )
        with LLM(self.MODEL_PATH,
                 kv_cache_config=kv_cache_config,
                 **extra_llm_config) as llm:
            task = GSM8K(self.MODEL_NAME)
            task.evaluate(llm)
            task = MMLU(self.MODEL_NAME)
            task.evaluate(llm)

    def test_auto_dtype_vswa_chunked_prefill_reuse(self):
        # NOTE: Test with VSWA kv cache config.
        kv_cache_config = KvCacheConfig(
            enable_block_reuse=True,
            max_attention_window=[512, 512, 512, 512, 512, 32768],
        )

        # chunked prefill case or more features
        extra_llm_config = dict(
            enable_chunked_prefill=True,
            max_num_tokens=1024,
        )
        with LLM(self.MODEL_PATH,
                 kv_cache_config=kv_cache_config,
                 **extra_llm_config) as llm:
            task = GSM8K(self.MODEL_NAME)
            task.evaluate(llm)
            task = MMLU(self.MODEL_NAME)
            task.evaluate(llm)


class TestMixtral8x7B(LlmapiAccuracyTestHarness):
    MODEL_NAME = "mistralai/Mixtral-8x7B-v0.1"
    MODEL_PATH = f"{llm_models_root()}/Mixtral-8x7B-v0.1"

    @pytest.mark.skip_less_device(2)
    def test_tp2(self):
        with LLM(self.MODEL_PATH, tensor_parallel_size=2) as llm:
            task = CnnDailymail(self.MODEL_NAME)
            task.evaluate(llm)
            task = MMLU(self.MODEL_NAME)
            task.evaluate(llm)

    @pytest.mark.skip_less_device(2)
    @pytest.mark.skip_device_not_contain(["H100", "H200", "B200"])
    def test_fp8_tp2(self):
        model_path = f"{llm_models_root()}/modelopt-hf-model-hub/Mixtral-8x7B-Instruct-v0.1-fp8"
        with LLM(model_path, tensor_parallel_size=2) as llm:
            assert llm.args.quant_config.quant_algo == QuantAlgo.FP8
            task = CnnDailymail(self.MODEL_NAME)
            task.evaluate(llm)
            task = MMLU(self.MODEL_NAME)
            task.evaluate(llm)

    @pytest.mark.skip_less_device(2)
    @pytest.mark.skip_device_not_contain(["B200"])
    def test_nvfp4_tp2(self):
        model_path = f"{llm_models_root()}/modelopt-hf-model-hub/Mixtral-8x7B-Instruct-v0.1-fp4"
        with LLM(model_path, tensor_parallel_size=2) as llm:
            assert llm.args.quant_config.quant_algo == QuantAlgo.NVFP4
            task = CnnDailymail(self.MODEL_NAME)
            task.evaluate(llm)
            task = MMLU(self.MODEL_NAME)
            task.evaluate(llm)


# This class has extensively parameterized test methods, which yield totally 200 test cases.
# This is because this model requires high test coverage over the feature combinations.
# Normally we should not parameterize test methods so extensively -- just test on the typical/important feature combinations.
@skip_pre_hopper
class TestDeepSeekV3Lite(LlmapiAccuracyTestHarness):
    MODEL_NAME = "deepseek-ai/DeepSeek-V3-Lite"
    MODEL_PATH = f"{llm_models_root()}/DeepSeek-V3-Lite/bf16"

    @pytest.mark.skip_less_device_memory(60000)
    # Chunked Prefill for MLA can only be enabled on SM100
    @parametrize_with_ids("enable_chunked_prefill", [False, True])
    @parametrize_with_ids("torch_compile", [False, True])
    @parametrize_with_ids("attention_dp,cuda_graph,overlap_scheduler",
                          [(False, False, False), (True, False, False),
                           (False, True, False), (False, False, True),
                           (False, True, True), (True, True, True)])
    # Only Hopper and Blackwell MLA kernel supports MTP
    @parametrize_with_ids("mtp_nextn", [0, 2])
    def test_bfloat16(self, mtp_nextn, attention_dp, cuda_graph,
                      overlap_scheduler, torch_compile, enable_chunked_prefill):
        kv_cache_config = KvCacheConfig(free_gpu_memory_fraction=0.75)
        torch_compile_config = TorchCompileConfig(
            enable_fullgraph=True,
            enable_piecewise_cuda_graph=cuda_graph,
            capture_num_tokens=[2048, 8192],
            max_num_streams=3) if torch_compile else None
        pytorch_config = dict(
            disable_overlap_scheduler=not overlap_scheduler,
            cuda_graph_config=CudaGraphConfig() if cuda_graph else None,
            torch_compile_config=torch_compile_config,
        )
        mtp_config = None
        if mtp_nextn > 0:
            mtp_config = MTPDecodingConfig(num_nextn_predict_layers=mtp_nextn)
        with LLM(self.MODEL_PATH,
                 kv_cache_config=kv_cache_config,
                 enable_chunked_prefill=enable_chunked_prefill,
                 max_num_tokens=256 if enable_chunked_prefill else 8192,
                 **pytorch_config,
                 enable_attention_dp=attention_dp,
                 speculative_config=mtp_config) as llm:
            task = GSM8K(self.MODEL_NAME)
            task.evaluate(llm)

    @pytest.mark.skip_less_device(4)
    @parametrize_with_ids("torch_compile", [False, True])
    @parametrize_with_ids("attention_dp,cuda_graph,overlap_scheduler",
                          [(False, False, False), (True, False, False),
                           (False, True, False), (False, False, True),
                           (False, True, True), (True, True, True)])
    # Only Hopper and Blackwell MLA kernel supports MTP
    @parametrize_with_ids("mtp_nextn",
                          [0, pytest.param(2, marks=skip_pre_hopper)])
    @pytest.mark.parametrize("tp_size,pp_size,ep_size", [(4, 1, 1), (4, 1, 4),
                                                         (2, 2, 1), (1, 4, 1)],
                             ids=["tp4", "ep4", "tp2pp2", "pp4"])
    def test_bfloat16_4gpus(self, tp_size, pp_size, ep_size, mtp_nextn,
                            attention_dp, cuda_graph, overlap_scheduler,
                            torch_compile):
        if torch_compile and pp_size > 1:
            pytest.skip("PP with torch.compile is not supported yet.")
        kv_cache_config = KvCacheConfig(free_gpu_memory_fraction=0.75)
        torch_compile_config = TorchCompileConfig(
            enable_fullgraph=True,
            enable_piecewise_cuda_graph=cuda_graph,
            capture_num_tokens=[2048, 8192],
            max_num_streams=3) if torch_compile else None
        pytorch_config = dict(
            disable_overlap_scheduler=not overlap_scheduler,
            cuda_graph_config=CudaGraphConfig() if cuda_graph else None,
            torch_compile_config=torch_compile_config,
        )
        mtp_config = None
        if mtp_nextn > 0:
            mtp_config = MTPDecodingConfig(num_nextn_predict_layers=mtp_nextn)
        with LLM(self.MODEL_PATH,
                 tensor_parallel_size=tp_size,
                 pipeline_parallel_size=pp_size,
                 moe_expert_parallel_size=ep_size,
                 kv_cache_config=kv_cache_config,
                 **pytorch_config,
                 enable_attention_dp=attention_dp,
                 speculative_config=mtp_config) as llm:
            task = GSM8K(self.MODEL_NAME)
            task.evaluate(llm)

    @skip_pre_hopper
    @parametrize_with_ids("torch_compile", [False, True])
    @parametrize_with_ids("fp8kv,attention_dp,cuda_graph,overlap_scheduler",
                          [(False, False, False, False),
                           (True, False, False, False),
                           (False, True, False, False),
                           (False, False, True, False),
                           (False, False, False, True),
                           (True, False, True, True), (True, True, True, True)])
    @parametrize_with_ids("mtp", ["disable", "eagle", "vanilla"])
    def test_fp8_block_scales(self, mtp, fp8kv, attention_dp, cuda_graph,
                              overlap_scheduler, torch_compile):
        if torch_compile and mtp != "disable":
            pytest.skip("https://nvbugs/5252313")
        kv_cache_config = KvCacheConfig(free_gpu_memory_fraction=0.75)
        torch_compile_config = TorchCompileConfig(
            enable_fullgraph=True,
            enable_piecewise_cuda_graph=cuda_graph,
            capture_num_tokens=[2048, 8192],
            max_num_streams=3) if torch_compile else None
        pytorch_config = dict(
            disable_overlap_scheduler=not overlap_scheduler,
            cuda_graph_config=CudaGraphConfig() if cuda_graph else None,
            torch_compile_config=torch_compile_config,
            moe_config=MoeConfig(
                backend="DEEPGEMM" if get_sm_version() >= 100 else "CUTLASS"),
        )

        if fp8kv:
            kv_cache_config.dtype = "fp8"

        mtp_config = None
        mtp_nextn = 2
        if mtp == "eagle":
            mtp_config = MTPDecodingConfig(num_nextn_predict_layers=mtp_nextn)
        elif mtp == "vanilla":
            mtp_config = MTPDecodingConfig(num_nextn_predict_layers=mtp_nextn,
                                           use_mtp_vanilla=True)

        with LLM(f"{llm_models_root()}/DeepSeek-V3-Lite/fp8",
                 kv_cache_config=kv_cache_config,
                 **pytorch_config,
                 enable_attention_dp=attention_dp,
                 speculative_config=mtp_config) as llm:

            assert llm.args.quant_config.quant_algo == QuantAlgo.FP8_BLOCK_SCALES

            task = GSM8K(self.MODEL_NAME)
            task.evaluate(llm)

    @skip_pre_blackwell
    @parametrize_with_ids("torch_compile", [False])
    @parametrize_with_ids(
        "fp8kv,attention_dp,cuda_graph,overlap_scheduler",
        [(False, False, False, False)],
    )
    @parametrize_with_ids("mtp_nextn", [0])
    def test_cute_dsl_fp8_block_scales(
        self,
        mtp_nextn,
        fp8kv,
        attention_dp,
        cuda_graph,
        overlap_scheduler,
        torch_compile,
    ):
        if torch_compile and attention_dp:
            pytest.skip("https://nvbugs/5252559")
        kv_cache_config = KvCacheConfig(free_gpu_memory_fraction=0.9)
        torch_compile_config = (TorchCompileConfig(
            enable_fullgraph=True,
            enable_piecewise_cuda_graph=cuda_graph,
            capture_num_tokens=[2048, 8192],
            max_num_streams=3) if torch_compile else None)
        pytorch_config = dict(
            disable_overlap_scheduler=not overlap_scheduler,
            cuda_graph_config=CudaGraphConfig() if cuda_graph else None,
            torch_compile_config=torch_compile_config,
            moe_config=MoeConfig(backend="CUTEDSL"),
        )

        if fp8kv:
            kv_cache_config.dtype = "fp8"

        mtp_config = None
        if mtp_nextn > 0:
            mtp_config = MTPDecodingConfig(num_nextn_predict_layers=mtp_nextn)

        with LLM(
                f"{llm_models_root()}/DeepSeek-V3-Lite/fp8",
                kv_cache_config=kv_cache_config,
                **pytorch_config,
                enable_attention_dp=attention_dp,
                speculative_config=mtp_config,
        ) as llm:

            assert llm.args.quant_config.quant_algo == QuantAlgo.FP8_BLOCK_SCALES

            task = GSM8K(self.MODEL_NAME)
            task.evaluate(llm)

    @skip_pre_hopper
    @parametrize_with_ids("mtp_nextn", [0, 2])
    def test_fp8_block_scales_cuda_graph_padding(self, mtp_nextn):
        kv_cache_config = KvCacheConfig(free_gpu_memory_fraction=0.75)
        mtp_config = None
        if mtp_nextn > 0:
            mtp_config = MTPDecodingConfig(num_nextn_predict_layers=mtp_nextn)
        pytorch_config = dict(
            disable_overlap_scheduler=False,
            cuda_graph_config=CudaGraphConfig(
                max_batch_size=512,
                enable_padding=True,
            ),
            moe_config=MoeConfig(
                backend="DEEPGEMM" if get_sm_version() >= 100 else "CUTLASS"),
        )
        with LLM(f"{llm_models_root()}/DeepSeek-V3-Lite/fp8",
                 kv_cache_config=kv_cache_config,
                 **pytorch_config,
                 speculative_config=mtp_config) as llm:
            assert llm.args.quant_config.quant_algo == QuantAlgo.FP8_BLOCK_SCALES
            task = GSM8K(self.MODEL_NAME)
            task.evaluate(llm)

    @pytest.mark.skip_less_device(4)
    @skip_pre_hopper
    @parametrize_with_ids("mtp_nextn", [0, 2])
    @parametrize_with_ids("attention_dp", [False, True])
    def test_fp8_block_scales_cuda_graph_padding_4gpus(self, mtp_nextn,
                                                       attention_dp):
        kv_cache_config = KvCacheConfig(free_gpu_memory_fraction=0.75)
        mtp_config = None
        if mtp_nextn > 0:
            mtp_config = MTPDecodingConfig(num_nextn_predict_layers=mtp_nextn)
        pytorch_config = dict(
            disable_overlap_scheduler=False,
            cuda_graph_config=CudaGraphConfig(enable_padding=True),
            moe_config=MoeConfig(
                backend="DEEPGEMM" if get_sm_version() >= 100 else "CUTLASS"),
        )

        with LLM(f"{llm_models_root()}/DeepSeek-V3-Lite/fp8",
                 tensor_parallel_size=4,
                 kv_cache_config=kv_cache_config,
                 **pytorch_config,
                 enable_attention_dp=attention_dp,
                 speculative_config=mtp_config) as llm:
            assert llm.args.quant_config.quant_algo == QuantAlgo.FP8_BLOCK_SCALES
            task = GSM8K(self.MODEL_NAME)
            task.evaluate(llm)

    @pytest.mark.skip_less_device(4)
    @skip_pre_hopper
    @skip_ray
    @parametrize_with_ids("torch_compile", [False, True])
    @parametrize_with_ids("fp8kv,attention_dp,cuda_graph,overlap_scheduler",
                          [(False, False, False, False),
                           (True, False, False, False),
                           (False, True, False, False),
                           (False, False, True, False),
                           (False, False, False, True),
                           (False, True, True, True), (True, False, True, True),
                           (True, True, True, True)])
    @parametrize_with_ids("mtp_nextn", [0, 2])
    @pytest.mark.parametrize("tp_size,pp_size,ep_size", [(4, 1, 1), (4, 1, 4),
                                                         (2, 2, 1), (1, 4, 1)],
                             ids=["tp4", "ep4", "tp2pp2", "pp4"])
    def test_fp8_block_scales_4gpus(self, tp_size, pp_size, ep_size, mtp_nextn,
                                    fp8kv, attention_dp, cuda_graph,
                                    overlap_scheduler, torch_compile):
        if torch_compile and pp_size > 1:
            pytest.skip("PP with torch.compile is not supported yet.")
        kv_cache_config = KvCacheConfig(free_gpu_memory_fraction=0.75)
        torch_compile_config = TorchCompileConfig(
            enable_fullgraph=True,
            enable_piecewise_cuda_graph=cuda_graph,
            capture_num_tokens=[2048, 8192],
            max_num_streams=3) if torch_compile else None
        pytorch_config = dict(
            disable_overlap_scheduler=not overlap_scheduler,
            cuda_graph_config=CudaGraphConfig() if cuda_graph else None,
            torch_compile_config=torch_compile_config,
            moe_config=MoeConfig(
                backend="DEEPGEMM" if get_sm_version() >= 100 else "CUTLASS"),
        )

        if fp8kv:
            kv_cache_config.dtype = "fp8"

        mtp_config = None
        if mtp_nextn > 0:
            mtp_config = MTPDecodingConfig(num_nextn_predict_layers=mtp_nextn)

        with LLM(f"{llm_models_root()}/DeepSeek-V3-Lite/fp8",
                 tensor_parallel_size=tp_size,
                 pipeline_parallel_size=pp_size,
                 moe_expert_parallel_size=ep_size,
                 kv_cache_config=kv_cache_config,
                 **pytorch_config,
                 enable_attention_dp=attention_dp,
                 speculative_config=mtp_config) as llm:

            assert llm.args.quant_config.quant_algo == QuantAlgo.FP8_BLOCK_SCALES

            task = GSM8K(self.MODEL_NAME)
            task.evaluate(llm)

    @pytest.mark.skip_less_device(4)
    @skip_pre_blackwell
    @parametrize_with_ids("torch_compile", [False])
    @parametrize_with_ids(
        "fp8kv,attention_dp,cuda_graph,overlap_scheduler",
        [(False, False, False, False)],
    )
    @parametrize_with_ids("mtp_nextn", [0])
    @pytest.mark.parametrize(
        "tp_size,pp_size,ep_size",
        [(4, 1, 1), (4, 1, 4), (2, 2, 1), (1, 4, 1)],
        ids=["tp4", "ep4", "tp2pp2", "pp4"],
    )
    def test_cute_dsl_fp8_block_scales_4gpus(
        self,
        tp_size,
        pp_size,
        ep_size,
        mtp_nextn,
        fp8kv,
        attention_dp,
        cuda_graph,
        overlap_scheduler,
        torch_compile,
    ):
        if torch_compile and pp_size > 1:
            pytest.skip("PP with torch.compile is not supported yet.")
        kv_cache_config = KvCacheConfig(free_gpu_memory_fraction=0.9)
        torch_compile_config = (TorchCompileConfig(
            enable_fullgraph=True,
            enable_piecewise_cuda_graph=cuda_graph,
            capture_num_tokens=[2048, 8192],
            max_num_streams=3) if torch_compile else None)
        pytorch_config = dict(
            disable_overlap_scheduler=not overlap_scheduler,
            cuda_graph_config=CudaGraphConfig() if cuda_graph else None,
            torch_compile_config=torch_compile_config,
            moe_config=MoeConfig(backend="CUTEDSL"),
        )

        if fp8kv:
            kv_cache_config.dtype = "fp8"

        mtp_config = None
        if mtp_nextn > 0:
            mtp_config = MTPDecodingConfig(num_nextn_predict_layers=mtp_nextn)

        with LLM(
                f"{llm_models_root()}/DeepSeek-V3-Lite/fp8",
                tensor_parallel_size=tp_size,
                pipeline_parallel_size=pp_size,
                moe_expert_parallel_size=ep_size,
                kv_cache_config=kv_cache_config,
                **pytorch_config,
                enable_attention_dp=attention_dp,
                speculative_config=mtp_config,
        ) as llm:
            assert llm.args.quant_config.quant_algo == QuantAlgo.FP8_BLOCK_SCALES

            task = GSM8K(self.MODEL_NAME)
            task.evaluate(llm)

    @pytest.mark.skip_less_device(4)
    @skip_pre_hopper
    def test_fp8_block_scales_4gpus_static_eplb(self):
        kv_cache_config = KvCacheConfig(free_gpu_memory_fraction=0.75)

        num_experts = 72
        num_slots = 80
        first_k_dense_replace = 1
        num_hidden_layers = 30
        initial_global_assignments = {}
        for i in range(first_k_dense_replace, num_hidden_layers):
            initial_global_assignments[i] = [(i + j) % num_experts
                                             for j in range(num_slots)]
        eplb_config = MoeLoadBalancerConfig(
            num_slots=num_slots,
            initial_global_assignments=initial_global_assignments,
            layer_updates_per_iter=0)
        pytorch_backend_options = dict(cuda_graph_config=CudaGraphConfig(),
                                       moe_config=MoeConfig(
                                           backend="WIDEEP",
                                           load_balancer=eplb_config))
        with LLM(f"{llm_models_root()}/DeepSeek-V3-Lite/fp8",
                 tensor_parallel_size=4,
                 moe_expert_parallel_size=4,
                 kv_cache_config=kv_cache_config,
                 **pytorch_backend_options,
                 enable_attention_dp=True) as llm:
            task = GSM8K(self.MODEL_NAME)
            task.evaluate(llm)

    @pytest.mark.skip_less_device(4)
    @pytest.mark.skip_device_not_contain(["GB200"])
    @parametrize_with_ids("mtp_nextn", [0, 2])
    def test_bfloat16_4gpus_online_eplb(self, mtp_nextn):
        kv_cache_config = KvCacheConfig(free_gpu_memory_fraction=0.7)
        num_slots = 80
        eplb_config = MoeLoadBalancerConfig(num_slots=num_slots,
                                            layer_updates_per_iter=2)
        pytorch_config = dict(cuda_graph_config=CudaGraphConfig(),
                              moe_config=MoeConfig(backend="WIDEEP",
                                                   load_balancer=eplb_config))
        mtp_config = None
        if mtp_nextn > 0:
            mtp_config = MTPDecodingConfig(num_nextn_predict_layers=mtp_nextn)
        with LLM(self.MODEL_PATH,
                 tensor_parallel_size=4,
                 moe_expert_parallel_size=4,
                 kv_cache_config=kv_cache_config,
                 enable_attention_dp=True,
                 **pytorch_config,
                 speculative_config=mtp_config) as llm:
            task = GSM8K(self.MODEL_NAME)
            task.evaluate(llm)

    @pytest.mark.skip_less_device(4)
    @pytest.mark.skip_device_not_contain(["GB200"])
    @parametrize_with_ids("fp8kv", [True, False])
    def test_nvfp4_4gpus_online_eplb(self, fp8kv):
        kv_cache_config = KvCacheConfig(free_gpu_memory_fraction=0.7)
        num_slots = 80
        eplb_config = MoeLoadBalancerConfig(num_slots=num_slots,
                                            layer_updates_per_iter=2)
        pytorch_config = dict(cuda_graph_config=CudaGraphConfig(),
                              moe_config=MoeConfig(backend="WIDEEP",
                                                   load_balancer=eplb_config))
        if fp8kv:
            kv_cache_config.dtype = "fp8"

        with LLM(
                f"{llm_models_root()}/DeepSeek-V3-Lite/nvfp4_moe_only",
                tensor_parallel_size=4,
                moe_expert_parallel_size=4,
                kv_cache_config=kv_cache_config,
                **pytorch_config,
                enable_attention_dp=True,
        ) as llm:
            task = GSM8K(self.MODEL_NAME)
            task.evaluate(llm)

    @skip_pre_blackwell
    @parametrize_with_ids("torch_compile", [False, True])
    @parametrize_with_ids("fp8kv,attention_dp,cuda_graph,overlap_scheduler",
                          [(False, False, False, False),
                           (True, False, False, False),
                           (False, True, False, False),
                           (False, False, True, False),
                           (False, False, False, True),
                           (True, False, True, True), (True, True, True, True)])
    @parametrize_with_ids("mtp_nextn", [0, 2])
    @parametrize_with_ids("moe_backend", ["CUTLASS", "TRTLLM"])
    def test_nvfp4(self, fp8kv, attention_dp, cuda_graph, overlap_scheduler,
                   torch_compile, mtp_nextn, moe_backend):
        if moe_backend == "TRTLLM" and (get_sm_version() == 120
                                        or get_sm_version() == 121):
            pytest.skip(
                "MOE TRTLLM backend does not support SM version 120 or 121")

        kv_cache_config = KvCacheConfig(free_gpu_memory_fraction=0.75)
        torch_compile_config = TorchCompileConfig(
            enable_fullgraph=True,
            enable_piecewise_cuda_graph=cuda_graph,
            capture_num_tokens=[2048, 8192],
            max_num_streams=3) if torch_compile else None
        pytorch_config = dict(
            disable_overlap_scheduler=not overlap_scheduler,
            cuda_graph_config=CudaGraphConfig() if cuda_graph else None,
            torch_compile_config=torch_compile_config,
            moe_config=MoeConfig(backend=moe_backend))
        mtp_config = None
        if mtp_nextn > 0:
            mtp_config = MTPDecodingConfig(num_nextn_predict_layers=mtp_nextn)

        if fp8kv:
            kv_cache_config.dtype = "fp8"

        with LLM(f"{llm_models_root()}/DeepSeek-V3-Lite/nvfp4_moe_only_mtp",
                 kv_cache_config=kv_cache_config,
                 **pytorch_config,
                 enable_attention_dp=attention_dp,
                 speculative_config=mtp_config) as llm:
            assert llm.args.quant_config.quant_algo == QuantAlgo.NVFP4

            task = GSM8K(self.MODEL_NAME)
            task.evaluate(llm)

    @skip_pre_blackwell
    @parametrize_with_ids("torch_compile", [False, True])
    @parametrize_with_ids("fp8kv,cuda_graph,overlap_scheduler",
                          [(False, False, False), (True, True, True)])
    @parametrize_with_ids("mtp_nextn", [0, 2])
    @parametrize_with_ids(
        "batch_wait_timeout_iters,batch_wait_max_tokens_ratio", [(0, 0),
                                                                 (10, 0.75),
                                                                 (10, 0),
                                                                 (0, 0.75)])
    def test_nvfp4_batch_waiting(self, torch_compile, fp8kv, cuda_graph,
                                 overlap_scheduler, mtp_nextn,
                                 batch_wait_timeout_iters,
                                 batch_wait_max_tokens_ratio):
        moe_backend = "CUTLASS"
        kv_cache_config = KvCacheConfig(free_gpu_memory_fraction=0.75)
        torch_compile_config = TorchCompileConfig(
            enable_fullgraph=True,
            enable_piecewise_cuda_graph=cuda_graph,
            capture_num_tokens=[2048, 8192],
            max_num_streams=3) if torch_compile else None
        pytorch_config = dict(
            disable_overlap_scheduler=not overlap_scheduler,
            cuda_graph_config=CudaGraphConfig() if cuda_graph else None,
            torch_compile_config=torch_compile_config,
            batch_wait_timeout_iters=batch_wait_timeout_iters,
            batch_wait_max_tokens_ratio=batch_wait_max_tokens_ratio,
            moe_config=MoeConfig(backend=moe_backend))
        mtp_config = None
        if mtp_nextn > 0:
            mtp_config = MTPDecodingConfig(num_nextn_predict_layers=mtp_nextn)
        if fp8kv:
            kv_cache_config.dtype = "fp8"
        with LLM(f"{llm_models_root()}/DeepSeek-V3-Lite/nvfp4_moe_only_mtp",
                 kv_cache_config=kv_cache_config,
                 **pytorch_config,
                 enable_attention_dp=False,
                 speculative_config=mtp_config) as llm:
            assert llm.args.quant_config.quant_algo == QuantAlgo.NVFP4

            task = GSM8K(self.MODEL_NAME)
            task.evaluate(llm)

    @pytest.mark.skip_less_device(4)
    @skip_pre_blackwell
    @parametrize_with_ids("torch_compile", [False, True])
    @parametrize_with_ids("fp8kv,attention_dp,cuda_graph,overlap_scheduler",
                          [(False, False, False, False),
                           (True, False, False, False),
                           (False, True, False, False),
                           (False, False, True, False),
                           (False, False, False, True),
                           (True, False, True, True), (True, True, True, True)])
    @pytest.mark.parametrize("tp_size,pp_size,ep_size", [(4, 1, 1), (4, 1, 4),
                                                         (2, 2, 1), (1, 4, 1)],
                             ids=["tp4", "ep4", "tp2pp2", "pp4"])
    @parametrize_with_ids("mtp_nextn", [0, 2])
    @parametrize_with_ids("moe_backend", ["CUTLASS", "TRTLLM"])
    def test_nvfp4_4gpus(self, fp8kv, attention_dp, cuda_graph,
                         overlap_scheduler, tp_size, pp_size, ep_size,
                         torch_compile, mtp_nextn, moe_backend):
        if torch_compile and pp_size > 1:
            pytest.skip("PP with torch.compile is not supported yet.")
        if moe_backend == "TRTLLM" and (get_sm_version() == 120
                                        or get_sm_version() == 121):
            pytest.skip(
                "MOE TRTLLM backend does not support SM version 120 or 121")
        kv_cache_config = KvCacheConfig(free_gpu_memory_fraction=0.75)
        # Picewise Cuda Graph cannot be enabled for nvfp4 attention dp.
        torch_compile_config = TorchCompileConfig(
            enable_fullgraph=True,
            enable_piecewise_cuda_graph=cuda_graph,
            capture_num_tokens=[2048, 8192],
            max_num_streams=3) if torch_compile else None
        pytorch_config = dict(
            disable_overlap_scheduler=not overlap_scheduler,
            cuda_graph_config=CudaGraphConfig() if cuda_graph else None,
            torch_compile_config=torch_compile_config,
            moe_config=MoeConfig(backend=moe_backend),
        )

        mtp_config = None
        if mtp_nextn > 0:
            mtp_config = MTPDecodingConfig(num_nextn_predict_layers=mtp_nextn)

        if fp8kv:
            kv_cache_config.dtype = "fp8"

        with LLM(f"{llm_models_root()}/DeepSeek-V3-Lite/nvfp4_moe_only_mtp",
                 tensor_parallel_size=tp_size,
                 pipeline_parallel_size=pp_size,
                 moe_expert_parallel_size=ep_size,
                 kv_cache_config=kv_cache_config,
                 **pytorch_config,
                 enable_attention_dp=attention_dp,
                 speculative_config=mtp_config) as llm:
            assert llm.args.quant_config.quant_algo == QuantAlgo.NVFP4

            task = GSM8K(self.MODEL_NAME)
            task.evaluate(llm)

    @parametrize_with_ids(
        "fp8kv,attention_dp,cuda_graph,overlap_scheduler",
        [(False, False, False, False),
         pytest.param(True, False, False, False, marks=skip_no_hopper),
         (False, True, False, False), (False, False, True, False),
         (False, False, False, True), (False, True, True, True),
         pytest.param(True, True, True, True, marks=skip_no_hopper)])
    @parametrize_with_ids("mtp_nextn", [0, 2])
    @parametrize_with_ids("quant_dtype", [
        pytest.param("none", marks=skip_pre_hopper),
        pytest.param("fp8", marks=skip_no_hopper),
        pytest.param("nvfp4", marks=skip_pre_blackwell)
    ])
    def test_no_kv_cache_reuse(self, quant_dtype, mtp_nextn, fp8kv,
                               attention_dp, cuda_graph, overlap_scheduler):
        if quant_dtype == "nvfp4" and mtp_nextn > 0:
            pytest.skip("MTP is not supported for NVFP4")

        model_path = self.MODEL_PATH
        if quant_dtype == "fp8":
            model_path = f"{llm_models_root()}/DeepSeek-V3-Lite/fp8"
        elif quant_dtype == "nvfp4":
            model_path = f"{llm_models_root()}/DeepSeek-V3-Lite/nvfp4_moe_only"

        kv_cache_config = KvCacheConfig(free_gpu_memory_fraction=0.75,
                                        enable_block_reuse=False)
        pytorch_config = dict(
            disable_overlap_scheduler=not overlap_scheduler,
            cuda_graph_config=CudaGraphConfig() if cuda_graph else None,
        )
        mtp_config = None
        if mtp_nextn > 0:
            mtp_config = MTPDecodingConfig(num_nextn_predict_layers=mtp_nextn)

        if quant_dtype == "none":
            assert not fp8kv
        else:
            if fp8kv:
                kv_cache_config.dtype = "fp8"

        with LLM(model_path,
                 kv_cache_config=kv_cache_config,
                 **pytorch_config,
                 enable_attention_dp=attention_dp,
                 speculative_config=mtp_config) as llm:
            if quant_dtype == "fp8":
                assert llm.args.quant_config.quant_algo == QuantAlgo.FP8_BLOCK_SCALES
            elif quant_dtype == "nvfp4":
                assert llm.args.quant_config.quant_algo == QuantAlgo.NVFP4

            task = GSM8K(self.MODEL_NAME)
            task.evaluate(llm)

    @parametrize_with_ids("fp8kv,overlap_scheduler", [
        (False, False),
        (True, False),
        (False, True),
        (True, True),
    ])
    @parametrize_with_ids("kv_cache_reuse", [True, False])
    @parametrize_with_ids("quant_dtype", [
        pytest.param("none", marks=skip_pre_hopper),
        pytest.param("fp8", marks=skip_pre_hopper),
        pytest.param("nvfp4", marks=skip_pre_blackwell)
    ])
    # currently, chunked prefill is not supported for fp8 and nvfp4
    def test_chunked_prefill(self, quant_dtype, kv_cache_reuse, fp8kv,
                             overlap_scheduler):
        model_path = self.MODEL_PATH
        if quant_dtype == "fp8":
            model_path = f"{llm_models_root()}/DeepSeek-V3-Lite/fp8"
        elif quant_dtype == "nvfp4":
            model_path = f"{llm_models_root()}/DeepSeek-V3-Lite/nvfp4_moe_only"

        if quant_dtype == "none" and fp8kv:
            pytest.skip("only fp8 and nvfp4 support fp8 kv cache")

        kv_cache_config = KvCacheConfig(free_gpu_memory_fraction=0.6,
                                        enable_block_reuse=kv_cache_reuse)
        pytorch_config = dict(disable_overlap_scheduler=not overlap_scheduler, )
        mtp_config = None

        if quant_dtype == "none":
            assert not fp8kv
        else:
            if fp8kv:
                kv_cache_config.dtype = "fp8"

        with LLM(model_path,
                 kv_cache_config=kv_cache_config,
                 enable_chunked_prefill=True,
                 max_num_tokens=512,
                 **pytorch_config,
                 enable_attention_dp=True,
                 speculative_config=mtp_config) as llm:

            if quant_dtype == "fp8":
                assert llm.args.quant_config.quant_algo == QuantAlgo.FP8_BLOCK_SCALES
            elif quant_dtype == "nvfp4":
                assert llm.args.quant_config.quant_algo == QuantAlgo.NVFP4

            task = GSM8K(self.MODEL_NAME)
            task.evaluate(llm)

    @parametrize_with_ids("mtp_nextn",
                          [0, pytest.param(2, marks=skip_pre_hopper)])
    @pytest.mark.parametrize("backend", ["xgrammar", "llguidance"])
    def test_guided_decoding(self, backend: str, mtp_nextn: int, mocker):
        mocker.patch.dict(os.environ, {"TRTLLM_XGUIDANCE_LENIENT": "1"})
        kv_cache_config = KvCacheConfig(free_gpu_memory_fraction=0.75)
        cuda_graph_config = CudaGraphConfig(enable_padding=True)
        mtp_config = None
        if mtp_nextn > 0:
            mtp_config = MTPDecodingConfig(num_nextn_predict_layers=mtp_nextn)
        llm = LLM(self.MODEL_PATH,
                  guided_decoding_backend=backend,
                  kv_cache_config=kv_cache_config,
                  cuda_graph_config=cuda_graph_config,
                  enable_chunked_prefill=True,
                  max_num_tokens=256,
                  speculative_config=mtp_config)
        with llm:
            task = JsonModeEval(self.MODEL_NAME)
            task.evaluate(llm)

    @pytest.mark.skip_less_device(4)
    @parametrize_with_ids("mtp_nextn",
                          [0, pytest.param(2, marks=skip_pre_hopper)])
    @pytest.mark.parametrize("backend", ["xgrammar", "llguidance"])
    def test_guided_decoding_4gpus(self, backend: str, mtp_nextn: int, mocker):
        mocker.patch.dict(os.environ, {"TRTLLM_XGUIDANCE_LENIENT": "1"})
        kv_cache_config = KvCacheConfig(free_gpu_memory_fraction=0.75)
        cuda_graph_config = CudaGraphConfig(enable_padding=True)
        mtp_config = None
        if mtp_nextn > 0:
            mtp_config = MTPDecodingConfig(num_nextn_predict_layers=mtp_nextn)
        llm = LLM(self.MODEL_PATH,
                  tensor_parallel_size=4,
                  moe_expert_parallel_size=4,
                  enable_attention_dp=True,
                  guided_decoding_backend=backend,
                  kv_cache_config=kv_cache_config,
                  cuda_graph_config=cuda_graph_config,
                  enable_chunked_prefill=True,
                  max_num_tokens=256,
                  speculative_config=mtp_config)
        with llm:
            task = JsonModeEval(self.MODEL_NAME)
            task.evaluate(llm)

    @skip_pre_hopper
    def test_dummy_load_format(self):
        llm = LLM(
            f"{llm_models_root()}/DeepSeek-V3-Lite/fp8",
            load_format="dummy",
            moe_config=MoeConfig(
                backend="DEEPGEMM" if get_sm_version() >= 100 else "CUTLASS"),
        )
        with llm:
            task = GSM8K(self.MODEL_NAME)
            task.evaluate(llm, is_integration_test=True)


@pytest.mark.timeout(14400)
@pytest.mark.skip_less_device_memory(80000)
class TestDeepSeekR1(LlmapiAccuracyTestHarness):
    MODEL_NAME = "deepseek-ai/DeepSeek-R1"
    MODEL_PATH = f"{llm_models_root()}/DeepSeek-R1/DeepSeek-R1"

    @skip_pre_blackwell
    @pytest.mark.parametrize(
        "tp_size,pp_size,ep_size,mtp_nextn,fp8kv,attention_dp,enable_lm_head_tp_in_adp,cuda_graph,overlap_scheduler,max_batch_size,moe_backend",
        [
            #  Use a larger batch_size to speed up the tests
            pytest.param(8,
                         1,
                         4,
                         3,
                         False,
                         False,
                         False,
                         True,
                         True,
                         32,
                         "CUTLASS",
                         marks=pytest.mark.skip_less_mpi_world_size(8)),
            pytest.param(8,
                         1,
                         4,
                         3,
                         False,
                         False,
                         False,
                         True,
                         True,
                         32,
                         "TRTLLM",
                         marks=pytest.mark.skip_less_mpi_world_size(8)),
            pytest.param(8,
                         1,
                         4,
                         3,
                         False,
                         True,
                         True,
                         True,
                         True,
                         32,
                         "CUTLASS",
                         marks=pytest.mark.skip_less_mpi_world_size(8)),
            pytest.param(8,
                         1,
                         4,
                         3,
                         False,
                         True,
                         True,
                         True,
                         True,
                         32,
                         "TRTLLM",
                         marks=pytest.mark.skip_less_mpi_world_size(8)),
            pytest.param(8,
                         1,
                         8,
                         0,
                         True,
                         True,
                         False,
                         True,
                         True,
                         32,
                         "CUTLASS",
                         marks=pytest.mark.skip_less_mpi_world_size(8)),
            pytest.param(8,
                         1,
                         1,
                         0,
                         True,
                         True,
                         False,
                         True,
                         True,
                         32,
                         "CUTLASS",
                         marks=pytest.mark.skip_less_mpi_world_size(8)),
            pytest.param(4,
                         1,
                         1,
                         0,
                         True,
                         True,
                         False,
                         True,
                         True,
                         16,
                         "CUTLASS",
                         marks=pytest.mark.skip_less_mpi_world_size(4)),
            pytest.param(8,
                         1,
                         8,
                         1,
                         True,
                         True,
                         False,
                         True,
                         True,
                         32,
                         "CUTLASS",
                         marks=pytest.mark.skip_less_mpi_world_size(8)),
            pytest.param(8,
                         1,
                         8,
                         1,
                         True,
                         True,
                         False,
                         True,
                         True,
                         8,
                         "CUTLASS",
                         marks=pytest.mark.skip_less_mpi_world_size(8)),
        ],
        ids=[
            "latency", "latency_trtllmgen", "latency_adp_lmtp",
            "latency_trtllmgen_adp_lmtp", "throughput", "throughput_tp8",
            "throughput_tp4", "throughput_mtp", "throughput_bs8_mtp"
        ])
    def test_nvfp4_multi_gpus(self, tp_size, pp_size, ep_size, mtp_nextn, fp8kv,
                              attention_dp, enable_lm_head_tp_in_adp,
                              cuda_graph, overlap_scheduler, max_batch_size,
                              moe_backend):
        if moe_backend == "TRTLLM" and (get_sm_version() == 120
                                        or get_sm_version() == 121):
            pytest.skip(
                "MOE TRTLLM backend does not support SM version 120 or 121")

        kv_cache_config = KvCacheConfig(free_gpu_memory_fraction=0.70)
        pytorch_config = dict(
            disable_overlap_scheduler=not overlap_scheduler,
            cuda_graph_config=CudaGraphConfig() if cuda_graph else None,
            moe_config=MoeConfig(backend=moe_backend))

        if fp8kv:
            kv_cache_config.dtype = "fp8"

        mtp_config = None
        if mtp_nextn > 0:
            mtp_config = MTPDecodingConfig(num_nextn_predict_layers=mtp_nextn)
        with LLM(f"{llm_models_root()}/DeepSeek-R1/DeepSeek-R1-FP4",
                 max_batch_size=max_batch_size,
                 tensor_parallel_size=tp_size,
                 pipeline_parallel_size=pp_size,
                 moe_expert_parallel_size=ep_size,
                 kv_cache_config=kv_cache_config,
                 **pytorch_config,
                 enable_attention_dp=attention_dp,
                 enable_lm_head_tp_in_adp=enable_lm_head_tp_in_adp,
                 speculative_config=mtp_config) as llm:

            assert llm.args.moe_config.backend == moe_backend
            assert llm.args.quant_config.quant_algo == QuantAlgo.NVFP4

            task = MMLU(self.MODEL_NAME)
            task.evaluate(llm)
            task = GSM8K(self.MODEL_NAME)
            task.evaluate(llm)
            # This covers the case with relatively large seqlen in the generation phase.
            task = CnnDailymail(self.MODEL_NAME)
            task.evaluate(llm)
            # Commented out because GPQA takes too long to run
            # task = GPQADiamond(self.MODEL_NAME)
            # task.evaluate(llm,
            #               extra_evaluator_kwargs=dict(apply_chat_template=True))

    @skip_pre_blackwell
    @pytest.mark.parametrize(
        "tp_size,pp_size,ep_size,mtp_nextn,fp8kv,attention_dp,cuda_graph,overlap_scheduler,max_batch_size,moe_backend",
        [
            #  Use a larger batch_size to speed up the tests
            pytest.param(8,
                         1,
                         4,
                         3,
                         False,
                         False,
                         True,
                         True,
                         32,
                         "CUTLASS",
                         marks=pytest.mark.skip_less_mpi_world_size(8)),
            pytest.param(4,
                         1,
                         1,
                         0,
                         True,
                         True,
                         True,
                         True,
                         16,
                         "CUTLASS",
                         marks=pytest.mark.skip_less_mpi_world_size(4)),
        ],
        ids=["latency", "throughput_tp4"])
    def test_nvfp4_multi_gpus_chunked_prefill(self, tp_size, pp_size, ep_size,
                                              mtp_nextn, fp8kv, attention_dp,
                                              cuda_graph, overlap_scheduler,
                                              max_batch_size, moe_backend):
        kv_cache_config = KvCacheConfig(free_gpu_memory_fraction=0.70)
        pytorch_config = dict(
            disable_overlap_scheduler=not overlap_scheduler,
            cuda_graph_config=CudaGraphConfig() if cuda_graph else None,
            moe_config=MoeConfig(backend=moe_backend))

        if fp8kv:
            kv_cache_config.dtype = "fp8"

        mtp_config = None
        if mtp_nextn > 0:
            mtp_config = MTPDecodingConfig(num_nextn_predict_layers=mtp_nextn)
        with LLM(f"{llm_models_root()}/DeepSeek-R1/DeepSeek-R1-FP4",
                 max_batch_size=max_batch_size,
                 tensor_parallel_size=tp_size,
                 pipeline_parallel_size=pp_size,
                 moe_expert_parallel_size=ep_size,
                 kv_cache_config=kv_cache_config,
                 **pytorch_config,
                 enable_attention_dp=attention_dp,
                 speculative_config=mtp_config,
                 enable_chunked_prefill=True,
                 max_num_tokens=512) as llm:

            assert llm.args.moe_config.backend == moe_backend
            assert llm.args.quant_config.quant_algo == QuantAlgo.NVFP4

            task = GSM8K(self.MODEL_NAME)
            task.evaluate(llm)

    @skip_pre_blackwell
    @pytest.mark.skip_less_device(8)
    def test_nvfp4_multi_gpus_corner_case(self):
        """
        This test is used to test the corner case of the NVFP4 model.
        When using the same value for max_seq_len and max_num_tokens, there will be no
        enough kv block for the dummy requests in CUDA graph warmup when creating
        the py_executor before estimating kv cache. Then CUDA graph capture will be
        triggered when estimating kv cache. This may cause some errors.
        More info in https://nvbugs/5485325.
        """
        kv_cache_config = KvCacheConfig(free_gpu_memory_fraction=0.80,
                                        dtype="fp8",
                                        enable_block_reuse=False)
        pytorch_config = dict(disable_overlap_scheduler=False,
                              cuda_graph_config=CudaGraphConfig(
                                  enable_padding=True, max_batch_size=1024),
                              moe_config=MoeConfig(backend="TRTLLM"))

        mtp_config = MTPDecodingConfig(num_nextn_predict_layers=1)
        with LLM(f"{llm_models_root()}/DeepSeek-R1/DeepSeek-R1-FP4",
                 tensor_parallel_size=8,
                 pipeline_parallel_size=1,
                 moe_expert_parallel_size=8,
                 kv_cache_config=kv_cache_config,
                 **pytorch_config,
                 enable_attention_dp=False,
                 speculative_config=mtp_config,
                 max_seq_len=5120,
                 max_num_tokens=5120) as llm:

            assert llm.args.quant_config.quant_algo == QuantAlgo.NVFP4

            task = MMLU(self.MODEL_NAME)
            task.evaluate(llm)
            task = GSM8K(self.MODEL_NAME)
            task.evaluate(llm)

    @pytest.mark.skip_less_mpi_world_size(8)
    @skip_pre_hopper
    @pytest.mark.skipif(get_sm_version() >= 100,
                        reason="https://nvbugs/5547584 WNF")
    @pytest.mark.skip_less_device_memory(140000)
    @pytest.mark.parametrize(
        "tp_size,pp_size,ep_size,mtp_nextn,fp8kv,attention_dp,cuda_graph,overlap_scheduler,max_batch_size,moe_backend",
        [(8, 1, 4, 3, False, False, True, True, 1, "_DEFAULT"),
         (8, 1, 8, 0, True, True, True, True, 24, "_DEFAULT"),
         (8, 1, 8, 1, True, True, True, True, 24, "_DEFAULT"),
         (8, 1, 8, 1, True, True, True, True, 24, "TRTLLM")],
        ids=[
            "latency", "throughput", "throughput_mtp", "throughput_mtp_trtllm"
        ])
    def test_fp8_blockscale(self, tp_size, pp_size, ep_size, mtp_nextn, fp8kv,
                            attention_dp, cuda_graph, overlap_scheduler,
                            max_batch_size, moe_backend):
        if get_sm_version() == 100 or get_sm_version() == 103:
            moe_backend = "DEEPGEMM" if moe_backend == "_DEFAULT" else moe_backend
            moe_config = MoeConfig(backend=moe_backend, max_num_tokens=16384)
            kv_cache_config = KvCacheConfig(free_gpu_memory_fraction=0.6)
        else:
            if moe_backend != "_DEFAULT":
                pytest.skip("Not supported MoE backend!")
            moe_config = MoeConfig()
            kv_cache_config = KvCacheConfig(free_gpu_memory_fraction=0.9)

        pytorch_config = dict(
            disable_overlap_scheduler=not overlap_scheduler,
            cuda_graph_config=CudaGraphConfig() if cuda_graph else None,
            moe_config=moe_config,
        )

        if fp8kv:
            kv_cache_config.dtype = "fp8"

        mtp_config = None
        if mtp_nextn > 0:
            mtp_config = MTPDecodingConfig(num_nextn_predict_layers=mtp_nextn)
        with LLM(f"{llm_models_root()}/DeepSeek-R1/DeepSeek-R1",
                 max_batch_size=max_batch_size,
                 tensor_parallel_size=tp_size,
                 pipeline_parallel_size=pp_size,
                 moe_expert_parallel_size=ep_size,
                 kv_cache_config=kv_cache_config,
                 **pytorch_config,
                 enable_attention_dp=attention_dp,
                 speculative_config=mtp_config) as llm:
            assert llm.args.quant_config.quant_algo == QuantAlgo.FP8_BLOCK_SCALES

            task = MMLU(self.MODEL_NAME)
            task.evaluate(llm)
            task = GSM8K(self.MODEL_NAME)
            task.evaluate(llm)

    @pytest.mark.skip_less_mpi_world_size(8)
    @skip_pre_hopper
    @pytest.mark.skip_less_device_memory(140000)
    @pytest.mark.parametrize(
        "tp_size,pp_size,ep_size,mtp_nextn,fp8kv,attention_dp,cuda_graph,overlap_scheduler,max_batch_size",
        [(8, 1, 4, 3, False, False, True, True, 1),
         (8, 1, 8, 0, True, True, True, True, 24)],
        ids=["latency", "throughput"])
    def test_fp8_blockscale_chunked_prefill(self, tp_size, pp_size, ep_size,
                                            mtp_nextn, fp8kv, attention_dp,
                                            cuda_graph, overlap_scheduler,
                                            max_batch_size):
        if get_sm_version() == 100:
            moe_config = MoeConfig(backend="DEEPGEMM", max_num_tokens=16384)
            kv_cache_config = KvCacheConfig(free_gpu_memory_fraction=0.6)
        else:
            moe_config = MoeConfig()
            kv_cache_config = KvCacheConfig(free_gpu_memory_fraction=0.9)

        pytorch_config = dict(
            disable_overlap_scheduler=not overlap_scheduler,
            cuda_graph_config=CudaGraphConfig() if cuda_graph else None,
            moe_config=moe_config,
        )

        if fp8kv:
            kv_cache_config.dtype = "fp8"

        mtp_config = None
        if mtp_nextn > 0:
            mtp_config = MTPDecodingConfig(num_nextn_predict_layers=mtp_nextn)
        with LLM(f"{llm_models_root()}/DeepSeek-R1/DeepSeek-R1",
                 max_batch_size=max_batch_size,
                 tensor_parallel_size=tp_size,
                 pipeline_parallel_size=pp_size,
                 moe_expert_parallel_size=ep_size,
                 kv_cache_config=kv_cache_config,
                 **pytorch_config,
                 enable_attention_dp=attention_dp,
                 speculative_config=mtp_config,
                 enable_chunked_prefill=True,
                 max_num_tokens=512) as llm:
            assert llm.args.quant_config.quant_algo == QuantAlgo.FP8_BLOCK_SCALES

            task = GSM8K(self.MODEL_NAME)
            task.evaluate(llm)


@pytest.mark.timeout(14400)
@pytest.mark.skip_less_device_memory(80000)
class TestDeepSeekV32(LlmapiAccuracyTestHarness):
    MODEL_NAME = "deepseek-ai/DeepSeek-V3.2-Exp"
    # TODO: This is the native HF ckpt w/ FP8 weights.
    # Once other weights are available, we should update this model path.
    MODEL_PATH = f"{llm_models_root()}/DeepSeek-V3.2-Exp-hf"

    @pytest.mark.skip_less_mpi_world_size(8)
    @skip_pre_blackwell
    @pytest.mark.parametrize(
        "tp_size,pp_size,ep_size,mtp_nextn,fp8kv,attention_dp,cuda_graph,overlap_scheduler,max_batch_size,moe_backend",
        [
            (8, 1, 8, 0, False, True, True, True, 24, "_DEFAULT"),
            (8, 1, 8, 1, False, True, True, True, 24, "_DEFAULT"),
        ],
        ids=["baseline", "baseline_mtp1"])
    def test_fp8_blockscale(self, tp_size, pp_size, ep_size, mtp_nextn, fp8kv,
                            attention_dp, cuda_graph, overlap_scheduler,
                            max_batch_size, moe_backend):
        if get_sm_version() == 100 or get_sm_version() == 103:
            moe_backend = "DEEPGEMM" if moe_backend == "_DEFAULT" else moe_backend
            moe_config = MoeConfig(backend=moe_backend, max_num_tokens=16384)
            # TODO: Support block reuse for DeepSeek-V3.2
            kv_cache_config = KvCacheConfig(enable_block_reuse=False,
                                            free_gpu_memory_fraction=0.6,
                                            tokens_per_block=64)
        else:
            if moe_backend != "_DEFAULT":
                pytest.skip("Not supported MoE backend!")
            moe_config = MoeConfig()
            # TODO: Support block reuse for DeepSeek-V3.2
            kv_cache_config = KvCacheConfig(enable_block_reuse=False,
                                            free_gpu_memory_fraction=0.7,
                                            tokens_per_block=64)

        pytorch_config = dict(
            disable_overlap_scheduler=not overlap_scheduler,
            cuda_graph_config=CudaGraphConfig() if cuda_graph else None,
            moe_config=moe_config,
        )

        if fp8kv:
            kv_cache_config.dtype = "fp8"

        mtp_config = None
        if mtp_nextn > 0:
            mtp_config = MTPDecodingConfig(num_nextn_predict_layers=mtp_nextn)
        with LLM(f"{llm_models_root()}/DeepSeek-V3.2-Exp-hf",
                 max_batch_size=max_batch_size,
                 tensor_parallel_size=tp_size,
                 pipeline_parallel_size=pp_size,
                 moe_expert_parallel_size=ep_size,
                 kv_cache_config=kv_cache_config,
                 **pytorch_config,
                 enable_attention_dp=attention_dp,
                 speculative_config=mtp_config) as llm:

            task = MMLU(self.MODEL_NAME)
            task.evaluate(llm)
            task = GSM8K(self.MODEL_NAME)
            task.evaluate(llm)
            # GPQA Diamond takes too long to run
            # task = GPQADiamond(self.MODEL_NAME)
            # task.evaluate(llm,
            #               extra_evaluator_kwargs=dict(apply_chat_template=True, chat_template_kwargs=dict(thinking=True)))

    @skip_pre_blackwell
    @pytest.mark.parametrize(
        "tp_size,pp_size,ep_size,mtp_nextn,fp8kv,attention_dp,cuda_graph,overlap_scheduler,max_batch_size,moe_backend",
        [
            (8, 1, 8, 0, False, True, True, True, 24, "TRTLLM"),
            (8, 1, 8, 1, False, True, True, True, 24, "TRTLLM"),
        ],
        ids=["baseline", "baseline_mtp1"])
    def test_nvfp4_multi_gpus(self, tp_size, pp_size, ep_size, mtp_nextn, fp8kv,
                              attention_dp, cuda_graph, overlap_scheduler,
                              max_batch_size, moe_backend):
        if moe_backend == "TRTLLM" and (get_sm_version() == 120
                                        or get_sm_version() == 121):
            pytest.skip(
                "MOE TRTLLM backend does not support SM version 120 or 121")

        moe_config = MoeConfig(backend=moe_backend, max_num_tokens=16384)
        kv_cache_config = KvCacheConfig(enable_block_reuse=False,
                                        free_gpu_memory_fraction=0.7)
        cuda_graph_config = CudaGraphConfig(
            enable_padding=True,
            max_batch_size=max_batch_size) if cuda_graph else None
        pytorch_config = dict(
            disable_overlap_scheduler=not overlap_scheduler,
            cuda_graph_config=cuda_graph_config,
            moe_config=moe_config,
        )

        if fp8kv:
            kv_cache_config.dtype = "fp8"
        mtp_config = None
        if mtp_nextn > 0:
            mtp_config = MTPDecodingConfig(num_nextn_predict_layers=mtp_nextn)
        with LLM(f"{llm_models_root()}/DeepSeek-V3.2-Exp-FP4-v2",
                 max_batch_size=max_batch_size,
                 tensor_parallel_size=tp_size,
                 pipeline_parallel_size=pp_size,
                 moe_expert_parallel_size=ep_size,
                 kv_cache_config=kv_cache_config,
                 **pytorch_config,
                 enable_attention_dp=attention_dp,
                 speculative_config=mtp_config) as llm:

            # GPQA Diamond takes too long to run
            task = GPQADiamond(self.MODEL_NAME)
            task.evaluate(llm,
                          extra_evaluator_kwargs=dict(
                              apply_chat_template=True,
                              chat_template_kwargs=dict(thinking=True)))


@pytest.mark.timeout(7200)
@pytest.mark.skip_less_device_memory(100000)
class TestKimiK2(LlmapiAccuracyTestHarness):
    MODEL_NAME = "moonshotai/Kimi-K2-Instruct"
    MODEL_PATH = f"{llm_models_root()}/Kimi-K2-Instruct"

    @pytest.mark.skip_less_mpi_world_size(8)
    @skip_post_blackwell
    @skip_pre_hopper
    @pytest.mark.parametrize(
        "tp_size,pp_size,ep_size,fp8kv,attention_dp,cuda_graph,overlap_scheduler,max_batch_size",
        [(8, 1, 8, False, False, True, True, 16)],
        ids=["latency"])
    def test_fp8_blockscale(self, tp_size, pp_size, ep_size, fp8kv,
                            attention_dp, cuda_graph, overlap_scheduler,
                            max_batch_size):
        kv_cache_config = KvCacheConfig(free_gpu_memory_fraction=0.9)
        pytorch_config = dict(
            disable_overlap_scheduler=not overlap_scheduler,
            cuda_graph_config=CudaGraphConfig() if cuda_graph else None,
        )

        if fp8kv:
            kv_cache_config.dtype = "fp8"

        mtp_config = None
        with LLM(f"{llm_models_root()}/Kimi-K2-Instruct",
                 max_batch_size=max_batch_size,
                 tensor_parallel_size=tp_size,
                 pipeline_parallel_size=pp_size,
                 moe_expert_parallel_size=ep_size,
                 trust_remote_code=True,
                 kv_cache_config=kv_cache_config,
                 **pytorch_config,
                 enable_attention_dp=attention_dp,
                 speculative_config=mtp_config) as llm:
            assert llm.args.quant_config.quant_algo == QuantAlgo.FP8_BLOCK_SCALES

            task = MMLU(self.MODEL_NAME)
            task.evaluate(llm)
            task = GSM8K(self.MODEL_NAME)
            task.evaluate(llm)


class TestMinitron4BBaseInstruct(LlmapiAccuracyTestHarness):
    MODEL_NAME = "nvidia/Nemotron-Mini-4B-Instruct"
    MODEL_PATH = f"{llm_models_root()}/nemotron/nemotron-mini-4b-instruct_vfp8-fp8-bf16-export"

    @skip_pre_ada
    def test_fp8_prequantized(self):
        with LLM(self.MODEL_PATH) as llm:
            assert llm.args.quant_config.quant_algo == QuantAlgo.FP8
            task = CnnDailymail(self.MODEL_NAME)
            task.evaluate(llm)


class TestNemotronNas(LlmapiAccuracyTestHarness):
    MODEL_NAME = "nemotron-nas/Llama-3_1-Nemotron-51B-Instruct"
    MODEL_PATH = f"{llm_models_root()}/nemotron-nas/Llama-3_1-Nemotron-51B-Instruct"

    @pytest.mark.skip_less_device_memory(80000)
    @pytest.mark.skip_less_device(8)
    def test_auto_dtype_tp8(self):
        kv_cache_config = KvCacheConfig(free_gpu_memory_fraction=0.8)
        pytorch_config = dict()

        with LLM(self.MODEL_PATH,
                 tensor_parallel_size=8,
                 kv_cache_config=kv_cache_config,
                 **pytorch_config) as llm:

            task = CnnDailymail(self.MODEL_NAME)
            task.evaluate(llm)


class TestMistralNemo12B(LlmapiAccuracyTestHarness):
    MODEL_NAME = "mistralai/Mistral-Nemo-12b-Base"
    MODEL_PATH = f"{llm_models_root()}/Mistral-Nemo-Base-2407"

    @pytest.mark.skip_less_device_memory(80000)
    def test_auto_dtype(self):
        kv_cache_config = KvCacheConfig(free_gpu_memory_fraction=0.9)

        with LLM(self.MODEL_PATH,
                 kv_cache_config=kv_cache_config,
                 max_batch_size=8) as llm:
            task = CnnDailymail(self.MODEL_NAME)
            task.evaluate(llm)
            task = MMLU(self.MODEL_NAME)
            task.evaluate(llm)

    @pytest.mark.skip_less_device(2)
    def test_auto_dtype_tp2(self):
        kv_cache_config = KvCacheConfig(free_gpu_memory_fraction=0.9)

        with LLM(self.MODEL_PATH,
                 kv_cache_config=kv_cache_config,
                 tensor_parallel_size=2,
                 max_batch_size=8) as llm:
            task = CnnDailymail(self.MODEL_NAME)
            task.evaluate(llm)
            task = MMLU(self.MODEL_NAME)
            task.evaluate(llm)


@pytest.mark.timeout(5400)
@pytest.mark.skip_less_device_memory(80000)
class TestLlama3_3NemotronSuper49Bv1(LlmapiAccuracyTestHarness):
    MODEL_NAME = "nvidia/Llama-3_3-Nemotron-Super-49B-v1"
    MODEL_PATH = f"{llm_models_root()}/nemotron-nas/Llama-3_3-Nemotron-Super-49B-v1"

    @pytest.mark.skip_less_device(2)
    @pytest.mark.skip_less_device_memory(80000)
    def test_auto_dtype_tp2(self):
        with LLM(self.MODEL_PATH,
                 tensor_parallel_size=2,
                 max_seq_len=8192,
                 max_batch_size=64) as llm:
            # Run only one eval as maximal BS is not large
            task = MMLU(self.MODEL_NAME)
            task.evaluate(llm)

    @skip_pre_hopper
    @pytest.mark.skip_less_device(2)
    @pytest.mark.skip_device_not_contain(["H100", "B200"])
    def test_fp8_prequantized_tp2(self):
        model_path = f"{llm_models_root()}/nemotron-nas/Llama-3_3-Nemotron-Super-49B-v1-FP8"
        with LLM(model_path,
                 tensor_parallel_size=2,
                 max_seq_len=8192,
                 max_batch_size=64) as llm:
            assert llm.args.quant_config.quant_algo == QuantAlgo.FP8

            # Run only one eval as maximal BS is not large
            task = MMLU(self.MODEL_NAME)
            task.evaluate(llm)


class TestLlama3_1NemotronNano8Bv1(LlmapiAccuracyTestHarness):
    MODEL_NAME = "nvidia/Llama-3.1-Nemotron-Nano-8B-v1"
    MODEL_PATH = f"{llm_models_root()}/Llama-3.1-Nemotron-Nano-8B-v1"

    def test_auto_dtype(self):
        with LLM(self.MODEL_PATH) as llm:
            task = MMLU(self.MODEL_NAME)
            task.evaluate(llm)
            task = GSM8K(self.MODEL_NAME)
            task.evaluate(llm)
            # skip gpqa test due to time consuming
            # task = GPQADiamond(self.MODEL_NAME)
            # task.evaluate(llm,
            #               extra_evaluator_kwargs=dict(apply_chat_template=True))

    @skip_pre_hopper
    @pytest.mark.skip_device_not_contain(["H100", "B200"])
    def test_fp8_prequantized(self):
        model_path = f"{llm_models_root()}/Llama-3.1-Nemotron-Nano-8B-v1-FP8"
        with LLM(model_path) as llm:
            assert llm.args.quant_config.quant_algo == QuantAlgo.FP8
            task = MMLU(self.MODEL_NAME)
            task.evaluate(llm)
            task = GSM8K(self.MODEL_NAME)
            task.evaluate(llm)
            # skip gpqa test due to time consuming
            # task = GPQADiamond(self.MODEL_NAME)
            # task.evaluate(llm,
            #               extra_evaluator_kwargs=dict(apply_chat_template=True))


class TestNemotronUltra(LlmapiAccuracyTestHarness):
    MODEL_NAME = "nvidia/Llama-3_1-Nemotron-Ultra-253B-v1"
    MODEL_PATH = f"{llm_models_root()}/nemotron-nas/Llama-3_1-Nemotron-Ultra-253B-v1"

    @pytest.mark.skip_less_device(8)
    @pytest.mark.skip_less_device_memory(140000)
    @parametrize_with_ids("cuda_graph", [False, True])
    @pytest.mark.parametrize("tp_size,pp_size,ep_size", [(8, 1, 1), (8, 1, 4),
                                                         (8, 1, 8)],
                             ids=["tp8", "tp8ep4", "tp8ep8"])
    def test_auto_dtype(self, cuda_graph, tp_size, pp_size, ep_size):
        with LLM(self.MODEL_PATH,
                 max_batch_size=32,
                 tensor_parallel_size=tp_size,
                 pipeline_parallel_size=pp_size,
                 moe_expert_parallel_size=ep_size,
                 cuda_graph_config=CudaGraphConfig()
                 if cuda_graph else None) as llm:
            task = MMLU(self.MODEL_NAME)
            task.evaluate(llm)
            task = GSM8K(self.MODEL_NAME)
            task.evaluate(llm)
            # task = GPQADiamond(self.MODEL_NAME)
            # task.evaluate(llm,
            #                 extra_evaluator_kwargs=dict(apply_chat_template=True))

    @skip_pre_hopper
    @pytest.mark.skip_less_device(8)
    @pytest.mark.skip_device_not_contain(["H100", "B200"])
    @parametrize_with_ids("cuda_graph", [False, True])
    @pytest.mark.parametrize("tp_size,pp_size,ep_size", [(8, 1, 1), (8, 1, 4),
                                                         (8, 1, 8)],
                             ids=["tp8", "tp8ep4", "tp8ep8"])
    def test_fp8_prequantized(self, cuda_graph, tp_size, pp_size, ep_size):
        model_path = f"{llm_models_root()}/nemotron-nas/Llama-3_1-Nemotron-Ultra-253B-v1-FP8"
        with LLM(model_path,
                 tensor_parallel_size=tp_size,
                 pipeline_parallel_size=pp_size,
                 moe_expert_parallel_size=ep_size,
                 cuda_graph_config=CudaGraphConfig() if cuda_graph else None,
                 kv_cache_config=KvCacheConfig(
                     free_gpu_memory_fraction=0.85)) as llm:
            assert llm.args.quant_config.quant_algo == QuantAlgo.FP8
            task = MMLU(self.MODEL_NAME)
            task.evaluate(llm)
            task = GSM8K(self.MODEL_NAME)
            task.evaluate(llm)
            task = GPQADiamond(self.MODEL_NAME)
            task.evaluate(llm,
                          extra_evaluator_kwargs=dict(apply_chat_template=True))


class TestNemotronH(LlmapiAccuracyTestHarness):
    MODEL_NAME = "nvidia/Nemotron-H-8B-Base-8K"
    MODEL_PATH = f"{llm_models_root()}/Nemotron-H-8B-Base-8K"

    @parametrize_with_ids("cuda_graph", [False, True])
    def test_auto_dtype(self, cuda_graph):
        # TODO: remove max_batch_size after mamba cache manager is supported
        # Once removed max_batch_size, the test will OOM
        kv_cache_config = KvCacheConfig(enable_block_reuse=False)
        with LLM(self.MODEL_PATH,
                 kv_cache_config=kv_cache_config,
                 max_batch_size=128,
                 cuda_graph_config=CudaGraphConfig()
                 if cuda_graph else None) as llm:
            task = MMLU(self.MODEL_NAME)
            task.evaluate(llm)
            task = GSM8K(self.MODEL_NAME)
            task.evaluate(llm)

    @skip_pre_ada
    @parametrize_with_ids("cuda_graph", [False, True])
    def test_reasoning_fp8_prequantized(self, cuda_graph):
        kv_cache_config = KvCacheConfig(enable_block_reuse=False)
        with LLM(f"{llm_models_root()}/Nemotron-H-8B-Reasoning-128K-FP8",
                 kv_cache_config=kv_cache_config,
                 max_batch_size=256,
                 cuda_graph_config=CudaGraphConfig()
                 if cuda_graph else None) as llm:
            assert llm.args.quant_config.quant_algo == QuantAlgo.FP8
            task = MMLU(self.MODEL_NAME)
            task.evaluate(llm)
            task = GSM8K(self.MODEL_NAME)
            task.evaluate(llm)


@pytest.mark.skip_less_device(8)
@pytest.mark.skip_less_device_memory(80000)
class TestNemotronH_47B_Base(LlmapiAccuracyTestHarness):
    MODEL_NAME = "nvidia/Nemotron-H-47B-Base-8K"
    MODEL_PATH = f"{llm_models_root()}/Nemotron-H-47B-Base-8K"

    @parametrize_with_ids("cuda_graph", [False, True])
    @pytest.mark.parametrize("tp_size,pp_size,ep_size", [(8, 1, 1), (8, 1, 4),
                                                         (8, 1, 8)],
                             ids=["tp8", "tp8ep4", "tp8ep8"])
    def test_auto_dtype(self, cuda_graph, tp_size, pp_size, ep_size):
        kv_cache_config = KvCacheConfig(enable_block_reuse=False,
                                        free_gpu_memory_fraction=0.6)
        with LLM(self.MODEL_PATH,
                 tensor_parallel_size=tp_size,
                 pipeline_parallel_size=pp_size,
                 moe_expert_parallel_size=ep_size,
                 kv_cache_config=kv_cache_config,
                 max_batch_size=256,
                 cuda_graph_config=CudaGraphConfig()
                 if cuda_graph else None) as llm:
            task = MMLU(self.MODEL_NAME)
            task.evaluate(llm)
            task = GSM8K(self.MODEL_NAME)
            task.evaluate(llm)

    @skip_pre_ada
    @parametrize_with_ids("cuda_graph", [False, True])
    @pytest.mark.parametrize("tp_size,pp_size,ep_size", [(8, 1, 1), (8, 1, 4),
                                                         (8, 1, 8)],
                             ids=["tp8", "tp8ep4", "tp8ep8"])
    def test_reasoning_fp8_prequantized(self, cuda_graph, tp_size, pp_size,
                                        ep_size):
        kv_cache_config = KvCacheConfig(enable_block_reuse=False,
                                        free_gpu_memory_fraction=0.6)
        with LLM(f"{llm_models_root()}/Nemotron-H-47B-Reasoning-128K-FP8",
                 kv_cache_config=kv_cache_config,
                 tensor_parallel_size=tp_size,
                 pipeline_parallel_size=pp_size,
                 moe_expert_parallel_size=ep_size,
                 max_batch_size=256,
                 cuda_graph_config=CudaGraphConfig()
                 if cuda_graph else None) as llm:
            assert llm.args.quant_config.quant_algo == QuantAlgo.FP8
            task = MMLU(self.MODEL_NAME)
            task.evaluate(llm)
            task = GSM8K(self.MODEL_NAME)
            task.evaluate(llm)


@pytest.mark.skip_less_device(8)
@pytest.mark.skip_less_device_memory(80000)
class TestNemotronH_56B_Base(LlmapiAccuracyTestHarness):
    MODEL_NAME = "nvidia/Nemotron-H-56B-Base-8K"
    MODEL_PATH = f"{llm_models_root()}/Nemotron-H-56B-Base-8K"

    @parametrize_with_ids("cuda_graph", [False, True])
    @pytest.mark.parametrize("tp_size,pp_size,ep_size", [(8, 1, 1), (8, 1, 4),
                                                         (8, 1, 8)],
                             ids=["tp8", "tp8ep4", "tp8ep8"])
    def test_auto_dtype(self, cuda_graph, tp_size, pp_size, ep_size):
        kv_cache_config = KvCacheConfig(enable_block_reuse=False,
                                        free_gpu_memory_fraction=0.6)
        with LLM(self.MODEL_PATH,
                 tensor_parallel_size=tp_size,
                 pipeline_parallel_size=pp_size,
                 moe_expert_parallel_size=ep_size,
                 kv_cache_config=kv_cache_config,
                 max_batch_size=256,
                 cuda_graph_config=CudaGraphConfig()
                 if cuda_graph else None) as llm:
            task = MMLU(self.MODEL_NAME)
            task.evaluate(llm)
            task = GSM8K(self.MODEL_NAME)
            task.evaluate(llm)


class TestQwen2_7BInstruct(LlmapiAccuracyTestHarness):
    MODEL_NAME = "Qwen/Qwen2-7B-Instruct"
    MODEL_PATH = f"{llm_models_root()}/Qwen2-7B-Instruct"
    EXTRA_EVALUATOR_KWARGS = dict(
        apply_chat_template=True,
        system_prompt=
        "You are a helpful assistant, please summarize the article entered by the user with one or two sentences."
    )

    def test_auto_dtype(self):
        with LLM(self.MODEL_PATH) as llm:
            task = CnnDailymail(self.MODEL_NAME)
            task.evaluate(llm,
                          extra_evaluator_kwargs=self.EXTRA_EVALUATOR_KWARGS)


class TestQwen3_8B(LlmapiAccuracyTestHarness):
    MODEL_NAME = "Qwen3/Qwen3-8B"

    @skip_pre_hopper
    @pytest.mark.parametrize(
        "tp_size,pp_size,ep_size,attention_dp,cuda_graph,overlap_scheduler",
        [(1, 1, 1, False, True, True)],
        ids=["latency"])
    def test_fp8_block_scales(self, tp_size, pp_size, ep_size, attention_dp,
                              cuda_graph, overlap_scheduler):
        pytorch_config = dict(
            disable_overlap_scheduler=not overlap_scheduler,
            cuda_graph_config=CudaGraphConfig() if cuda_graph else None)

        with LLM(f"{llm_models_root()}/Qwen3/Qwen3-8B-FP8",
                 tensor_parallel_size=tp_size,
                 pipeline_parallel_size=pp_size,
                 moe_expert_parallel_size=ep_size,
                 **pytorch_config,
                 enable_attention_dp=attention_dp,
                 max_batch_size=64) as llm:
            task = CnnDailymail(self.MODEL_NAME)
            task.evaluate(llm)
            task = MMLU(self.MODEL_NAME)
            task.evaluate(llm)

    @skip_pre_hopper
    def test_dummy_load_format(self):
        llm = LLM(
            f"{llm_models_root()}/Qwen3/Qwen3-8B-FP8",
            load_format="dummy",
        )
        with llm:
            task = MMLU(self.MODEL_NAME)
            task.evaluate(llm, is_integration_test=True)

    @pytest.mark.parametrize(
        "tp_size,pp_size,ep_size,attention_dp,cuda_graph,overlap_scheduler,is_cached",
        [(1, 1, 1, False, True, True, True),
         pytest.param(8,
                      1,
                      1,
                      False,
                      True,
                      True,
                      False,
                      marks=pytest.mark.skip_less_mpi_world_size(8))],
        ids=["latency", "multi_gpus_no_cache"])
    def test_bf16(self, tp_size, pp_size, ep_size, attention_dp, cuda_graph,
                  overlap_scheduler, is_cached):
        pytorch_config = dict(
            disable_overlap_scheduler=not overlap_scheduler,
            cuda_graph_config=CudaGraphConfig() if cuda_graph else None)

        with LLM(f"{llm_models_root()}/Qwen3/Qwen3-8B"
                 if is_cached else "Qwen/Qwen3-8B",
                 tensor_parallel_size=tp_size,
                 pipeline_parallel_size=pp_size,
                 moe_expert_parallel_size=ep_size,
                 **pytorch_config,
                 enable_attention_dp=attention_dp) as llm:
            task = CnnDailymail(self.MODEL_NAME)
            task.evaluate(llm)
            task = MMLU(self.MODEL_NAME)
            task.evaluate(llm)

    @parametrize_with_ids("eagle3_one_model", [True, False])
    @parametrize_with_ids("enable_chunked_prefill", [False, True])
    def test_eagle3(self, enable_chunked_prefill, eagle3_one_model):
        pytorch_config = dict(
            disable_overlap_scheduler=True,
            cuda_graph_config=CudaGraphConfig(),
        )
        kv_cache_config = KvCacheConfig(
            enable_block_reuse=False,
            free_gpu_memory_fraction=0.6,
        )

        eagle_model_dir = f"{llm_models_root()}/Qwen3/qwen3_8b_eagle3"
        target_model_dir = f"{llm_models_root()}/Qwen3/Qwen3-8B"

        draft_len = 4
        spec_config = EagleDecodingConfig(max_draft_len=draft_len,
                                          speculative_model_dir=eagle_model_dir,
                                          eagle3_one_model=eagle3_one_model)

        llm = LLM(model=target_model_dir,
                  **pytorch_config,
                  kv_cache_config=kv_cache_config,
                  enable_chunked_prefill=enable_chunked_prefill,
                  max_num_tokens=256 if enable_chunked_prefill else 8192,
                  speculative_config=spec_config,
                  build_config=None)

        with llm:
            task = MMLU(self.MODEL_NAME)
            task.evaluate(llm)

    @skip_pre_blackwell
    @pytest.mark.parametrize(
        "tp_size,pp_size,ep_size,attention_dp,cuda_graph,overlap_scheduler",
        [(1, 1, 1, False, True, True)],
        ids=["latency"])
    @pytest.mark.parametrize("activation_dtype", ["fp8", "mxfp8"])
    def test_w4a8_mxfp4(self, tp_size, pp_size, ep_size, attention_dp,
                        cuda_graph, overlap_scheduler, activation_dtype):
        pytorch_config = dict(
            disable_overlap_scheduler=not overlap_scheduler,
            cuda_graph_config=CudaGraphConfig() if cuda_graph else None)

        llm = LLM(
            f"{llm_models_root()}/mxfp4-qwen3/saved_models_Qwen3-8B_w4a8_mxfp4_{activation_dtype}_kv_none_hf",
            tensor_parallel_size=tp_size,
            pipeline_parallel_size=pp_size,
            moe_expert_parallel_size=ep_size,
            **pytorch_config,
            enable_attention_dp=attention_dp)
        with llm:
            task = MMLU(self.MODEL_NAME)
            task.evaluate(llm)


class TestQwen3_30B_A3B(LlmapiAccuracyTestHarness):
    MODEL_NAME = "Qwen3/Qwen3-30B-A3B"

    @skip_pre_hopper
    @skip_post_blackwell
    @parametrize_with_ids("torch_compile", [False, True])
    @pytest.mark.parametrize(
        "tp_size,pp_size,ep_size,attention_dp,cuda_graph,overlap_scheduler",
        [(1, 1, 1, False, False, True)],
        ids=["latency"])
    def test_fp8_block_scales(self, tp_size, pp_size, ep_size, attention_dp,
                              cuda_graph, overlap_scheduler, torch_compile):
        torch_compile_config = TorchCompileConfig(
            enable_fullgraph=True,
            enable_piecewise_cuda_graph=cuda_graph,
            capture_num_tokens=[2048, 8192],
            max_num_streams=3) if torch_compile else None

        pytorch_config = dict(
            disable_overlap_scheduler=not overlap_scheduler,
            cuda_graph_config=CudaGraphConfig() if cuda_graph else None,
            torch_compile_config=torch_compile_config)

        with LLM(f"{llm_models_root()}/Qwen3/Qwen3-30B-A3B-FP8",
                 tensor_parallel_size=tp_size,
                 pipeline_parallel_size=pp_size,
                 moe_expert_parallel_size=ep_size,
                 **pytorch_config,
                 enable_attention_dp=attention_dp) as llm:
            task = GSM8K(self.MODEL_NAME)
            task.evaluate(llm)

    @skip_pre_hopper
    def test_dummy_load_format(self):
        llm = LLM(
            f"{llm_models_root()}/Qwen3/Qwen3-30B-A3B-FP8",
            load_format="dummy",
        )
        with llm:
            task = GSM8K(self.MODEL_NAME)
            task.evaluate(llm, is_integration_test=True)

    @skip_pre_hopper
    @parametrize_with_ids("torch_compile", [False, True])
    @pytest.mark.parametrize(
        "tp_size,pp_size,ep_size,attention_dp,cuda_graph,overlap_scheduler",
        [(1, 1, 1, True, True, True)],
        ids=["latency"])
    def test_fp8(self, tp_size, pp_size, ep_size, attention_dp, cuda_graph,
                 overlap_scheduler, torch_compile):
        torch_compile_config = TorchCompileConfig(
            enable_fullgraph=True,
            enable_piecewise_cuda_graph=cuda_graph,
            capture_num_tokens=[2048, 8192],
            max_num_streams=3) if torch_compile else None

        pytorch_config = dict(
            disable_overlap_scheduler=not overlap_scheduler,
            cuda_graph_config=CudaGraphConfig() if cuda_graph else None,
            torch_compile_config=torch_compile_config)

        with LLM(f"{llm_models_root()}/Qwen3/saved_models_Qwen3-30B-A3B_fp8_hf",
                 tensor_parallel_size=tp_size,
                 pipeline_parallel_size=pp_size,
                 moe_expert_parallel_size=ep_size,
                 **pytorch_config,
                 enable_attention_dp=attention_dp) as llm:
            task = GSM8K(self.MODEL_NAME)
            task.evaluate(llm)

    @skip_pre_blackwell
    @parametrize_with_ids("torch_compile", [False, True])
    @pytest.mark.parametrize(
        "tp_size,pp_size,ep_size,attention_dp,cuda_graph,overlap_scheduler,moe_backend",
        [
            (1, 1, 1, False, True, True, "CUTLASS"),
            (1, 1, 1, False, True, True, "TRTLLM"),
            (4, 1, 4, True, True, True, "CUTLASS"),
            (4, 1, 4, True, True, True, "TRTLLM"),
            (4, 1, 4, False, True, True, "CUTLASS"),
            (4, 1, 4, False, True, True, "TRTLLM"),
        ],
        ids=[
            "latency_moe_cutlass",
            "latency_moe_trtllm",
            "dep4_latency_moe_cutlass",
            "dep4_latency_moe_trtllm",
            "tep4_latency_moe_cutlass",
            "tep4_latency_moe_trtllm",
        ],
    )
    def test_nvfp4(
        self,
        tp_size,
        pp_size,
        ep_size,
        attention_dp,
        cuda_graph,
        overlap_scheduler,
        moe_backend,
        torch_compile,
    ):

        if moe_backend == "TRTLLM" and (get_sm_version() == 120
                                        or get_sm_version() == 121):
            pytest.skip(
                "MOE TRTLLM backend does not support SM version 120 or 121")

        torch_compile_config = TorchCompileConfig(
            enable_fullgraph=True,
            enable_piecewise_cuda_graph=cuda_graph,
            capture_num_tokens=[2048, 8192],
            max_num_streams=3) if torch_compile else None

        pytorch_config = dict(
            disable_overlap_scheduler=not overlap_scheduler,
            cuda_graph_config=CudaGraphConfig() if cuda_graph else None,
            moe_config=MoeConfig(backend=moe_backend),
            torch_compile_config=torch_compile_config,
        )

        with LLM(
                f"{llm_models_root()}/Qwen3/saved_models_Qwen3-30B-A3B_nvfp4_hf",
                tensor_parallel_size=tp_size,
                pipeline_parallel_size=pp_size,
                moe_expert_parallel_size=ep_size,
                **pytorch_config,
                enable_attention_dp=attention_dp,
                max_batch_size=32) as llm:
            task = MMLU(self.MODEL_NAME)
            task.evaluate(llm)
            task = GSM8K(self.MODEL_NAME)
            task.evaluate(llm)

    def test_eagle3(self):
        pytorch_config = dict(
            disable_overlap_scheduler=True,
            cuda_graph_config=CudaGraphConfig(batch_sizes=[1, 2, 3, 4, 8]),
        )
        kv_cache_config = KvCacheConfig(enable_block_reuse=False)

        eagle_model_dir = f"{llm_models_root()}/Qwen3/Qwen3-30B-eagle3"
        target_model_dir = f"{llm_models_root()}/Qwen3/Qwen3-30B-A3B"

        draft_len = 1
        spec_config = EagleDecodingConfig(max_draft_len=draft_len,
                                          speculative_model_dir=eagle_model_dir,
                                          eagle3_one_model=True)

        llm = LLM(model=target_model_dir,
                  **pytorch_config,
                  kv_cache_config=kv_cache_config,
                  speculative_config=spec_config,
                  max_seq_len=8192)

        with llm:
            task = GSM8K(self.MODEL_NAME)
            task.evaluate(llm)

    @pytest.mark.parametrize("moe_backend", ["CUTLASS", "TRITON", "TRTLLM"])
    @pytest.mark.parametrize(
        "tp_size,pp_size,ep_size,attention_dp,cuda_graph,overlap_scheduler", [
            (1, 1, 1, False, True, True),
            (2, 1, 2, False, True, True),
            (4, 1, 4, False, True, True),
        ],
        ids=["latency", "ep2", "ep4"])
    @pytest.mark.parametrize("activation_dtype", ["static_fp8", "mxfp8"],
                             ids=["fp8", "mxfp8"])
    def test_w4a8_mxfp4(self, moe_backend, tp_size, pp_size, ep_size,
                        attention_dp, cuda_graph, overlap_scheduler,
                        activation_dtype):
        if moe_backend == "TRITON":
            if not IS_TRITON_KERNELS_AVAILABLE:
                pytest.skip("TRITON moe backend is not available.")
            if get_sm_version() < 90:
                pytest.skip("TRITON moe backend requires Hopper or newer.")
        if moe_backend in ["CUTLASS", "TRTLLM"] and get_sm_version() < 100:
            pytest.skip(
                "CUTLASS or TRTLLM moe backend requires Blackwell or newer.")
        if activation_dtype == "mxfp8" and moe_backend not in [
                "TRTLLM", "CUTLASS"
        ]:
            pytest.skip(
                "Mxfp8 is only supported for TRTLLM or CUTLASS moe backend.")

        pytorch_config = dict(
            disable_overlap_scheduler=not overlap_scheduler,
            cuda_graph_config=CudaGraphConfig() if cuda_graph else None)

        llm = LLM(
            f"{llm_models_root()}/mxfp4-qwen3/saved_models_Qwen3-30B-A3B_w4a8_mxfp4_{activation_dtype}_kv_none_hf_moeonly",
            tensor_parallel_size=tp_size,
            pipeline_parallel_size=pp_size,
            moe_expert_parallel_size=ep_size,
            **pytorch_config,
            enable_attention_dp=attention_dp,
            moe_config=MoeConfig(backend=moe_backend))
        with llm:
            task = MMLU(self.MODEL_NAME)
            task.evaluate(llm)

    @skip_pre_blackwell
    @pytest.mark.parametrize(
        "tp_size,pp_size,ep_size,attention_dp,cuda_graph,overlap_scheduler,moe_backend",
        [(1, 1, 1, False, True, True, "TRTLLM")],
        ids=["latency-TRTLLM"])
    def test_w4a16_mxfp4(self, tp_size, pp_size, ep_size, attention_dp,
                         cuda_graph, overlap_scheduler, moe_backend):
        pytorch_config = dict(
            disable_overlap_scheduler=not overlap_scheduler,
            cuda_graph_config=CudaGraphConfig() if cuda_graph else None,
            moe_config=MoeConfig(backend=moe_backend))

        llm = LLM(
            f"{llm_models_root()}/mxfp4-qwen3/saved_models_Qwen3-30B-A3B_w4a16_mxfp4_kv_none_hf_moeonly",
            tensor_parallel_size=tp_size,
            pipeline_parallel_size=pp_size,
            moe_expert_parallel_size=ep_size,
            enable_attention_dp=attention_dp,
            **pytorch_config)
        with llm:
            task = MMLU(self.MODEL_NAME)
            task.evaluate(llm)


class TestQwen3_32B(LlmapiAccuracyTestHarness):
    MODEL_NAME = "Qwen3/Qwen3-32B"

    @skip_pre_hopper
    @pytest.mark.parametrize(
        "tp_size,pp_size,ep_size,attention_dp,cuda_graph,overlap_scheduler",
        [(1, 1, 1, False, False, True)],
        ids=["latency"])
    def test_fp8_block_scales(self, tp_size, pp_size, ep_size, attention_dp,
                              cuda_graph, overlap_scheduler):
        pytorch_config = dict(
            disable_overlap_scheduler=not overlap_scheduler,
            cuda_graph_config=CudaGraphConfig() if cuda_graph else None)

        with LLM(f"{llm_models_root()}/Qwen3/Qwen3-32B-FP8",
                 tensor_parallel_size=tp_size,
                 pipeline_parallel_size=pp_size,
                 moe_expert_parallel_size=ep_size,
                 **pytorch_config,
                 enable_attention_dp=attention_dp) as llm:
            task = CnnDailymail(self.MODEL_NAME)
            task.evaluate(llm)
            task = MMLU(self.MODEL_NAME)
            task.evaluate(llm)


class TestQwen3_235B_A22B(LlmapiAccuracyTestHarness):
    MODEL_NAME = "Qwen3/Qwen3-235B-A22B"

    @skip_pre_hopper
    @pytest.mark.skip_less_device(8)
    @pytest.mark.parametrize(
        "tp_size,pp_size,ep_size,attention_dp,cuda_graph,overlap_scheduler",
        [(8, 1, 8, False, True, True), (8, 1, 8, True, True, True)],
        ids=["latency", "throughput_latency"])
    def test_fp8(self, tp_size, pp_size, ep_size, attention_dp, cuda_graph,
                 overlap_scheduler):
        pytorch_config = dict(
            disable_overlap_scheduler=not overlap_scheduler,
            cuda_graph_config=CudaGraphConfig() if cuda_graph else None)

        free_gpu_memory_fraction = 0.6 if attention_dp else 0.3
        kv_cache_config = KvCacheConfig(
            free_gpu_memory_fraction=free_gpu_memory_fraction)
        with LLM(
                f"{llm_models_root()}/Qwen3/saved_models_Qwen3-235B-A22B_fp8_hf",
                tensor_parallel_size=tp_size,
                pipeline_parallel_size=pp_size,
                moe_expert_parallel_size=ep_size,
                **pytorch_config,
                enable_attention_dp=attention_dp,
                kv_cache_config=kv_cache_config) as llm:
            task = MMLU(self.MODEL_NAME)
            task.evaluate(llm)
            task = GSM8K(self.MODEL_NAME)
            task.evaluate(llm)

    @skip_pre_hopper
    @pytest.mark.skip_less_device(8)
    @pytest.mark.parametrize(
        "tp_size,pp_size,ep_size,attention_dp,cuda_graph,overlap_scheduler,moe_backend",
        [(8, 1, 8, True, True, True, "DEEPGEMM"),
         (8, 1, 8, False, True, True, "DEEPGEMM"),
         (8, 1, 8, True, True, True, "TRTLLM"),
         (8, 1, 8, False, True, True, "TRTLLM")],
        ids=[
            "latency_deepgemm", "throughput_latency_deepgemm", "latency_trtllm",
            "throughput_latency_trtllm"
        ])
    def test_fp8_block_scales(self, tp_size, pp_size, ep_size, attention_dp,
                              cuda_graph, overlap_scheduler, moe_backend):
        pytorch_config = dict(
            disable_overlap_scheduler=not overlap_scheduler,
            cuda_graph_config=CudaGraphConfig() if cuda_graph else None,
            moe_config=MoeConfig(backend=moe_backend))

        kv_cache_config = KvCacheConfig(free_gpu_memory_fraction=0.6)
        with LLM(f"{llm_models_root()}/Qwen3/Qwen3-235B-A22B-FP8",
                 tensor_parallel_size=tp_size,
                 pipeline_parallel_size=pp_size,
                 moe_expert_parallel_size=ep_size,
                 **pytorch_config,
                 enable_attention_dp=attention_dp,
                 kv_cache_config=kv_cache_config) as llm:
            task = MMLU(self.MODEL_NAME)
            task.evaluate(llm)
            task = GSM8K(self.MODEL_NAME)
            task.evaluate(llm)

    @skip_pre_blackwell
    @pytest.mark.skip_less_mpi_world_size(8)
    @pytest.mark.parametrize(
        "tp_size,pp_size,ep_size,attention_dp,cuda_graph,overlap_scheduler,moe_backend,eagle3",
        [
            (8, 1, 8, True, True, True, "CUTLASS", False),
            (8, 1, 8, False, True, True, "TRTLLM", False),
            (8, 1, 8, True, True, True, "TRTLLM", False),
            (8, 1, 8, False, True, True, "TRTLLM", True),
            (8, 1, 8, True, True, True, "TRTLLM", True),
        ],
        ids=[
            "latency_moe_cutlass",
            "latency_moe_trtllm",
            "latency_moe_trtllm_attention_dp",
            "latency_moe_trtllm_eagle3",
            "latency_moe_trtllm_eagle3_attention_dp",
        ],
    )
    def test_nvfp4(self, tp_size, pp_size, ep_size, attention_dp, cuda_graph,
                   overlap_scheduler, moe_backend, eagle3):

        if moe_backend == "TRTLLM" and (get_sm_version() == 120
                                        or get_sm_version() == 121):
            pytest.skip(
                "MOE TRTLLM backend does not support SM version 120 or 121")

        pytorch_config = dict(
            disable_overlap_scheduler=not overlap_scheduler,
            cuda_graph_config=CudaGraphConfig() if cuda_graph else None,
            moe_config=MoeConfig(backend=moe_backend))

        kv_cache_config = KvCacheConfig(free_gpu_memory_fraction=0.4,
                                        enable_block_reuse=not eagle3)
        spec_config = None
        if eagle3:
            spec_config = EagleDecodingConfig(
                max_draft_len=2,
                speculative_model_dir=
                f"{llm_models_root()}/Qwen3/qwen3-235B-eagle3/",
                eagle3_one_model=True)
        with LLM(
                f"{llm_models_root()}/Qwen3/saved_models_Qwen3-235B-A22B_nvfp4_hf",
                tensor_parallel_size=tp_size,
                pipeline_parallel_size=pp_size,
                moe_expert_parallel_size=ep_size,
                **pytorch_config,
                enable_attention_dp=attention_dp,
                kv_cache_config=kv_cache_config,
                speculative_config=spec_config) as llm:

            task = MMLU(self.MODEL_NAME)
            task.evaluate(llm)
            task = GSM8K(self.MODEL_NAME)
            task.evaluate(llm)

    @skip_pre_blackwell
    @pytest.mark.skip_less_mpi_world_size(4)
    @pytest.mark.parametrize(
        "tp_size,pp_size,ep_size,attention_dp,cuda_graph,overlap_scheduler,moe_backend,eagle3",
        [
            (4, 1, 4, False, False, False, "TRTLLM",
             True),  # TP8 has bug when we use TRTLLM moe backend and eagle3
            (4, 1, 4, False, False, False, "CUTLASS", False),
            (4, 1, 4, False, False, False, "CUTLASS", True),
        ],
        ids=[
            "latency_moe_trtllm_eagle3",
            "latency_moe_cutlass",
            "latency_moe_cutlass_eagle3",
        ],
    )
    def test_nvfp4_4gpus(self, tp_size, pp_size, ep_size, attention_dp,
                         cuda_graph, overlap_scheduler, moe_backend, eagle3):

        pytorch_config = dict(
            disable_overlap_scheduler=not overlap_scheduler,
            cuda_graph_config=CudaGraphConfig() if cuda_graph else None,
            moe_config=MoeConfig(backend=moe_backend))

        kv_cache_config = KvCacheConfig(free_gpu_memory_fraction=0.4,
                                        enable_block_reuse=not eagle3)
        spec_config = None
        if eagle3:
            spec_config = EagleDecodingConfig(
                max_draft_len=2,
                speculative_model_dir=
                f"{llm_models_root()}/Qwen3/qwen3-235B-eagle3/",
                eagle3_one_model=True)
        with LLM(
                f"{llm_models_root()}/Qwen3/saved_models_Qwen3-235B-A22B_nvfp4_hf",
                tensor_parallel_size=tp_size,
                pipeline_parallel_size=pp_size,
                moe_expert_parallel_size=ep_size,
                **pytorch_config,
                enable_attention_dp=attention_dp,
                kv_cache_config=kv_cache_config,
                speculative_config=spec_config) as llm:

            task = MMLU(self.MODEL_NAME)
            task.evaluate(llm)
            task = GSM8K(self.MODEL_NAME)
            task.evaluate(llm)


class TestPhi4MiniInstruct(LlmapiAccuracyTestHarness):
    MODEL_NAME = "microsoft/Phi-4-mini-instruct"
    MODEL_PATH = f"{llm_models_root()}/Phi-4-mini-instruct"

    def test_auto_dtype(self):
        with LLM(self.MODEL_PATH, max_seq_len=4096) as llm:
            task = CnnDailymail(self.MODEL_NAME)
            task.evaluate(llm)
            task = MMLU(self.MODEL_NAME)
            task.evaluate(llm)
            task = GSM8K(self.MODEL_NAME)
            task.evaluate(llm)


class TestCodestral_22B_V01(LlmapiAccuracyTestHarness):
    MODEL_NAME = "mistralai/Codestral-22B-v0.1"
    MODEL_PATH = f"{llm_models_root()}/Codestral-22B-v0.1"

    @pytest.mark.skip_less_device_memory(80000)
    def test_auto_dtype(self):
        kv_cache_config = KvCacheConfig(free_gpu_memory_fraction=0.6)
        with LLM(self.MODEL_PATH, kv_cache_config=kv_cache_config) as llm:
            task = CnnDailymail(self.MODEL_NAME)
            task.evaluate(llm)
            task = MMLU(self.MODEL_NAME)
            task.evaluate(llm)
            task = GSM8K(self.MODEL_NAME)
            task.evaluate(llm)


class TestKanana_Instruct(LlmapiAccuracyTestHarness):
    MODEL_NAME = "kanana-1.5-2.1b-instruct-2505"
    MODEL_PATH = f"{llm_models_root()}/kanana-1.5-2.1b-instruct-2505"

    @pytest.mark.skip_device_not_contain(["H20", "H100"])
    def test_auto_dtype(self):
        "RCCA: https://nvbugspro.nvidia.com/bug/5310520"
        pytorch_config = dict(cuda_graph_config=CudaGraphConfig(
            enable_padding=True, max_batch_size=384))
        with LLM(self.MODEL_PATH, **pytorch_config,
                 enable_attention_dp=True) as llm:
            task = MMLU(self.MODEL_NAME)
            task.evaluate(llm)
            task = GSM8K(self.MODEL_NAME)
            task.evaluate(llm)


class TestBielik11BInstruct(LlmapiAccuracyTestHarness):
    MODEL_NAME = "speakleash/Bielik-11B-v2.2-Instruct"

    def test_auto_dtype(self):
        with LLM(f"{llm_models_root()}/Bielik-11B-v2.2-Instruct") as llm:
            task = MMLU(self.MODEL_NAME)
            task.evaluate(llm)
            task = GSM8K(self.MODEL_NAME)
            task.evaluate(llm)

    @skip_pre_hopper
    def test_fp8(self):
        with LLM(f"{llm_models_root()}/Bielik-11B-v2.2-Instruct-FP8") as llm:
            task = MMLU(self.MODEL_NAME)
            task.evaluate(llm)
            task = GSM8K(self.MODEL_NAME)
            task.evaluate(llm)


class TestPhi4(LlmapiAccuracyTestHarness):
    MODEL_NAME = "microsoft/phi-4"

    def test_auto_dtype(self):
        with LLM(f"{llm_models_root()}/Phi-4") as llm:
            task = MMLU(self.MODEL_NAME)
            task.evaluate(llm)
            task = GSM8K(self.MODEL_NAME)
            task.evaluate(llm)

    @skip_pre_hopper
    def test_fp8(self):
        with LLM(f"{llm_models_root()}/Phi-4-FP8") as llm:
            task = MMLU(self.MODEL_NAME)
            task.evaluate(llm)
            task = GSM8K(self.MODEL_NAME)
            task.evaluate(llm)


class TestPhi4MM(LlmapiAccuracyTestHarness):
    # phi4-mm can also support text input.
    MODEL_NAME = "microsoft/Phi-4-multimodal-instruct"
    MODEL_PATH = f"{llm_models_root()}/multimodals/Phi-4-multimodal-instruct"

    def test_auto_dtype(self):
        # Set max_seq_len to 4096 to use short rope factor.
        model_name = "microsoft/Phi-4-multimodal-instruct"
        with LLM(self.MODEL_PATH, max_seq_len=4096) as llm:
            task = MMLU(model_name)
            task.evaluate(llm)
            task = GSM8K(model_name)
            task.evaluate(llm)

    def test_auto_dtype_long_rope(self):
        # Set max_seq_len larger than 4096 to use long rope factor.
        model_name = "microsoft/Phi-4-multimodal-instruct-long-rope"
        with LLM(self.MODEL_PATH, max_seq_len=8192) as llm:
            task = MMLU(model_name)
            task.evaluate(llm)
            task = GSM8K(model_name)
            task.evaluate(llm)

    @skip_pre_blackwell
    def test_fp4(self):
        model_path = f"{self.MODEL_PATH}-FP4"
        with LLM(model_path, max_seq_len=4096) as llm:
            task = MMLU(self.MODEL_NAME)
            task.evaluate(llm)
            task = GSM8K(self.MODEL_NAME)
            task.evaluate(llm)

    @skip_pre_hopper
    def test_fp8(self):
        model_path = f"{self.MODEL_PATH}-FP8"
        with LLM(model_path, max_seq_len=4096) as llm:
            task = MMLU(self.MODEL_NAME)
            task.evaluate(llm)
            task = GSM8K(self.MODEL_NAME)
            task.evaluate(llm)


@skip_pre_hopper
@pytest.mark.skip_less_device_memory(80000)
class TestGPTOSS(LlmapiAccuracyTestHarness):
    extra_evaluator_kwargs = {
        "fewshot_as_multiturn": True,
        "apply_chat_template": True,
    }

    MODEL_PATH = f"{llm_models_root()}/gpt_oss/gpt-oss-120b"

    @pytest.mark.skip(reason="https://nvbugs/5596343")
    @pytest.mark.parametrize(
        "kv_cache_dtype",
        ["auto", pytest.param("fp8", marks=skip_pre_blackwell)])
    @pytest.mark.parametrize(
        "moe_backend",
        ["CUTLASS",
         pytest.param("TRTLLM", marks=skip_pre_blackwell), "TRITON"],
        ids=["cutlass", "trtllm", "triton"])
    @pytest.mark.parametrize("cuda_graph,overlap_scheduler", [
        (True, True),
    ])
    def test_w4_1gpu(self, kv_cache_dtype, moe_backend, cuda_graph,
                     overlap_scheduler, mocker):
        mocker.patch.object(GSM8K, "MAX_OUTPUT_LEN", 8192)
        mocker.patch.dict(GSM8K.EVALUATE_KWARGS,
                          {"scores_filter": "exact_match,flexible-extract"})
        if moe_backend == "TRITON" and not IS_TRITON_KERNELS_AVAILABLE:
            pytest.skip("Triton kernels are not available")

        pytorch_config = dict(
            disable_overlap_scheduler=not overlap_scheduler,
            cuda_graph_config=CudaGraphConfig() if cuda_graph else None)

        kv_cache_config = KvCacheConfig(free_gpu_memory_fraction=0.5,
                                        dtype=kv_cache_dtype)

        llm = LLM(self.MODEL_PATH,
                  tensor_parallel_size=1,
                  pipeline_parallel_size=1,
                  moe_expert_parallel_size=1,
                  kv_cache_config=kv_cache_config,
                  **pytorch_config,
                  moe_config=MoeConfig(backend=moe_backend))

        with llm:
            model_name = "GPT-OSS/20B-MXFP4"
            task = GSM8K(model_name)
            task.evaluate(llm,
                          extra_evaluator_kwargs=self.extra_evaluator_kwargs)

    def test_dummy_load_format(self):
        llm = LLM(
            self.MODEL_PATH,
            load_format="dummy",
        )
        with llm:
            model_name = "GPT-OSS/20B-MXFP4"
            task = GSM8K(model_name)
            task.evaluate(llm, is_integration_test=True)

    @pytest.mark.skip_less_device(4)
    @pytest.mark.parametrize(
        "kv_cache_dtype",
        ["auto", pytest.param("fp8", marks=skip_pre_blackwell)])
    @pytest.mark.parametrize(
        "moe_backend",
        ["CUTLASS",
         pytest.param("TRTLLM", marks=skip_pre_blackwell), "TRITON"],
        ids=["cutlass", "trtllm", "triton"])
    @pytest.mark.parametrize(
        "tp_size,pp_size,ep_size,attention_dp,cuda_graph,overlap_scheduler", [
            (4, 1, 1, False, True, True),
            (4, 1, 4, False, True, True),
            (4, 1, 4, True, True, True),
        ],
        ids=["tp4", "ep4", "dp4"])
    def test_w4_4gpus(self, kv_cache_dtype, moe_backend, tp_size, pp_size,
                      ep_size, attention_dp, cuda_graph, overlap_scheduler,
                      mocker):
<<<<<<< HEAD
=======
        if get_sm_version() < 100:
            pytest.skip(
                "https://nvbugs/5596343: Skip Hopper due to accuracy issue.")

        mocker.patch.object(GSM8K, "MAX_OUTPUT_LEN", 8192)
        mocker.patch.dict(GSM8K.EVALUATE_KWARGS,
                          {"scores_filter": "exact_match,flexible-extract"})
>>>>>>> ae6875fe
        if moe_backend == "TRITON":
            if not IS_TRITON_KERNELS_AVAILABLE:
                pytest.skip("Triton kernels are not available")

        MAX_OUTPUT_LEN = 128179
        MAX_INPUT_LEN = 32768

        mocker.patch.object(GSM8K, "MAX_OUTPUT_LEN", 8192)
        mocker.patch.dict(GSM8K.EVALUATE_KWARGS,
                          {"scores_filter": "exact_match,flexible-extract"})

        mocker.patch.object(GPQADiamond, "MAX_OUTPUT_LEN", MAX_OUTPUT_LEN)
        mocker.patch.object(GPQADiamond, "MAX_INPUT_LEN", MAX_INPUT_LEN)

        pytorch_config = dict(
            disable_overlap_scheduler=not overlap_scheduler,
            cuda_graph_config=CudaGraphConfig() if cuda_graph else None)

        kv_cache_config = KvCacheConfig(free_gpu_memory_fraction=0.7,
                                        dtype=kv_cache_dtype)

        max_seq_len = MAX_INPUT_LEN + MAX_OUTPUT_LEN
        llm = LLM(self.MODEL_PATH,
                  tensor_parallel_size=tp_size,
                  pipeline_parallel_size=pp_size,
                  moe_expert_parallel_size=ep_size,
                  kv_cache_config=kv_cache_config,
                  max_seq_len=max_seq_len,
                  max_batch_size=720,
                  **pytorch_config,
                  enable_attention_dp=attention_dp,
                  moe_config=MoeConfig(backend=moe_backend))

        with llm:
            model_name = "GPT-OSS/120B-MXFP4"

            # GSM8K
            task = GSM8K(model_name)
            task.evaluate(llm,
                          extra_evaluator_kwargs=self.extra_evaluator_kwargs)

            # GPQA Medium Reasoning
            task = GPQADiamond(model_name)

            chat_template_kwargs = dict(reasoning_effort="medium")
            extra_evaluator_kwargs = {
                **self.extra_evaluator_kwargs, "chat_template_kwargs":
                chat_template_kwargs
            }

            sampling_params = SamplingParams(
                temperature=1.0,
                top_p=1.0,
                max_tokens=MAX_OUTPUT_LEN,
                truncate_prompt_tokens=MAX_INPUT_LEN)

            task.evaluate(llm,
                          sampling_params=sampling_params,
                          extra_evaluator_kwargs=extra_evaluator_kwargs)

    @pytest.mark.skip_less_device(8)
    @pytest.mark.parametrize(
        "moe_backend",
        ["CUTLASS",
         pytest.param("TRTLLM", marks=skip_pre_blackwell), "TRITON"],
        ids=["cutlass", "trtllm", "triton"])
    @pytest.mark.parametrize(
        "tp_size,pp_size,ep_size,attention_dp,cuda_graph,overlap_scheduler", [
            (8, 1, 1, False, True, True),
            (8, 1, 8, False, True, True),
            (8, 1, 8, True, True, True),
        ],
        ids=["tp8", "ep8", "dp8"])
    def test_w4_8gpus(self, moe_backend, tp_size, pp_size, ep_size,
                      attention_dp, cuda_graph, overlap_scheduler, mocker):
        mocker.patch.object(GSM8K, "MAX_OUTPUT_LEN", 8192)
        mocker.patch.dict(GSM8K.EVALUATE_KWARGS,
                          {"scores_filter": "exact_match,flexible-extract"})
        if moe_backend == "TRITON":
            if not IS_TRITON_KERNELS_AVAILABLE:
                pytest.skip("Triton kernels are not available")

        pytorch_config = dict(
            disable_overlap_scheduler=not overlap_scheduler,
            cuda_graph_config=CudaGraphConfig() if cuda_graph else None)

        llm = LLM(self.MODEL_PATH,
                  tensor_parallel_size=tp_size,
                  pipeline_parallel_size=pp_size,
                  moe_expert_parallel_size=ep_size,
                  kv_cache_config=self.kv_cache_config,
                  **pytorch_config,
                  enable_attention_dp=attention_dp,
                  moe_config=MoeConfig(backend=moe_backend))

        with llm:
            model_name = "GPT-OSS/120B-MXFP4"
            task = GSM8K(model_name)
            task.evaluate(llm,
                          extra_evaluator_kwargs=self.extra_evaluator_kwargs)

    @pytest.mark.skip_less_device(4)
    @pytest.mark.parametrize(
        "kv_cache_dtype",
        ["auto", pytest.param("fp8", marks=skip_pre_blackwell)])
    @pytest.mark.parametrize(
        "tp_size,pp_size,ep_size,attention_dp,cuda_graph,overlap_scheduler", [
            (4, 1, 4, True, True, True),
        ],
        ids=["dp4"])
    def test_w4a16(self, kv_cache_dtype, tp_size, pp_size, ep_size,
                   attention_dp, cuda_graph, overlap_scheduler, monkeypatch,
                   mocker):
        mocker.patch.object(GSM8K, "MAX_OUTPUT_LEN", 8192)
        mocker.patch.dict(GSM8K.EVALUATE_KWARGS,
                          {"scores_filter": "exact_match,flexible-extract"})
        if not IS_TRITON_KERNELS_AVAILABLE:
            pytest.skip("Triton kernels are not available")
        monkeypatch.setenv("OVERRIDE_QUANT_ALGO", "W4A16_MXFP4")

        pytorch_config = dict(
            disable_overlap_scheduler=not overlap_scheduler,
            cuda_graph_config=CudaGraphConfig() if cuda_graph else None)

        kv_cache_config = KvCacheConfig(free_gpu_memory_fraction=0.5,
                                        dtype=kv_cache_dtype)

        llm = LLM(self.MODEL_PATH,
                  tensor_parallel_size=tp_size,
                  pipeline_parallel_size=pp_size,
                  moe_expert_parallel_size=ep_size,
                  kv_cache_config=kv_cache_config,
                  **pytorch_config,
                  enable_attention_dp=attention_dp,
                  moe_config=MoeConfig(backend="TRITON"))
        with llm:
            model_name = "GPT-OSS/BF16"
            task = GSM8K(model_name)
            task.evaluate(llm,
                          extra_evaluator_kwargs=self.extra_evaluator_kwargs)

    @pytest.mark.skip_less_device(2)
    @pytest.mark.parametrize(
        "kv_cache_dtype",
        ["auto", pytest.param("fp8", marks=skip_pre_blackwell)])
    @pytest.mark.parametrize(
        "moe_backend",
        ["CUTLASS",
         pytest.param("TRTLLM", marks=skip_pre_blackwell), "TRITON"],
        ids=["cutlass", "trtllm", "triton"])
    @pytest.mark.parametrize(
        "tp_size,pp_size,ep_size,attention_dp,cuda_graph,overlap_scheduler", [
            (2, 1, 1, False, True, True),
            (2, 1, 2, False, True, True),
            (2, 1, 2, True, True, True),
        ],
        ids=["tp2", "ep2", "dp2"])
    def test_w4_2gpus(self, kv_cache_dtype, moe_backend, tp_size, pp_size,
                      ep_size, attention_dp, cuda_graph, overlap_scheduler,
                      mocker):
        if moe_backend == "TRITON":
            if not IS_TRITON_KERNELS_AVAILABLE:
                pytest.skip("Triton kernels are not available")

        pytorch_config = dict(
            disable_overlap_scheduler=not overlap_scheduler,
            cuda_graph_config=CudaGraphConfig() if cuda_graph else None)

        kv_cache_config = KvCacheConfig(free_gpu_memory_fraction=0.5,
                                        dtype=kv_cache_dtype)

        llm = LLM(self.MODEL_PATH,
                  tensor_parallel_size=tp_size,
                  pipeline_parallel_size=pp_size,
                  moe_expert_parallel_size=ep_size,
                  kv_cache_config=kv_cache_config,
                  max_seq_len=8192,
                  **pytorch_config,
                  enable_attention_dp=attention_dp,
                  moe_config=MoeConfig(backend=moe_backend))

        with llm:
            model_name = "GPT-OSS/20B-MXFP4"
            task = GSM8K(model_name)
            mocker.patch.object(GSM8K, "MAX_OUTPUT_LEN", 8192)
            mocker.patch.dict(GSM8K.EVALUATE_KWARGS,
                              {"scores_filter": "exact_match,flexible-extract"})
            task.evaluate(llm,
                          extra_evaluator_kwargs=self.extra_evaluator_kwargs)

    @pytest.mark.skip_less_device(4)
    @pytest.mark.parametrize(
        "kv_cache_dtype",
        ["auto", pytest.param("fp8", marks=skip_pre_blackwell)])
    @pytest.mark.parametrize(
        "moe_backend",
        ["CUTLASS",
         pytest.param("TRTLLM", marks=skip_pre_blackwell), "TRITON"],
        ids=["cutlass", "trtllm", "triton"])
    def test_w4_chunked_prefill(self, kv_cache_dtype, moe_backend, mocker):
        if moe_backend == "TRITON":
            if not IS_TRITON_KERNELS_AVAILABLE:
                pytest.skip("Triton kernels are not available")

        MAX_OUTPUT_LEN = 128179
        MAX_INPUT_LEN = 32768

        mocker.patch.object(GSM8K, "MAX_OUTPUT_LEN", 8192)
        mocker.patch.dict(GSM8K.EVALUATE_KWARGS,
                          {"scores_filter": "exact_match,flexible-extract"})

        mocker.patch.object(GPQADiamond, "MAX_OUTPUT_LEN", MAX_OUTPUT_LEN)
        mocker.patch.object(GPQADiamond, "MAX_INPUT_LEN", MAX_INPUT_LEN)

        pytorch_config = dict(disable_overlap_scheduler=True,
                              cuda_graph_config=CudaGraphConfig())
        kv_cache_config = KvCacheConfig(free_gpu_memory_fraction=0.6,
                                        dtype=kv_cache_dtype)

        max_seq_len = MAX_INPUT_LEN + MAX_OUTPUT_LEN
        llm = LLM(self.MODEL_PATH,
                  tensor_parallel_size=4,
                  pipeline_parallel_size=1,
                  moe_expert_parallel_size=1,
                  kv_cache_config=kv_cache_config,
                  max_seq_len=max_seq_len,
                  max_num_tokens=512,
                  enable_chunked_prefill=True,
                  enable_attention_dp=False,
                  moe_config=MoeConfig(backend=moe_backend),
                  **pytorch_config)
        with llm:
            model_name = "GPT-OSS/120B-MXFP4"

            # GSM8K
            task = GSM8K(model_name)
            task.evaluate(llm,
                          extra_evaluator_kwargs=self.extra_evaluator_kwargs)

            # GPQA Medium Reasoning
            task = GPQADiamond(model_name)

            chat_template_kwargs = dict(reasoning_effort="medium")
            extra_evaluator_kwargs = {
                **self.extra_evaluator_kwargs, "chat_template_kwargs":
                chat_template_kwargs
            }

            sampling_params = SamplingParams(
                temperature=1.0,
                top_p=1.0,
                max_tokens=MAX_OUTPUT_LEN,
                truncate_prompt_tokens=MAX_INPUT_LEN)

            task.evaluate(llm,
                          sampling_params=sampling_params,
                          extra_evaluator_kwargs=extra_evaluator_kwargs)

    @pytest.mark.skip_less_device(4)
    @pytest.mark.parametrize(
        "moe_backend",
        ["CUTLASS",
         pytest.param("TRTLLM", marks=skip_pre_blackwell), "TRITON"],
        ids=["cutlass", "trtllm", "triton"])
    def test_eagle3(self, moe_backend, mocker):
        if moe_backend == "TRITON":
            if not IS_TRITON_KERNELS_AVAILABLE:
                pytest.skip("Triton kernels are not available")

        MAX_OUTPUT_LEN = 128179
        MAX_INPUT_LEN = 32768

        mocker.patch.object(GSM8K, "MAX_OUTPUT_LEN", 8192)
        mocker.patch.dict(GSM8K.EVALUATE_KWARGS,
                          {"scores_filter": "exact_match,flexible-extract"})

        mocker.patch.object(GPQADiamond, "MAX_OUTPUT_LEN", MAX_OUTPUT_LEN)
        mocker.patch.object(GPQADiamond, "MAX_INPUT_LEN", MAX_INPUT_LEN)

        # https://nvbugs/5590408: 2-Model overlap scheduling has accuracy issue
        pytorch_config = dict(disable_overlap_scheduler=True,
                              cuda_graph_config=CudaGraphConfig())
        kv_cache_config = KvCacheConfig(free_gpu_memory_fraction=0.6,
                                        dtype="auto")

        eagle_model_dir = f"{llm_models_root()}/gpt_oss/gpt-oss-120b-Eagle3"
        draft_len = 3
        spec_config = EagleDecodingConfig(max_draft_len=draft_len,
                                          speculative_model_dir=eagle_model_dir,
                                          eagle3_one_model=False)

        max_seq_len = MAX_INPUT_LEN + MAX_OUTPUT_LEN
        llm = LLM(self.MODEL_PATH,
                  tensor_parallel_size=4,
                  pipeline_parallel_size=1,
                  moe_expert_parallel_size=1,
                  kv_cache_config=kv_cache_config,
                  max_seq_len=max_seq_len,
                  speculative_config=spec_config,
                  **pytorch_config,
                  enable_attention_dp=False,
                  moe_config=MoeConfig(backend=moe_backend))

        with llm:
            model_name = "GPT-OSS/120B-MXFP4"

            # GSM8K
            task = GSM8K(model_name)
            task.evaluate(llm,
                          extra_evaluator_kwargs=self.extra_evaluator_kwargs)

            # GPQA Medium Reasoning
            task = GPQADiamond(model_name)

            chat_template_kwargs = dict(reasoning_effort="medium")
            extra_evaluator_kwargs = {
                **self.extra_evaluator_kwargs, "chat_template_kwargs":
                chat_template_kwargs
            }

            sampling_params = SamplingParams(
                temperature=1.0,
                top_p=1.0,
                max_tokens=MAX_OUTPUT_LEN,
                truncate_prompt_tokens=MAX_INPUT_LEN)

            task.evaluate(llm,
                          sampling_params=sampling_params,
                          extra_evaluator_kwargs=extra_evaluator_kwargs)


@skip_pre_hopper
class TestEXAONE4(LlmapiAccuracyTestHarness):
    MODEL_NAME = "LGAI-EXAONE/EXAONE-4.0-32B"
    kv_cache_config = KvCacheConfig(enable_block_reuse=False,
                                    enable_partial_reuse=False)

    def test_auto_dtype(self):
        model_path = f"{llm_models_root()}/EXAONE-4.0-32B"
        with LLM(model_path, kv_cache_config=self.kv_cache_config) as llm:
            task = MMLU(self.MODEL_NAME)
            task.evaluate(llm)
            task = GSM8K(self.MODEL_NAME)
            task.evaluate(llm)


class TestQwen2_VL_7B(LlmapiAccuracyTestHarness):
    MODEL_NAME = "Qwen/Qwen2-VL-7B-Instruct"
    MODEL_PATH = f"{llm_models_root()}/Qwen2-VL-7B-Instruct"

    # NOTE: MMMU adds <|endoftext|> to the stop token.
    sampling_params = SamplingParams(max_tokens=MMMU.MAX_OUTPUT_LEN,
                                     truncate_prompt_tokens=MMMU.MAX_INPUT_LEN,
                                     stop="<|endoftext|>")

    kv_cache_config = KvCacheConfig(free_gpu_memory_fraction=0.6)

    @pytest.mark.skip(reason="https://nvbugs/5601909")
    def test_auto_dtype(self):
        with LLM(self.MODEL_PATH,
                 max_num_tokens=16384,
                 kv_cache_config=self.kv_cache_config) as llm:
            task = MMMU(self.MODEL_NAME)
            task.evaluate(llm, sampling_params=self.sampling_params)


class TestQwQ_32B(LlmapiAccuracyTestHarness):
    MODEL_NAME = "Qwen/QwQ-32B"
    MODEL_PATH = f"{llm_models_root()}/QwQ-32B"

    @pytest.mark.skip_less_device_memory(80000)
    @pytest.mark.skip_less_device(4)
    def test_auto_dtype_tp4(self):
        kv_cache_config = KvCacheConfig(free_gpu_memory_fraction=0.5)

        with LLM(self.MODEL_PATH,
                 max_num_tokens=16384,
                 kv_cache_config=kv_cache_config,
                 tensor_parallel_size=4,
                 max_batch_size=8) as llm:
            task = CnnDailymail(self.MODEL_NAME)
            task.evaluate(llm)
            task = MMLU(self.MODEL_NAME)
            task.evaluate(llm)


@pytest.mark.skip_less_device_memory(80000)
class TestQwen3NextThinking(LlmapiAccuracyTestHarness):
    MODEL_NAME = "Qwen3/Qwen3-Next-80B-A3B-Thinking"
    MODEL_PATH = f"{llm_models_root()}/{MODEL_NAME}"

    @skip_pre_hopper
    @pytest.mark.skip_less_device(4)
    @pytest.mark.parametrize("tp_size,pp_size,ep_size", [(4, 1, 4)],
                             ids=["tp4ep4"])
    def test_auto_dtype(self, tp_size, pp_size, ep_size):
        if get_device_count() != tp_size * pp_size:
            pytest.skip("Device count mismatch with world size")

        kv_cache_config = KvCacheConfig(free_gpu_memory_fraction=0.6,
                                        enable_block_reuse=False)
        cuda_graph_config = CudaGraphConfig(enable_padding=True,
                                            max_batch_size=720)

        with LLM(self.MODEL_PATH,
                 max_num_tokens=4096,
                 tensor_parallel_size=tp_size,
                 pipeline_parallel_size=pp_size,
                 moe_expert_parallel_size=ep_size,
                 kv_cache_config=kv_cache_config,
                 cuda_graph_config=cuda_graph_config) as llm:
            task = MMLU(self.MODEL_NAME)
            task.evaluate(llm)
            task = GSM8K(self.MODEL_NAME)
            task.evaluate(llm)


class TestNano_V2_VLM(LlmapiAccuracyTestHarness):
    MODEL_NAME = "nvidia/Nano-v2-VLM"
    MODEL_PATH = f"{llm_models_root()}/Nano-v2-VLM"
    MAX_NUM_TOKENS = 25600

    # NOTE: MMMU adds <|endoftext|> to the stop token.
    sampling_params = SamplingParams(max_tokens=MAX_NUM_TOKENS,
                                     truncate_prompt_tokens=MMMU.MAX_INPUT_LEN,
                                     stop="<|endoftext|>")

    kv_cache_config = KvCacheConfig(free_gpu_memory_fraction=0.8,
                                    enable_block_reuse=False)

    @pytest.mark.skip(reason="Nano V2 VLM ckpt is not released yet.")
    def test_auto_dtype(self):
        with LLM(self.MODEL_PATH,
                 max_batch_size=128,
                 max_num_tokens=self.MAX_NUM_TOKENS,
                 kv_cache_config=self.kv_cache_config) as llm:
            task = MMMU(self.MODEL_NAME)
            task.evaluate(llm, sampling_params=self.sampling_params)


class TestSeedOss_36B(LlmapiAccuracyTestHarness):
    MODEL_NAME = "ByteDance-Seed/Seed-OSS-36B-Instruct"
    MODEL_PATH = f"{llm_models_root()}/Seed-OSS/Seed-OSS-36B-Instruct"

    gsm8k_sampling_params = SamplingParams(temperature=1.1,
                                           top_p=0.95,
                                           max_tokens=16384)

    @skip_pre_hopper
    @pytest.mark.skip_less_device_memory(140000)
    def test_auto_dtype(self):
        kv_cache_config = KvCacheConfig(free_gpu_memory_fraction=0.8)
        chat_template_kwargs = dict(thinking_budget=-1)

        with LLM(self.MODEL_PATH, kv_cache_config=kv_cache_config) as llm:
            task = GSM8K(self.MODEL_NAME)
            task.evaluate(llm,
                          sampling_params=self.gsm8k_sampling_params,
                          extra_evaluator_kwargs=dict(
                              apply_chat_template=True,
                              chat_template_kwargs=chat_template_kwargs))<|MERGE_RESOLUTION|>--- conflicted
+++ resolved
@@ -3536,16 +3536,10 @@
     def test_w4_4gpus(self, kv_cache_dtype, moe_backend, tp_size, pp_size,
                       ep_size, attention_dp, cuda_graph, overlap_scheduler,
                       mocker):
-<<<<<<< HEAD
-=======
         if get_sm_version() < 100:
             pytest.skip(
                 "https://nvbugs/5596343: Skip Hopper due to accuracy issue.")
 
-        mocker.patch.object(GSM8K, "MAX_OUTPUT_LEN", 8192)
-        mocker.patch.dict(GSM8K.EVALUATE_KWARGS,
-                          {"scores_filter": "exact_match,flexible-extract"})
->>>>>>> ae6875fe
         if moe_backend == "TRITON":
             if not IS_TRITON_KERNELS_AVAILABLE:
                 pytest.skip("Triton kernels are not available")
