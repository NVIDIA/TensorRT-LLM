--- conflicted
+++ resolved
@@ -235,15 +235,6 @@
         draft_len = 4
         spec_config = EagleDecodingConfig(max_draft_len=draft_len,
                                           speculative_model_dir=eagle_model_dir)
-<<<<<<< HEAD
-
-        llm = LLM(model=target_model_dir,
-                  **pytorch_config,
-                  kv_cache_config=kv_cache_config,
-                  speculative_config=spec_config,
-                  build_config=None)
-=======
->>>>>>> 01b2def5
 
         with LLM(model=target_model_dir,
                  **pytorch_config,
