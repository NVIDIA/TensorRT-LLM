# SPDX-FileCopyrightText: Copyright (c) 2025 NVIDIA CORPORATION & AFFILIATES. All rights reserved.
# SPDX-License-Identifier: Apache-2.0
#
# Licensed under the Apache License, Version 2.0 (the "License");
# you may not use this file except in compliance with the License.
# You may obtain a copy of the License at
#
# http://www.apache.org/licenses/LICENSE-2.0
#
# Unless required by applicable law or agreed to in writing, software
# distributed under the License is distributed on an "AS IS" BASIS,
# WITHOUT WARRANTIES OR CONDITIONS OF ANY KIND, either express or implied.
# See the License for the specific language governing permissions and
# limitations under the License.
import pytest

from tensorrt_llm._torch import LLM
from tensorrt_llm._torch.pyexecutor.config import PyTorchConfig
from tensorrt_llm.llmapi import KvCacheConfig, MTPDecodingConfig
from tensorrt_llm.models.modeling_utils import QuantConfig
from tensorrt_llm.quantization import QuantAlgo

from ..conftest import (llm_models_root, parametrize_with_ids, skip_pre_ada,
                        skip_pre_blackwell, skip_pre_hopper)
from .accuracy_core import (GSM8K, MMLU, CnnDailymail, GPQADiamond,
                            LlmapiAccuracyTestHarness)


class TestLlama3_1_8B(LlmapiAccuracyTestHarness):
    MODEL_NAME = "meta-llama/Llama-3.1-8B"
    MODEL_PATH = f"{llm_models_root()}/llama-3.1-model/Meta-Llama-3.1-8B"

    @pytest.mark.skip_less_device_memory(32000)
    def test_auto_dtype(self):
        with LLM(self.MODEL_PATH) as llm:
            task = CnnDailymail(self.MODEL_NAME)
            task.evaluate(llm)
            task = MMLU(self.MODEL_NAME)
            task.evaluate(llm)

    @skip_pre_blackwell
    def test_nvfp4(self):
        model_path = f"{llm_models_root()}/nvfp4-quantized/Meta-Llama-3.1-8B"
        with LLM(model_path) as llm:
            assert llm.args.quant_config.quant_algo == QuantAlgo.NVFP4
            assert llm.args.quant_config.kv_cache_quant_algo == QuantAlgo.FP8
            task = CnnDailymail(self.MODEL_NAME)
            task.evaluate(llm)
            task = MMLU(self.MODEL_NAME)
            task.evaluate(llm)


class TestLlama3_1_8BInstruct(LlmapiAccuracyTestHarness):
    MODEL_NAME = "meta-llama/Llama-3.1-8B-Instruct"
    MODEL_PATH = f"{llm_models_root()}/llama-3.1-model/Llama-3.1-8B-Instruct"

    @pytest.mark.skip_less_device_memory(32000)
    @parametrize_with_ids("torch_compile", [False, True])
    @parametrize_with_ids("attn_backend", ["TRTLLM", "FLASHINFER"])
    def test_bfloat16(self, attn_backend, torch_compile):
        pytorch_config = PyTorchConfig(
            torch_compile_enabled=torch_compile,
            cuda_graph_padding_enabled=torch_compile,
            cuda_graph_batch_sizes=[4],
            attn_backend=attn_backend,
        )
        llm = LLM(self.MODEL_PATH, pytorch_backend_config=pytorch_config)
        with llm:
            task = MMLU(self.MODEL_NAME)
            task.evaluate(llm)
            task = GSM8K(self.MODEL_NAME)
            task.evaluate(llm)

    @parametrize_with_ids("torch_compile", [False, True])
    @parametrize_with_ids("attn_backend", ["TRTLLM", "FLASHINFER"])
    @pytest.mark.parametrize("tp_size,pp_size", [(4, 1), (2, 2), (1, 4)],
                             ids=["tp4", "tp2pp2", "pp4"])
    def test_bfloat16_4gpus(self, tp_size, pp_size, attn_backend,
                            torch_compile):
        if torch_compile and pp_size > 1:
            pytest.skip(
                "Pipeline parallel with torch.compile is not supported yet.\n"
                "Issue: Unfusing flashinfer_fused_add_rmsnorm causes outputs to be "
                "discarded at graph breaks.")
        pytorch_config = PyTorchConfig(
            torch_compile_enabled=torch_compile,
            cuda_graph_padding_enabled=torch_compile,
            cuda_graph_batch_sizes=[4],
            attn_backend=attn_backend,
        )
        llm = LLM(self.MODEL_PATH,
                  tensor_parallel_size=tp_size,
                  pipeline_parallel_size=pp_size,
                  pytorch_backend_config=pytorch_config)
        with llm:
            task = MMLU(self.MODEL_NAME)
            task.evaluate(llm)
            task = GSM8K(self.MODEL_NAME)
            task.evaluate(llm)

    @skip_pre_ada
    @parametrize_with_ids("torch_compile", [False, True])
    @parametrize_with_ids("attn_backend", ["TRTLLM", "FLASHINFER"])
    @parametrize_with_ids("fp8kv", [False, True])
    def test_fp8(self, fp8kv, attn_backend, torch_compile):
        quant_config = QuantConfig(QuantAlgo.FP8)
        pytorch_config = PyTorchConfig(
            torch_compile_enabled=torch_compile,
            cuda_graph_padding_enabled=torch_compile,
            cuda_graph_batch_sizes=[4],
            attn_backend=attn_backend,
        )
        if fp8kv:
            quant_config.kv_cache_quant_algo = QuantAlgo.FP8
            pytorch_config.kv_cache_dtype = "fp8"
        llm = LLM(
            f"{llm_models_root()}/llama-3.1-model/Llama-3.1-8B-Instruct-FP8",
            quant_config=quant_config,
            pytorch_backend_config=pytorch_config)
        assert llm.args.quant_config.quant_algo == QuantAlgo.FP8
        if fp8kv:
            assert llm.args.quant_config.kv_cache_quant_algo == QuantAlgo.FP8
        with llm:
            task = MMLU(self.MODEL_NAME)
            task.evaluate(llm)
            task = GSM8K(self.MODEL_NAME)
            task.evaluate(llm)

    @skip_pre_ada
    @parametrize_with_ids("torch_compile", [False, True])
    @parametrize_with_ids("attn_backend", ["TRTLLM", "FLASHINFER"])
    @parametrize_with_ids("fp8kv", [False, True])
    @pytest.mark.parametrize("tp_size,pp_size", [(4, 1), (2, 2), (1, 4)],
                             ids=["tp4", "tp2pp2", "pp4"])
    def test_fp8_4gpus(self, tp_size, pp_size, fp8kv, attn_backend,
                       torch_compile):
        if pp_size > 1:
            pytest.skip(
                "Pipeline parallel with torch.compile is not supported yet.\n"
                "Issue: Unfusing flashinfer_fused_add_rmsnorm causes outputs to be "
                "discarded at graph breaks.")
        quant_config = QuantConfig(QuantAlgo.FP8)
        pytorch_config = PyTorchConfig(
            torch_compile_enabled=torch_compile,
            cuda_graph_padding_enabled=torch_compile,
            cuda_graph_batch_sizes=[4],
            attn_backend=attn_backend,
        )
        if fp8kv:
            quant_config.kv_cache_quant_algo = QuantAlgo.FP8
            pytorch_config.kv_cache_dtype = "fp8"
        llm = LLM(
            f"{llm_models_root()}/llama-3.1-model/Llama-3.1-8B-Instruct-FP8",
            tensor_parallel_size=tp_size,
            pipeline_parallel_size=pp_size,
            quant_config=quant_config,
            pytorch_backend_config=pytorch_config)
        assert llm.args.quant_config.quant_algo == QuantAlgo.FP8
        if fp8kv:
            assert llm.args.quant_config.kv_cache_quant_algo == QuantAlgo.FP8
        with llm:
            task = MMLU(self.MODEL_NAME)
            task.evaluate(llm)
            task = GSM8K(self.MODEL_NAME)
            task.evaluate(llm)


class TestLlama3_3_70BInstruct(LlmapiAccuracyTestHarness):
    MODEL_NAME = "meta-llama/Llama-3.3-70B-Instruct"

    @pytest.mark.skip_less_device(4)
    @pytest.mark.skip_device_not_contain(["H100", "B200"])
    def test_fp8_tp4(self):
        model_path = f"{llm_models_root()}/modelopt-hf-model-hub/Llama-3.3-70B-Instruct-fp8"
        with LLM(model_path, tensor_parallel_size=4) as llm:
            assert llm.args.quant_config.quant_algo == QuantAlgo.FP8
            task = CnnDailymail(self.MODEL_NAME)
            task.evaluate(llm)
            task = MMLU(self.MODEL_NAME)
            task.evaluate(llm)
            task = GSM8K(self.MODEL_NAME)
            task.evaluate(llm)
            task = GPQADiamond(self.MODEL_NAME)
            task.evaluate(llm,
                          extra_evaluator_kwargs=dict(apply_chat_template=True))

    @pytest.mark.skip_less_device(4)
    @pytest.mark.skip_device_not_contain(["B200"])
    def test_nvfp4_tp4(self):
        model_path = f"{llm_models_root()}/modelopt-hf-model-hub/Llama-3.3-70B-Instruct-fp4"
        with LLM(model_path, tensor_parallel_size=4) as llm:
            assert llm.args.quant_config.quant_algo == QuantAlgo.NVFP4
            assert llm.args.quant_config.kv_cache_quant_algo == QuantAlgo.FP8
            task = CnnDailymail(self.MODEL_NAME)
            task.evaluate(llm)
            task = MMLU(self.MODEL_NAME)
            task.evaluate(llm)
            task = GSM8K(self.MODEL_NAME)
            task.evaluate(llm)
            task = GPQADiamond(self.MODEL_NAME)
            task.evaluate(llm,
                          extra_evaluator_kwargs=dict(apply_chat_template=True))


class TestMistral7B(LlmapiAccuracyTestHarness):
    MODEL_NAME = "mistralai/Mistral-7B-v0.1"
    MODEL_PATH = f"{llm_models_root()}/mistral-7b-v0.1"

    def test_auto_dtype(self):
        with LLM(self.MODEL_PATH) as llm:
            task = CnnDailymail(self.MODEL_NAME)
            task.evaluate(llm)


class TestMixtral8x7B(LlmapiAccuracyTestHarness):
    MODEL_NAME = "mistralai/Mixtral-8x7B-v0.1"
    MODEL_PATH = f"{llm_models_root()}/Mixtral-8x7B-v0.1"

    @pytest.mark.skip_less_device(2)
    def test_tp2(self):
        with LLM(self.MODEL_PATH, tensor_parallel_size=2) as llm:
            task = CnnDailymail(self.MODEL_NAME)
            task.evaluate(llm)
            task = MMLU(self.MODEL_NAME)
            task.evaluate(llm)

    @pytest.mark.skip_less_device(2)
    @pytest.mark.skip_device_not_contain(["H100", "B200"])
    def test_fp8_tp2(self):
        model_path = f"{llm_models_root()}/modelopt-hf-model-hub/Mixtral-8x7B-Instruct-v0.1-fp8"
        with LLM(model_path, tensor_parallel_size=2) as llm:
            assert llm.args.quant_config.quant_algo == QuantAlgo.FP8
            assert llm.args.quant_config.kv_cache_quant_algo == QuantAlgo.FP8
            task = CnnDailymail(self.MODEL_NAME)
            task.evaluate(llm)
            task = MMLU(self.MODEL_NAME)
            task.evaluate(llm)

    @pytest.mark.skip_less_device(2)
    @pytest.mark.skip_device_not_contain(["B200"])
    def test_nvfp4_tp2(self):
        model_path = f"{llm_models_root()}/modelopt-hf-model-hub/Mixtral-8x7B-Instruct-v0.1-fp4"
        with LLM(model_path, tensor_parallel_size=2) as llm:
            assert llm.args.quant_config.quant_algo == QuantAlgo.NVFP4
            assert llm.args.quant_config.kv_cache_quant_algo == QuantAlgo.FP8
            task = CnnDailymail(self.MODEL_NAME)
            task.evaluate(llm)
            task = MMLU(self.MODEL_NAME)
            task.evaluate(llm)


# This class has extensively parameterized test methods, which yield totally 200 test cases.
# This is because this model requires high test coverage over the feature combinations.
# Normally we should not parameterize test methods so extensively -- just test on the typical/important feature combinations.
class TestDeepSeekV3Lite(LlmapiAccuracyTestHarness):
    MODEL_NAME = "deepseek-ai/DeepSeek-V3-Lite"
    MODEL_PATH = f"{llm_models_root()}/DeepSeek-V3-Lite/bf16"

    @pytest.mark.skip_less_device_memory(60000)
    @parametrize_with_ids("attention_dp,cuda_graph,overlap_scheduler",
                          [(False, False, False), (True, False, False),
                           (False, True, False), (False, False, True),
                           (True, True, True)])
    # Only Hopper and Blackwell MLA kernel supports MTP
    @parametrize_with_ids("mtp_nextn",
                          [None, pytest.param(2, marks=skip_pre_hopper)])
    def test_bfloat16(self, mtp_nextn, attention_dp, cuda_graph,
                      overlap_scheduler):
        # OOM on H100 with default free_gpu_memory_fraction=0.9
        kv_cache_config = KvCacheConfig(free_gpu_memory_fraction=0.6)
        pytorch_config = PyTorchConfig(
            enable_overlap_scheduler=overlap_scheduler,
            use_cuda_graph=cuda_graph)
        if mtp_nextn is not None and mtp_nextn > 0:
            mtp_config = MTPDecodingConfig(num_nextn_predict_layers=mtp_nextn)
        else:
            mtp_config = None
        llm = LLM(self.MODEL_PATH,
                  kv_cache_config=kv_cache_config,
                  pytorch_backend_config=pytorch_config,
                  enable_attention_dp=attention_dp,
                  speculative_config=mtp_config)
        with llm:
            task = CnnDailymail(self.MODEL_NAME)
            task.evaluate(llm)
            task = MMLU(self.MODEL_NAME)
            task.evaluate(llm)
            if attention_dp and cuda_graph and overlap_scheduler:
                task = GSM8K(self.MODEL_NAME)
                task.evaluate(llm)

    @pytest.mark.skip_less_device(4)
    @parametrize_with_ids("attention_dp,cuda_graph,overlap_scheduler",
                          [(False, False, False), (True, False, False),
                           (False, True, False), (False, False, True),
                           (True, True, True)])
    # Only Hopper and Blackwell MLA kernel supports MTP
    @parametrize_with_ids("mtp_nextn",
                          [None, pytest.param(2, marks=skip_pre_hopper)])
    @pytest.mark.parametrize("tp_size,pp_size,ep_size", [(4, 1, 1), (4, 1, 4),
                                                         (2, 2, 1), (1, 4, 1)],
                             ids=["tp4", "ep4", "tp2pp2", "pp4"])
    def test_bfloat16_4gpus(self, tp_size, pp_size, ep_size, mtp_nextn,
                            attention_dp, cuda_graph, overlap_scheduler):
        # OOM on H100 with default free_gpu_memory_fraction=0.9
        kv_cache_config = KvCacheConfig(free_gpu_memory_fraction=0.7)
        pytorch_config = PyTorchConfig(
            enable_overlap_scheduler=overlap_scheduler,
            use_cuda_graph=cuda_graph)
        if mtp_nextn is not None and mtp_nextn > 0:
            mtp_config = MTPDecodingConfig(num_nextn_predict_layers=mtp_nextn)
        else:
            mtp_config = None
        llm = LLM(self.MODEL_PATH,
                  tensor_parallel_size=tp_size,
                  pipeline_parallel_size=pp_size,
                  moe_expert_parallel_size=ep_size,
                  kv_cache_config=kv_cache_config,
                  pytorch_backend_config=pytorch_config,
                  enable_attention_dp=attention_dp,
                  speculative_config=mtp_config)
        with llm:
            task = CnnDailymail(self.MODEL_NAME)
            task.evaluate(llm)
            task = MMLU(self.MODEL_NAME)
            task.evaluate(llm)
            if attention_dp and cuda_graph and overlap_scheduler:
                task = GSM8K(self.MODEL_NAME)
                task.evaluate(llm)

    @pytest.mark.skip_device_not_contain(["H100"])
    @parametrize_with_ids("fp8kv,attention_dp,cuda_graph,overlap_scheduler",
                          [(False, False, False, False),
                           (True, False, False, False),
                           (False, True, False, False),
                           (False, False, True, False),
                           (False, False, False, True),
                           (True, True, True, True)])
    @parametrize_with_ids("mtp_nextn", [None, 2])
    def test_fp8_block_scales(self, mtp_nextn, fp8kv, attention_dp, cuda_graph,
                              overlap_scheduler):
        # OOM on H100 with default free_gpu_memory_fraction=0.9
        kv_cache_config = KvCacheConfig(free_gpu_memory_fraction=0.8)
        pytorch_config = PyTorchConfig(
            enable_overlap_scheduler=overlap_scheduler,
            use_cuda_graph=cuda_graph)

        quant_config = QuantConfig()
        quant_config.quant_algo = QuantAlgo.FP8_BLOCK_SCALES
        if fp8kv:
            quant_config.kv_cache_quant_algo = QuantAlgo.FP8
            pytorch_config.kv_cache_dtype = "fp8"

        if mtp_nextn is not None and mtp_nextn > 0:
            mtp_config = MTPDecodingConfig(num_nextn_predict_layers=mtp_nextn)
        else:
            mtp_config = None

        llm = LLM(f"{llm_models_root()}/DeepSeek-V3-Lite/fp8",
                  kv_cache_config=kv_cache_config,
                  pytorch_backend_config=pytorch_config,
                  quant_config=quant_config,
                  enable_attention_dp=attention_dp,
                  speculative_config=mtp_config)

        assert llm.args.quant_config.quant_algo == QuantAlgo.FP8_BLOCK_SCALES
        if fp8kv:
            assert llm.args.quant_config.kv_cache_quant_algo == QuantAlgo.FP8

        with llm:
            # No need to run these tests for fp8kv
            if not fp8kv:
                task = CnnDailymail(self.MODEL_NAME)
                task.evaluate(llm)
                task = MMLU(self.MODEL_NAME)
                task.evaluate(llm)
            # Run GSM8K for fp8kv, or if all the other optimizations are enabled
            if fp8kv or (attention_dp and cuda_graph and overlap_scheduler):
                task = GSM8K(self.MODEL_NAME)
                task.evaluate(llm)

    @pytest.mark.skip_less_device(4)
    @pytest.mark.skip_device_not_contain(["H100"])
    @parametrize_with_ids("fp8kv,attention_dp,cuda_graph,overlap_scheduler",
                          [(False, False, False, False),
                           (True, False, False, False),
                           (False, True, False, False),
                           (False, False, True, False),
                           (False, False, False, True),
                           (True, True, True, True)])
    @parametrize_with_ids("mtp_nextn", [None, 2])
    @pytest.mark.parametrize("tp_size,pp_size,ep_size", [(4, 1, 1), (4, 1, 4),
                                                         (2, 2, 1), (1, 4, 1)],
                             ids=["tp4", "ep4", "tp2pp2", "pp4"])
<<<<<<< HEAD
    def test_fp8_block_scales_4gpus(self, mtp_nextn, fp8kv, attention_dp,
                                    cuda_graph, overlap_scheduler, tp_size,
                                    pp_size, ep_size):
=======
    def test_fp8_block_scales_4gpus(self, tp_size, pp_size, ep_size, mtp_nextn,
                                    attention_dp, cuda_graph,
                                    overlap_scheduler):
        if pp_size > 1:
            pytest.skip("https://nvbugs/5241627")
>>>>>>> a80d2373
        # OOM on H100 with default free_gpu_memory_fraction=0.9
        kv_cache_config = KvCacheConfig(free_gpu_memory_fraction=0.8)
        pytorch_config = PyTorchConfig(
            enable_overlap_scheduler=overlap_scheduler,
            use_cuda_graph=cuda_graph)

        quant_config = QuantConfig()
        quant_config.quant_algo = QuantAlgo.FP8_BLOCK_SCALES
        if fp8kv:
            quant_config.kv_cache_quant_algo = QuantAlgo.FP8
            pytorch_config.kv_cache_dtype = "fp8"

        if mtp_nextn is not None and mtp_nextn > 0:
            mtp_config = MTPDecodingConfig(num_nextn_predict_layers=mtp_nextn)
        else:
            mtp_config = None

        llm = LLM(f"{llm_models_root()}/DeepSeek-V3-Lite/fp8",
                  tensor_parallel_size=tp_size,
                  pipeline_parallel_size=pp_size,
                  moe_expert_parallel_size=ep_size,
                  kv_cache_config=kv_cache_config,
                  pytorch_backend_config=pytorch_config,
                  quant_config=quant_config,
                  enable_attention_dp=attention_dp,
                  speculative_config=mtp_config)

        assert llm.args.quant_config.quant_algo == QuantAlgo.FP8_BLOCK_SCALES
        if fp8kv:
            assert llm.args.quant_config.kv_cache_quant_algo == QuantAlgo.FP8

        with llm:
            # No need to run these tests for fp8kv
            if not fp8kv:
                task = CnnDailymail(self.MODEL_NAME)
                task.evaluate(llm)
                task = MMLU(self.MODEL_NAME)
                task.evaluate(llm)
            # Run GSM8K for fp8kv, or if all the other optimizations are enabled
            if fp8kv or (attention_dp and cuda_graph and overlap_scheduler):
                task = GSM8K(self.MODEL_NAME)
                task.evaluate(llm)

    @skip_pre_blackwell
    @parametrize_with_ids("fp8kv,attention_dp,cuda_graph,overlap_scheduler",
                          [(False, False, False, False),
                           (True, False, False, False),
                           (False, True, False, False),
                           (False, False, True, False),
                           (False, False, False, True),
                           (True, True, True, True)])
    def test_nvfp4(self, fp8kv, attention_dp, cuda_graph, overlap_scheduler):
        pytorch_config = PyTorchConfig(
            enable_overlap_scheduler=overlap_scheduler,
            use_cuda_graph=cuda_graph)

        quant_config = QuantConfig()
        quant_config.quant_algo = QuantAlgo.NVFP4
        if fp8kv:
            quant_config.kv_cache_quant_algo = QuantAlgo.FP8
            pytorch_config.kv_cache_dtype = "fp8"

        llm = LLM(f"{llm_models_root()}/DeepSeek-V3-Lite/nvfp4_moe_only",
                  pytorch_backend_config=pytorch_config,
                  quant_config=quant_config,
                  enable_attention_dp=attention_dp)

        assert llm.args.quant_config.quant_algo == QuantAlgo.NVFP4
        if fp8kv:
            assert llm.args.quant_config.kv_cache_quant_algo == QuantAlgo.FP8

        with llm:
            # No need to run these tests for fp8kv
            if not fp8kv:
                task = CnnDailymail(self.MODEL_NAME)
                task.evaluate(llm)
                task = MMLU(self.MODEL_NAME)
                task.evaluate(llm)
            # Run GSM8K for fp8kv, or if all the other optimizations are enabled
            if fp8kv or (attention_dp and cuda_graph and overlap_scheduler):
                task = GSM8K(self.MODEL_NAME)
                task.evaluate(llm)

    @pytest.mark.skip_less_device(4)
    @skip_pre_blackwell
    @parametrize_with_ids("fp8kv,attention_dp,cuda_graph,overlap_scheduler",
                          [(False, False, False, False),
                           (True, False, False, False),
                           (False, True, False, False),
                           (False, False, True, False),
                           (False, False, False, True),
                           (True, True, True, True)])
    @pytest.mark.parametrize("tp_size,pp_size,ep_size", [(4, 1, 1), (4, 1, 4),
                                                         (2, 2, 1), (1, 4, 1)],
                             ids=["tp4", "ep4", "tp2pp2", "pp4"])
    def test_nvfp4_4gpus(self, fp8kv, attention_dp, cuda_graph,
                         overlap_scheduler, tp_size, pp_size, ep_size):
        pytorch_config = PyTorchConfig(
            enable_overlap_scheduler=overlap_scheduler,
            use_cuda_graph=cuda_graph)

        quant_config = QuantConfig()
        quant_config.quant_algo = QuantAlgo.NVFP4
        if fp8kv:
            quant_config.kv_cache_quant_algo = QuantAlgo.FP8
            pytorch_config.kv_cache_dtype = "fp8"

        llm = LLM(f"{llm_models_root()}/DeepSeek-V3-Lite/nvfp4_moe_only",
                  tensor_parallel_size=tp_size,
                  pipeline_parallel_size=pp_size,
                  moe_expert_parallel_size=ep_size,
                  pytorch_backend_config=pytorch_config,
                  quant_config=quant_config,
                  enable_attention_dp=attention_dp)

        assert llm.args.quant_config.quant_algo == QuantAlgo.NVFP4
        if fp8kv:
            assert llm.args.quant_config.kv_cache_quant_algo == QuantAlgo.FP8

        with llm:
            # No need to run these tests for fp8kv
            if not fp8kv:
                task = CnnDailymail(self.MODEL_NAME)
                task.evaluate(llm)
                task = MMLU(self.MODEL_NAME)
                task.evaluate(llm)
            # Run GSM8K for fp8kv, or if all the other optimizations are enabled
            if fp8kv or (attention_dp and cuda_graph and overlap_scheduler):
                task = GSM8K(self.MODEL_NAME)
                task.evaluate(llm)


class TestDeepSeekR1(LlmapiAccuracyTestHarness):
    MODEL_NAME = "deepseek-ai/DeepSeek-R1"
    MODEL_PATH = f"{llm_models_root()}/DeepSeek-R1/DeepSeek-R1"

    @pytest.mark.skip_less_device(8)
    @skip_pre_blackwell
    @parametrize_with_ids("overlap_scheduler", [False, True])
    @parametrize_with_ids("cuda_graph", [False, True])
    @parametrize_with_ids("attention_dp", [False, True])
    @parametrize_with_ids("mtp_nextn", [None, 2])
    @pytest.mark.parametrize("tp_size,pp_size,ep_size", [(8, 1, 1), (8, 1, 4),
                                                         (8, 1, 8)],
                             ids=["tp8", "tp8ep4", "tp8ep8"])
    def test_nvfp4_8gpus(self, tp_size, pp_size, ep_size, mtp_nextn,
                         attention_dp, cuda_graph, overlap_scheduler):
        kv_cache_config = KvCacheConfig(free_gpu_memory_fraction=0.4)
        pytorch_config = PyTorchConfig(
            enable_overlap_scheduler=overlap_scheduler,
            use_cuda_graph=cuda_graph)
        if mtp_nextn is not None and mtp_nextn > 0:
            mtp_config = MTPDecodingConfig(num_nextn_predict_layers=mtp_nextn)
        else:
            mtp_config = None
        llm = LLM(f"{llm_models_root()}/DeepSeek-R1/DeepSeek-R1-FP4",
                  tensor_parallel_size=tp_size,
                  pipeline_parallel_size=pp_size,
                  moe_expert_parallel_size=ep_size,
                  kv_cache_config=kv_cache_config,
                  pytorch_backend_config=pytorch_config,
                  enable_attention_dp=attention_dp,
                  speculative_config=mtp_config)
        assert llm.args.quant_config.quant_algo == QuantAlgo.NVFP4
        with llm:
            task = MMLU(self.MODEL_NAME)
            task.evaluate(llm)
            task = GSM8K(self.MODEL_NAME)
            task.evaluate(llm)
            task = GPQADiamond(self.MODEL_NAME)
            task.evaluate(llm,
                          extra_evaluator_kwargs=dict(apply_chat_template=True))

    @pytest.mark.skip_less_device(8)
    @skip_pre_hopper
    @pytest.mark.parametrize(
        "tp_size,pp_size,ep_size,mtp_nextn,attention_dp,cuda_graph,overlap_scheduler,batch_size",
        [(8, 1, 4, 3, False, True, True, 1),
         (8, 1, 8, 0, True, True, True, 24)],
        ids=["latency", "throughput"])
    def test_fp8_blockscale(self, tp_size, pp_size, ep_size, mtp_nextn,
                            attention_dp, cuda_graph, overlap_scheduler,
                            batch_size):
        kv_cache_config = KvCacheConfig(free_gpu_memory_fraction=0.4)
        pytorch_config = PyTorchConfig(
            enable_overlap_scheduler=overlap_scheduler,
            use_cuda_graph=cuda_graph)
        if mtp_nextn is not None and mtp_nextn > 0:
            mtp_config = MTPDecodingConfig(num_nextn_predict_layers=mtp_nextn)
        else:
            mtp_config = None
        llm = LLM(f"{llm_models_root()}/DeepSeek-R1/DeepSeek-R1",
                  batch_size=batch_size,
                  tensor_parallel_size=tp_size,
                  pipeline_parallel_size=pp_size,
                  moe_expert_parallel_size=ep_size,
                  kv_cache_config=kv_cache_config,
                  pytorch_backend_config=pytorch_config,
                  enable_attention_dp=attention_dp,
                  speculative_config=mtp_config)
        with llm:
            task = CnnDailymail(self.MODEL_NAME)
            task.evaluate(llm)
            task = MMLU(self.MODEL_NAME)
            task.evaluate(llm)
            task = GSM8K(self.MODEL_NAME)
            task.evaluate(llm)


class TestMinitron4BBaseInstruct(LlmapiAccuracyTestHarness):
    MODEL_NAME = "nvidia/Nemotron-Mini-4B-Instruct"
    MODEL_PATH = f"{llm_models_root()}/nemotron/nemotron-mini-4b-instruct_vfp8-fp8-bf16-export"

    @skip_pre_ada
    def test_fp8_prequantized(self):
        with LLM(self.MODEL_PATH) as llm:
            assert llm.args.quant_config.quant_algo == QuantAlgo.FP8
            task = CnnDailymail(self.MODEL_NAME)
            task.evaluate(llm)


class TestNemotronNas(LlmapiAccuracyTestHarness):
    MODEL_NAME = "nemotron-nas/Llama-3_1-Nemotron-51B-Instruct"
    MODEL_PATH = f"{llm_models_root()}/nemotron-nas/Llama-3_1-Nemotron-51B-Instruct"

    @pytest.mark.skip_less_device(8)
    def test_auto_dtype_tp8(self):
        kv_cache_config = KvCacheConfig(free_gpu_memory_fraction=0.7)
        pytorch_config = PyTorchConfig(enable_overlap_scheduler=True)

        with LLM(self.MODEL_PATH,
                 tensor_parallel_size=8,
                 kv_cache_config=kv_cache_config,
                 pytorch_backend_config=pytorch_config) as llm:

            task = CnnDailymail(self.MODEL_NAME)
            task.evaluate(llm)


class TestQwen2_7BInstruct(LlmapiAccuracyTestHarness):
    MODEL_NAME = "Qwen/Qwen2-7B-Instruct"
    MODEL_PATH = f"{llm_models_root()}/Qwen2-7B-Instruct"
    EXTRA_EVALUATOR_KWARGS = dict(
        apply_chat_template=True,
        system_prompt=
        "You are a helpful assistant, please summarize the article entered by the user with one or two sentences."
    )

    def test_auto_dtype(self):
        with LLM(self.MODEL_PATH) as llm:
            task = CnnDailymail(self.MODEL_NAME)
            task.evaluate(llm,
                          extra_evaluator_kwargs=self.EXTRA_EVALUATOR_KWARGS)<|MERGE_RESOLUTION|>--- conflicted
+++ resolved
@@ -392,17 +392,12 @@
     @pytest.mark.parametrize("tp_size,pp_size,ep_size", [(4, 1, 1), (4, 1, 4),
                                                          (2, 2, 1), (1, 4, 1)],
                              ids=["tp4", "ep4", "tp2pp2", "pp4"])
-<<<<<<< HEAD
-    def test_fp8_block_scales_4gpus(self, mtp_nextn, fp8kv, attention_dp,
-                                    cuda_graph, overlap_scheduler, tp_size,
-                                    pp_size, ep_size):
-=======
     def test_fp8_block_scales_4gpus(self, tp_size, pp_size, ep_size, mtp_nextn,
-                                    attention_dp, cuda_graph,
+                                    fp8kv, attention_dp, cuda_graph,
                                     overlap_scheduler):
         if pp_size > 1:
             pytest.skip("https://nvbugs/5241627")
->>>>>>> a80d2373
+
         # OOM on H100 with default free_gpu_memory_fraction=0.9
         kv_cache_config = KvCacheConfig(free_gpu_memory_fraction=0.8)
         pytorch_config = PyTorchConfig(
