# SPDX-FileCopyrightText: Copyright (c) 2025 NVIDIA CORPORATION & AFFILIATES. All rights reserved.
# SPDX-License-Identifier: Apache-2.0
#
# Licensed under the Apache License, Version 2.0 (the "License");
# you may not use this file except in compliance with the License.
# You may obtain a copy of the License at
#
# http://www.apache.org/licenses/LICENSE-2.0
#
# Unless required by applicable law or agreed to in writing, software
# distributed under the License is distributed on an "AS IS" BASIS,
# WITHOUT WARRANTIES OR CONDITIONS OF ANY KIND, either express or implied.
# See the License for the specific language governing permissions and
# limitations under the License.
import pytest

from tensorrt_llm._torch import LLM
from tensorrt_llm._torch.pyexecutor.config import PyTorchConfig
from tensorrt_llm.llmapi import (LLM, KvCacheConfig, MTPDecodingConfig,
                                 SamplingParams)
from tensorrt_llm.models.modeling_utils import QuantConfig
from tensorrt_llm.quantization import QuantAlgo

from ..conftest import (llm_models_root, parametrize_with_ids, skip_pre_ada,
                        skip_pre_blackwell, skip_pre_hopper)
from .accuracy_core import (GSM8K, MMLU, CnnDailymail, GPQADiamond,
                            LlmapiAccuracyTestHarness)


class TestLlama3_1_8B(LlmapiAccuracyTestHarness):
    MODEL_NAME = "meta-llama/Llama-3.1-8B"
    MODEL_PATH = f"{llm_models_root()}/llama-3.1-model/Meta-Llama-3.1-8B"

    @pytest.mark.skip_less_device_memory(32000)
    def test_auto_dtype(self):
        with LLM(self.MODEL_PATH) as llm:
            task = CnnDailymail(self.MODEL_NAME)
            task.evaluate(llm)
            task = MMLU(self.MODEL_NAME)
            task.evaluate(llm)

    @skip_pre_blackwell
    def test_nvfp4(self):
        model_path = f"{llm_models_root()}/nvfp4-quantized/Meta-Llama-3.1-8B"
        with LLM(model_path) as llm:
            assert llm.args.quant_config.quant_algo == QuantAlgo.NVFP4
            assert llm.args.quant_config.kv_cache_quant_algo == QuantAlgo.FP8
            task = CnnDailymail(self.MODEL_NAME)
            task.evaluate(llm)
            task = MMLU(self.MODEL_NAME)
            task.evaluate(llm)


class TestLlama3_1_8BInstruct(LlmapiAccuracyTestHarness):
    MODEL_NAME = "meta-llama/Llama-3.1-8B-Instruct"
    MODEL_PATH = f"{llm_models_root()}/llama-3.1-model/Llama-3.1-8B-Instruct"

    @pytest.mark.skip_less_device_memory(32000)
    @parametrize_with_ids("attn_backend", ["TRTLLM", "FLASHINFER"])
    def test_chunked_prefill(self, attn_backend):
        pytorch_config = PyTorchConfig(attn_backend=attn_backend, )
        llm = LLM(self.MODEL_PATH,
                  enable_chunked_prefill=True,
                  max_num_tokens=64,
                  pytorch_backend_config=pytorch_config)
        with llm:
            task = MMLU(self.MODEL_NAME)
            task.evaluate(llm)
            task = GSM8K(self.MODEL_NAME)
            task.evaluate(llm)

    @pytest.mark.skip_less_device_memory(32000)
    @parametrize_with_ids("torch_compile", [False, True])
    @parametrize_with_ids("attn_backend", ["TRTLLM", "FLASHINFER"])
    def test_bfloat16(self, attn_backend, torch_compile):
        pytorch_config = PyTorchConfig(
            torch_compile_enabled=torch_compile,
            cuda_graph_padding_enabled=torch_compile,
            cuda_graph_batch_sizes=[4],
            attn_backend=attn_backend,
            disable_overlap_scheduler=torch_compile,
        )
        llm = LLM(self.MODEL_PATH, pytorch_backend_config=pytorch_config)
        with llm:
            task = MMLU(self.MODEL_NAME)
            task.evaluate(llm)
            task = GSM8K(self.MODEL_NAME)
            task.evaluate(llm)

    @parametrize_with_ids("torch_compile", [False, True])
    @parametrize_with_ids("attn_backend", ["TRTLLM", "FLASHINFER"])
    @pytest.mark.parametrize("tp_size,pp_size", [(4, 1), (2, 2), (1, 4)],
                             ids=["tp4", "tp2pp2", "pp4"])
    def test_bfloat16_4gpus(self, tp_size, pp_size, attn_backend,
                            torch_compile):
        if torch_compile and pp_size > 1:
            pytest.skip(
                "Pipeline parallel with torch.compile is not supported yet.\n"
                "Issue: Unfusing flashinfer_fused_add_rmsnorm causes outputs to be "
                "discarded at graph breaks.")
        pytorch_config = PyTorchConfig(
            torch_compile_enabled=torch_compile,
            cuda_graph_padding_enabled=torch_compile,
            cuda_graph_batch_sizes=[4],
            attn_backend=attn_backend,
            disable_overlap_scheduler=torch_compile,
        )
        llm = LLM(self.MODEL_PATH,
                  tensor_parallel_size=tp_size,
                  pipeline_parallel_size=pp_size,
                  pytorch_backend_config=pytorch_config)
        with llm:
            task = MMLU(self.MODEL_NAME)
            task.evaluate(llm)
            task = GSM8K(self.MODEL_NAME)
            task.evaluate(llm)

    @skip_pre_ada
    @parametrize_with_ids("torch_compile", [False, True])
    @parametrize_with_ids("attn_backend", ["TRTLLM", "FLASHINFER"])
    @parametrize_with_ids("fp8kv", [False, True])
    def test_fp8(self, fp8kv, attn_backend, torch_compile):
        quant_config = QuantConfig(QuantAlgo.FP8)
        pytorch_config = PyTorchConfig(
            torch_compile_enabled=torch_compile,
            cuda_graph_padding_enabled=torch_compile,
            cuda_graph_batch_sizes=[4],
            attn_backend=attn_backend,
            disable_overlap_scheduler=torch_compile,
        )
        if fp8kv:
            quant_config.kv_cache_quant_algo = QuantAlgo.FP8
            pytorch_config.kv_cache_dtype = "fp8"
        llm = LLM(
            f"{llm_models_root()}/llama-3.1-model/Llama-3.1-8B-Instruct-FP8",
            quant_config=quant_config,
            pytorch_backend_config=pytorch_config)
        assert llm.args.quant_config.quant_algo == QuantAlgo.FP8
        if fp8kv:
            assert llm.args.quant_config.kv_cache_quant_algo == QuantAlgo.FP8
        with llm:
            task = MMLU(self.MODEL_NAME)
            task.evaluate(llm)
            task = GSM8K(self.MODEL_NAME)
            task.evaluate(llm)

    @skip_pre_ada
    @parametrize_with_ids("torch_compile", [False, True])
    @parametrize_with_ids("attn_backend", ["TRTLLM", "FLASHINFER"])
    @parametrize_with_ids("fp8kv", [False, True])
    @pytest.mark.parametrize("tp_size,pp_size", [(4, 1), (2, 2), (1, 4)],
                             ids=["tp4", "tp2pp2", "pp4"])
    def test_fp8_4gpus(self, tp_size, pp_size, fp8kv, attn_backend,
                       torch_compile):
        if pp_size > 1 and torch_compile:
            pytest.skip(
                "Pipeline parallel with torch.compile is not supported yet.\n"
                "Issue: Unfusing flashinfer_fused_add_rmsnorm causes outputs to be "
                "discarded at graph breaks.")
        quant_config = QuantConfig(QuantAlgo.FP8)
        pytorch_config = PyTorchConfig(
            torch_compile_enabled=torch_compile,
            cuda_graph_padding_enabled=torch_compile,
            cuda_graph_batch_sizes=[4],
            attn_backend=attn_backend,
            disable_overlap_scheduler=torch_compile,
        )
        if fp8kv:
            quant_config.kv_cache_quant_algo = QuantAlgo.FP8
            pytorch_config.kv_cache_dtype = "fp8"
        llm = LLM(
            f"{llm_models_root()}/llama-3.1-model/Llama-3.1-8B-Instruct-FP8",
            tensor_parallel_size=tp_size,
            pipeline_parallel_size=pp_size,
            quant_config=quant_config,
            pytorch_backend_config=pytorch_config)
        assert llm.args.quant_config.quant_algo == QuantAlgo.FP8
        if fp8kv:
            assert llm.args.quant_config.kv_cache_quant_algo == QuantAlgo.FP8
        with llm:
            task = MMLU(self.MODEL_NAME)
            task.evaluate(llm)
            task = GSM8K(self.MODEL_NAME)
            task.evaluate(llm)

    @skip_pre_hopper
    def test_fp8_llm_decoder(self):
        model_path = f"{llm_models_root()}/llama-3.1-model/Llama-3.1-8B-Instruct-FP8"
        pytorch_config = PyTorchConfig(enable_trtllm_decoder=True)
        llm = LLM(model_path, pytorch_backend_config=pytorch_config)
        assert llm.args.quant_config.quant_algo == QuantAlgo.FP8

        sampling_params = SamplingParams(
            temperature=0.8,
            top_p=0.95,
        )

        with llm:
            task = MMLU(self.MODEL_NAME)
            task.evaluate(llm,
                          sampling_params=sampling_params,
                          extra_acc_spec="temperature=0.8,top_p=0.95")


class TestLlama3_3_70BInstruct(LlmapiAccuracyTestHarness):
    MODEL_NAME = "meta-llama/Llama-3.3-70B-Instruct"
    MODEL_PATH = f"{llm_models_root()}/llama-3.3-models/Llama-3.3-70B-Instruct"

    @pytest.mark.skip_less_device(8)
    def test_auto_dtype(self):
        with LLM(self.MODEL_PATH, tensor_parallel_size=8) as llm:
            task = MMLU(self.MODEL_NAME)
            task.evaluate(llm)
            task = GSM8K(self.MODEL_NAME)
            task.evaluate(llm)

    @pytest.mark.skip_less_device(4)
    @pytest.mark.skip_device_not_contain(["H100", "B200"])
    def test_fp8_tp4(self):
        model_path = f"{llm_models_root()}/modelopt-hf-model-hub/Llama-3.3-70B-Instruct-fp8"
        with LLM(model_path, tensor_parallel_size=4) as llm:
            assert llm.args.quant_config.quant_algo == QuantAlgo.FP8
            task = MMLU(self.MODEL_NAME)
            task.evaluate(llm)
            task = GSM8K(self.MODEL_NAME)
            task.evaluate(llm)
            task = GPQADiamond(self.MODEL_NAME)
            task.evaluate(llm,
                          extra_evaluator_kwargs=dict(apply_chat_template=True))

    @pytest.mark.skip_less_device(4)
    @pytest.mark.skip_device_not_contain(["B200"])
    def test_nvfp4_tp4(self):
        model_path = f"{llm_models_root()}/modelopt-hf-model-hub/Llama-3.3-70B-Instruct-fp4"
        with LLM(model_path, tensor_parallel_size=4) as llm:
            assert llm.args.quant_config.quant_algo == QuantAlgo.NVFP4
            assert llm.args.quant_config.kv_cache_quant_algo == QuantAlgo.FP8
            task = MMLU(self.MODEL_NAME)
            task.evaluate(llm)
            task = GSM8K(self.MODEL_NAME)
            task.evaluate(llm)
            task = GPQADiamond(self.MODEL_NAME)
            task.evaluate(llm,
                          extra_evaluator_kwargs=dict(apply_chat_template=True))


class TestLlama4MaverickInstruct(LlmapiAccuracyTestHarness):
    MODEL_NAME = "meta-llama/Llama-4-Maverick-17B-128E-Instruct"
    MODEL_PATH = f"{llm_models_root()}/llama4-models/Llama-4-Maverick-17B-128E-Instruct"

    @skip_pre_hopper
    @pytest.mark.skip_less_device(8)
    @parametrize_with_ids("cuda_graph", [False, True])
    @pytest.mark.parametrize("tp_size,pp_size,ep_size", [(8, 1, 1), (8, 1, 4),
                                                         (8, 1, 8)],
                             ids=["tp8", "tp8ep4", "tp8ep8"])
    def test_auto_dtype(self, cuda_graph, tp_size, pp_size, ep_size):
        with LLM(self.MODEL_PATH,
                 tensor_parallel_size=tp_size,
                 pipeline_parallel_size=pp_size,
                 moe_expert_parallel_size=ep_size,
                 use_cuda_graph=cuda_graph) as llm:
            task = MMLU(self.MODEL_NAME)
            task.evaluate(llm)
            task = GSM8K(self.MODEL_NAME)
            task.evaluate(llm)


class TestLlama4ScoutInstruct(LlmapiAccuracyTestHarness):
    MODEL_NAME = "meta-llama/Llama-4-Scout-17B-16E-Instruct"
    MODEL_PATH = f"{llm_models_root()}/llama4-models/Llama-4-Scout-17B-16E-Instruct"

    @skip_pre_hopper
    @pytest.mark.skip_less_device(8)
    @parametrize_with_ids("cuda_graph", [False, True])
    @pytest.mark.parametrize("tp_size,pp_size,ep_size", [(8, 1, 1), (8, 1, 4),
                                                         (8, 1, 8)],
                             ids=["tp8", "tp8ep4", "tp8ep8"])
    def test_auto_dtype(self, cuda_graph, tp_size, pp_size, ep_size):
        with LLM(self.MODEL_PATH,
                 tensor_parallel_size=tp_size,
                 pipeline_parallel_size=pp_size,
                 moe_expert_parallel_size=ep_size,
                 use_cuda_graph=cuda_graph) as llm:
            task = MMLU(self.MODEL_NAME)
            task.evaluate(llm)
            task = GSM8K(self.MODEL_NAME)
            task.evaluate(llm)


class TestMistral7B(LlmapiAccuracyTestHarness):
    MODEL_NAME = "mistralai/Mistral-7B-v0.1"
    MODEL_PATH = f"{llm_models_root()}/mistral-7b-v0.1"

    def test_auto_dtype(self):
        with LLM(self.MODEL_PATH) as llm:
            task = CnnDailymail(self.MODEL_NAME)
            task.evaluate(llm)


class TestGemma3_1BInstruct(LlmapiAccuracyTestHarness):
    MODEL_NAME = "google/gemma-3-1b-it"
    MODEL_PATH = f"{llm_models_root()}/gemma/gemma-3-1b-it/"

    def test_auto_dtype(self):
        with LLM(self.MODEL_PATH) as llm:
            task = CnnDailymail(self.MODEL_NAME)
            task.evaluate(llm)


class TestMixtral8x7B(LlmapiAccuracyTestHarness):
    MODEL_NAME = "mistralai/Mixtral-8x7B-v0.1"
    MODEL_PATH = f"{llm_models_root()}/Mixtral-8x7B-v0.1"

    @pytest.mark.skip_less_device(2)
    def test_tp2(self):
        with LLM(self.MODEL_PATH, tensor_parallel_size=2) as llm:
            task = CnnDailymail(self.MODEL_NAME)
            task.evaluate(llm)
            task = MMLU(self.MODEL_NAME)
            task.evaluate(llm)

    @pytest.mark.skip_less_device(2)
    @pytest.mark.skip_device_not_contain(["H100", "B200"])
    def test_fp8_tp2(self):
        model_path = f"{llm_models_root()}/modelopt-hf-model-hub/Mixtral-8x7B-Instruct-v0.1-fp8"
        with LLM(model_path, tensor_parallel_size=2) as llm:
            assert llm.args.quant_config.quant_algo == QuantAlgo.FP8
            assert llm.args.quant_config.kv_cache_quant_algo == QuantAlgo.FP8
            task = CnnDailymail(self.MODEL_NAME)
            task.evaluate(llm)
            task = MMLU(self.MODEL_NAME)
            task.evaluate(llm)

    @pytest.mark.skip_less_device(2)
    @pytest.mark.skip_device_not_contain(["B200"])
    def test_nvfp4_tp2(self):
        model_path = f"{llm_models_root()}/modelopt-hf-model-hub/Mixtral-8x7B-Instruct-v0.1-fp4"
        with LLM(model_path, tensor_parallel_size=2) as llm:
            assert llm.args.quant_config.quant_algo == QuantAlgo.NVFP4
            assert llm.args.quant_config.kv_cache_quant_algo == QuantAlgo.FP8
            task = CnnDailymail(self.MODEL_NAME)
            task.evaluate(llm)
            task = MMLU(self.MODEL_NAME)
            task.evaluate(llm)


# This class has extensively parameterized test methods, which yield totally 200 test cases.
# This is because this model requires high test coverage over the feature combinations.
# Normally we should not parameterize test methods so extensively -- just test on the typical/important feature combinations.
class TestDeepSeekV3Lite(LlmapiAccuracyTestHarness):
    MODEL_NAME = "deepseek-ai/DeepSeek-V3-Lite"
    MODEL_PATH = f"{llm_models_root()}/DeepSeek-V3-Lite/bf16"

    @pytest.mark.skip_less_device_memory(60000)
    @parametrize_with_ids("attention_dp,cuda_graph,overlap_scheduler",
                          [(False, False, False), (True, False, False),
                           (False, True, False), (False, False, True),
                           (True, True, True)])
    # Only Hopper and Blackwell MLA kernel supports MTP
    @parametrize_with_ids("mtp_nextn",
                          [0, pytest.param(2, marks=skip_pre_hopper)])
    def test_bfloat16(self, mtp_nextn, attention_dp, cuda_graph,
                      overlap_scheduler):
        # OOM on H100 with default free_gpu_memory_fraction=0.9
        kv_cache_config = KvCacheConfig(free_gpu_memory_fraction=0.6)
        pytorch_config = PyTorchConfig(
            disable_overlap_scheduler=not overlap_scheduler,
            use_cuda_graph=cuda_graph)
        mtp_config = None
        if mtp_nextn > 0:
            mtp_config = MTPDecodingConfig(num_nextn_predict_layers=mtp_nextn)
        llm = LLM(self.MODEL_PATH,
                  kv_cache_config=kv_cache_config,
                  pytorch_backend_config=pytorch_config,
                  enable_attention_dp=attention_dp,
                  speculative_config=mtp_config)
        with llm:
            task = MMLU(self.MODEL_NAME)
            task.evaluate(llm)
            task = GSM8K(self.MODEL_NAME)
            task.evaluate(llm)

    @pytest.mark.skip_less_device(4)
    @parametrize_with_ids("attention_dp,cuda_graph,overlap_scheduler",
                          [(False, False, False), (True, False, False),
                           (False, True, False), (False, False, True),
                           (True, True, True)])
    # Only Hopper and Blackwell MLA kernel supports MTP
    @parametrize_with_ids("mtp_nextn",
                          [0, pytest.param(2, marks=skip_pre_hopper)])
    @pytest.mark.parametrize("tp_size,pp_size,ep_size", [(4, 1, 1), (4, 1, 4),
                                                         (2, 2, 1), (1, 4, 1)],
                             ids=["tp4", "ep4", "tp2pp2", "pp4"])
    def test_bfloat16_4gpus(self, tp_size, pp_size, ep_size, mtp_nextn,
                            attention_dp, cuda_graph, overlap_scheduler):
        # OOM on H100 with default free_gpu_memory_fraction=0.9
        kv_cache_config = KvCacheConfig(free_gpu_memory_fraction=0.7)
        pytorch_config = PyTorchConfig(
            disable_overlap_scheduler=not overlap_scheduler,
            use_cuda_graph=cuda_graph)
        mtp_config = None
        if mtp_nextn > 0:
            mtp_config = MTPDecodingConfig(num_nextn_predict_layers=mtp_nextn)
        llm = LLM(self.MODEL_PATH,
                  tensor_parallel_size=tp_size,
                  pipeline_parallel_size=pp_size,
                  moe_expert_parallel_size=ep_size,
                  kv_cache_config=kv_cache_config,
                  pytorch_backend_config=pytorch_config,
                  enable_attention_dp=attention_dp,
                  speculative_config=mtp_config)
        with llm:
            task = MMLU(self.MODEL_NAME)
            task.evaluate(llm)
            task = GSM8K(self.MODEL_NAME)
            task.evaluate(llm)

    @pytest.mark.skip_device_not_contain(["H100"])
    @parametrize_with_ids("fp8kv,attention_dp,cuda_graph,overlap_scheduler",
                          [(False, False, False, False),
                           (True, False, False, False),
                           (False, True, False, False),
                           (False, False, True, False),
                           (False, False, False, True),
                           (True, True, True, True)])
    @parametrize_with_ids("mtp_nextn", [0, 2])
    def test_fp8_block_scales(self, mtp_nextn, fp8kv, attention_dp, cuda_graph,
                              overlap_scheduler):
        # OOM on H100 with default free_gpu_memory_fraction=0.9
        kv_cache_config = KvCacheConfig(free_gpu_memory_fraction=0.8,
                                        enable_block_reuse=not fp8kv)
        pytorch_config = PyTorchConfig(
            disable_overlap_scheduler=not overlap_scheduler,
            use_cuda_graph=cuda_graph)

        quant_config = QuantConfig()
        quant_config.quant_algo = QuantAlgo.FP8_BLOCK_SCALES
        if fp8kv:
            quant_config.kv_cache_quant_algo = QuantAlgo.FP8
            pytorch_config.kv_cache_dtype = "fp8"

        mtp_config = None
        if mtp_nextn > 0:
            mtp_config = MTPDecodingConfig(num_nextn_predict_layers=mtp_nextn)

        llm = LLM(f"{llm_models_root()}/DeepSeek-V3-Lite/fp8",
                  kv_cache_config=kv_cache_config,
                  pytorch_backend_config=pytorch_config,
                  quant_config=quant_config,
                  enable_attention_dp=attention_dp,
                  speculative_config=mtp_config)

        assert llm.args.quant_config.quant_algo == QuantAlgo.FP8_BLOCK_SCALES
        if fp8kv:
            assert llm.args.quant_config.kv_cache_quant_algo == QuantAlgo.FP8

        with llm:
            # No need to run MMLU for fp8kv
            if not fp8kv:
                task = MMLU(self.MODEL_NAME)
                task.evaluate(llm)
            task = GSM8K(self.MODEL_NAME)
            task.evaluate(llm)

    @pytest.mark.skip_less_device(4)
    @pytest.mark.skip_device_not_contain(["H100"])
    @parametrize_with_ids("fp8kv,attention_dp,cuda_graph,overlap_scheduler",
                          [(False, False, False, False),
                           (True, False, False, False),
                           (False, True, False, False),
                           (False, False, True, False),
                           (False, False, False, True),
                           (False, True, True, True), (True, True, True, True)])
    @parametrize_with_ids("mtp_nextn", [0, 2])
    @pytest.mark.parametrize("tp_size,pp_size,ep_size", [(4, 1, 1), (4, 1, 4),
                                                         (2, 2, 1), (1, 4, 1)],
                             ids=["tp4", "ep4", "tp2pp2", "pp4"])
    def test_fp8_block_scales_4gpus(self, tp_size, pp_size, ep_size, mtp_nextn,
                                    fp8kv, attention_dp, cuda_graph,
                                    overlap_scheduler):
        # OOM on H100 with default free_gpu_memory_fraction=0.9
        kv_cache_config = KvCacheConfig(free_gpu_memory_fraction=0.8,
                                        enable_block_reuse=not fp8kv)
        pytorch_config = PyTorchConfig(
            disable_overlap_scheduler=not overlap_scheduler,
            use_cuda_graph=cuda_graph)

        quant_config = QuantConfig()
        quant_config.quant_algo = QuantAlgo.FP8_BLOCK_SCALES
        if fp8kv:
            quant_config.kv_cache_quant_algo = QuantAlgo.FP8
            pytorch_config.kv_cache_dtype = "fp8"

        mtp_config = None
        if mtp_nextn > 0:
            mtp_config = MTPDecodingConfig(num_nextn_predict_layers=mtp_nextn)

        llm = LLM(f"{llm_models_root()}/DeepSeek-V3-Lite/fp8",
                  tensor_parallel_size=tp_size,
                  pipeline_parallel_size=pp_size,
                  moe_expert_parallel_size=ep_size,
                  kv_cache_config=kv_cache_config,
                  pytorch_backend_config=pytorch_config,
                  quant_config=quant_config,
                  enable_attention_dp=attention_dp,
                  speculative_config=mtp_config)

        assert llm.args.quant_config.quant_algo == QuantAlgo.FP8_BLOCK_SCALES
        if fp8kv:
            assert llm.args.quant_config.kv_cache_quant_algo == QuantAlgo.FP8

        with llm:
            # No need to run MMLU for fp8kv
            if not fp8kv:
                task = MMLU(self.MODEL_NAME)
                task.evaluate(llm)
            task = GSM8K(self.MODEL_NAME)
            task.evaluate(llm)

    @skip_pre_blackwell
    @parametrize_with_ids("fp8kv,attention_dp,cuda_graph,overlap_scheduler",
                          [(False, False, False, False),
                           (True, False, False, False),
                           (False, True, False, False),
                           (False, False, True, False),
                           (False, False, False, True),
                           (True, True, True, True)])
    def test_nvfp4(self, fp8kv, attention_dp, cuda_graph, overlap_scheduler):
        kv_cache_config = KvCacheConfig(free_gpu_memory_fraction=0.9,
                                        enable_block_reuse=not fp8kv)
        pytorch_config = PyTorchConfig(
            disable_overlap_scheduler=not overlap_scheduler,
            use_cuda_graph=cuda_graph)

        quant_config = QuantConfig()
        quant_config.quant_algo = QuantAlgo.NVFP4
        if fp8kv:
            quant_config.kv_cache_quant_algo = QuantAlgo.FP8
            pytorch_config.kv_cache_dtype = "fp8"

        llm = LLM(f"{llm_models_root()}/DeepSeek-V3-Lite/nvfp4_moe_only",
                  kv_cache_config=kv_cache_config,
                  pytorch_backend_config=pytorch_config,
                  quant_config=quant_config,
                  enable_attention_dp=attention_dp)

        assert llm.args.quant_config.quant_algo == QuantAlgo.NVFP4
        if fp8kv:
            assert llm.args.quant_config.kv_cache_quant_algo == QuantAlgo.FP8

        with llm:
            # No need to run MMLU for fp8kv
            if not fp8kv:
                task = MMLU(self.MODEL_NAME)
                task.evaluate(llm)
            task = GSM8K(self.MODEL_NAME)
            task.evaluate(llm)

    @pytest.mark.skip_less_device(4)
    @skip_pre_blackwell
    @parametrize_with_ids("fp8kv,attention_dp,cuda_graph,overlap_scheduler",
                          [(False, False, False, False),
                           (True, False, False, False),
                           (False, True, False, False),
                           (False, False, True, False),
                           (False, False, False, True),
                           (True, True, True, True)])
    @pytest.mark.parametrize("tp_size,pp_size,ep_size", [(4, 1, 1), (4, 1, 4),
                                                         (2, 2, 1), (1, 4, 1)],
                             ids=["tp4", "ep4", "tp2pp2", "pp4"])
    def test_nvfp4_4gpus(self, fp8kv, attention_dp, cuda_graph,
                         overlap_scheduler, tp_size, pp_size, ep_size):
        kv_cache_config = KvCacheConfig(free_gpu_memory_fraction=0.9,
                                        enable_block_reuse=not fp8kv)
        pytorch_config = PyTorchConfig(
            disable_overlap_scheduler=not overlap_scheduler,
            use_cuda_graph=cuda_graph)

        quant_config = QuantConfig()
        quant_config.quant_algo = QuantAlgo.NVFP4
        if fp8kv:
            quant_config.kv_cache_quant_algo = QuantAlgo.FP8
            pytorch_config.kv_cache_dtype = "fp8"

        llm = LLM(f"{llm_models_root()}/DeepSeek-V3-Lite/nvfp4_moe_only",
                  tensor_parallel_size=tp_size,
                  pipeline_parallel_size=pp_size,
                  moe_expert_parallel_size=ep_size,
                  kv_cache_config=kv_cache_config,
                  pytorch_backend_config=pytorch_config,
                  quant_config=quant_config,
                  enable_attention_dp=attention_dp)

        assert llm.args.quant_config.quant_algo == QuantAlgo.NVFP4
        if fp8kv:
            assert llm.args.quant_config.kv_cache_quant_algo == QuantAlgo.FP8

        with llm:
            # No need to run MMLU for fp8kv
            if not fp8kv:
                task = MMLU(self.MODEL_NAME)
                task.evaluate(llm)
            task = GSM8K(self.MODEL_NAME)
            task.evaluate(llm)

    @parametrize_with_ids("fp8kv,attention_dp,cuda_graph,overlap_scheduler",
                          [(False, False, False, False),
                           (True, False, False, False),
                           (False, True, False, False),
                           (False, False, True, False),
                           (False, False, False, True),
                           (False, True, True, True), (True, True, True, True)])
    @parametrize_with_ids("mtp_nextn", [0, 2])
    @parametrize_with_ids("quant_dtype", [
        pytest.param("none", marks=skip_pre_hopper),
        pytest.param("fp8", marks=skip_pre_hopper),
        pytest.param("nvfp4", marks=skip_pre_blackwell)
    ])
    def test_no_kv_cache_reuse(self, quant_dtype, mtp_nextn, fp8kv,
                               attention_dp, cuda_graph, overlap_scheduler):
        if quant_dtype == "nvfp4" and mtp_nextn > 0:
            pytest.skip("MTP is not supported for NVFP4")

        model_path = self.MODEL_PATH
        if quant_dtype == "fp8":
            model_path = f"{llm_models_root()}/DeepSeek-V3-Lite/fp8"
        elif quant_dtype == "nvfp4":
            model_path = f"{llm_models_root()}/DeepSeek-V3-Lite/nvfp4_moe_only"

        kv_cache_config = KvCacheConfig(free_gpu_memory_fraction=0.6,
                                        enable_block_reuse=False)
        pytorch_config = PyTorchConfig(
            enable_overlap_scheduler=overlap_scheduler,
            use_cuda_graph=cuda_graph)
        mtp_config = None
        if mtp_nextn > 0:
            mtp_config = MTPDecodingConfig(num_nextn_predict_layers=mtp_nextn)

        if quant_dtype == "none":
            assert not fp8kv
            quant_config = None
        else:
            quant_config = QuantConfig()
            if quant_dtype == "fp8":
                quant_config.quant_algo = QuantAlgo.FP8_BLOCK_SCALES
            elif quant_dtype == "nvfp4":
                quant_config.quant_algo = QuantAlgo.NVFP4
            if fp8kv:
                quant_config.kv_cache_quant_algo = QuantAlgo.FP8
                pytorch_config.kv_cache_dtype = "fp8"

        llm = LLM(model_path,
                  kv_cache_config=kv_cache_config,
                  pytorch_backend_config=pytorch_config,
                  quant_config=quant_config,
                  enable_attention_dp=attention_dp,
                  speculative_config=mtp_config)

        if quant_dtype == "fp8":
            assert llm.args.quant_config.quant_algo == QuantAlgo.FP8_BLOCK_SCALES
        elif quant_dtype == "nvfp4":
            assert llm.args.quant_config.quant_algo == QuantAlgo.NVFP4

        if fp8kv:
            assert llm.args.quant_config.kv_cache_quant_algo == QuantAlgo.FP8

        with llm:
            # No need to run MMLU for fp8kv
            if not fp8kv:
                task = MMLU(self.MODEL_NAME)
                task.evaluate(llm)
            task = GSM8K(self.MODEL_NAME)
            task.evaluate(llm)


class TestDeepSeekR1(LlmapiAccuracyTestHarness):
    MODEL_NAME = "deepseek-ai/DeepSeek-R1"
    MODEL_PATH = f"{llm_models_root()}/DeepSeek-R1/DeepSeek-R1"

    @pytest.mark.skip_less_device(8)
    @skip_pre_blackwell
    @pytest.mark.parametrize(
        "tp_size,pp_size,ep_size,mtp_nextn,fp8kv,attention_dp,cuda_graph,overlap_scheduler,batch_size,moe_backend",
        [
            (8, 1, 4, 3, False, False, True, True, 1, "CUTLASS"),
            #TODO: enable mtp after bug fix
            (8, 1, 4, 0, False, False, True, True, 1, "TRTLLM"),
            (8, 1, 8, 0, True, True, True, True, 24, "CUTLASS"),
            (8, 1, 1, 0, True, True, True, True, 24, "CUTLASS"),
        ],
        ids=["latency", "latency_trtllmgen", "throughput", "throughput_tp8"])
    def test_nvfp4_8gpus(self, tp_size, pp_size, ep_size, mtp_nextn, fp8kv,
<<<<<<< HEAD
                         attention_dp, cuda_graph, overlap_scheduler):
        kv_cache_config = KvCacheConfig(free_gpu_memory_fraction=0.4,
                                        enable_block_reuse=not fp8kv)
=======
                         attention_dp, cuda_graph, overlap_scheduler,
                         batch_size, moe_backend):

        kv_cache_config = KvCacheConfig(free_gpu_memory_fraction=0.4)
>>>>>>> b4e5df0e
        pytorch_config = PyTorchConfig(
            disable_overlap_scheduler=not overlap_scheduler,
            use_cuda_graph=cuda_graph)

        quant_config = QuantConfig()
        quant_config.quant_algo = QuantAlgo.NVFP4
        if fp8kv:
            quant_config.kv_cache_quant_algo = QuantAlgo.FP8
            pytorch_config.kv_cache_dtype = "fp8"

        mtp_config = None
        if mtp_nextn > 0:
            mtp_config = MTPDecodingConfig(num_nextn_predict_layers=mtp_nextn)
        llm = LLM(f"{llm_models_root()}/DeepSeek-R1/DeepSeek-R1-FP4",
                  batch_size=batch_size,
                  tensor_parallel_size=tp_size,
                  pipeline_parallel_size=pp_size,
                  moe_expert_parallel_size=ep_size,
                  kv_cache_config=kv_cache_config,
                  pytorch_backend_config=pytorch_config,
                  quant_config=quant_config,
                  enable_attention_dp=attention_dp,
                  speculative_config=mtp_config,
                  moe_backend=moe_backend)
        assert llm.args.quant_config.quant_algo == QuantAlgo.NVFP4
        if fp8kv:
            assert llm.args.quant_config.kv_cache_quant_algo == QuantAlgo.FP8

        with llm:
            task = MMLU(self.MODEL_NAME)
            task.evaluate(llm)
            task = GSM8K(self.MODEL_NAME)
            task.evaluate(llm)
            task = GPQADiamond(self.MODEL_NAME)
            task.evaluate(llm,
                          extra_evaluator_kwargs=dict(apply_chat_template=True))

    @pytest.mark.skip_less_device(8)
    @skip_pre_hopper
    @pytest.mark.parametrize(
        "tp_size,pp_size,ep_size,mtp_nextn,fp8kv,attention_dp,cuda_graph,overlap_scheduler,batch_size",
        [(8, 1, 4, 3, False, False, True, True, 1),
         (8, 1, 8, 0, True, True, True, True, 24)],
        ids=["latency", "throughput"])
    def test_fp8_blockscale(self, tp_size, pp_size, ep_size, mtp_nextn, fp8kv,
                            attention_dp, cuda_graph, overlap_scheduler,
                            batch_size):
        kv_cache_config = KvCacheConfig(free_gpu_memory_fraction=0.4)
        pytorch_config = PyTorchConfig(
            disable_overlap_scheduler=not overlap_scheduler,
            use_cuda_graph=cuda_graph)

        quant_config = QuantConfig()
        quant_config.quant_algo = QuantAlgo.FP8_BLOCK_SCALES
        if fp8kv:
            quant_config.kv_cache_quant_algo = QuantAlgo.FP8
            pytorch_config.kv_cache_dtype = "fp8"

        mtp_config = None
        if mtp_nextn > 0:
            mtp_config = MTPDecodingConfig(num_nextn_predict_layers=mtp_nextn)
        llm = LLM(f"{llm_models_root()}/DeepSeek-R1/DeepSeek-R1",
                  batch_size=batch_size,
                  tensor_parallel_size=tp_size,
                  pipeline_parallel_size=pp_size,
                  moe_expert_parallel_size=ep_size,
                  kv_cache_config=kv_cache_config,
                  pytorch_backend_config=pytorch_config,
                  quant_config=quant_config,
                  enable_attention_dp=attention_dp,
                  speculative_config=mtp_config)
        assert llm.args.quant_config.quant_algo == QuantAlgo.FP8_BLOCK_SCALES
        if fp8kv:
            assert llm.args.quant_config.kv_cache_quant_algo == QuantAlgo.FP8

        with llm:
            task = MMLU(self.MODEL_NAME)
            task.evaluate(llm)
            task = GSM8K(self.MODEL_NAME)
            task.evaluate(llm)


class TestMinitron4BBaseInstruct(LlmapiAccuracyTestHarness):
    MODEL_NAME = "nvidia/Nemotron-Mini-4B-Instruct"
    MODEL_PATH = f"{llm_models_root()}/nemotron/nemotron-mini-4b-instruct_vfp8-fp8-bf16-export"

    @skip_pre_ada
    def test_fp8_prequantized(self):
        with LLM(self.MODEL_PATH) as llm:
            assert llm.args.quant_config.quant_algo == QuantAlgo.FP8
            task = CnnDailymail(self.MODEL_NAME)
            task.evaluate(llm)


class TestNemotronNas(LlmapiAccuracyTestHarness):
    MODEL_NAME = "nemotron-nas/Llama-3_1-Nemotron-51B-Instruct"
    MODEL_PATH = f"{llm_models_root()}/nemotron-nas/Llama-3_1-Nemotron-51B-Instruct"

    @pytest.mark.skip_less_device(8)
    def test_auto_dtype_tp8(self):
        kv_cache_config = KvCacheConfig(free_gpu_memory_fraction=0.7)
        pytorch_config = PyTorchConfig()

        with LLM(self.MODEL_PATH,
                 tensor_parallel_size=8,
                 kv_cache_config=kv_cache_config,
                 pytorch_backend_config=pytorch_config) as llm:

            task = CnnDailymail(self.MODEL_NAME)
            task.evaluate(llm)


class TestNemotronSuper(LlmapiAccuracyTestHarness):
    MODEL_NAME = "nvidia/Llama-3_3-Nemotron-Super-49B-v1"
    MODEL_PATH = f"{llm_models_root()}/nemotron-nas/Llama-3_3-Nemotron-Super-49B-v1"

    @pytest.mark.skip_less_device(2)
    def test_auto_dtype_tp2(self):
        with LLM(self.MODEL_PATH, tensor_parallel_size=2) as llm:
            task = MMLU(self.MODEL_NAME)
            task.evaluate(llm)
            task = GSM8K(self.MODEL_NAME)
            task.evaluate(llm)
            task = GPQADiamond(self.MODEL_NAME)
            task.evaluate(llm,
                          extra_evaluator_kwargs=dict(apply_chat_template=True))


class TestNemotronNano(LlmapiAccuracyTestHarness):
    MODEL_NAME = "nvidia/Llama-3.1-Nemotron-Nano-8B-v1"
    MODEL_PATH = f"{llm_models_root()}/Llama-3.1-Nemotron-Nano-8B-v1"

    def test_auto_dtype(self):
        with LLM(self.MODEL_PATH) as llm:
            task = CnnDailymail(self.MODEL_NAME)
            task.evaluate(llm)
            task = MMLU(self.MODEL_NAME)
            task.evaluate(llm)


class TestNemotronH(LlmapiAccuracyTestHarness):
    MODEL_NAME = "nvidia/Nemotron-H-8B-Base-8K"
    MODEL_PATH = f"{llm_models_root()}/Nemotron-H-8B-Base-8K"

    def test_auto_dtype(self):
        # TODO: remove max_batch_size after mamba cache manager is supported
        # ToDo: check 47b and 56b model
        kv_cache_config = KvCacheConfig(enable_block_reuse=False)
        with LLM(self.MODEL_PATH,
                 kv_cache_config=kv_cache_config,
                 max_batch_size=128) as llm:
            task = MMLU(self.MODEL_NAME)
            task.evaluate(llm)
            task = GSM8K(self.MODEL_NAME)
            task.evaluate(llm)


class TestQwen2_7BInstruct(LlmapiAccuracyTestHarness):
    MODEL_NAME = "Qwen/Qwen2-7B-Instruct"
    MODEL_PATH = f"{llm_models_root()}/Qwen2-7B-Instruct"
    EXTRA_EVALUATOR_KWARGS = dict(
        apply_chat_template=True,
        system_prompt=
        "You are a helpful assistant, please summarize the article entered by the user with one or two sentences."
    )

    def test_auto_dtype(self):
        with LLM(self.MODEL_PATH) as llm:
            task = CnnDailymail(self.MODEL_NAME)
            task.evaluate(llm,
                          extra_evaluator_kwargs=self.EXTRA_EVALUATOR_KWARGS)


class TestQwen3_8B(LlmapiAccuracyTestHarness):
    MODEL_NAME = "Qwen3/Qwen3-8B"

    @skip_pre_hopper
    @pytest.mark.parametrize(
        "tp_size,pp_size,ep_size,attention_dp,cuda_graph,overlap_scheduler",
        [(1, 1, 1, False, False, True)],
        ids=["latency"])
    def test_fp8_block_scales(self, tp_size, pp_size, ep_size, attention_dp,
                              cuda_graph, overlap_scheduler):
        pytorch_config = PyTorchConfig(
            disable_overlap_scheduler=not overlap_scheduler,
            use_cuda_graph=cuda_graph)

        llm = LLM(f"{llm_models_root()}/Qwen3/Qwen3-8B-FP8",
                  tensor_parallel_size=tp_size,
                  pipeline_parallel_size=pp_size,
                  moe_expert_parallel_size=ep_size,
                  pytorch_backend_config=pytorch_config,
                  enable_attention_dp=attention_dp)
        with llm:
            task = CnnDailymail(self.MODEL_NAME)
            task.evaluate(llm)
            task = MMLU(self.MODEL_NAME)
            task.evaluate(llm)


class TestQwen3_30B_A3B(LlmapiAccuracyTestHarness):
    MODEL_NAME = "Qwen3/Qwen3-30B-A3B"

    @skip_pre_hopper
    @pytest.mark.parametrize(
        "tp_size,pp_size,ep_size,attention_dp,cuda_graph,overlap_scheduler",
        [(1, 1, 1, False, False, True)],
        ids=["latency"])
    def test_fp8_block_scales(self, tp_size, pp_size, ep_size, attention_dp,
                              cuda_graph, overlap_scheduler):
        pytorch_config = PyTorchConfig(
            disable_overlap_scheduler=not overlap_scheduler,
            use_cuda_graph=cuda_graph)

        llm = LLM(f"{llm_models_root()}/Qwen3/Qwen3-30B-A3B-FP8",
                  tensor_parallel_size=tp_size,
                  pipeline_parallel_size=pp_size,
                  moe_expert_parallel_size=ep_size,
                  pytorch_backend_config=pytorch_config,
                  enable_attention_dp=attention_dp)
        with llm:
            task = MMLU(self.MODEL_NAME)
            task.evaluate(llm)
            task = GSM8K(self.MODEL_NAME)
            task.evaluate(llm)

    @skip_pre_hopper
    @pytest.mark.parametrize(
        "tp_size,pp_size,ep_size,attention_dp,cuda_graph,overlap_scheduler",
        [(1, 1, 1, True, True, True)],
        ids=["latency"])
    def test_fp8(self, tp_size, pp_size, ep_size, attention_dp, cuda_graph,
                 overlap_scheduler):
        pytorch_config = PyTorchConfig(
            disable_overlap_scheduler=not overlap_scheduler,
            use_cuda_graph=cuda_graph)

        llm = LLM(
            f"{llm_models_root()}/Qwen3/saved_models_Qwen3-30B-A3B_fp8_hf",
            tensor_parallel_size=tp_size,
            pipeline_parallel_size=pp_size,
            moe_expert_parallel_size=ep_size,
            pytorch_backend_config=pytorch_config,
            enable_attention_dp=attention_dp)
        with llm:
            task = MMLU(self.MODEL_NAME)
            task.evaluate(llm)
            task = GSM8K(self.MODEL_NAME)
            task.evaluate(llm)

    @skip_pre_hopper
    @pytest.mark.parametrize(
        "tp_size,pp_size,ep_size,attention_dp,cuda_graph,overlap_scheduler",
        [(1, 1, 1, True, True, True)],
        ids=["latency"])
    def test_nvfp4(self, tp_size, pp_size, ep_size, attention_dp, cuda_graph,
                   overlap_scheduler):
        pytorch_config = PyTorchConfig(
            disable_overlap_scheduler=not overlap_scheduler,
            use_cuda_graph=cuda_graph)

        llm = LLM(
            f"{llm_models_root()}/Qwen3/saved_models_Qwen3-30B-A3B_nvfp4_hf",
            tensor_parallel_size=tp_size,
            pipeline_parallel_size=pp_size,
            moe_expert_parallel_size=ep_size,
            pytorch_backend_config=pytorch_config,
            enable_attention_dp=attention_dp)
        with llm:
            task = MMLU(self.MODEL_NAME)
            task.evaluate(llm)
            task = GSM8K(self.MODEL_NAME)
            task.evaluate(llm)


class TestQwen3_32B(LlmapiAccuracyTestHarness):
    MODEL_NAME = "Qwen3/Qwen3-32B"

    @skip_pre_hopper
    @pytest.mark.parametrize(
        "tp_size,pp_size,ep_size,attention_dp,cuda_graph,overlap_scheduler",
        [(1, 1, 1, False, False, True)],
        ids=["latency"])
    def test_fp8_block_scales(self, tp_size, pp_size, ep_size, attention_dp,
                              cuda_graph, overlap_scheduler):
        pytorch_config = PyTorchConfig(
            disable_overlap_scheduler=not overlap_scheduler,
            use_cuda_graph=cuda_graph)

        llm = LLM(f"{llm_models_root()}/Qwen3/Qwen3-32B-FP8",
                  tensor_parallel_size=tp_size,
                  pipeline_parallel_size=pp_size,
                  moe_expert_parallel_size=ep_size,
                  pytorch_backend_config=pytorch_config,
                  enable_attention_dp=attention_dp)
        with llm:
            task = CnnDailymail(self.MODEL_NAME)
            task.evaluate(llm)
            task = MMLU(self.MODEL_NAME)
            task.evaluate(llm)<|MERGE_RESOLUTION|>--- conflicted
+++ resolved
@@ -691,16 +691,11 @@
         ],
         ids=["latency", "latency_trtllmgen", "throughput", "throughput_tp8"])
     def test_nvfp4_8gpus(self, tp_size, pp_size, ep_size, mtp_nextn, fp8kv,
-<<<<<<< HEAD
-                         attention_dp, cuda_graph, overlap_scheduler):
+                         attention_dp, cuda_graph, overlap_scheduler,
+                         batch_size, moe_backend):
+
         kv_cache_config = KvCacheConfig(free_gpu_memory_fraction=0.4,
                                         enable_block_reuse=not fp8kv)
-=======
-                         attention_dp, cuda_graph, overlap_scheduler,
-                         batch_size, moe_backend):
-
-        kv_cache_config = KvCacheConfig(free_gpu_memory_fraction=0.4)
->>>>>>> b4e5df0e
         pytorch_config = PyTorchConfig(
             disable_overlap_scheduler=not overlap_scheduler,
             use_cuda_graph=cuda_graph)
