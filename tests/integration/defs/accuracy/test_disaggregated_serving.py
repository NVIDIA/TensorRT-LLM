# I want to create accuracy tests for disaggregated serving.
# I need to to this by creating a new class that mimics LLM class. Instead of implementing the
# actual methods it will send OAI requests to the disaggregated serving endpoint.
# Please take a look at the existing test_llm_api_pytorch.py file for reference.
import contextlib
import os
import tempfile
import time
<<<<<<< HEAD
from collections import namedtuple
=======
from concurrent.futures import ThreadPoolExecutor
>>>>>>> de409e84
from typing import Any, Dict, List, Optional

import openai
import pytest
import requests
import yaml

from tensorrt_llm.executor.result import GenerationResultBase
from tensorrt_llm.llmapi import CompletionOutput, RequestOutput, SamplingParams
from tensorrt_llm.llmapi.llm_args import LlmArgs

from ..conftest import llm_models_root
<<<<<<< HEAD
from ..trt_test_alternative import popen
from .accuracy_core import MMLU, LlmapiAccuracyTestHarness
=======
from .accuracy_core import GSM8K, MMLU, LlmapiAccuracyTestHarness
>>>>>>> de409e84


class Result(GenerationResultBase):

    def __init__(self, id: int, sampling_params: SamplingParams,
                 outputs: List[CompletionOutput]):
        super().__init__(id, sampling_params)
        self._outputs = outputs
        self._streaming = False

    @property
    def outputs(self) -> List[CompletionOutput]:
        return self._outputs

    def result(self):
        return self


<<<<<<< HEAD
DuckLLM = namedtuple('DuckLLM', ['args', 'generate_async'])


@contextlib.contextmanager
def launch_disaggregated_llm(disaggregated_server_config: Dict[str, Any],
                             ctx_server_config: Dict[str, Any],
                             gen_server_config: Dict[str,
                                                     Any], model_name: str):
    temp_dir = tempfile.TemporaryDirectory()
    disaggregated_serving_config_path = os.path.join(
        temp_dir.name, "disaggregated_serving_config.yaml")
    with open(disaggregated_serving_config_path, "w") as f:
        yaml.dump(disaggregated_server_config, f)
    ctx_server_config_path = os.path.join(temp_dir.name,
                                          "ctx_server_config.yaml")
    with open(ctx_server_config_path, "w") as f:
        yaml.dump(ctx_server_config, f)
    gen_server_config_path = os.path.join(temp_dir.name,
                                          "gen_server_config.yaml")
    with open(gen_server_config_path, "w") as f:
        yaml.dump(gen_server_config, f)

    args = LlmArgs.from_kwargs(model=model_name)

    trtllm_serve_path = "trtllm-serve"
    # Common arguments for both servers
    common_args = [
        trtllm_serve_path, model_name, "--host", "localhost", "--backend",
        "pytorch"
    ]
    env_ctx = os.environ.copy()
    env_ctx["TRTLLM_USE_UCX_KVCACHE"] = "1"

    env_gen = os.environ.copy()
    env_gen["TRTLLM_USE_UCX_KVCACHE"] = "1"

    client = openai.OpenAI(api_key="1234567890",
                           base_url=f"http://localhost:8000/v1")

    with (temp_dir,
          popen(common_args + [
              "--port", "8001", "--extra_llm_api_options",
              ctx_server_config_path
          ],
                env=env_ctx) as ctx_server,
          popen(common_args + [
              "--port", "8002", "--extra_llm_api_options",
              gen_server_config_path
          ],
                env=env_gen) as gen_server,
          popen([
              trtllm_serve_path, "disaggregated", "-c",
              disaggregated_serving_config_path
          ]) as disaggregated_server):
=======
class OpenAIServerClient:

    def __init__(self,
                 disaggregated_server_config: Dict[str, Any],
                 ctx_server_config: Dict[str, Any],
                 gen_server_config: Dict[str, Any],
                 model_name: str,
                 tensor_parallel_size: int = 1):
        self.thread_pool = ThreadPoolExecutor(max_workers=16)
        self.temp_dir = tempfile.mkdtemp()
        self.futures = []
        self.disaggregated_serving_config_path = os.path.join(
            self.temp_dir, "disaggregated_serving_config.yaml")
        with open(self.disaggregated_serving_config_path, "w") as f:
            yaml.dump(disaggregated_server_config, f)
        ctx_server_config_path = os.path.join(self.temp_dir,
                                              "ctx_server_config.yaml")
        with open(ctx_server_config_path, "w") as f:
            yaml.dump(ctx_server_config, f)
        gen_server_config_path = os.path.join(self.temp_dir,
                                              "gen_server_config.yaml")
        with open(gen_server_config_path, "w") as f:
            yaml.dump(gen_server_config, f)

        with LLM(model_name, tensor_parallel_size=tensor_parallel_size) as llm:
            self.args = llm.args

        cuda_device_idx = 0
        cuda_devices = []
        for i in range(tensor_parallel_size):
            cuda_devices.append(f"{cuda_device_idx}")
            cuda_device_idx += 1

        trtllm_serve_path = "trtllm-serve"
        # Common arguments for both servers
        common_args = [
            trtllm_serve_path, model_name, "--host", "localhost", "--backend",
            "pytorch"
        ]
        if tensor_parallel_size > 1:
            common_args.append(f"--tp_size={tensor_parallel_size}")
        env_ctx = os.environ.copy()
        env_ctx["TRTLLM_USE_UCX_KVCACHE"] = "1"
        env_ctx["CUDA_VISIBLE_DEVICES"] = ",".join(cuda_devices)
        # Start the context server
        self._ctx_server = subprocess.Popen(common_args + [
            "--port", "8001", "--extra_llm_api_options", ctx_server_config_path
        ],
                                            env=env_ctx)
        # Start the generation server
        env_gen = os.environ.copy()
        env_gen["TRTLLM_USE_UCX_KVCACHE"] = "1"
        cuda_devices = []
        for i in range(tensor_parallel_size):
            cuda_devices.append(f"{cuda_device_idx}")
            cuda_device_idx += 1
        env_gen["CUDA_VISIBLE_DEVICES"] = ",".join(cuda_devices)
        self._gen_server = subprocess.Popen(common_args + [
            "--port", "8002", "--extra_llm_api_options", gen_server_config_path
        ],
                                            env=env_gen)

        # Start the disaggregated server
        self._disaggregated_server = subprocess.Popen([
            trtllm_serve_path, "disaggregated", "-c",
            self.disaggregated_serving_config_path, "--server_start_timeout",
            "3600"
        ])
        self.model_name = model_name

>>>>>>> de409e84
        while True:
            time.sleep(1)
            try:
                print("Checking health endpoint")
                response = requests.get("http://localhost:8000/health")
                if response.status_code == 200:
                    break
            except requests.exceptions.ConnectionError:
                continue

<<<<<<< HEAD
        def generate_async(prompt: str,
                           sampling_params: Optional[SamplingParams] = None):
            # TODO: Make this async
            response = client.completions.create(
                model=model_name,
                prompt=prompt,
                stream=False,
                **({
                    "max_tokens": sampling_params.max_tokens,
                    "temperature": sampling_params.temperature,
                    "top_p": sampling_params.top_p,
                    "stop": sampling_params.stop,
                    "seed": sampling_params.seed
                } if sampling_params else {}))
            result = Result(id=0,
                            sampling_params=sampling_params,
                            outputs=[
                                CompletionOutput(text=response.choices[0].text,
                                                 index=0)
                            ])
            requested_output = RequestOutput._from_generation_result(
                result, prompt=prompt)
            setattr(requested_output, "result", result.result)
            return requested_output

        yield DuckLLM(args, generate_async)

        ctx_server.terminate()
        gen_server.terminate()
        disaggregated_server.terminate()

        ctx_server.wait()
        gen_server.wait()
        disaggregated_server.wait()
=======
        self.client = openai.OpenAI(api_key="1234567890",
                                    base_url=f"http://localhost:8000/v1")

    def send_request(self, prompt: str, sampling_params: SamplingParams):
        response = self.client.completions.create(
            model=self.model_name,
            prompt=prompt,
            stream=False,
            **({
                "max_tokens": sampling_params.max_tokens,
                "temperature": sampling_params.temperature,
                "top_p": sampling_params.top_p,
                "stop": sampling_params.stop,
                "seed": sampling_params.seed
            } if sampling_params else {}))
        result = Result(
            id=0,
            sampling_params=sampling_params,
            outputs=[CompletionOutput(text=response.choices[0].text, index=0)])
        requested_output = RequestOutput._from_generation_result(result,
                                                                 prompt=prompt)
        setattr(requested_output, "result", result.result)
        return requested_output

    def generate_async(self,
                       prompt: str,
                       sampling_params: Optional[SamplingParams] = None):
        future = self.thread_pool.submit(self.send_request, prompt,
                                         sampling_params)
        self.futures.append(future)
        return future

    def __enter__(self):
        return self

    def __exit__(self, exc_type, exc_value, traceback):
        shutil.rmtree(self.temp_dir)
        self._ctx_server.terminate()
        self._gen_server.terminate()
        self._disaggregated_server.terminate()

        self._ctx_server.wait()
        self._gen_server.wait()
        self._disaggregated_server.wait()
>>>>>>> de409e84

        for future in self.futures:
            future.result()
        self.thread_pool.shutdown(wait=True)


class TestLlama3_1_8BInstruct(LlmapiAccuracyTestHarness):
    MODEL_NAME = "meta-llama/Llama-3.1-8B-Instruct"
    MODEL_PATH = f"{llm_models_root()}/llama-3.1-model/Llama-3.1-8B-Instruct"

    @pytest.mark.skip_less_device_memory(32000)
    @pytest.mark.skip_device_not_contain(["H100", "H200"])
    @pytest.mark.parametrize("disable_overlap_scheduler", [False, True])
    def test_auto_dtype(self, disable_overlap_scheduler):
        ctx_server_config = {
            "pytorch_backend_config": {
                "disable_overlap_scheduler": True
            }
        }
        gen_server_config = {
            "pytorch_backend_config": {
                "disable_overlap_scheduler": disable_overlap_scheduler
            }
        }
        disaggregated_server_config = {
            "hostname": "localhost",
            "port": 8000,
            "backend": "pytorch",
            "context_servers": {
                "num_instances": 1,
                "urls": ["localhost:8001"]
            },
            "generation_servers": {
                "num_instances": 1,
                "urls": ["localhost:8002"]
            }
        }
<<<<<<< HEAD
        task = MMLU(self.MODEL_NAME)
        with launch_disaggregated_llm(disaggregated_server_config,
                                      ctx_server_config, gen_server_config,
                                      self.MODEL_PATH) as llm:
            task.evaluate(llm)
=======
        with OpenAIServerClient(disaggregated_server_config, ctx_server_config,
                                gen_server_config, self.MODEL_PATH) as client:
            task = MMLU(self.MODEL_NAME)
            task.evaluate(client)
            task = GSM8K(self.MODEL_NAME)
            task.evaluate(client)


class TestLlama4ScoutInstruct(LlmapiAccuracyTestHarness):
    MODEL_NAME = "meta-llama/Llama-4-Scout-17B-16E-Instruct"
    MODEL_PATH = f"{llm_models_root()}/llama4-models/Llama-4-Scout-17B-16E-Instruct"

    @pytest.mark.parametrize("overlap_scheduler", [False, True])
    def test_auto_dtype(self, overlap_scheduler):
        ctx_server_config = {
            "pytorch_backend_config": {
                "disable_overlap_scheduler": True
            }
        }
        gen_server_config = {
            "pytorch_backend_config": {
                "disable_overlap_scheduler": overlap_scheduler
            }
        }
        disaggregated_server_config = {
            "hostname": "localhost",
            "port": 8000,
            "backend": "pytorch",
            "context_servers": {
                "num_instances": 1,
                "urls": ["localhost:8001"]
            },
            "generation_servers": {
                "num_instances": 1,
                "urls": ["localhost:8002"]
            }
        }
        with OpenAIServerClient(disaggregated_server_config,
                                ctx_server_config,
                                gen_server_config,
                                self.MODEL_PATH,
                                tensor_parallel_size=4) as client:
            task = MMLU(self.MODEL_NAME)
            task.evaluate(client)
            task = GSM8K(self.MODEL_NAME)
            task.evaluate(client)
>>>>>>> de409e84
<|MERGE_RESOLUTION|>--- conflicted
+++ resolved
@@ -2,15 +2,13 @@
 # I need to to this by creating a new class that mimics LLM class. Instead of implementing the
 # actual methods it will send OAI requests to the disaggregated serving endpoint.
 # Please take a look at the existing test_llm_api_pytorch.py file for reference.
+import concurrent
 import contextlib
 import os
 import tempfile
 import time
-<<<<<<< HEAD
 from collections import namedtuple
-=======
 from concurrent.futures import ThreadPoolExecutor
->>>>>>> de409e84
 from typing import Any, Dict, List, Optional
 
 import openai
@@ -23,12 +21,8 @@
 from tensorrt_llm.llmapi.llm_args import LlmArgs
 
 from ..conftest import llm_models_root
-<<<<<<< HEAD
 from ..trt_test_alternative import popen
-from .accuracy_core import MMLU, LlmapiAccuracyTestHarness
-=======
 from .accuracy_core import GSM8K, MMLU, LlmapiAccuracyTestHarness
->>>>>>> de409e84
 
 
 class Result(GenerationResultBase):
@@ -47,15 +41,33 @@
         return self
 
 
-<<<<<<< HEAD
 DuckLLM = namedtuple('DuckLLM', ['args', 'generate_async'])
+
+
+class MyThreadPoolExecutor(ThreadPoolExecutor):
+
+    def __init__(self, *args, **kwargs) -> None:
+        super().__init__(*args, **kwargs)
+        self.futures: list[concurrent.futures.Future[RequestOutput]] = []
+
+    def __exit__(self, exc_type, exc_val, exc_tb):
+        if exc_type is None:
+            for future in self.futures:
+                future.result()
+            return super().__exit__(exc_type, exc_val, exc_tb)
+
+        for future in self.futures:
+            future.cancel()
+        self.shutdown(wait=False, cancel_futures=True)
+        return False
 
 
 @contextlib.contextmanager
 def launch_disaggregated_llm(disaggregated_server_config: Dict[str, Any],
                              ctx_server_config: Dict[str, Any],
-                             gen_server_config: Dict[str,
-                                                     Any], model_name: str):
+                             gen_server_config: Dict[str, Any],
+                             model_name: str,
+                             tensor_parallel_size: int = 1):
     temp_dir = tempfile.TemporaryDirectory()
     disaggregated_serving_config_path = os.path.join(
         temp_dir.name, "disaggregated_serving_config.yaml")
@@ -70,7 +82,8 @@
     with open(gen_server_config_path, "w") as f:
         yaml.dump(gen_server_config, f)
 
-    args = LlmArgs.from_kwargs(model=model_name)
+    args = LlmArgs.from_kwargs(model=model_name,
+                               tensor_parallel_size=tensor_parallel_size)
 
     trtllm_serve_path = "trtllm-serve"
     # Common arguments for both servers
@@ -78,16 +91,20 @@
         trtllm_serve_path, model_name, "--host", "localhost", "--backend",
         "pytorch"
     ]
+    if tensor_parallel_size > 1:
+        common_args.append(f"--tp_size={tensor_parallel_size}")
+
     env_ctx = os.environ.copy()
     env_ctx["TRTLLM_USE_UCX_KVCACHE"] = "1"
+    env_ctx["CUDA_VISIBLE_DEVICES"] = ",".join(
+        map(str, range(tensor_parallel_size)))
 
     env_gen = os.environ.copy()
     env_gen["TRTLLM_USE_UCX_KVCACHE"] = "1"
-
-    client = openai.OpenAI(api_key="1234567890",
-                           base_url=f"http://localhost:8000/v1")
-
-    with (temp_dir,
+    env_gen["CUDA_VISIBLE_DEVICES"] = ",".join(
+        map(str, range(tensor_parallel_size, 2 * tensor_parallel_size)))
+
+    with (MyThreadPoolExecutor(max_workers=16) as thread_pool, temp_dir,
           popen(common_args + [
               "--port", "8001", "--extra_llm_api_options",
               ctx_server_config_path
@@ -100,80 +117,9 @@
                 env=env_gen) as gen_server,
           popen([
               trtllm_serve_path, "disaggregated", "-c",
-              disaggregated_serving_config_path
+              disaggregated_serving_config_path, "--server_start_timeout",
+              "3600"
           ]) as disaggregated_server):
-=======
-class OpenAIServerClient:
-
-    def __init__(self,
-                 disaggregated_server_config: Dict[str, Any],
-                 ctx_server_config: Dict[str, Any],
-                 gen_server_config: Dict[str, Any],
-                 model_name: str,
-                 tensor_parallel_size: int = 1):
-        self.thread_pool = ThreadPoolExecutor(max_workers=16)
-        self.temp_dir = tempfile.mkdtemp()
-        self.futures = []
-        self.disaggregated_serving_config_path = os.path.join(
-            self.temp_dir, "disaggregated_serving_config.yaml")
-        with open(self.disaggregated_serving_config_path, "w") as f:
-            yaml.dump(disaggregated_server_config, f)
-        ctx_server_config_path = os.path.join(self.temp_dir,
-                                              "ctx_server_config.yaml")
-        with open(ctx_server_config_path, "w") as f:
-            yaml.dump(ctx_server_config, f)
-        gen_server_config_path = os.path.join(self.temp_dir,
-                                              "gen_server_config.yaml")
-        with open(gen_server_config_path, "w") as f:
-            yaml.dump(gen_server_config, f)
-
-        with LLM(model_name, tensor_parallel_size=tensor_parallel_size) as llm:
-            self.args = llm.args
-
-        cuda_device_idx = 0
-        cuda_devices = []
-        for i in range(tensor_parallel_size):
-            cuda_devices.append(f"{cuda_device_idx}")
-            cuda_device_idx += 1
-
-        trtllm_serve_path = "trtllm-serve"
-        # Common arguments for both servers
-        common_args = [
-            trtllm_serve_path, model_name, "--host", "localhost", "--backend",
-            "pytorch"
-        ]
-        if tensor_parallel_size > 1:
-            common_args.append(f"--tp_size={tensor_parallel_size}")
-        env_ctx = os.environ.copy()
-        env_ctx["TRTLLM_USE_UCX_KVCACHE"] = "1"
-        env_ctx["CUDA_VISIBLE_DEVICES"] = ",".join(cuda_devices)
-        # Start the context server
-        self._ctx_server = subprocess.Popen(common_args + [
-            "--port", "8001", "--extra_llm_api_options", ctx_server_config_path
-        ],
-                                            env=env_ctx)
-        # Start the generation server
-        env_gen = os.environ.copy()
-        env_gen["TRTLLM_USE_UCX_KVCACHE"] = "1"
-        cuda_devices = []
-        for i in range(tensor_parallel_size):
-            cuda_devices.append(f"{cuda_device_idx}")
-            cuda_device_idx += 1
-        env_gen["CUDA_VISIBLE_DEVICES"] = ",".join(cuda_devices)
-        self._gen_server = subprocess.Popen(common_args + [
-            "--port", "8002", "--extra_llm_api_options", gen_server_config_path
-        ],
-                                            env=env_gen)
-
-        # Start the disaggregated server
-        self._disaggregated_server = subprocess.Popen([
-            trtllm_serve_path, "disaggregated", "-c",
-            self.disaggregated_serving_config_path, "--server_start_timeout",
-            "3600"
-        ])
-        self.model_name = model_name
-
->>>>>>> de409e84
         while True:
             time.sleep(1)
             try:
@@ -184,10 +130,10 @@
             except requests.exceptions.ConnectionError:
                 continue
 
-<<<<<<< HEAD
-        def generate_async(prompt: str,
-                           sampling_params: Optional[SamplingParams] = None):
-            # TODO: Make this async
+        client = openai.OpenAI(api_key="1234567890",
+                               base_url=f"http://localhost:8000/v1")
+
+        def send_request(prompt: str, sampling_params: SamplingParams):
             response = client.completions.create(
                 model=model_name,
                 prompt=prompt,
@@ -210,6 +156,12 @@
             setattr(requested_output, "result", result.result)
             return requested_output
 
+        def generate_async(prompt: str,
+                           sampling_params: Optional[SamplingParams] = None):
+            future = thread_pool.submit(send_request, prompt, sampling_params)
+            thread_pool.futures.append(future)
+            return future
+
         yield DuckLLM(args, generate_async)
 
         ctx_server.terminate()
@@ -219,56 +171,6 @@
         ctx_server.wait()
         gen_server.wait()
         disaggregated_server.wait()
-=======
-        self.client = openai.OpenAI(api_key="1234567890",
-                                    base_url=f"http://localhost:8000/v1")
-
-    def send_request(self, prompt: str, sampling_params: SamplingParams):
-        response = self.client.completions.create(
-            model=self.model_name,
-            prompt=prompt,
-            stream=False,
-            **({
-                "max_tokens": sampling_params.max_tokens,
-                "temperature": sampling_params.temperature,
-                "top_p": sampling_params.top_p,
-                "stop": sampling_params.stop,
-                "seed": sampling_params.seed
-            } if sampling_params else {}))
-        result = Result(
-            id=0,
-            sampling_params=sampling_params,
-            outputs=[CompletionOutput(text=response.choices[0].text, index=0)])
-        requested_output = RequestOutput._from_generation_result(result,
-                                                                 prompt=prompt)
-        setattr(requested_output, "result", result.result)
-        return requested_output
-
-    def generate_async(self,
-                       prompt: str,
-                       sampling_params: Optional[SamplingParams] = None):
-        future = self.thread_pool.submit(self.send_request, prompt,
-                                         sampling_params)
-        self.futures.append(future)
-        return future
-
-    def __enter__(self):
-        return self
-
-    def __exit__(self, exc_type, exc_value, traceback):
-        shutil.rmtree(self.temp_dir)
-        self._ctx_server.terminate()
-        self._gen_server.terminate()
-        self._disaggregated_server.terminate()
-
-        self._ctx_server.wait()
-        self._gen_server.wait()
-        self._disaggregated_server.wait()
->>>>>>> de409e84
-
-        for future in self.futures:
-            future.result()
-        self.thread_pool.shutdown(wait=True)
 
 
 class TestLlama3_1_8BInstruct(LlmapiAccuracyTestHarness):
@@ -302,19 +204,13 @@
                 "urls": ["localhost:8002"]
             }
         }
-<<<<<<< HEAD
-        task = MMLU(self.MODEL_NAME)
         with launch_disaggregated_llm(disaggregated_server_config,
                                       ctx_server_config, gen_server_config,
                                       self.MODEL_PATH) as llm:
+            task = MMLU(self.MODEL_NAME)
             task.evaluate(llm)
-=======
-        with OpenAIServerClient(disaggregated_server_config, ctx_server_config,
-                                gen_server_config, self.MODEL_PATH) as client:
-            task = MMLU(self.MODEL_NAME)
-            task.evaluate(client)
             task = GSM8K(self.MODEL_NAME)
-            task.evaluate(client)
+            task.evaluate(llm)
 
 
 class TestLlama4ScoutInstruct(LlmapiAccuracyTestHarness):
@@ -346,13 +242,12 @@
                 "urls": ["localhost:8002"]
             }
         }
-        with OpenAIServerClient(disaggregated_server_config,
-                                ctx_server_config,
-                                gen_server_config,
-                                self.MODEL_PATH,
-                                tensor_parallel_size=4) as client:
+        with launch_disaggregated_llm(disaggregated_server_config,
+                                      ctx_server_config,
+                                      gen_server_config,
+                                      self.MODEL_PATH,
+                                      tensor_parallel_size=4) as llm:
             task = MMLU(self.MODEL_NAME)
-            task.evaluate(client)
+            task.evaluate(llm)
             task = GSM8K(self.MODEL_NAME)
-            task.evaluate(client)
->>>>>>> de409e84
+            task.evaluate(llm)