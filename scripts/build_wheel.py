--- conflicted
+++ resolved
@@ -157,7 +157,6 @@
     return venv_conan
 
 
-<<<<<<< HEAD
 def generate_fmha_cu(project_dir):
     fmha_v2_cu_dir = project_dir / "cpp/tensorrt_llm/kernels/contextFusedMultiHeadAttention/fmha_v2_cu"
     fmha_v2_cu_dir.mkdir(parents=True, exist_ok=True)
@@ -188,7 +187,8 @@
         build_run(f"mv {cu_file} {fmha_v2_cu_dir}")
 
     os.chdir(project_dir)
-=======
+
+
 def apply_torch_nvtx3_workaround(venv_python: Path):
     """Workaround for nvtx3 path detection in PyTorch's CMake files."""
     try:
@@ -224,7 +224,6 @@
 
     except Exception as e:
         print(f"Failed to apply NVTX3 workaround: {e}")
->>>>>>> 8f68d56c
 
 
 def main(*,
