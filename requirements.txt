--extra-index-url https://download.pytorch.org/whl/cu128
-c constraints.txt
accelerate>=0.25.0
build
colored
cuda-python # Do not override the custom version of cuda-python installed in the NGC PyTorch image.
diffusers>=0.27.0
lark
mpi4py
numpy<2
onnx>=1.12.0
onnx_graphsurgeon>=0.5.2
openai
polygraphy
psutil
nvidia-ml-py>=12
# Just a wrapper since nvidia-modelopt requires pynvml
pynvml>=12.0.0
pulp
pandas
h5py==3.12.1
StrEnum
sentencepiece>=0.1.99
tensorrt~=10.10.0
# https://docs.nvidia.com/deeplearning/frameworks/pytorch-release-notes/rel-25-04.html#rel-25-04 uses 2.7.0a0.
torch>=2.7.0a0,<=2.7.0
torchvision
nvidia-modelopt[torch]~=0.31.0
nvidia-nccl-cu12
nvidia-cuda-nvrtc-cu12
transformers~=4.51.1
pydantic>=2.9.1
pillow==10.3.0
wheel<=0.45.1
optimum
# evaluate needs datasets>=2.0.0 which triggers datasets>3.1.0 which is not stable: https://github.com/huggingface/datasets/issues/7467
datasets==3.1.0
evaluate
mpmath>=1.3.0
click
click_option_group
aenum
pyzmq
fastapi==0.115.4
uvicorn
setuptools<80
ordered-set
peft
einops
flashinfer-python==0.2.5
opencv-python-headless
xgrammar==0.1.16
backoff
nvtx
matplotlib # FIXME: this is added to make nvtx happy
<<<<<<< HEAD
llguidance==0.7.29
=======
meson
ninja
etcd3
blake3
>>>>>>> e055af1b
<|MERGE_RESOLUTION|>--- conflicted
+++ resolved
@@ -53,11 +53,8 @@
 backoff
 nvtx
 matplotlib # FIXME: this is added to make nvtx happy
-<<<<<<< HEAD
-llguidance==0.7.29
-=======
 meson
 ninja
 etcd3
 blake3
->>>>>>> e055af1b
+llguidance==0.7.29