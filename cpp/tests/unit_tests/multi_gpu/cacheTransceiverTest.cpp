--- conflicted
+++ resolved
@@ -759,18 +759,13 @@
 
                 setenv("TRTLLM_NIXL_PORT", std::to_string(port).c_str(), 1);
 
-<<<<<<< HEAD
+                mConnectionManager
+                    = std::make_unique<texec::kv_cache::AgentConnectionManager>(bufferManagers, *mCacheState, "nixl");
+            }
+            else if (isMooncake)
+            {
                 mConnectionManager = std::make_unique<texec::kv_cache::AgentConnectionManager>(
-                    mCacheTransBufferManager.get(), *mCacheState, "nixl");
-            }
-            else if (isMooncake)
-            {
-                mConnectionManager = std::make_unique<texec::kv_cache::AgentConnectionManager>(
-                    mCacheTransBufferManager.get(), *mCacheState, "mooncake");
-=======
-                mConnectionManager
-                    = std::make_unique<texec::kv_cache::AgentConnectionManager>(bufferManagers, *mCacheState);
->>>>>>> 8a8883bc
+                    bufferManagers, *mCacheState, "mooncake");
             }
             else
             {
