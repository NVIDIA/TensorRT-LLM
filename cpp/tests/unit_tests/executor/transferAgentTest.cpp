--- conflicted
+++ resolved
@@ -100,15 +100,9 @@
     RegisteredHostMemory regMem0(MemoryDescs{MemoryType::kDRAM, {MemoryDesc{memory0}}}, xferAgent0.get());
     RegisteredHostMemory regMem1(MemoryDescs{MemoryType::kDRAM, {MemoryDesc{memory1}}}, xferAgent1.get());
 
-<<<<<<< HEAD
     // xferAgent0->loadRemoteAgent(agent1);
     auto connectionInfo = xferAgent1->getConnectionInfo();
-    xferAgent0->connectRemoteAgent(agent1, connectionInfo);
-=======
-    // nixlAgent0->loadRemoteAgent(agent1);
-    auto connectionInfo = nixlAgent1->getLocalConnectionInfo();
-    nixlAgent0->loadRemoteAgent(agent1, connectionInfo);
->>>>>>> a7c2c8c2
+    xferAgent0->loadRemoteAgent(agent1, connectionInfo);
     bool checked = false;
     do
     {
@@ -142,15 +136,9 @@
     RegisteredHostMemory regMem0(MemoryDescs{MemoryType::kDRAM, {MemoryDesc{memory0}}}, xferAgent0.get());
     RegisteredHostMemory regMem1(MemoryDescs{MemoryType::kDRAM, {MemoryDesc{memory1}}}, xferAgent1.get());
 
-<<<<<<< HEAD
     // xferAgent0->loadRemoteAgent(agent1);
     auto connectionInfo = xferAgent1->getConnectionInfo();
-    xferAgent0->connectRemoteAgent(agent1, connectionInfo);
-=======
-    // nixlAgent0->loadRemoteAgent(agent1);
-    auto connectionInfo = nixlAgent1->getLocalConnectionInfo();
-    nixlAgent0->loadRemoteAgent(agent1, connectionInfo);
->>>>>>> a7c2c8c2
+    xferAgent0->loadRemoteAgent(agent1, connectionInfo);
     bool checked = false;
     do
     {
@@ -191,15 +179,9 @@
     RegisteredHostMemory regMem1(
         MemoryDescs{MemoryType::kVRAM, {MemoryDesc{dev_ptr1, size, deviceId}}}, xferAgent1.get());
 
-<<<<<<< HEAD
     // xferAgent0->loadRemoteAgent(agent1);
     auto connectionInfo = xferAgent1->getConnectionInfo();
-    xferAgent0->connectRemoteAgent(agent1, connectionInfo);
-=======
-    // nixlAgent0->loadRemoteAgent(agent1);
-    auto connectionInfo = nixlAgent1->getLocalConnectionInfo();
-    nixlAgent0->loadRemoteAgent(agent1, connectionInfo);
->>>>>>> a7c2c8c2
+    xferAgent0->loadRemoteAgent(agent1, connectionInfo);
     bool checked = false;
     do
     {
@@ -239,15 +221,9 @@
     xferAgent1->registerMemory(memDescs1);
     xferAgent2->registerMemory(memDescs0);
 
-<<<<<<< HEAD
     // xferAgent0->loadRemoteAgent(agent1);
     auto connectionInfo = xferAgent1->getConnectionInfo();
-    xferAgent0->connectRemoteAgent(agent1, connectionInfo);
-=======
-    // nixlAgent0->loadRemoteAgent(agent1);
-    auto connectionInfo = nixlAgent1->getLocalConnectionInfo();
-    nixlAgent0->loadRemoteAgent(agent1, connectionInfo);
->>>>>>> a7c2c8c2
+    xferAgent0->loadRemoteAgent(agent1, connectionInfo);
     bool checked = false;
     do
     {
@@ -258,11 +234,7 @@
     status->wait();
 
     TLLM_CHECK(memory0 == memory1);
-<<<<<<< HEAD
-    xferAgent2->connectRemoteAgent(agent1, connectionInfo);
-=======
-    nixlAgent2->loadRemoteAgent(agent1, connectionInfo);
->>>>>>> a7c2c8c2
+    xferAgent2->loadRemoteAgent(agent1, connectionInfo);
     checked = false;
     do
     {
@@ -299,15 +271,9 @@
     RegisteredHostMemory regMem2(MemoryDescs{MemoryType::kDRAM, {MemoryDesc{memory0}}}, xferAgent1.get());
     RegisteredHostMemory regMem3(MemoryDescs{MemoryType::kDRAM, {MemoryDesc{memory1}}}, xferAgent1.get());
 
-<<<<<<< HEAD
     // xferAgent0->loadRemoteAgent(agent1);
     auto connectionInfo = xferAgent1->getConnectionInfo();
-    xferAgent0->connectRemoteAgent(agent1, connectionInfo);
-=======
-    // nixlAgent0->loadRemoteAgent(agent1);
-    auto connectionInfo = nixlAgent1->getLocalConnectionInfo();
-    nixlAgent0->loadRemoteAgent(agent1, connectionInfo);
->>>>>>> a7c2c8c2
+    xferAgent0->loadRemoteAgent(agent1, connectionInfo);
     bool checked = false;
     do
     {
@@ -342,15 +308,9 @@
     TLLM_CHECK(notif2[agent0].size() == 1);
     TLLM_CHECK(notif2[agent0][0] == syncMessage2);
 
-<<<<<<< HEAD
     // xferAgent1->loadRemoteAgent(agent0);
     auto connectionInfo2 = xferAgent0->getConnectionInfo();
-    xferAgent1->connectRemoteAgent(agent0, connectionInfo2);
-=======
-    // nixlAgent1->loadRemoteAgent(agent0);
-    auto connectionInfo2 = nixlAgent0->getLocalConnectionInfo();
-    nixlAgent1->loadRemoteAgent(agent0, connectionInfo2);
->>>>>>> a7c2c8c2
+    xferAgent1->loadRemoteAgent(agent0, connectionInfo2);
     std::string syncMessage3 = "three_agent_sync_message";
     xferAgent1->notifySyncMessage(agent0, syncMessage3);
     auto notif3 = xferAgent0->getNotifiedSyncMessages();
