--- conflicted
+++ resolved
@@ -1605,36 +1605,6 @@
                 .usePackedInput()
                 .setKVCacheType(KVCacheType::kPAGED)
                 .useMedusa()),
-<<<<<<< HEAD
-        testing::Values(TrtGptModelType::InflightFusedBatching), testing::Values(TrtGptModelIfbTestType::BULK),
-=======
-        testing::Values(TrtGptModelType::InflightFusedBatching),
-        testing::Values(
-            TrtGptModelIfbTestType::BULK, TrtGptModelIfbTestType::WAVEFRONT, TrtGptModelIfbTestType::RANDOM),
->>>>>>> 01b2def5
-        testing::Values(BeamConfig{1, {1}}),
-        testing::Values(std::nullopt),               // maxTokensInPagedKvCache
-        testing::Values(0.4),                        // freeGpuMemoryFraction
-        testing::Values(false),                      // enableTrtOverlap
-        testing::Values(true),                       // enableChunkedContext
-        testing::Values(false),                      // enableStreamingMode
-        testing::Values(true, false),                // enableCudaGraphMode
-        testing::Values(std::nullopt),               // hostCacheSize
-        testing::Values(false),                      // useRandomEndId
-        testing::Values(std::vector<SizeType32>{8}), // batchSizes
-        testing::Values(std::nullopt)                // maxNumTokens
-        ),
-    generateTestName);
-
-INSTANTIATE_TEST_SUITE_P(EagleTests, ParamTest,
-    testing::Combine(testing::Values(ModelParams{EAGLE_MODEL_DIR, {2, 2}}),
-        testing::Values(
-            //
-            ModelSpec{INPUT_VICUNA_FILE, nvinfer1::DataType::kHALF, getEagleTestsCompareModelSpec()}
-                .useGptAttentionPlugin()
-                .usePackedInput()
-                .setKVCacheType(KVCacheType::kPAGED)
-                .useEagle()),
         testing::Values(TrtGptModelType::InflightFusedBatching),
         testing::Values(
             TrtGptModelIfbTestType::BULK, TrtGptModelIfbTestType::WAVEFRONT, TrtGptModelIfbTestType::RANDOM),
@@ -1652,6 +1622,32 @@
         ),
     generateTestName);
 
+INSTANTIATE_TEST_SUITE_P(EagleTests, ParamTest,
+    testing::Combine(testing::Values(ModelParams{EAGLE_MODEL_DIR, {2, 2}}),
+        testing::Values(
+            //
+            ModelSpec{INPUT_VICUNA_FILE, nvinfer1::DataType::kHALF, getEagleTestsCompareModelSpec()}
+                .useGptAttentionPlugin()
+                .usePackedInput()
+                .setKVCacheType(KVCacheType::kPAGED)
+                .useEagle()),
+        testing::Values(TrtGptModelType::InflightFusedBatching),
+        testing::Values(
+            TrtGptModelIfbTestType::BULK, TrtGptModelIfbTestType::WAVEFRONT, TrtGptModelIfbTestType::RANDOM),
+        testing::Values(BeamConfig{1, {1}}),
+        testing::Values(std::nullopt),               // maxTokensInPagedKvCache
+        testing::Values(0.4),                        // freeGpuMemoryFraction
+        testing::Values(false),                      // enableTrtOverlap
+        testing::Values(true),                       // enableChunkedContext
+        testing::Values(false),                      // enableStreamingMode
+        testing::Values(true, false),                // enableCudaGraphMode
+        testing::Values(std::nullopt),               // hostCacheSize
+        testing::Values(false),                      // useRandomEndId
+        testing::Values(std::vector<SizeType32>{8}), // batchSizes
+        testing::Values(std::nullopt)                // maxNumTokens
+        ),
+    generateTestName);
+
 INSTANTIATE_TEST_SUITE_P(LlamaLookaheadDecodingTests, ParamTest,
     testing::Combine(testing::Values(ModelParams{LLAMA_MODEL_DIR, {LLAMA_END_ID, LLAMA_PAD_ID}}),
         testing::Values(
@@ -1689,13 +1685,9 @@
                 .setKVCacheType(KVCacheType::kPAGED)
                 .useExplicitDraftTokensDecoding()
                 .setMaxOutputLength(128)),
-<<<<<<< HEAD
-        testing::Values(TrtGptModelType::InflightFusedBatching), testing::Values(TrtGptModelIfbTestType::BULK),
-=======
         testing::Values(TrtGptModelType::InflightFusedBatching),
         testing::Values(
             TrtGptModelIfbTestType::BULK, TrtGptModelIfbTestType::WAVEFRONT, TrtGptModelIfbTestType::RANDOM),
->>>>>>> 01b2def5
         testing::Values(BeamConfig{1, {1}}),         // beamConfig
         testing::Values(std::nullopt),               // maxTokensInPagedKvCache
         testing::Values(0.4),                        // freeGpuMemoryFraction
