--- conflicted
+++ resolved
@@ -487,16 +487,12 @@
         {
             try
             {
-<<<<<<< HEAD
-                future.get();
-                completedRequestIds.push_back(request->mRequestId);
-=======
                 // Wait for up to a specified timeout
                 auto status = future.wait_for(std::chrono::milliseconds(senderFutureTimeoutMs.value_or(0)));
                 if (status == std::future_status::ready || !senderFutureTimeoutMs.has_value())
                 {
                     future.get();
-                    request->setState(LlmRequestState::kDISAGG_CONTEXT_COMPLETE);
+                    completedRequestIds.push_back(request->mRequestId);
                     it = mSenderFutures.erase(it);
                 }
                 else if (status == std::future_status::timeout)
@@ -511,20 +507,17 @@
                         "Future returned unexpected status for request %ld. Marking as error", request->mRequestId);
 
                     request->setState(LlmRequestState::kDISAGG_TRANS_ERROR);
+                    errorRequestIds.push_back(request->mRequestId);
                     it = mSenderFutures.erase(it);
                 }
->>>>>>> 79a6c974
             }
             catch (std::exception const& e)
             {
                 TLLM_LOG_ERROR(
                     "Error occurred during context transfer for request %ld: %s", request->mRequestId, e.what());
-<<<<<<< HEAD
+                request->setState(LlmRequestState::kDISAGG_TRANS_ERROR);
                 errorRequestIds.push_back(request->mRequestId);
-=======
-                request->setState(LlmRequestState::kDISAGG_TRANS_ERROR);
                 it = mSenderFutures.erase(it);
->>>>>>> 79a6c974
             }
         }
         else
