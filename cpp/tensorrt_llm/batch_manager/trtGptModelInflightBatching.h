/*
 * SPDX-FileCopyrightText: Copyright (c) 2025 NVIDIA CORPORATION & AFFILIATES. All rights reserved.
 * SPDX-License-Identifier: Apache-2.0
 *
 * Licensed under the Apache License, Version 2.0 (the "License");
 * you may not use this file except in compliance with the License.
 * You may obtain a copy of the License at
 *
 * http://www.apache.org/licenses/LICENSE-2.0
 *
 * Unless required by applicable law or agreed to in writing, software
 * distributed under the License is distributed on an "AS IS" BASIS,
 * WITHOUT WARRANTIES OR CONDITIONS OF ANY KIND, either express or implied.
 * See the License for the specific language governing permissions and
 * limitations under the License.
 */

#pragma once

#include "tensorrt_llm/batch_manager/common.h"
#include "tensorrt_llm/batch_manager/sequenceSlotManager.h"
#include "tensorrt_llm/executor/executor.h"
#include "tensorrt_llm/executor/types.h"
#include "tensorrt_llm/runtime/gptDecoderBatched.h"
#include "tensorrt_llm/runtime/modelConfig.h"
#include "tensorrt_llm/runtime/rawEngine.h"
#include "tensorrt_llm/runtime/utils/mpiUtils.h"
#include "tensorrt_llm/runtime/worldConfig.h"
#include "trtGptModel.h"

#include <NvInferRuntime.h>

namespace tensorrt_llm::runtime
{
class TllmRuntime;
class GptDecoderBatched;
class AllReduceBuffers;
class NcclCommunicator;
class SpeculativeDecodingMode;
} // namespace tensorrt_llm::runtime

namespace tensorrt_llm::mpi
{
class MpiWaitThread;
} // namespace tensorrt_llm::mpi

namespace tensorrt_llm::batch_manager
{

namespace kv_cache_manager
{
class KVCacheManager;
struct OffsetTableDimensions;
} // namespace kv_cache_manager

namespace rnn_state_manager
{
class RnnStateManager;
} // namespace rnn_state_manager
class SequenceSlotManager;
class DecoderStepAsyncSend;
class DecoderSlotAsyncSend;
class DecoderInputBuffers;
class DecoderOutputBuffers;
class DecoderBuffers;
class SlotDecoderBuffers;
class LlmRequest;
class RuntimeBuffers;
class BasePeftCacheManager;
class GuidedDecoder;
class BaseCacheTransceiver;

// Algorithms
class CapacityScheduler;
class MicroBatchScheduler;
class PauseRequests;
class AssignReqSeqSlots;
class AllocateKvCache;
class HandleContextLogits;
class HandleGenerationLogits;
class GenerateRequestOptions;
class LogitsPostProcessor;
class MakeDecodingBatchInputOutput;
class CreateNewDecoderRequests;
class UpdateDecoderBuffers;

namespace utils
{
class CudaGraphExecutorCache;
} // namespace utils

struct RewindInputs
{
    SizeType32 maxBlocksPerSeq;
    bool isUseOneMoreBlock;
    SizeType32 numKvHeads;
};

class TrtGptModelInflightBatching : public TrtGptModel
{
    using BaseKVCacheManager = kv_cache_manager::BaseKVCacheManager;
    using OffsetTableDimensions = kv_cache_manager::OffsetTableDimensions;
    using KVCacheManager = kv_cache_manager::KVCacheManager;
    using KvCacheType = kv_cache_manager::CacheType;
    using KvCacheConfig = kv_cache_manager::KvCacheConfig;
    using RnnStateManager = rnn_state_manager::RnnStateManager;
    using LlmRequestPtr = std::shared_ptr<batch_manager::LlmRequest>;

public:
    class IterationStatsIFB
    {
    public:
        explicit IterationStatsIFB(SizeType32 microBatchId)
            : microBatchId{microBatchId}
        {
        }

        SizeType32 microBatchId;
        SizeType32 numCtxRequests{};
        SizeType32 numGenRequests{};
        SizeType32 numCtxTokens{};
        float avgNumDecodedTokensPerIter{};
        ReqIdsSet scheduledRequests;
        ReqIdsSet pausedRequests;
    };

    using SizeType32 = tensorrt_llm::runtime::SizeType32;
    using TokenIdType = tensorrt_llm::runtime::TokenIdType;
    using BufferManager = tensorrt_llm::runtime::BufferManager;
    using PeftTable = PeftCacheManager::PeftTable;
    using TensorMap = runtime::StringPtrMap<runtime::ITensor>;
    using TensorPtr = runtime::ITensor::SharedPtr;

    TrtGptModelInflightBatching(std::shared_ptr<nvinfer1::ILogger> logger, runtime::ModelConfig const& modelConfig,
        runtime::WorldConfig const& worldConfig, runtime::RawEngine const& rawEngine, bool ctxGenFusion,
        TrtGptModelOptionalParams const& optionalParams = TrtGptModelOptionalParams());

    ~TrtGptModelInflightBatching() override;

    void terminateRequest(LlmRequestPtr const& llmRequest, bool pause = false) override;

    /// @brief Terminate request in the next forwardSync call that includes the request.
    /// @details This function does not terminate requests immediately. It will add the requests to the
    ///          mReqIdsToTerminate set. The requests will be terminated in the next forwardSync call that
    ///          includes the request in the batch.
    void terminateRequestSync(LlmRequestPtr const& llmRequest, executor::FinishReason finishReason) override;

    /// @brief Function that waits for the decoding of requests in flight.
    ///        When the requests have finished or using speculative decoding, the state of requests
    ///        will become LlmRequestState::kGENERATION_COMPLETE. Else, it will be set to
    ///        LlmRequestState::kGENERATION_IN_PROGRESS.
    void forwardSync() override;

    /// @brief Function that tries to advance the active requests.
    ///        Depending on resources available, it's possible that not all requests will get advanced.
    ///        Requests that may be in state LlmRequestState::kCONTEXT_INIT become
    ///        LlmRequestState::kGENERATION_IN_PROGRESS or LlmRequestState::kGENERATION_TO_COMPLETE.
    /// @param activeRequests The list of request to try to advance.
    void forwardAsync(RequestList const& activeRequests) override;

    /// @brief Override the runtime batch size for the model
    void setRuntimeBatchSize(SizeType32 runtimeMaxBatchSize) override;

    /// @brief Get the runtime batch size for the model
    [[nodiscard]] SizeType32 getRuntimeBatchSize() const override;

    /// @brief Override the runtime max num tokens for the model
    void setRuntimeMaxNumTokens(SizeType32 runtimeMaxNumTokens) override;

    void updatePeftCache(std::shared_ptr<LlmRequest> const& llmRequest) override;

    [[nodiscard]] IterationStatsIFB getLastIterationStats() const
    {
        return mLastIterationStatsIFB;
    }

    [[nodiscard]] TrtGptModelType getModelType() const override
    {
        return mCtxGenFusion ? TrtGptModelType::InflightFusedBatching : TrtGptModelType::InflightBatching;
    };

    [[nodiscard]] runtime::BufferManager const& getBufferManager() const override;
    [[nodiscard]] runtime::BufferManager::CudaStreamPtr getRuntimeStreamPtr() const override;

    void getCurrentIterationStats(executor::IterationStats& stats) const override;
    void getCurrentRequestStats(executor::RequestStatsPerIteration& stats) const override;
    [[nodiscard]] executor::DebugTensorsPerIteration getCurrentDebugTensors() const override;

    [[nodiscard]] executor::IterationType getIterCounter() const noexcept override
    {
        return mIterCounter;
    }

    [[nodiscard]] static bool optionalParamsAreValid(
        runtime::ModelConfig const& modelConfig, TrtGptModelOptionalParams const& optionalParams);
    [[nodiscard]] static TrtGptModelOptionalParams fixOptionalParams(
        runtime::ModelConfig const& modelConfig, TrtGptModelOptionalParams const& optionalParams);

    void prepareDisaggGenInitRequests(RequestList const& activeRequests, RequestVector& newGenReques);
    void checkDisaggGenTransferStatus(RequestList const& activeRequests);
    void prepareDistGenBufferAndDecoder(RequestVector const& generationRequests);

    void resetIterationStats() override;

    runtime::SpeculativeDecodingMode getSpeculativeDecodingMode() const noexcept
    {
        return mModelConfig.getSpeculativeDecodingMode();
    }

private:
    [[nodiscard]] SizeType32 getContextBufferId() const
    {
        return mMicroBatchId;
    }

    [[nodiscard]] SizeType32 getGenerationBufferId() const
    {
        return mNumMicroBatches + mMicroBatchId;
    }

    [[nodiscard]] SizeType32 getFusedBufferId() const
    {
        return mMicroBatchId;
    }

    [[nodiscard]] SizeType32 getNextMicroBatchId(SizeType32 bufferId) const
    {
        return (bufferId + 1) % mNumMicroBatches;
    }

    [[nodiscard]] SizeType32 getPrevMicroBatchId(SizeType32 bufferId) const
    {
        return (bufferId + mNumMicroBatches - 1) % mNumMicroBatches;
    }

    //! @brief Store full kv cache blocks contributed by req.
    //! These blocks become reusable from next step.
    void storeContextBlocks(std::shared_ptr<LlmRequest> const& req);

    //! @brief Set LayerProfiler to collect performance per layer.
    void setLayerProfiler() override;

    //! @brief Print profile information per layer.
    std::string getLayerProfileInfo() const override;

    std::tuple<SizeType32, TensorMap const&, TensorMap&> prepareBuffers(
        RequestVector const& contextRequests, RequestVector const& generationRequests, SizeType32 bufferId);

    //! @brief Capture graph of current batch state during engine execution.
    //! This is based on the assumptions that
    //! a) We can hide CPU graph capture behind the GPU engine execution.
    //! b) Batch size in the next iterations won't change and we can reuse the graph multiple times.
    void prepareGraph(SizeType32 bufferId, SizeType32 optProfileId);

    void executeContext(SizeType32 runtimeContextId, SizeType32 bufferId);
    void executeBatch(ScheduledRequests const& scheduledRequests);
    void executeStep(
        RequestVector const& contextRequests, RequestVector const& generationRequests, SizeType32 bufferId);

    void debugIOTensors(RequestVector const& contextRequests, RequestVector const& generationRequests,
        TensorMap const& inputMap, TensorMap const& outputMap);

    void createRuntimeContexts();
    void createDecoder(std::optional<executor::DecodingMode> const& decodingModeOpt);
    void createBuffers(executor::DecodingConfig const& decodingConfig,
        std::optional<std::vector<executor::AdditionalModelOutput>> const& additionalModelOutputs);
<<<<<<< HEAD
    std::shared_ptr<KVCacheManager> createKvCacheManager(KvCacheConfig const& kvCacheConfig, KvCacheType kvCacheType,
        uint64_t freePrimaryMemBytes, uint64_t freeSecondaryMemBytes, size_t extraCostMemory);
=======
    std::unique_ptr<KVCacheManager> createKvCacheManager(KvCacheConfig const& kvCacheConfig,
        SizeType32 blocksInPrimaryPool, SizeType32 blocksInSecondaryPool, KvCacheType kvCacheType = KvCacheType::kSELF);
>>>>>>> 49f2f1f8
    void createRnnStateManager();
    void createCustomAllReduceWorkspace();
    void createRuntimePerfKnobsTensor(executor::ExtendedRuntimePerfKnobConfig const& extendedRuntimePerfKnobConfig);

    /// @brief Verify draft token length and beam width of all active requests.
    ///        May change operating beam width if all requests agree on same beam width.
    void verifyRequests(RequestList const& activeRequests);

    /// @brief Change the operating beam width.
    ///        Only possible if no requests are currently in-flight.
    /// @param beamWidth New operating beam width. Must be smaller than initial maxBeamWidth.
    void changeBeamWidth(SizeType32 beamWidth);

    SizeType32 getOperatingBeamWidth() const override
    {
        return mOperatingBeamWidth;
    }

    /// @details Should be called after setting up the current batch in executeBatch to get the correct number of
    /// context tokens.
    IterationStatsIFB fillIterationStats(
        ScheduledRequests const& scheduledRequests, RequestVector const& requestsToPause);

    /// @brief Function that sets up the TensorRT execution context that is going to be used for execution. If multiple
    /// TensorRT optimization profiles are built in the engine, it selects the corresponding context that is going to be
    /// used, and prepares the input and output tensors so that both buffers and the context is ready for the execution.
    /// @return The TensorRT execution context index that has been setup.
    void setupContext(
        RequestVector const& contextRequests, RequestVector const& generationRequests, SizeType32 bufferId);

    void setupDecoderStep(
        RequestVector const& contextRequests, RuntimeBuffers const& buffers, DecoderInputBuffers& inputBuffers);
    runtime::CudaEvent decoderStepAsync(ScheduledRequests const& scheduledRequests);
    std::vector<std::unique_ptr<DecoderStepAsyncSend>> decoderSync(
        ScheduledRequests const& scheduledRequests, std::optional<runtime::CudaEvent> const& decoderFinishEvent);

    std::vector<std::unique_ptr<DecoderStepAsyncSend>> communicateDecoderBuffers(bool returnLogProbs);
    void updateRequests(ScheduledRequests const& scheduledRequests);

    /// @brief It gathers the logits if they need to be returned, calls getDecoderSlotHostOutputs,
    /// and overwrites the llmRequest tokens buffer.
    /// Called either on request finishing, or at every step when doing beam search and streaming.
    void postProcessRequest(LlmRequest& llmReq, std::vector<SizeType32> const& numDroppedTokens);
    /// @brief Calls gatherTree (via finalize) and transmits the received data across ranks if PP>1
    void getDecoderSlotHostOutputs(
        SizeType32 seqSlot, bool returnLogProbs, runtime::SamplingConfig const& samplingConfig, bool streaming);
    void rewindKVCacheBlocks(SizeType32 numSequences);
    void setupSpeculativeDecodingModule(executor::DecodingConfig const& decodingConfig);

    /// @brief Copies the content of the cache indirection outputs to the cache indirection inputs.
    /// @param[in] scheduledRequests The requests to copy the cache indirections for.
    /// @param[in] genBufferId The id of the generation buffers for those requests.
    void copyCacheIndirectionFromOutputsToInputs(ScheduledRequests const& scheduledRequests, SizeType32 genBufferId);

    [[nodiscard]] bool getGatherGenerationLogits() const override
    {
        return getModelConfig().computeGenerationLogits() || mGatherGenerationLogits;
    }

    [[nodiscard]] runtime::ModelConfig const& getModelConfig() const override
    {
        return mModelConfig;
    }

    [[nodiscard]] runtime::WorldConfig const& getWorldConfig() const override
    {
        return mWorldConfig;
    }

    [[nodiscard]] SizeType32 getNumMicroBatches() const override
    {
        return mNumMicroBatches;
    }

    [[nodiscard]] nvinfer1::DataType getLogitDataType() const override;

    [[nodiscard]] nvinfer1::DataType getTensorDataType(std::string const& name) const override;

    [[nodiscard]] nvinfer1::Dims getTensorShape(std::string const& name) const override;

    void reshapeKvTensors(OffsetTableDimensions const& dims);

    [[nodiscard]] bool hasSpeculativeDecodingFastLogits() const noexcept override
    {
        return mSpeculativeDecodingFastLogits;
    }

    [[nodiscard]] bool hasGuidedDecoder() const noexcept override
    {
        return static_cast<bool>(mGuidedDecoder);
    }

    using BlocksPerWindow = std::map<SizeType32, std::tuple<SizeType32, SizeType32>>;
    /// @brief Based on the KV-cache manager's capacity and configuration, we adjust the maximum supported attention
    /// window.
    ///
    /// @param numPrimaryBlocks The number of blocks in the kv-cache's primary pool.
    /// @param numTokensPerBlock The number of tokens per kv-cache block.
    [[nodiscard]] BlocksPerWindow clampWindowSizesToFitAtLeastOneSequence(BlocksPerWindow const& blocksPerWindow);

    /// @brief Change the speculative decoding mode.
    void changeSpecDecMode(ScheduledRequests const& scheduledRequests);

    void prefetchNextPromptTableChunk(RequestVector const& contextRequests, bool isFirstChunk, SizeType32 bufferId);

    void remapInputTokensForPromptTable(
        std::shared_ptr<LlmRequest> const& llmReq, bool isCurrentChunk, SizeType32 bufferId, SizeType32 contextId);

    void copyPromptTableToGpuInChunk(std::shared_ptr<LlmRequest> const& llmReq,
        std::vector<int32_t> const& outOfVocabTokens, bool useCurrentBuffer, SizeType32 bufferId, SizeType32 contextId);

protected:
    std::shared_ptr<BaseKVCacheManager> getKVCacheManager() override
    {
        return mKvCacheManager;
    }

    [[nodiscard]] std::shared_ptr<BaseKVCacheManager const> getKVCacheManager() const override
    {
        return mKvCacheManager;
    }

    std::shared_ptr<BaseKVCacheManager> getCrossKVCacheManager()
    {
        return mCrossKvCacheManager;
    }

    [[nodiscard]] std::shared_ptr<BaseKVCacheManager const> getCrossKVCacheManager() const
    {
        return mCrossKvCacheManager;
    }

    [[nodiscard]] std::shared_ptr<BasePeftCacheManager> getPeftCacheManager() override
    {
        return mPeftCacheManager;
    }

    [[nodiscard]] std::shared_ptr<BasePeftCacheManager const> getPeftCacheManager() const override
    {
        return mPeftCacheManager;
    }

    void setLogitsPostProcessorBatched(std::optional<LogitsPostProcessorBatched> logitsPostProcessorBatched) override
    {
        mLogitsPostProcessorBatched = logitsPostProcessorBatched;
    }

    void setReplicateLogitsPostProcessor(bool replicateLogitsPostProcessor) override
    {
        mReplicateLogitsPostProcessor = replicateLogitsPostProcessor;
    }

    [[nodiscard]] bool getReplicateLogitsPostProcessor() const override
    {
        return mReplicateLogitsPostProcessor;
    }

    SizeType32 getMaxCapacityBatchSize(SizeType32 inputLength, SizeType32 outputLength) const override;

private:
    /******************** Configs ********************/
    // Parameters of the model (TRT engine)
    runtime::ModelConfig mModelConfig;
    // Parameters of the execution environment
    runtime::WorldConfig mWorldConfig;
    // Device ID of this instance
    int mDevice{-1};
    // Config for (speculative) decoding
    executor::DecodingConfig mDecodingConfig;
    // Performance knobs for the engine.
    executor::ExtendedRuntimePerfKnobConfig mExtendedRuntimePerfKnobConfig;
    TensorPtr mExtendedRuntimePerfKnobsHost;
    // Config for debugging output
    std::optional<executor::DebugConfig> mDebugConfig;
    // List of additional outputs for each request
    std::optional<std::vector<executor::AdditionalModelOutput>> mAdditionalModelOutputs;

    /******************** Components ********************/
    std::shared_ptr<nvinfer1::ILogger> mLogger;
    // Runner for the TRT engine. The engine produces logits.
    std::unique_ptr<runtime::TllmRuntime> mRuntime;
    // Decoder that generates new tokens from the logits.
    std::unique_ptr<runtime::GptDecoderBatched> mDecoder;
    // Synchronization handles for decoder
    std::vector<std::optional<runtime::CudaEvent>> mDecoderFinishedEvents;

    // Manager that maps requests to slots
    std::shared_ptr<SequenceSlotManager> mSeqSlotManager;
    // KV cache manager for attention layers (optional)
    std::shared_ptr<BaseKVCacheManager> mKvCacheManager;
    // KV cache manager for cross attention in enc-dec models (optional)
    std::shared_ptr<BaseKVCacheManager> mCrossKvCacheManager = nullptr;
    // RNN state manager for recurrent layers (optional)
    std::unique_ptr<RnnStateManager> mRnnStateManager;
    // PEFT cache manager for LoRA tasks (optional)
    std::shared_ptr<BasePeftCacheManager> mPeftCacheManager;
    // BufferManager using a separate stream for async copy operations.
    runtime::BufferManager mCopyBufferManager;
    // Event for async data transfers
    runtime::CudaEvent mPtableCopyDoneEvent;

    /******************** Logits Post-Processor ********************/
    std::optional<LogitsPostProcessorBatched> mLogitsPostProcessorBatched;
    bool mReplicateLogitsPostProcessor{true};
    // Set if any request invoked a logits processor in current step
    bool mLogitsPostProcessorIsApplied{false};

    constexpr bool broadcastPostDecoder()
    {
        return mWorldConfig.isTensorParallel() && !mReplicateLogitsPostProcessor && mLogitsPostProcessorIsApplied;
    }

    std::unique_ptr<tensorrt_llm::batch_manager::GuidedDecoder> mGuidedDecoder;

    /******************** Pipeline parallelism ********************/
    std::unique_ptr<tensorrt_llm::mpi::MpiComm> mMpiCommPipelinePara;
    std::vector<std::unique_ptr<DecoderStepAsyncSend>> mDecStepAsyncSndHdls;
    std::vector<std::unique_ptr<DecoderSlotAsyncSend>> mDecSlotAsyncSndHdls;
    std::unique_ptr<tensorrt_llm::mpi::MpiWaitThread> mAsyncSendWaitThread;

    /******************** Tensor parallelism ********************/
    std::unique_ptr<tensorrt_llm::mpi::MpiComm> mMpiCommTensorPara;
    std::unique_ptr<runtime::AllReduceBuffers> mAllReduceBuffers;

    /******************** Runtime parameters ********************/
    // Flag to select fused or unfused context+generation execution
    bool mCtxGenFusion;
    // ID of current micro batch, changes after each iteration
    SizeType32 mMicroBatchId{0};
    // Number of micro batches. Multiple batches are used for overlapping setup and execution,
    // and in pipeline parallelism.
    SizeType32 mNumMicroBatches;
    // Number of buffers to be added to mBuffers.
    SizeType32 mNumBuffers;
    // Current operating beam width. Can be changed with changeBeamWidth function.
    SizeType32 mOperatingBeamWidth;
    // Runtime batch size optimized during execution for microBatchScheduler:
    /// The max batch size recommended by the dynamic tuner
    SizeType32 mMaxBatchSizeTunerRecommended;
    /// The min of mMaxBatchSize and mMaxBatchSizeTunerRecommended
    SizeType32 mMaxBatchSizeRuntime;
    // Runtime max num tokens optimized during execution for microBatchScheduler:
    /// Build time max num tokens
    std::optional<SizeType32> mMaxNumTokensStatic;
    /// The max num tokens recommended by the dynamic tuner
    SizeType32 mMaxNumTokensTunerRecommended;
    /// The min of mMaxNumTokens and mMaxNumTokensTunerRecommended
    std::optional<SizeType32> mMaxNumTokensRuntime;
    // Controls if generation logits should be gathered, so that returnGenerationLogits can be requested.
    bool mGatherGenerationLogits{false};
    // offloading and prefetching the prompt tuning table (only effective in chunked prefill mode)
    bool mPromptTableOffloading;

    /******************** Buffers ********************/
    // Buffers for each micro batch. Unfused path (mCtxGenFusion==false) uses two times the buffers.
    std::vector<std::unique_ptr<RuntimeBuffers>> mBuffers;
    // Decoder input buffers for each micro batch.
    std::vector<DecoderInputBuffers> mDecoderInputBuffers;
    // Decoder output buffers for each micro batch.
    std::vector<DecoderOutputBuffers> mDecoderOutputBuffers;
    // Global buffer to interface with decoder. Slots in this buffer are selected by mSeqSlotManager.
    std::unique_ptr<DecoderBuffers> mDecoderBuffers;
    // Buffers for each slot in the decoder
    std::vector<std::unique_ptr<SlotDecoderBuffers>> mSlotDecoderBuffers;
    // PEFT table for each micro batch
    std::vector<PeftTable> mPeftTables;
    // Decoder input for each micro batch.
    std::vector<std::unique_ptr<runtime::decoder_batch::Input>> mDecodingInputs;
    std::unique_ptr<runtime::decoder_batch::Output> mDecodingOutput;

    /******************** Book keeping ********************/
    // List of requests in each micro batch
    std::vector<ScheduledRequests> mMicroBatchScheduledRequests;
    // Set of in-flight requests of *all* micro batches
    ReqIdsSet mInflightReqIds;
    // Requests that should be terminated (requested from outside the model)
    std::unordered_map<RequestIdType, executor::FinishReason> mReqIdsToTerminate;
    // Requests that the scheduler selected to be paused
    ReqIdsSet mReqIdsToPause;
    // Stats collected in last iteration
    IterationStatsIFB mLastIterationStatsIFB{-1};
    // Iteration counter used to distinguish debug output
    executor::IterationType mIterCounter{0};
    // Debug tensors of last itreation
    TensorMap mLastIterationDebugTensors;
    // Cuda graph instances for each microbatch.
    std::vector<utils::CudaGraphExecutorCache> mCudaGraphExecutorCaches;

    /******************** Cache transceiver ********************/
    std::unique_ptr<BaseCacheTransceiver> mCacheTransceiver;

    /******************** Spec dec ***********************/
    std::unique_ptr<std::thread> mDraftModelSendLogitsThread;
    bool mSpeculativeDecodingFastLogits;
    std::atomic<bool> mDraftModelThreadShouldExit{false};
    bool mIsLeaderInOrchMode{false};
    // List of completed draft requests which logits will need to be sent to the target model.
    RequestVector mDraftRequestsWaitingToSendLogits;
    SizeType32 mSeamlessLADMaxDraftLen{0};
    bool mUseSeamlessLookahead{false};
    RewindInputs mRewindInputs;

    /******************** Algorithms ********************/
    // Algorithms are reentrant, they are assigned a state at
    // construction time and it is not modified through execution, hence they are const.
    // Schedulers that select which requests to run in each iteration
    std::unique_ptr<tensorrt_llm::batch_manager::CapacityScheduler const> mCapacityScheduler;
    std::unique_ptr<tensorrt_llm::batch_manager::MicroBatchScheduler const> mMicroBatchScheduler;
    std::unique_ptr<tensorrt_llm::batch_manager::PauseRequests const> mPauseRequests;
    std::unique_ptr<tensorrt_llm::batch_manager::AssignReqSeqSlots const> mAssignReqSeqSlots;
    std::unique_ptr<tensorrt_llm::batch_manager::AllocateKvCache const> mAllocateKvCache;
    std::unique_ptr<tensorrt_llm::batch_manager::HandleContextLogits const> mHandleContextLogits;
    std::unique_ptr<tensorrt_llm::batch_manager::HandleGenerationLogits const> mHandleGenerationLogits;
    std::unique_ptr<tensorrt_llm::batch_manager::LogitsPostProcessor const> mLogitsPostProcessor;
    std::unique_ptr<tensorrt_llm::batch_manager::MakeDecodingBatchInputOutput const> mMakeDecodingBatchInputOutput;
    std::unique_ptr<tensorrt_llm::batch_manager::CreateNewDecoderRequests const> mCreateNewDecoderRequests;
    std::unique_ptr<tensorrt_llm::batch_manager::UpdateDecoderBuffers const> mUpdateDecoderBuffers;
};

} // namespace tensorrt_llm::batch_manager<|MERGE_RESOLUTION|>--- conflicted
+++ resolved
@@ -264,13 +264,8 @@
     void createDecoder(std::optional<executor::DecodingMode> const& decodingModeOpt);
     void createBuffers(executor::DecodingConfig const& decodingConfig,
         std::optional<std::vector<executor::AdditionalModelOutput>> const& additionalModelOutputs);
-<<<<<<< HEAD
-    std::shared_ptr<KVCacheManager> createKvCacheManager(KvCacheConfig const& kvCacheConfig, KvCacheType kvCacheType,
+    std::unique_ptr<KVCacheManager> createKvCacheManager(KvCacheConfig const& kvCacheConfig, KvCacheType kvCacheType,
         uint64_t freePrimaryMemBytes, uint64_t freeSecondaryMemBytes, size_t extraCostMemory);
-=======
-    std::unique_ptr<KVCacheManager> createKvCacheManager(KvCacheConfig const& kvCacheConfig,
-        SizeType32 blocksInPrimaryPool, SizeType32 blocksInSecondaryPool, KvCacheType kvCacheType = KvCacheType::kSELF);
->>>>>>> 49f2f1f8
     void createRnnStateManager();
     void createCustomAllReduceWorkspace();
     void createRuntimePerfKnobsTensor(executor::ExtendedRuntimePerfKnobConfig const& extendedRuntimePerfKnobConfig);
