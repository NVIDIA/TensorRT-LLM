/*
 * SPDX-FileCopyrightText: Copyright (c) 2025 NVIDIA CORPORATION & AFFILIATES. All rights reserved.
 * SPDX-License-Identifier: Apache-2.0
 *
 * Licensed under the Apache License, Version 2.0 (the "License");
 * you may not use this file except in compliance with the License.
 * You may obtain a copy of the License at
 *
 * http://www.apache.org/licenses/LICENSE-2.0
 *
 * Unless required by applicable law or agreed to in writing, software
 * distributed under the License is distributed on an "AS IS" BASIS,
 * WITHOUT WARRANTIES OR CONDITIONS OF ANY KIND, either express or implied.
 * See the License for the specific language governing permissions and
 * limitations under the License.
 */

#include "tensorrt_llm/batch_manager/kvCacheManager.h"

#include "tensorrt_llm/batch_manager/common.h"
#include "tensorrt_llm/batch_manager/evictionPolicy.h"
#include "tensorrt_llm/batch_manager/kvCacheTransferManager.h"
#include "tensorrt_llm/common/assert.h"
#include "tensorrt_llm/common/cudaUtils.h"
#include "tensorrt_llm/common/logger.h"
#include "tensorrt_llm/common/memoryUtils.h"
#include "tensorrt_llm/executor/executor.h"
#include "tensorrt_llm/kernels/kvCacheIndex.h"
#include "tensorrt_llm/runtime/common.h"
#include "tensorrt_llm/runtime/iBuffer.h"
#include "tensorrt_llm/runtime/iTensor.h"
#include "tensorrt_llm/runtime/modelConfig.h"
#include "tensorrt_llm/runtime/utils/mpiUtils.h"
#include "tensorrt_llm/runtime/worldConfig.h"

#include <algorithm>
#include <map>
#include <optional>
#include <utility>

namespace tc = tensorrt_llm::common;
namespace tk = tensorrt_llm::kernels;
namespace tle = tensorrt_llm::executor;
using namespace tensorrt_llm::runtime;
using namespace tensorrt_llm::batch_manager::kv_cache_manager;
using namespace tensorrt_llm::batch_manager::eviction_policy;

namespace
{

//! \brief Split vector into list of blocks of given size.
//! \param vec vector to split
//! \param usableSize part of the vector that is processed
//! \param elementsPerBlock desired size of blocks
//! \param allowPartial whether to append a block smaller than `elementsPerBlock` at the end
//! \return list of blocks
template <typename T>
std::list<std::vector<T>> chopVectorIntoBlocks(
    std::vector<T> const& vec, SizeType32 usableSize, SizeType32 elementsPerBlock, bool allowPartial)
{
    TLLM_CHECK_WITH_INFO(
        usableSize <= static_cast<SizeType32>(vec.size()), "usableSize=%d > %ld=vec.size()", usableSize, vec.size());
    std::list<std::vector<T>> blockedVectors;
    auto const vecEnd = vec.begin() + usableSize;
    for (auto begin = vec.begin(); begin < vecEnd; begin += elementsPerBlock)
    {
        auto blockSize = std::min(elementsPerBlock, static_cast<SizeType32>(std::distance(begin, vecEnd)));
        auto end = begin + blockSize;
        if (blockSize == elementsPerBlock || allowPartial)
        {
            blockedVectors.emplace_back(begin, end);
        }
    }
    return blockedVectors;
}

std::vector<BlockKey> buildBlockKeys(
    std::list<VecUniqueTokens>& blockedUniqueTokens, tensorrt_llm::batch_manager::LlmRequest const& llmRequest)
{
    std::vector<BlockKey> blockKeys;
    for (auto& uniqueTokens : blockedUniqueTokens)
    {
        blockKeys.emplace_back(
            llmRequest.getInputTokensExtraIds().has_value(), llmRequest.getLoraTaskId(), std::move(uniqueTokens));
    }
    return blockKeys;
}

} // namespace

namespace tensorrt_llm::batch_manager::kv_cache_manager
{

KVCacheBlock::KVCacheBlock(IdType blockId, tk::KVCacheIndex blockIdx)
    : mBlockId(blockId)
    , mMemoryPoolBlockIndex{blockIdx}
    , mRefCount(0)
    , mSchedulingRefCount(0)
    , mPrevBlock(nullptr)
    , mFreeBlockIterator(std::nullopt)
    , mIsFull{false}
    , mPriority{executor::KvCacheRetentionConfig::kDefaultRetentionPriority}
    , mDurationMs{std::nullopt}
    , mExpirationTime{std::nullopt}
    , mHash{0}
{
}

void KVCacheBlock::startScheduling()
{
    mSchedulingRefCount = mRefCount;
}

KVCacheBlock::IdType KVCacheBlock::getBlockId() const
{
    return mBlockId;
}

NextBlockMap KVCacheBlock::getNextBlocks() const
{
    return mNextBlocks;
}

tk::KVCacheIndex::UnderlyingType KVCacheBlock::getMemoryPoolBlockIndex() const
{
    return mMemoryPoolBlockIndex.get();
}

bool KVCacheBlock::isPrimary() const
{
    return mMemoryPoolBlockIndex.isPrimary();
}

void KVCacheBlock::swapMemoryPoolBlockOffset(std::shared_ptr<KVCacheBlock> otherBlock)
{
    std::swap(mMemoryPoolBlockIndex, otherBlock->mMemoryPoolBlockIndex);
}

void KVCacheBlock::incRefCount()
{
    mRefCount++;
}

void KVCacheBlock::decRefCount()
{
    TLLM_CHECK_WITH_INFO(hasRefs(), "Can't remove link from block that is not allocated");
    mRefCount--;
}

void KVCacheBlock::decSchedulingRefCount()
{
    TLLM_CHECK_WITH_INFO(hasSchedulingRefs(), "Can't remove link from block that is not allocated");
    mSchedulingRefCount--;
}

bool KVCacheBlock::hasRefs() const
{
    return mRefCount > 0;
}

bool KVCacheBlock::isShared() const
{
    // block is considered shared if ready for reuse
    return mRefCount > 1 || mPrevBlock != nullptr;
}

bool KVCacheBlock::hasSchedulingRefs() const
{
    return mSchedulingRefCount > 0;
}

void KVCacheBlock::setBlockKey(BlockKey const& blockKey, bool isFull)
{
    mBlockKey = blockKey;
    mIsFull = isFull;
}

BlockKey KVCacheBlock::getBlockKey()
{
    return mBlockKey;
}

void KVCacheBlock::setPriority(executor::RetentionPriority priority)
{
    mPriority = priority;
}

executor::RetentionPriority KVCacheBlock::getPriority() const
{
    return mPriority;
}

std::optional<std::chrono::milliseconds> KVCacheBlock::getDurationMs() const
{
    return mDurationMs;
}

void KVCacheBlock::setDurationMs(std::optional<std::chrono::milliseconds> durationMs)
{
    mDurationMs = durationMs;
}

void KVCacheBlock::setExpirationTime(std::optional<std::chrono::steady_clock::time_point::duration> expirationTime)
{
    mExpirationTime = expirationTime;
}

std::optional<std::chrono::steady_clock::time_point::duration> KVCacheBlock::getExpirationTime() const
{
    return mExpirationTime;
}

void KVCacheBlock::setHash(size_t hash)
{
    mHash = hash;
}

void KVCacheBlock::setHash()
{
    mHash = BlockKeyHasher()(mBlockKey, mPrevBlockInSeq ? mPrevBlockInSeq->getHash() : 0);
}

size_t KVCacheBlock::getHash() const
{
    return mHash;
}

VecUniqueTokens const& KVCacheBlock::getUniqueTokens() const
{
    return mBlockKey.uniqueTokens;
}

BlockPtr const& KVCacheBlock::getPrevBlock() const
{
    return mPrevBlock;
}

void KVCacheBlock::setPrevBlock(BlockPtr prevBlock)
{
    mPrevBlock = std::move(prevBlock);
}

BlockPtr const& KVCacheBlock::getPrevBlockInSeq() const
{
    return mPrevBlockInSeq;
}

void KVCacheBlock::setPrevBlockInSeq(BlockPtr prevBlock)
{
    mPrevBlockInSeq = std::move(prevBlock);
}

void KVCacheBlock::addNextBlock(BlockKey const& blockKey, BlockPtr block)
{
    if (mNextBlocks.find(blockKey) == mNextBlocks.end())
    {
        mNextBlocks[blockKey] = std::move(block);
    }
}

std::tuple<bool, SizeType32, BlockPtr> KVCacheBlock::findMatchingBlock(
    BlockKey const& blockKey, bool enablePartialReuse, bool copyOnPartialReuse) const
{
    if (blockKey.uniqueTokens.size() == 0 || mNextBlocks.size() == 0)
    {
        return {false, 0, nullptr};
    }
    auto itr = mNextBlocks.find(blockKey);
    if (itr == mNextBlocks.end())
    {
        if (enablePartialReuse)
        {
            SizeType32 bestNumMatched{0};
            BlockPtr bestBlock{nullptr};
            for (auto const& [key, block] : mNextBlocks)
            {
                if (copyOnPartialReuse || (!block->hasRefs() && block->isLeaf()))
                {
                    SizeType32 numMatched = key.partialMatch(blockKey);
                    if (numMatched > bestNumMatched)
                    {
                        bestNumMatched = numMatched;
                        bestBlock = block;
                    }
                }
            }
            if (bestNumMatched > 0)
            {
                return {true, bestNumMatched, bestBlock};
            }
        }
        return {false, 0, nullptr};
    }
    auto block = itr->second;
    return {!block->isFull(), static_cast<SizeType32>(blockKey.uniqueTokens.size()), block};
}

void KVCacheBlock::freeLeafBlock()
{
    // assure that this is a leaf block
    TLLM_CHECK(isLeaf());

    // free from previous block
    if (mPrevBlock != nullptr)
    {
        mPrevBlock->removeNextBlock(mBlockKey);
        mPrevBlock = nullptr;
    }
}

void KVCacheBlock::removeNextBlock(BlockKey const& blockKey)
{
    mNextBlocks.erase(blockKey);
}

bool KVCacheBlock::isFull() const
{
    return mIsFull;
}

bool KVCacheBlock::isLeaf() const
{
    return mNextBlocks.empty();
}

/*
Example:
```
totalBlocks = 16384, uniqueWindowSizeToLayers = {1024: [1], 4096: [0, 4, 5], 8192: [2, 3]}

windowSizeToContribution = {1024: (1024*1=1024), 4096: (4096*3=12288), 8192: (8192*2)};
windowSizesTotalSum = 1024 + 12288 + 16384 = 29696;

return windowSizeToAllottedBlocks =  {
        1024: (1024.0   /29696)*16384 + 1  = 565,
        4096: (12288.0  /29696)*16384 + 1  = 6780,
        8192: (16384.0  /29696)*16384      = 9039
    };
```
*/
std::map<SizeType32, SizeType32> BlockManager::blocksPerWindowSize(
    SizeType32 totalBlocks, std::map<SizeType32, std::vector<SizeType32>> const& uniqueWindowSizeToLayers)
{
    TLLM_CHECK(totalBlocks > 0);
    std::map<SizeType32, SizeType32> windowSizeToContribution;

    auto windowSizesTotalSum = 0;
    for (auto const& [windowSize, layers] : uniqueWindowSizeToLayers)
    {
        auto const windowSizeContribution = windowSize * layers.size();
        windowSizeToContribution[windowSize] = windowSizeContribution;
        windowSizesTotalSum += windowSizeContribution;
    }

    std::map<SizeType32, SizeType32> windowSizeToAllottedBlocks;
    SizeType32 remainingBlocks = totalBlocks;
    // First pass: allocate blocks proportionally
    for (auto const& [windowSize, windowSizeSum] : windowSizeToContribution)
    {
        float const fraction = static_cast<float>(windowSizeSum) / windowSizesTotalSum;
        TLLM_CHECK(0.0f < fraction && fraction <= 1.0f);
        SizeType32 const allotted = static_cast<int>(fraction * totalBlocks);
        windowSizeToAllottedBlocks[windowSize] = allotted;
        remainingBlocks -= allotted;
    }

    // Second pass: awarded blocks lost to rounding down back to heaps.
    for (auto& [windowSize, allottedBlocks] : windowSizeToAllottedBlocks)
    {
        if (remainingBlocks == 0)
        {
            break;
        }
        allottedBlocks++;
        remainingBlocks--;
    }
    return windowSizeToAllottedBlocks;
}

BlockManager::BlockManager(std::vector<SizeType32> const& numKvHeadsPerLayer, SizeType32 sizePerHead,
    SizeType32 tokensPerBlock, SizeType32 blocksInPrimaryPool, SizeType32 blocksInSecondaryPool,
    SizeType32 maxNumSequences, std::shared_ptr<runtime::CudaStream> stream,
    std::optional<SizeType32> maxSequenceLength, SizeType32 maxBeamWidth,
    std::vector<SizeType32> const& maxAttentionWindowVec,
    std::optional<TempAttentionWindowInputs> const& tempAttentionWindowInputs, nvinfer1::DataType dtype,
    SizeType32 sinkBubbleLength, bool onboardBlocks, CacheType cacheType,
    std::optional<executor::RetentionPriority> secondaryOffloadMinPriority,
    std::shared_ptr<KVCacheEventManager> eventManager, bool enableHashKey, bool enablePartialReuse,
    bool copyOnPartialReuse)
    : mNumLayers{static_cast<SizeType32>(numKvHeadsPerLayer.size())}
    , mTokensPerBlock{tokensPerBlock}
    , mEventManager{std::move(eventManager)}
    , mStream{stream}
    , mCacheType{cacheType}
{
    auto const numNonUniqueWindowSizes = static_cast<SizeType32>(maxAttentionWindowVec.size());

    std::map<SizeType32, std::vector<SizeType32>> uniqueWindowSizeToLayers;
    for (SizeType32 layerIdx = 0; layerIdx < mNumLayers; layerIdx++)
    {
        /*
        At this point (Deep in the construction of TrtGptModel), maxAttentionWindowVec isn't "stretched" to the
        length of numLayers yet. So, we need to rotate the window sizes per layer with modulo.
        */
        auto const windowSize = maxAttentionWindowVec.at(layerIdx % numNonUniqueWindowSizes);
        uniqueWindowSizeToLayers[windowSize].push_back(layerIdx);
    }

    auto const numUniqueWindowSizes = static_cast<SizeType32>(uniqueWindowSizeToLayers.size());

    mIsVariableWindow = numUniqueWindowSizes > 1;
    mIsVariableGQA = std::unordered_set(numKvHeadsPerLayer.begin(), numKvHeadsPerLayer.end()).size() > 1;

    auto const primaryBlocksPerWindowSize = blocksPerWindowSize(blocksInPrimaryPool, uniqueWindowSizeToLayers);
    std::optional<std::map<SizeType32, SizeType32>> secondaryBlocksPerWindowSize;
    if (blocksInSecondaryPool > 0)
    {
        secondaryBlocksPerWindowSize = blocksPerWindowSize(blocksInSecondaryPool, uniqueWindowSizeToLayers);
    }

    mLayerToWindowSize.resize(mNumLayers);
    for (auto const& [windowSize, layersWithWindowSize] : uniqueWindowSizeToLayers)
    {
        for (auto& layerIdx : layersWithWindowSize)
        {
            mLayerToWindowSize.at(layerIdx) = windowSize;
        }
        SizeType32 const allottedPrimaryBlocks = primaryBlocksPerWindowSize.at(windowSize);
        TLLM_CHECK(allottedPrimaryBlocks > 0); // You can't have a model with negative primary blocks...
        SizeType32 const allottedSecondaryBlocks
            = secondaryBlocksPerWindowSize ? secondaryBlocksPerWindowSize->at(windowSize) : 0;
        mWindowBlockManagers.try_emplace(windowSize, dtype, windowSize, layersWithWindowSize, numKvHeadsPerLayer,
            sizePerHead, tokensPerBlock, allottedPrimaryBlocks, allottedSecondaryBlocks, maxNumSequences, stream,
            onboardBlocks, cacheType, secondaryOffloadMinPriority, mEventManager, enableHashKey, enablePartialReuse,
            copyOnPartialReuse);
    }

    auto const numAllPools = getNumPools();
    mAbsolutePoolToWindowSize.reserve(numAllPools);
    mAbsolutePoolToRelativePoolIndex.reserve(numAllPools);
    auto absolutePoolsOffset = SizeType32{0};
    for (auto const& [windowSize, manager] : mWindowBlockManagers)
    {
        auto const numPools = manager.getNumPools();
        for (auto i = 0; i < numPools; ++i)
        {
            mAbsolutePoolToWindowSize.push_back(windowSize);
            mAbsolutePoolToRelativePoolIndex.push_back(i);
        }
        auto const maxTokenNum = windowSize + sinkBubbleLength
            + (isUseOneMoreBlock(windowSize, maxSequenceLength, maxBeamWidth) ? tokensPerBlock : 0);
        auto const temporaryAttentionWindow = manager.calculateTemporaryAttentionWindow(tempAttentionWindowInputs);
        // Consider the temporaryAttentionWindow when allocating blocks.
        auto const maxBlocksPerSeq = tc::ceilDiv(maxTokenNum + temporaryAttentionWindow, tokensPerBlock);
        TLLM_LOG_INFO("Max KV cache pages per sequence: %d [window size=%d]", maxBlocksPerSeq, windowSize);
        mWindowSizeToMetadata[windowSize] = WindowSizeMetadata{absolutePoolsOffset, numPools, maxTokenNum,
            maxBlocksPerSeq, manager.getMaxNumBlocks(), temporaryAttentionWindow};
        TLLM_LOG_DEBUG(
            "%s Metadata: %s", manager.getLogPrefix().c_str(), mWindowSizeToMetadata[windowSize].toString().c_str());
        absolutePoolsOffset += numPools;
    }

    TLLM_CHECK_WITH_INFO(mWindowBlockManagers.size() == mWindowSizeToMetadata.size()
            && std::equal(mWindowBlockManagers.cbegin(), mWindowBlockManagers.cend(), mWindowSizeToMetadata.cbegin(),
                mWindowSizeToMetadata.cend(),
                [](auto const& window1, auto const& window2) { return window1.first == window2.first; }),
        "Iteration order of window sizes between mWindowBlockManagers and mWindowSizeToMetadata *must* be ensured. "
        "Maybe you tried changing either of them to an std::unordered_map?");
}

namespace
{
inline SizeType32 digits(SizeType32 number)
{
    TLLM_CHECK(number > 0);
    return static_cast<SizeType32>(std::log10(number)) + 1;
}

} // namespace

WindowBlockManager::WindowBlockManager(nvinfer1::DataType dtype, SizeType32 windowSize,
    std::vector<SizeType32> const& managedLayers, std::vector<SizeType32> const& numKvHeadsPerLayer,
    SizeType32 sizePerHead, SizeType32 tokensPerBlock, SizeType32 blocksInPrimaryPool, SizeType32 blocksInSecondaryPool,
    SizeType32 maxNumSequences, std::shared_ptr<runtime::CudaStream> stream, bool onboardBlocks, CacheType cacheType,
    std::optional<executor::RetentionPriority> secondaryOffloadMinPriority,
    std::shared_ptr<KVCacheEventManager> eventManager, bool enableHashKey, bool enablePartialReuse,
    bool copyOnPartialReuse)
    : mDataType{dtype}
    , mWindowSize{windowSize}
    , mNumPrimaryBlocks{blocksInPrimaryPool}
    , mNumSecondaryBlocks{blocksInSecondaryPool}
    , mOnboardBlocks(onboardBlocks)
    , mBufferManager{std::move(stream)}
    , mSchedulingNumFreeBlocks{0}
    , mTokensPerBlock{tokensPerBlock}
    , mCachedBlocksRoot{std::make_shared<KVCacheBlock>(KVCacheBlock::kCachedBlocksRootId, tk::KVCacheIndex{0})}
    , mCacheType{cacheType}
    , mEventManager(std::move(eventManager))
    , mTransferManager{std::make_shared<KVCacheTransferManager>(mBufferManager)}
    , mAllocTotalBlocks{0}
    , mAllocNewBlocks{0}
    , mReusedBlocks{0}
    , mReusedUniqueBlocks{0}
    , mMissedBlocks{0}
    , mKVFactor{mCacheType == CacheType::kSELFKONLY ? 1 : 2}
    , mLogPrefix{tensorrt_llm::common::fmtstr("BlockManager[windowSize=%*u]", digits(windowSize), mWindowSize)}
    , mReusedTokens{0.0}
    , mTotalInputTokens{0.0}
    , mEnableHashKey{enableHashKey}
    , mEnablePartialReuse{enablePartialReuse}
    , mCopyOnPartialReuse{copyOnPartialReuse}
{
    std::map<SizeType32, SizeType32> numLayersPerPool;

    for (auto const layerIdx : managedLayers)
    {
        auto const& layerIndexWithinPool = numLayersPerPool[numKvHeadsPerLayer.at(layerIdx)]++;
        mLayerToIndexWithinPool[layerIdx] = layerIndexWithinPool;
    }

    size_t poolIndex = 0;
    for (auto const [numKvHeads, numLayers] : numLayersPerPool)
    {
        for (auto const layerIdx : managedLayers)
        {
            if (numKvHeadsPerLayer.at(layerIdx) == numKvHeads)
            {
                mLayerToPoolIndex[layerIdx] = poolIndex;
            }
        }
        mPools.emplace_back(numLayers, numKvHeads, sizePerHead, tokensPerBlock, 1);
        ++poolIndex;
    }

#ifdef ENABLE_FP4
    // TODO(miovine): make the block size configurable. Should we have an additional argument
    // to specify FP4 related parameters (scale dtypes, etc)? This can also be passed
    // in the constructor.
    constexpr SizeType32 kQuantBlockSizeNVFP4 = 16;
    if (dtype == nvinfer1::DataType::kFP4)
    {
        createBlockScalePools(kQuantBlockSizeNVFP4);
    }
#endif

    // Create free blocks
    mAllBlocksById.reserve(blocksInPrimaryPool + blocksInSecondaryPool);
    for (KVCacheBlock::IdType blockId = 0; blockId < blocksInPrimaryPool; ++blockId)
    {
        mAllBlocksById.emplace_back(std::make_shared<KVCacheBlock>(blockId, tk::KVCacheIndex{blockId, false}));
    }
    for (KVCacheBlock::IdType blockId = 0; blockId < blocksInSecondaryPool; ++blockId)
    {
        mAllBlocksById.emplace_back(
            std::make_shared<KVCacheBlock>(blocksInPrimaryPool + blockId, tk::KVCacheIndex{blockId, true}));
    }
    mAllocatedBlocksPerSeq.reserve(maxNumSequences);

    mEvictionPolicy = std::make_shared<LRUEvictionPolicy>();
    mEvictionPolicy->initialize(
        mAllBlocksById, {blocksInPrimaryPool, blocksInSecondaryPool}, secondaryOffloadMinPriority);
    if (mEventManager)
    {
        mEventManager->enqueueCreatedEvent({blocksInPrimaryPool, blocksInSecondaryPool});
    }
}

WindowBlockManager::~WindowBlockManager()
{
    float reusedUniqueBlocksPercentage = mReusedUniqueBlocks == 0 || mAllocTotalBlocks == 0
        ? 0
        : static_cast<float>(mReusedUniqueBlocks) / static_cast<float>(mAllocNewBlocks) * 100;
    float cacheHitRate = mReusedBlocks == 0
        ? 0
        : static_cast<float>(mReusedBlocks) / (static_cast<float>(mReusedBlocks + mMissedBlocks));
    TLLM_LOG_DEBUG("%s - total allocated blocks:              %lu  ", mLogPrefix.c_str(), mAllocTotalBlocks);
    TLLM_LOG_DEBUG("%s - allocated new blocks:                %lu  ", mLogPrefix.c_str(), mAllocNewBlocks);
    TLLM_LOG_DEBUG("%s - missed blocks:                       %lu  ", mLogPrefix.c_str(), mMissedBlocks);
    TLLM_LOG_DEBUG("%s - reused blocks:                       %lu  ", mLogPrefix.c_str(), mReusedBlocks);
    TLLM_LOG_DEBUG("%s - reused unique blocks:                %lu  ", mLogPrefix.c_str(), mReusedUniqueBlocks);
    TLLM_LOG_DEBUG(
        "%s - reused unique blocks percentage (%%): %.2f ", mLogPrefix.c_str(), reusedUniqueBlocksPercentage);
    TLLM_LOG_DEBUG("%s - cache hit rate:                      %.2f ", mLogPrefix.c_str(), cacheHitRate);
    TLLM_LOG_DEBUG("%s - reused tokens:                       %.0f ", mLogPrefix.c_str(), mReusedTokens);
    TLLM_LOG_DEBUG("%s - reused tokens percentage (%%):        %.2f ", mLogPrefix.c_str(),
        100.0 * mReusedTokens / mTotalInputTokens);
}

bool BlockManager::verifyQueueIntegrity(SizeType32 windowSize)
{
    return mWindowBlockManagers.at(windowSize).verifyQueueIntegrity();
}

bool WindowBlockManager::verifyQueueIntegrity()
{
    return mEvictionPolicy->verifyQueueIntegrity();
}

void BlockManager::storeContextBlocks(GenerationRequest& sequence, LlmRequest const& llmRequest)
{
    constexpr int beamIdx = 0; // no need to consider more than one beam for input tokens
    for (auto const& [windowSize, _] : mWindowBlockManagers)
    {
        auto cacheBlockIds = sequence.getCacheBlockIds(windowSize);
        auto const& uniqueTokens = llmRequest.getUniqueTokens(beamIdx);

        auto blockedUniqueTokens
            = chopVectorIntoBlocks<UniqueToken>(uniqueTokens, uniqueTokens.size() - 1, getTokensPerBlock(), false);
        auto blockKeys = buildBlockKeys(blockedUniqueTokens, llmRequest);
        storeBlocks(std::move(blockKeys), cacheBlockIds[beamIdx], windowSize);
    }
}

void WindowBlockManager::createBlockScalePools(SizeType32 quantBlockSize)
{
    auto num_pools = mPools.size();
    for (size_t i = 0; i < num_pools; ++i)
    {
        auto& kv_pool = mPools[i];
        TLLM_CHECK_WITH_INFO(kv_pool.blockSize % quantBlockSize == 0,
            "Cannot use FP4 quantization since kv_pool.blockSize is not divisible by FP4 quantBlockSize.");

        mPools.emplace_back(kv_pool.numLayers, kv_pool.numKvHeads, kv_pool.sizePerHead, kv_pool.tokensPerBlock,
            quantBlockSize,
            /*primaryPool=*/nullptr,
            /*secondaryPool=*/nullptr,
            /*containsBlockScales=*/true);
    }
}

void BlockManager::allocatePools(bool useUvm)
{
    for (auto& [_, manager] : mWindowBlockManagers)
    {
        manager.allocatePools(useUvm);
    }
}

void WindowBlockManager::allocatePools(bool useUvm)
{
    constexpr nvinfer1::DataType kScaleDtypeNVFP4 = nvinfer1::DataType::kFP8;

    // Allocate a memory pool backing the blocks for each numKvHeads
    // TODO(oargov): allocate pools in a single buffer and split it, to avoid fragmentation
    for (auto& pool : mPools)
    {
        auto blockSize = pool.blockSize;
        auto poolDtype = pool.containsBlockScales ? kScaleDtypeNVFP4 : mDataType;

#ifdef ENABLE_FP4
        auto const poolIsFP4 = poolDtype == nvinfer1::DataType::kFP4;
#else
        auto const poolIsFP4 = false;
#endif

        if (poolIsFP4)
        {
            TLLM_CHECK_WITH_INFO(blockSize % 2 == 0, "Block size must be divisible by 2 for FP4 KV cache.");
            // Divide by 2. We can't create FP4 buffers directly, so we'll have to create a uint8 buffer with
            // half the expected number of elements.
            blockSize /= 2;
            poolDtype = nvinfer1::DataType::kINT8;
        }

        nvinfer1::Dims const cacheShape = ITensor::makeShape({mNumPrimaryBlocks, pool.numLayers, mKVFactor, blockSize});

        TLLM_LOG_DEBUG("[%s] Allocating primary pool with %d blocks for %d layers with %d kv heads", mLogPrefix.c_str(),
            mNumPrimaryBlocks, pool.numLayers, pool.numKvHeads);

        if (useUvm)
            pool.primaryPtr = BufferManager::managed(cacheShape, poolDtype);
        else
            pool.primaryPtr = mBufferManager.gpuSync(cacheShape, poolDtype);

        if (mNumSecondaryBlocks > 0)
        {
            nvinfer1::Dims const cacheShapeOffload
                = ITensor::makeShape({mNumSecondaryBlocks, pool.numLayers, mKVFactor, blockSize});
            TLLM_LOG_DEBUG("[%s] Allocating secondary pool with %d blocks for %d layers with %d kv heads",
                mLogPrefix.c_str(), mNumSecondaryBlocks, pool.numLayers, pool.numKvHeads);
            pool.secondaryPtr = BufferManager::pinned(cacheShapeOffload, poolDtype);
        }
    }
}

void BlockManager::releasePools()
{
    for (auto& [_, manager] : mWindowBlockManagers)
    {
        manager.releasePools();
    }
}

void WindowBlockManager::releasePools()
{
    for (auto& pool : mPools)
    {
        if (pool.primaryPtr)
        {
            pool.primaryPtr->release();
        }
        if (pool.secondaryPtr)
        {
            pool.secondaryPtr->release();
        }
    }
    mBufferManager.getStream().synchronize();
    mBufferManager.memoryPoolTrimTo(0);
}

void BlockManager::startScheduling()
{
    for (auto& [_, manager] : mWindowBlockManagers)
    {
        manager.startScheduling();
    }
}

void WindowBlockManager::startScheduling()
{
    mSchedulingNumFreeBlocks = mEvictionPolicy->getNumFreeBlocks(kPrimaryLevel);
    for (auto& [requestId, slotAllocatedBlocks] : mAllocatedBlocksPerSeq)
    {
        for (auto& allocatedBlock : slotAllocatedBlocks)
        {
            allocatedBlock->startScheduling();
        }
    }
}

void WindowBlockManager::claimLeafBlock(BlockPtr const& block, std::optional<executor::RetentionPriority> priority,
    std::optional<std::chrono::milliseconds> durationMs)
{
    // The eviction policy needs blocks to still be linked to their old parents when they're reclaimed.
    // This is so it can check if the parent should be queued for eviction.
    mEvictionPolicy->claimBlock(block, priority, durationMs);
    block->freeLeafBlock();
}

BlockPtr WindowBlockManager::getFreeBlock(
    executor::RetentionPriority priority, std::optional<std::chrono::milliseconds> durationMs)
{
    // eviction policy get free primary block
    auto [block, canOffload] = mEvictionPolicy->getFreeBlock(kPrimaryLevel);
    TLLM_CHECK(block->isLeaf());
    if (block->getUniqueTokens().empty())
    {
        ++mAllocNewBlocks;
    }
    ++mAllocTotalBlocks;
    if (!block->getUniqueTokens().empty() && canOffload && mEvictionPolicy->getNumFreeBlocks(kSecondaryLevel) > 0)
    {
        // If we're swapping a block to secondary memory, maintain the prior priority values.
        mEvictionPolicy->claimBlock(block);
        // Offload block in primary memory before repurposing
        auto offloadBlock = std::get<0>(mEvictionPolicy->getFreeBlock(kSecondaryLevel));
        mTransferManager->offload(block, offloadBlock, mPools);
        // swap linear block offsets (i.e. make block the offload block)
        block->swapMemoryPoolBlockOffset(offloadBlock);

        if (mEventManager && blockInRadixTree(block))
        {
            mEventManager->enqueueUpdatedEvent(
                tle::KVCacheUpdatedData(block->getHash()).cacheLevelUpdated(kPrimaryLevel, kSecondaryLevel));
        }
        mEvictionPolicy->releaseBlock(block); // append offload block to mFreeSecondaryBlocks queue
        block = offloadBlock;
    }

    if (mEventManager && blockInRadixTree(block))
    {
        mEventManager->enqueueRemovedEvent(block);
    }

    claimLeafBlock(block, priority, durationMs);

    return block;
}

void BlockManager::setOffsets(tk::KVCacheIndex* offsetsPtr, nvinfer1::Dims const& offsetsShape, SizeType32 beamIdx,
    SizeType32 blockIdx, KVCacheBlock::IdType blockId, SizeType32 windowSize) const
{
    mWindowBlockManagers.at(windowSize).setOffsets(offsetsPtr, offsetsShape, beamIdx, blockIdx, blockId);
}

void WindowBlockManager::setOffsets(tk::KVCacheIndex* offsetsPtr, nvinfer1::Dims const& offsetsShape,
    SizeType32 beamIdx, SizeType32 blockIdx, KVCacheBlock::IdType blockId) const
{
    auto constexpr kIdx = 0;
    auto constexpr vIdx = 1;

    auto const& block = mAllBlocksById[blockId];
    for (SizeType32 poolIdx = 0; poolIdx < static_cast<SizeType32>(mPools.size()); poolIdx++)
    {
        auto const& pool = mPools.at(poolIdx);
        for (auto xIdx : {kIdx, vIdx})
        {
            auto const offsetIndex = tensorrt_llm::common::flat_index(offsetsShape.d, poolIdx, beamIdx, xIdx, blockIdx);
            auto constexpr layerIdx = 0;
            auto const blockIndex = tk::KVCacheIndex{
                common::flat_index3(block->getMemoryPoolBlockIndex(), layerIdx, xIdx, pool.numLayers, mKVFactor)};
            offsetsPtr[offsetIndex] = blockIndex;
        }
    }
}

void WindowBlockManager::addBlockToHashMap(BlockPtr const& block)
{
    if (!mEnableHashKey)
    {
        return;
    }
    auto range = mContextBlocksByHash.equal_range(block->getHash());
    for (auto it = range.first; it != range.second; ++it)
    {
        if (it->second == block)
        {
            // TODO: change to assert when reused block is added only once
            TLLM_LOG_TRACE(
                "Block %d by %zx exists", block->getBlockId(), block->getHash(), mContextBlocksByHash.size());
            return;
        }
    }
    TLLM_LOG_TRACE(
        "Add block %d by %zx, block n = %zu", block->getBlockId(), block->getHash(), mContextBlocksByHash.size());
    mContextBlocksByHash.emplace(block->getHash(), std::move(block));
}

void WindowBlockManager::removeBlockFromHashMap(BlockPtr const& block)
{
    if (mContextBlocksByHash.empty() || block->getBlockKey().uniqueTokens.empty())
    {
        // Hash key not enabled / Empty block
        return;
    }
    auto range = mContextBlocksByHash.equal_range(block->getHash());
    TLLM_LOG_TRACE(
        "Remove block %d by %zx, block n = %zu", block->getBlockId(), block->getHash(), mContextBlocksByHash.size());
    for (auto it = range.first; it != range.second; ++it)
    {
        if (it->second == block)
        {
            mContextBlocksByHash.erase(it);
            return;
        }
    }
    // TODO: should be unreachable
    TLLM_LOG_DEBUG("Trying to remove block %d by %zx that is not in hash map", block->getBlockId(), block->getHash());
}

void BlockManager::onboardBlock(BlockPtr const& offloadBlock, SizeType32 windowSize)
{
    mWindowBlockManagers.at(windowSize).onboardBlock(offloadBlock);
}

void WindowBlockManager::onboardBlock(BlockPtr const& offloadBlock)
{
    if (mOnboardBlocks && !offloadBlock->isPrimary())
    {
        auto block = getFreeBlock();
        mTransferManager->onboard(offloadBlock, block, mPools);
        // swap linear block offsets (i.e. make block the offload block and vice versa)
        offloadBlock->swapMemoryPoolBlockOffset(block);

        if (mEventManager)
        {
            mEventManager->enqueueUpdatedEvent(
                tle::KVCacheUpdatedData(offloadBlock->getHash()).cacheLevelUpdated(kSecondaryLevel, kPrimaryLevel));
        }
        mEvictionPolicy->releaseBlock(block); // append block to offload queue
                                              // offloadBlock is now in primary memory pool
    }
}

void BlockManager::offloadBlock(BlockPtr const& block, SizeType32 windowSize)
{
    mWindowBlockManagers.at(windowSize).offloadBlock(block);
}

void WindowBlockManager::offloadBlock(BlockPtr const& block)
{
    if (mOnboardBlocks && block->isPrimary())
    {
        // Offload block in primary memory before repurposing
        auto offloadBlock = std::get<0>(mEvictionPolicy->getFreeBlock(kSecondaryLevel));
        // If we're swapping a block to secondary memory, maintain the prior priority values.
        mEvictionPolicy->claimBlock(offloadBlock);
        mTransferManager->offload(block, offloadBlock, mPools);
        // swap linear block offsets (i.e. make block the offload block)
        block->swapMemoryPoolBlockOffset(offloadBlock);

        if (mEventManager && blockInRadixTree(block))
        {
            mEventManager->enqueueUpdatedEvent(
                tle::KVCacheUpdatedData(block->getHash()).cacheLevelUpdated(kPrimaryLevel, kSecondaryLevel));
        }
        mEvictionPolicy->releaseBlock(offloadBlock); // append offloadBlock to mFreePrimaryBlocks queue
                                                     // block is now in secondary memory
    }
}

[[nodiscard]] std::optional<BlockKey> BlockManager::findNewContextBlock(
    VecUniqueTokens const& uniqueTokens, LlmRequest const& llmRequest) const
{
    TLLM_CHECK_WITH_INFO(
        !isVariableWindow(), "The optimization of delaying requests won't work for variable window attention");
    auto const& onlyManager = mWindowBlockManagers.cbegin()->second;
    return onlyManager.findNewContextBlock(uniqueTokens, llmRequest);
}

std::optional<BlockKey> WindowBlockManager::findNewContextBlock(
    VecUniqueTokens const& uniqueTokens, LlmRequest const& llmRequest) const
{
    auto blockedUniqueTokens
        = chopVectorIntoBlocks<UniqueToken>(uniqueTokens, uniqueTokens.size(), mTokensPerBlock, false);
    auto blockKeys = buildBlockKeys(blockedUniqueTokens, llmRequest);
    BlockKey ret;
    ret.loraTaskId = llmRequest.getLoraTaskId();
    auto searchRoot = mCachedBlocksRoot;
    for (auto const& blockKey : blockKeys)
    {
        ret.uniqueTokens.insert(ret.uniqueTokens.end(), blockKey.uniqueTokens.begin(), blockKey.uniqueTokens.end());
        auto [partialMatch, numMatched, matchingBlock] = searchRoot != nullptr
            ? searchRoot->findMatchingBlock(blockKey, false, false)
            : std::make_tuple(false, 0, nullptr);
        if (matchingBlock == nullptr)
        {
            return ret;
        }
        searchRoot = std::move(matchingBlock);
    }
    return std::nullopt;
}

bool WindowBlockManager::blockInRadixTree(BlockPtr const& block)
{
    return !block->getUniqueTokens().empty() && block->getPrevBlock() != nullptr;
}

SizeType32 WindowBlockManager::loadOrAllocateBlocks(std::vector<BlockKey> const& blockKeys, SizeType32 numContextBlocks,
    GenerationRequest& sequence, std::vector<executor::RetentionPriorityAndDuration> const& perBlockRetentions)
{
    SizeType32 numMatchedTokens{0};
    auto searchRoot = mCachedBlocksRoot;

    // The last block cannot be shared between beams because it will be written to.
    // Make sure a unique block is allocated per beam.
    auto const beamWidth = sequence.getBeamWidth();
    SizeType32 numSharedContextBlocks = beamWidth > 1 ? numContextBlocks - 1 : numContextBlocks;

    auto blockItr = blockKeys.begin();
    for (int bi = 0; bi < numSharedContextBlocks; ++bi)
    {
        auto [partialMatch, numMatched, matchingBlock] = searchRoot != nullptr && blockItr != blockKeys.end()
            ? searchRoot->findMatchingBlock(*blockItr, mEnablePartialReuse, mCopyOnPartialReuse)
            : std::make_tuple(false, 0, nullptr);
        if (matchingBlock != nullptr)
        {
            KVCacheBlock::IdType matchingBlockId = matchingBlock->getBlockId();

            numMatchedTokens += numMatched > 0 ? numMatched : blockItr->uniqueTokens.size();
            if (perBlockRetentions[bi].retentionPriority.has_value()
                && matchingBlock->getPriority() != perBlockRetentions[bi].retentionPriority && mEventManager)
            {
                mEventManager->enqueueUpdatedEvent(
                    tle::KVCacheUpdatedData(matchingBlock->getHash())
                        .priorityUpdated(matchingBlock->getPriority(), *perBlockRetentions[bi].retentionPriority));
            }
            if (partialMatch)
            {
                if (matchingBlock->hasRefs() || !matchingBlock->isLeaf())
                {
                    // Somebody else is using block or it is not a leaf, copy reusable tokens
                    auto newBlock = getFreeBlock(matchingBlock->getPriority(), matchingBlock->getDurationMs());
                    mTransferManager->onboard(matchingBlock, newBlock, mPools, numMatched);
                    // TODO: (optional) Send out event
                    matchingBlock = newBlock;
                    TLLM_LOG_DEBUG("%s::loadOrAllocateBlocks - Copied partially filled block %d", mLogPrefix.c_str(),
                        matchingBlockId);
                }
                else
                {
                    // Leaf block that nobody is using. Make block private and reuse
                    claimLeafBlock(
                        matchingBlock, perBlockRetentions[bi].retentionPriority, perBlockRetentions[bi].durationMs);
                    TLLM_LOG_DEBUG("%s::loadOrAllocateBlocks - Reused partially filled block %d", mLogPrefix.c_str(),
                        matchingBlockId);
                    addBlockToHashMap(matchingBlock);
                }
                searchRoot = nullptr; // no matching needed for following blocks
            }
            else
            {
                // Recover block and reuse
                mEvictionPolicy->claimBlock(
                    matchingBlock, perBlockRetentions[bi].retentionPriority, perBlockRetentions[bi].durationMs);
                TLLM_LOG_DEBUG("%s::loadOrAllocateBlocks - Matched full block %d", mLogPrefix.c_str(), matchingBlockId);
                addBlockToHashMap(matchingBlock);
                searchRoot = matchingBlock;
            }
            onboardBlock(matchingBlock);
            addBlockToAllBeams(matchingBlock, sequence);
            // TODO: only add once for reused blocks
            ++mReusedBlocks;
            if (!reusedBlockIds.count(matchingBlockId))
            {
                reusedBlockIds.insert(matchingBlockId);
                ++mReusedUniqueBlocks;
            }
            ++blockItr;
        }
        else
        {
            // If we haven't set a priority, set it to the default priority level (low)
            auto freeBlock = getFreeBlock(perBlockRetentions[bi].retentionPriority.value_or(
                                              executor::KvCacheRetentionConfig::kDefaultRetentionPriority),
                perBlockRetentions[bi].durationMs);
            addBlockToAllBeams(freeBlock, sequence);
            TLLM_LOG_DEBUG("%s::loadOrAllocateBlocks - No match, allocated new block %d for sequence %lu",
                mLogPrefix.c_str(), freeBlock->getBlockId(), sequence.getRequestId());
            searchRoot = nullptr; // no matching needed for following blocks
            if (blockItr != blockKeys.end())
            {
                freeBlock->setBlockKey(
                    *blockItr, blockItr->uniqueTokens.size() == static_cast<size_t>(mTokensPerBlock));
                ++blockItr;
            }
            freeBlock->setHash();
            addBlockToHashMap(freeBlock);
            ++mMissedBlocks;
        }
    }

    // Allocate new blocks that cannot be shared by multiple beams.
    for (int bi = numSharedContextBlocks; bi < numContextBlocks; ++bi)
    {
        // TODO: Still look for match. Clone matching block or allocate fresh ones.
        // This work is described in JIRA task https://jirasw.nvidia.com/browse/TRTLLM-2069.
        for (SizeType32 beamIdx = 0; beamIdx < beamWidth; ++beamIdx)
        {
            // If we haven't set a priority, set it to the default priority level (low)
            auto freeBlock = getFreeBlock(perBlockRetentions[bi].retentionPriority.value_or(
                                              executor::KvCacheRetentionConfig::kDefaultRetentionPriority),
                perBlockRetentions[bi].durationMs);
            addBlockToBeam(freeBlock, sequence, beamIdx);
            if (blockItr != blockKeys.end())
            {
                freeBlock->setBlockKey(
                    *blockItr, blockItr->uniqueTokens.size() == static_cast<size_t>(mTokensPerBlock));
                ++blockItr;
            }
            freeBlock->setHash();
            addBlockToHashMap(freeBlock);
            TLLM_LOG_DEBUG("%s::loadOrAllocateBlocks - Beam %d. Allocated non-shared block %d for bi %d",
                mLogPrefix.c_str(), beamIdx, freeBlock->getBlockId(), bi);
        }
        ++mMissedBlocks;
        if (blockItr != blockKeys.end())
        {
            ++blockItr;
        }
    }

    return numMatchedTokens;
}

void BlockManager::refreshBlocks()
{
    for (auto& [_, manager] : mWindowBlockManagers)
    {
        manager.refreshBlocks();
    }
}

void WindowBlockManager::refreshBlocks()
{
    mEvictionPolicy->refresh();
    mTransferManager->syncTransfers();
}

void BlockManager::addSequence(GenerationRequest& sequence, SizeType32 inputLength, SizeType32 numContextBlocks,
    LlmRequest& llmRequest, SizeType32 windowSize)
{
    mWindowBlockManagers.at(windowSize).addSequence(sequence, inputLength, numContextBlocks, llmRequest);
}

void WindowBlockManager::addSequence(
    GenerationRequest& sequence, SizeType32 inputLength, SizeType32 numContextBlocks, LlmRequest& llmRequest)
{
    auto const requestId = sequence.getRequestId();
    auto const [seqIt, emplaceDone] = mAllocatedBlocksPerSeq.emplace(requestId, std::vector<BlockPtr>{});
    TLLM_CHECK(emplaceDone);

    auto constexpr beamIdx = 0;
    auto const& uniqueTokens = (mCacheType == CacheType::kSELF || mCacheType == CacheType::kSELFKONLY)
        ? llmRequest.getUniqueTokens(beamIdx)
        : *(llmRequest.getEncoderUniqueTokens().value());

    // Ignore last token because it can't be recovered
    auto blockedUniqueTokens = chopVectorIntoBlocks<UniqueToken>(uniqueTokens, inputLength - 1, mTokensPerBlock, true);
    // Add empty block if last token is separated
    if (inputLength % mTokensPerBlock == 1)
    {
        blockedUniqueTokens.emplace_back();
    }

    auto blockKeys = buildBlockKeys(blockedUniqueTokens, llmRequest);

    auto config = llmRequest.getKvCacheRetentionConfig();

    auto perBlockRetentions = config.value_or(executor::KvCacheRetentionConfig())
                                  .getPerBlockRetentionPriorityDuration(getTokensPerBlock(), inputLength);

    TLLM_CHECK(perBlockRetentions.size() == (size_t) numContextBlocks);

    auto const prepopulatedPromptLen = loadOrAllocateBlocks(blockKeys, numContextBlocks, sequence, perBlockRetentions);
    mReusedTokens += static_cast<double>(prepopulatedPromptLen);
    mTotalInputTokens += static_cast<double>(uniqueTokens.size());
    llmRequest.setPrepopulatedPromptLen(prepopulatedPromptLen, getTokensPerBlock());
    TLLM_LOG_DEBUG("addSequence: Request %lu, inputLength %d, prepopulatedPromptLen %d", llmRequest.mRequestId,
        inputLength, prepopulatedPromptLen);
}

void BlockManager::addSequence(
    GenerationRequest& sequence, SizeType32 numBlocks, SizeType32 unsharedBlockIdx, SizeType32 windowSize)
{
    mWindowBlockManagers.at(windowSize).addSequence(sequence, numBlocks, unsharedBlockIdx);
}

void WindowBlockManager::addSequence(GenerationRequest& sequence, SizeType32 numBlocks, SizeType32 unsharedBlockIdx)
{
    auto const requestId = sequence.getRequestId();
    auto const [seqIt, emplaceDone] = mAllocatedBlocksPerSeq.emplace(requestId, std::vector<BlockPtr>{});
    TLLM_CHECK(emplaceDone);

    // Allocate blocks
    for (SizeType32 bi = 0; bi < numBlocks; ++bi)
    {
        bool shareAmongBeams = bi != unsharedBlockIdx;
        allocateBlock(sequence, shareAmongBeams);
    }
}

void WindowBlockManager::addBlockToBeam(BlockPtr& block, GenerationRequest& sequence, SizeType32 beamIdx)
{
    auto const requestId = sequence.getRequestId();
    block->incRefCount();
    if (sequence.getCacheBlockIds(mWindowSize).at(beamIdx).size() == 0)
    {
        block->setPrevBlockInSeq(nullptr);
    }
    else
    {
        block->setPrevBlockInSeq(mAllBlocksById.at(sequence.getCacheBlockIds(mWindowSize)[beamIdx].back()));
    }
    sequence.addCacheBlock(mWindowSize, beamIdx, block->getBlockId());
    mAllocatedBlocksPerSeq.at(requestId).push_back(block);
}

void WindowBlockManager::addBlockToAllBeams(BlockPtr& block, GenerationRequest& sequence)
{
    auto const beamWidth = sequence.getBeamWidth();

    for (SizeType32 beamIdx = 0; beamIdx < beamWidth; ++beamIdx)
    {
        addBlockToBeam(block, sequence, beamIdx);
    }
}

void BlockManager::allocateBlock(GenerationRequest& sequence, SizeType32 windowSize)
{
    mWindowBlockManagers.at(windowSize).allocateBlock(sequence, false);
}

void WindowBlockManager::allocateBlock(GenerationRequest& sequence, bool shareAmongBeams)
{
    auto const beamWidth = sequence.getBeamWidth();
    auto const requiredBlocks = shareAmongBeams ? 1 : beamWidth;

    TLLM_CHECK_WITH_INFO(hasFreeBlocks(requiredBlocks), "Can't allocate new blocks. No free blocks left.");

    if (shareAmongBeams)
    {
        // add same block to all beams
        auto block = getFreeBlock(sequence.getDecodeRetentionPriority(), sequence.getDecodeDurationMs());
        for (auto beamIdx = 0; beamIdx < beamWidth; ++beamIdx)
        {
            addBlockToBeam(block, sequence, beamIdx);
        }
    }
    else
    {
        // add different block to each beam
        for (auto beamIdx = 0; beamIdx < beamWidth; ++beamIdx)
        {
            auto block = getFreeBlock(sequence.getDecodeRetentionPriority(), sequence.getDecodeDurationMs());
            addBlockToBeam(block, sequence, beamIdx);
        }
    }
}

void WindowBlockManager::storeBlocks(
    std::vector<BlockKey> const& blockKeys, std::vector<KVCacheBlock::IdType> const& blockIds)
{
    TLLM_LOG_DEBUG(
        "%s::storeBlocks - %zu blockKeys, %zu blockIds", mLogPrefix.c_str(), blockKeys.size(), blockIds.size());

    auto searchRoot = mCachedBlocksRoot;
    bool needMatch = true;

    auto numBlocks = blockKeys.size();
    std::vector<BlockPtr> storedBlocks;
    for (std::size_t blockCnt = 0; blockCnt < numBlocks; ++blockCnt)
    {
        auto const bid = blockIds[blockCnt];
        TLLM_LOG_DEBUG("%s::storeBlocks - Searching match for block %d", mLogPrefix.c_str(), bid);
        auto& block = mAllBlocksById[bid];
        auto const& blockKey = blockKeys[blockCnt];

        auto [partialMatch, numMatched, matchedBlock]
            = needMatch ? searchRoot->findMatchingBlock(blockKey, false, false) : std::make_tuple(false, 0, nullptr);
        if (matchedBlock != nullptr)
        {
            // Found match
            TLLM_LOG_DEBUG(
                "%s::storeBlocks - Found matching block %d, traverse", mLogPrefix.c_str(), matchedBlock->getBlockId());
            searchRoot = matchedBlock;
            // TODO possible optimization: if bid != matchedBlock->getBlockId(),
            // block can be freed and inserted at mFreePrimaryBlocks.begin()
        }
        else
        {
            // No match
            TLLM_LOG_DEBUG("%s::storeBlocks - No match, inserting block %d into search structure", mLogPrefix.c_str(),
                block->getBlockId());
            needMatch = false; // no matching needed for following blocks
            block->setBlockKey(blockKey, static_cast<SizeType32>(blockKey.uniqueTokens.size()) == mTokensPerBlock);
            block->setPrevBlock(searchRoot);
            block->setPrevBlockInSeq(searchRoot);
            searchRoot->addNextBlock(blockKey, block);

            // Sanity check. The list of stored blocks should be connected.
            TLLM_CHECK(storedBlocks.empty() || block->getPrevBlock() == storedBlocks.back());

            storedBlocks.push_back(block);
            TLLM_CHECK(block->getPrevBlockInSeq() == nullptr
                || block->getPrevBlockInSeq()->getHash() == searchRoot->getHash());
            auto oldHash = block->getHash();
            auto newHash = BlockKeyHasher()(blockKey, searchRoot->getHash());
            if (oldHash != newHash)
            {
                TLLM_LOG_DEBUG("#%d block hash %zx -> %zx", block->getBlockId(), oldHash, newHash);
                removeBlockFromHashMap(block);
                block->setHash(newHash);
                addBlockToHashMap(block);
            }
            searchRoot = block;
        }
    }
    if (mEventManager)
    {
        mEventManager->enqueueStoredEvent(storedBlocks);
    }
}

void BlockManager::replaceSharedBlock(GenerationRequest& sequence, SizeType32 windowSize, SizeType32 blockIdx)
{
    mWindowBlockManagers.at(windowSize).replaceSharedBlock(sequence, blockIdx);
}

void WindowBlockManager::replaceSharedBlock(GenerationRequest& sequence, SizeType32 blockIdx)
{
    auto const requestId = sequence.getRequestId();
    auto const beamWidth = sequence.getBeamWidth();
    auto& allocatedBlocks = mAllocatedBlocksPerSeq.at(requestId);

    if (!allocatedBlocks.at((blockIdx + 1) * beamWidth - 1)->isShared())
    {
        return;
    }
    BlockKey blockKey = allocatedBlocks.at(blockIdx * beamWidth)->getBlockKey();
    bool isFull = allocatedBlocks.at(blockIdx * beamWidth)->isFull();

    // Free shared block
    for (auto beamIdx = 0; beamIdx < beamWidth; ++beamIdx)
    {
        auto block = allocatedBlocks.at(blockIdx * beamWidth + beamIdx);
        block->decRefCount();
        if (!block->hasRefs())
        {
            mEvictionPolicy->releaseBlock(block);
            removeBlockFromHashMap(block);
        }
    }

    // Allocate new blocks
    TLLM_CHECK_WITH_INFO(hasFreeBlocks(beamWidth), "Can't allocate new blocks. No free blocks left.");
    for (auto beamIdx = 0; beamIdx < beamWidth; ++beamIdx)
    {
        auto block = getFreeBlock();
        block->incRefCount();
        if (sequence.getCacheBlockIds(mWindowSize).at(beamIdx).size() == 0)
        {
            block->setPrevBlockInSeq(nullptr);
        }
        else
        {
            block->setPrevBlockInSeq(mAllBlocksById.at(sequence.getCacheBlockIds(mWindowSize)[beamIdx].back()));
        }
        block->setBlockKey(blockKey, isFull);
        block->setHash();
        sequence.changeCacheBlock(mWindowSize, beamIdx, blockIdx, block->getBlockId());
        allocatedBlocks.at(blockIdx * beamWidth + beamIdx) = block;
    }
}

std::vector<KVCacheBlock::IdType> BlockManager::getNewlyAllocatedBlockIds(
    GenerationRequest const& sequence, SizeType32 windowSize) const
{
    return mWindowBlockManagers.at(windowSize).getNewlyAllocatedBlockIds(sequence);
}

std::vector<KVCacheBlock::IdType> WindowBlockManager::getNewlyAllocatedBlockIds(GenerationRequest const& sequence) const
{
    std::vector<KVCacheBlock::IdType> allocatedBlockIds;
    for (auto const& beamBlockIds : sequence.getCacheBlockIds(mWindowSize))
    {
        for (auto const& blockId : beamBlockIds)
        {
            auto const& block = mAllBlocksById.at(blockId);
            if (!blockInRadixTree(block))
            {
                allocatedBlockIds.push_back(blockId);
            }
        }
    }
    return allocatedBlockIds;
}

void BlockManager::releaseLastBlock(GenerationRequest& sequence, SizeType32 windowSize)
{
    mWindowBlockManagers.at(windowSize).releaseLastBlock(sequence);
}

void WindowBlockManager::releaseLastBlock(GenerationRequest& sequence)
{
    auto const requestId = sequence.getRequestId();
    auto& allocatedBlocks = mAllocatedBlocksPerSeq.at(requestId);
    auto it = allocatedBlocks.rbegin();
    auto& block = *it;
    // Decrease ref count
    block->decRefCount();
    // If ref count is zero, move block to free blocks
    if (!block->hasRefs())
    {
        mEvictionPolicy->releaseBlock(block, true);
        removeBlockFromHashMap(block);
    }
    // Remove block from allocated blocks
    allocatedBlocks.pop_back();
    // Remove stored block ids in sequence
    sequence.removeLastBlock(mWindowSize);
}

[[nodiscard]] SizeType32 WindowBlockManager::getNumFreeBlocks() const noexcept
{
    return mEvictionPolicy->getNumFreeBlocks(kPrimaryLevel);
}

std::deque<tle::KVCacheEvent> BlockManager::getLatestEvents(std::optional<std::chrono::milliseconds> timeout) const
{
    return mEventManager ? mEventManager->getEvents(timeout) : std::deque<tle::KVCacheEvent>{};
}

void BlockManager::releaseBlocks(GenerationRequest& sequence, OptionalRef<LlmRequest const> llmRequest)
{
<<<<<<< HEAD
=======
    auto const requestId = sequence.getRequestId();

    // TODO: refactor this method in two: store blocks for reuse and just 'release blocks'. Only the caller
    // can know which blocks to store for reuse and which to just release.
>>>>>>> 84fc07b0
    // When releasing the blocks for a sequence, we store those blocks for potential reuse only if:
    // - Block reuse is enabled.
    // - A request was provided to this function call to identify which tokens these blocks cover
    // - Beam search is NOT enabled <=> beam width == 1
    // - The sequence was not marked for use with cyclic kv-cache when it was added (when its context is too long to fit
    // the max attention window).
    // - The sequence did not switch to cyclic kv-cache during generation phase.
    //  A sequence is cyclic if its *minimum window size* is crossed, even if other window sizes were not reached.
    bool const storeBlocksForReuse = sequence.getBeamWidth() == 1 && llmRequest.has_value() && !sequence.isCyclic();
    for (auto& [_, manager] : mWindowBlockManagers)
    {
<<<<<<< HEAD
        if (storeBlocksForReuse)
        {
            manager.storeBlocksForReuse(sequence, llmRequest);
        }
        manager.releaseBlocks(sequence);
=======
        auto constexpr beamIdx = 0;
        auto const& uniqueTokens = llmRequest->getUniqueTokens(beamIdx);
        auto const& cacheBlockIds = sequence.getCacheBlockIds();

        // TODO: get the caller to mark tokens as filled / not filled, so that the kv-cache manager doesn't
        // have to guess. Only (length - 1) tokens of the sequence have their kv-state recorded in kv-cache. We assume
        // the last token's state is not filled yet.
        auto const usableSize = static_cast<runtime::SizeType32>(uniqueTokens.size()) - 1;
        auto blockedUniqueTokens = chopVectorIntoBlocks<UniqueToken>(uniqueTokens, usableSize, mTokensPerBlock, true);
        auto blockKeys = buildBlockKeys(blockedUniqueTokens, *llmRequest);
        storeBlocks(std::move(blockKeys), cacheBlockIds[beamIdx]);
>>>>>>> 84fc07b0
    }
}

void WindowBlockManager::storeBlocksForReuse(GenerationRequest& sequence, OptionalRef<LlmRequest const> llmRequest)
{
    auto constexpr beamIdx = 0;
    auto const& uniqueTokens = llmRequest->getUniqueTokens(beamIdx);
    auto const& cacheBlockIds = sequence.getCacheBlockIds(mWindowSize);

    // TODO (jdebache): get the caller to mark tokens as filled / not filled, so that the kv-cache manager doesn't
    // have to guess. Only (length - 1) tokens of the sequence have their kv-state recorded in kv-cache. We assume
    // the last token's state is not filled yet.
    auto const usableSize = static_cast<runtime::SizeType32>(uniqueTokens.size()) - 1;
    auto blockedUniqueTokens = chopVectorIntoBlocks<UniqueToken>(uniqueTokens, usableSize, mTokensPerBlock, true);
    auto blockKeys = buildBlockKeys(blockedUniqueTokens, *llmRequest);
    storeBlocks(std::move(blockKeys), cacheBlockIds[beamIdx]);
}

void WindowBlockManager::releaseBlocks(GenerationRequest& sequence)
{
    auto const requestId = sequence.getRequestId();

    auto node = mAllocatedBlocksPerSeq.extract(requestId);
    TLLM_CHECK(node);
    auto& allocatedBlocks = node.mapped();
    for (auto it = allocatedBlocks.rbegin(); it != allocatedBlocks.rend(); ++it)
    {
        auto& block = *it;
        // Decrease ref count
        block->decRefCount();
        // If ref count is zero, move block to free blocks
        if (!block->hasRefs())
        {
            mEvictionPolicy->releaseBlock(block);
            removeBlockFromHashMap(block);
        }
    }
    // Remove stored block ids in sequence
    sequence.clearCacheBlocks(mWindowSize);
}

void BlockManager::schedulingReleaseBlocks(RequestIdType requestId)
{
    for (auto& [_, manager] : mWindowBlockManagers)
    {
        manager.schedulingReleaseBlocks(requestId);
    }
}

void WindowBlockManager::schedulingReleaseBlocks(RequestIdType requestId)
{
    for (auto& block : mAllocatedBlocksPerSeq.at(requestId))
    {
        // Decrease ref count
        block->decSchedulingRefCount();
        // If ref count is zero, move block to free blocks
        if (!block->hasSchedulingRefs())
        {
            mSchedulingNumFreeBlocks++;
        }
    }
}

KVCacheManager::KVCacheManager(SizeType32 numLayers, SizeType32 numKvHeads, SizeType32 sizePerHead,
    SizeType32 tokensPerBlock, SizeType32 blocksInPrimaryPool, SizeType32 blocksInSecondaryPool,
    SizeType32 maxNumSequences, SizeType32 maxBeamWidth, std::vector<SizeType32> const& maxAttentionWindowVec,
    std::optional<TempAttentionWindowInputs> const& tempAttentionWindowInputs, nvinfer1::DataType dtype,
    SizeType32 sinkTokenLength, int64_t stream, std::optional<runtime::SizeType32> maxSequenceLength,
    bool enableBlockReuse, bool onboardBlocks, CacheType cacheType, bool enablePartialReuse, bool copyOnPartialReuse)
    : KVCacheManager(std::vector<SizeType32>(numLayers, numKvHeads), sizePerHead, tokensPerBlock, blocksInPrimaryPool,
        blocksInSecondaryPool, maxNumSequences, maxBeamWidth, maxAttentionWindowVec, tempAttentionWindowInputs, dtype,
        sinkTokenLength, std::make_shared<runtime::CudaStream>(reinterpret_cast<cudaStream_t>(stream)),
        maxSequenceLength, enableBlockReuse, onboardBlocks, cacheType, std::nullopt, nullptr, false, enablePartialReuse,
        copyOnPartialReuse)
{
}

KVCacheManager::KVCacheManager(std::vector<SizeType32> const& numKvHeadsPerLayer, SizeType32 sizePerHead,
    SizeType32 tokensPerBlock, SizeType32 blocksInPrimaryPool, SizeType32 blocksInSecondaryPool,
    SizeType32 maxNumSequences, SizeType32 maxBeamWidth, std::vector<SizeType32> const& maxAttentionWindowVec,
    std::optional<TempAttentionWindowInputs> const& tempAttentionWindowInputs, nvinfer1::DataType dtype,
    SizeType32 sinkTokenLength, int64_t stream, std::optional<runtime::SizeType32> maxSequenceLength,
    bool enableBlockReuse, bool onboardBlocks, CacheType cacheType,
    std::optional<executor::RetentionPriority> secondaryOffloadMinPriority,
    std::shared_ptr<KVCacheEventManager> eventManager, bool enablePartialReuse, bool copyOnPartialReuse)
    : KVCacheManager(numKvHeadsPerLayer, sizePerHead, tokensPerBlock, blocksInPrimaryPool, blocksInSecondaryPool,
        maxNumSequences, maxBeamWidth, maxAttentionWindowVec, tempAttentionWindowInputs, dtype, sinkTokenLength,
        std::make_shared<runtime::CudaStream>(reinterpret_cast<cudaStream_t>(stream)), maxSequenceLength,
        enableBlockReuse, onboardBlocks, cacheType, secondaryOffloadMinPriority, eventManager, enablePartialReuse,
        copyOnPartialReuse)
{
}

KVCacheManager::KVCacheManager(std::vector<SizeType32> const& numKvHeadsPerLayer, SizeType32 sizePerHead,
    SizeType32 tokensPerBlock, SizeType32 blocksInPrimaryPool, SizeType32 blocksInSecondaryPool,
    SizeType32 maxNumSequences, SizeType32 maxBeamWidth, std::vector<SizeType32> const& maxAttentionWindowVec,
    std::optional<TempAttentionWindowInputs> const& tempAttentionWindowInputs, nvinfer1::DataType dtype,
    SizeType32 sinkTokenLength, CudaStreamPtr stream, std::optional<runtime::SizeType32> maxSequenceLength,
    bool enableBlockReuse, bool onboardBlocks, CacheType cacheType,
    std::optional<executor::RetentionPriority> secondaryOffloadMinPriority,
    std::shared_ptr<KVCacheEventManager> eventManager, bool enableHashKey, bool enablePartialReuse,
    bool copyOnPartialReuse)
    : mMaxBeamWidth(maxBeamWidth)
    , mDataType(dtype)
    , mMaxAttentionWindow(*std::max_element(maxAttentionWindowVec.begin(), maxAttentionWindowVec.end()))
    , mTokensPerBlock(tokensPerBlock)
    , mSinkBubbleLength(BaseKVCacheManager::getSinkBubbleLength(sinkTokenLength, tokensPerBlock))
    , mSinkBlockTokenLength(mSinkBubbleLength + sinkTokenLength)
    , mBlockManager(numKvHeadsPerLayer, sizePerHead, tokensPerBlock, blocksInPrimaryPool, blocksInSecondaryPool,
          maxNumSequences, std::move(stream), maxSequenceLength, maxBeamWidth, maxAttentionWindowVec,
          tempAttentionWindowInputs, dtype, mSinkBubbleLength, onboardBlocks, cacheType, secondaryOffloadMinPriority,
          std::move(eventManager), enableHashKey, enablePartialReuse, copyOnPartialReuse)
    , mEnableBlockReuse(enableBlockReuse)
    , mEnableHashKey(enableHashKey)

{
    TLLM_CHECK_DEBUG(std::find(maxAttentionWindowVec.begin(), maxAttentionWindowVec.end(), mMaxAttentionWindow)
        != maxAttentionWindowVec.end());
    // The sink tokens are stored in blocks separate from other tokens.
    // If the last block of sink tokens is only partially filled,
    // we fill that block with a "bubble" to reach the number of tokens per block.

    TLLM_CHECK(mSinkBlockTokenLength % tokensPerBlock == 0);
    TLLM_LOG_DEBUG("KV cache block reuse is %s", mEnableBlockReuse ? "enabled" : "disabled");
    mSequences.reserve(maxNumSequences);
}

KVCacheManager::KVCacheManager(SizeType32 numLayers, SizeType32 numKvHeads, SizeType32 sizePerHead,
    SizeType32 tokensPerBlock, SizeType32 blocksInPrimaryPool, SizeType32 blocksInSecondaryPool,
    SizeType32 maxNumSequences, SizeType32 maxBeamWidth, std::vector<SizeType32> const& maxAttentionWindowVec,
    std::optional<TempAttentionWindowInputs> const& tempAttentionWindowInputs, nvinfer1::DataType dtype,
    SizeType32 sinkTokenLength, CudaStreamPtr stream, std::optional<runtime::SizeType32> maxSequenceLength,
    bool enableBlockReuse, bool onboardBlocks, CacheType cacheType,
    std::optional<executor::RetentionPriority> secondaryOffloadMinPriority,
    std::shared_ptr<KVCacheEventManager> eventManager, bool enableHashKey, bool enablePartialReuse,
    bool copyOnPartialReuse)
    : KVCacheManager(std::vector<SizeType32>(numLayers, numKvHeads), sizePerHead, tokensPerBlock, blocksInPrimaryPool,
        blocksInSecondaryPool, maxNumSequences, maxBeamWidth, maxAttentionWindowVec, tempAttentionWindowInputs, dtype,
        sinkTokenLength, std::move(stream), maxSequenceLength, enableBlockReuse, onboardBlocks, cacheType,
        secondaryOffloadMinPriority, std::move(eventManager), enableHashKey, enablePartialReuse, copyOnPartialReuse)
{
}

void KVCacheManager::allocatePools(bool useUvm)
{
    mBlockManager.allocatePools(useUvm);
    auto const numPools = mBlockManager.getNumPools();

    if (tc::Logger::getLogger()->getLevel() == tc::Logger::INFO)
    {
        uint64_t cacheSizeBytes = 0;
        for (SizeType32 poolIdx = 0; poolIdx < numPools; poolIdx++)
        {
            auto const cacheShape = mBlockManager.getPrimaryPool(poolIdx)->getShape();
            auto const cacheVolume = ITensor::volume(cacheShape);
#ifdef ENABLE_FP4
            auto const isFp4 = mDataType == nvinfer1::DataType::kFP4;
#else
            auto const isFp4 = false;
#endif
            if (!isFp4)
            {
                cacheSizeBytes += cacheVolume * BufferDataType(mDataType).getSize();
            }
            else
            {
                cacheSizeBytes += (cacheVolume * 4) / 8;
            }
        }

        TLLM_LOG_INFO("Number of tokens per block: %d.", mBlockManager.getTokensPerBlock());
        auto const maxNumTokens = mBlockManager.getNumPrimaryBlocks() * mBlockManager.getTokensPerBlock();
        TLLM_LOG_INFO("[MemUsageChange] Allocated %0.2f GiB for max tokens in paged KV cache (%d).",
            cacheSizeBytes / static_cast<double>(1 << 30), maxNumTokens);
    }

    auto const numKVPools = mBlockManager.getNumPools(/*include_block_scalar_pools=*/false);
    auto const numBlockScalePools = numPools - numKVPools;

    // Code in the attention kernels is cleaner if we can access the KV values and block scales separately.
    mBlockPoolPointers = BufferManager::cpu(ITensor::makeShape({numKVPools, 2}), TRTDataType<void*>::value);
    mBlockScalePoolPointers
        = BufferManager::cpu(ITensor::makeShape({numBlockScalePools, 2}), TRTDataType<void*>::value);

    auto poolPtrsRange = BufferRange<void*>(*mBlockPoolPointers);
    auto blockScalePtrsRange = BufferRange<void*>(*mBlockScalePoolPointers);
    SizeType32 kvPoolIdx = 0;
    SizeType32 blockScalePoolIdx = 0;

    for (SizeType32 poolIdx = 0; poolIdx < numPools; poolIdx++)
    {
        auto const& pool = mBlockManager.getPool(poolIdx);
        auto& outIdx = pool.containsBlockScales ? blockScalePoolIdx : kvPoolIdx;
        auto& outRange = pool.containsBlockScales ? blockScalePtrsRange : poolPtrsRange;

        outRange[outIdx * 2] = pool.primaryPtr->data();
        outRange[outIdx * 2 + 1] = pool.secondaryPtr ? pool.secondaryPtr->data() : nullptr;
        ++outIdx;
    }

    auto const numLayers = mBlockManager.getNumLayers();
    mLayerToPoolMapping = BufferManager::cpu(ITensor::makeShape({numLayers, 2}), TRTDataType<SizeType32>::value);
    auto poolMappingRange = BufferRange<SizeType32>(*mLayerToPoolMapping);
    for (SizeType32 layerIdx = 0; layerIdx < numLayers; layerIdx++)
    {
        auto const indexOfPool = mBlockManager.getLayerPoolIdx(layerIdx);
        auto const layerIdxInCachePool = mBlockManager.getPoolLayerIdx(layerIdx);
        poolMappingRange[layerIdx * 2] = indexOfPool;
        poolMappingRange[layerIdx * 2 + 1] = layerIdxInCachePool;
    }
}

void KVCacheManager::releasePools()
{
    mBlockManager.releasePools();
}

void KVCacheManager::startScheduling()
{
    mBlockManager.startScheduling();
}

SizeType32 KVCacheManager::getNeededBlocksOneStep(
    LlmRequest const& req, bool twoStepsLookAhead, SizeType32 windowSize) const
{
    SizeType32 numRequiredBlocks = 0;
    SizeType32 const numDraftTokens = req.getNumDraftTokens();
    SizeType32 const generatedTokens = req.getMaxNumGeneratedTokens();
    SizeType32 const maxTokensToAddToKVCache = req.mMaxNewTokens - generatedTokens + 1;
    SizeType32 const numTokensPerStep = std::min(numDraftTokens + 1, maxTokensToAddToKVCache);
    SizeType32 const numDraftTokensPerStep = std::min(numDraftTokens, maxTokensToAddToKVCache);
    if ((req.isContextInitState() && req.isFirstContextChunk()) || req.isDisaggGenerationInitState())
    {
        // Assumes shared among beam = True
        auto const promptCacheLen
            = std::min((isCrossKv() ? req.getEncoderOutputLen() : req.mPromptLen) + numDraftTokensPerStep, windowSize)
            + mSinkBubbleLength;
        auto const numSharedBlocks = promptCacheLen / getTokensPerBlock();
        auto const numUnSharedTokens = promptCacheLen % getTokensPerBlock();
        auto const numUnSharedBlocks
            = tc::ceilDiv(numUnSharedTokens, getTokensPerBlock()) * req.mSamplingConfig.beamWidth;
        numRequiredBlocks = numSharedBlocks + numUnSharedBlocks;
    }
    else if (req.isGenerationInProgressState())
    {
        if (isCrossKv())
        {
            return 0;
        }
        // Here we need to check if next token or the one after would require a new block
        // Because the active requests could be in flight, thus will only get their number
        // of generated tokens to be updated after scheduling
        auto const numPastTokens = req.mPromptLen + generatedTokens + mSinkBubbleLength - 1;
        auto const numNextTokens = numPastTokens + (twoStepsLookAhead ? 2 : 1) * numTokensPerStep;

        if (numNextTokens > mBlockManager.getWindowSizeMetadata(windowSize).maxTokenNum)
        {
            return 0;
        }

        auto const numPastBlocks = tc::ceilDiv(numPastTokens, getTokensPerBlock());
        auto const numNextBlocks = tc::ceilDiv(numNextTokens, getTokensPerBlock());
        numRequiredBlocks = (numNextBlocks - numPastBlocks) * req.mSamplingConfig.beamWidth;
    }
    return numRequiredBlocks;
}

SizeType32 KVCacheManager::getRemainingBlocksToCompletion(LlmRequest const& req, SizeType32 windowSize) const
{

    if (isCrossKv())
    {
        if (req.isContextInitState() && req.getContextCurrentPosition() == 0)
        {
            return tc::ceilDiv(req.getEncoderOutputLen(), getTokensPerBlock());
        }

        return 0; // cross KV cache doesn't grow after the initial context phase
    }

    auto const temporaryAttentionWindow = mBlockManager.getWindowSizeMetadata(windowSize).temporaryAttentionWindow;

    SizeType32 const numContextBlocks
        = (std::min(req.mPromptLen, windowSize + temporaryAttentionWindow) + mSinkBubbleLength) / getTokensPerBlock();

    SizeType32 const numTotalBlocksPerBeam = tc::ceilDiv(
        std::min(req.mPromptLen + req.mMaxNewTokens, windowSize + temporaryAttentionWindow) + mSinkBubbleLength,
        getTokensPerBlock());

    SizeType32 const numGenBlocksPerBeam = numTotalBlocksPerBeam - numContextBlocks;

    SizeType32 numAllocBlocksPerBeam = 0;
    {
        std::scoped_lock lck(mSequencesMtx);
        auto const seqIt = mSequences.find(req.mRequestId);
        if (seqIt != mSequences.end())
        {
            auto const& seq = seqIt->second;
            numAllocBlocksPerBeam = seq.getCacheBlockIds(windowSize).at(0).size();
        }
    }

    if (numAllocBlocksPerBeam < numContextBlocks)
    {
        return numContextBlocks - numAllocBlocksPerBeam + numGenBlocksPerBeam * req.mSamplingConfig.beamWidth;
    }

    return (numTotalBlocksPerBeam - numAllocBlocksPerBeam) * req.mSamplingConfig.beamWidth;
}

void KVCacheManager::cacheBlockOffsets(GenerationRequest& sequence, SizeType32 windowSize)
{
    auto const& cacheBlocks = sequence.getCacheBlockIds(windowSize);
    auto& cacheBlocksTensor = sequence.getCacheBlockIndices(windowSize);
    auto const beamWidth = sequence.getBeamWidth();

    auto* offsetsPtr = bufferCast<tk::KVCacheIndex>(cacheBlocksTensor);
    auto const& offsetsShape = cacheBlocksTensor.getShape();

    for (SizeType32 beamIdx = 0; beamIdx < beamWidth; ++beamIdx)
    {
        auto const& beamCacheBlock = cacheBlocks[beamIdx];
        for (SizeType32 blockIdx = 0; blockIdx < static_cast<SizeType32>(beamCacheBlock.size()); ++blockIdx)
        {
            auto const blockId = beamCacheBlock.at(blockIdx);
            mBlockManager.setOffsets(offsetsPtr, offsetsShape, beamIdx, blockIdx, blockId, windowSize);
        }
    }
}

void KVCacheManager::cacheNewBlockOffsets(GenerationRequest& sequence, SizeType32 windowSize)
{
    auto const& cacheBlocks = sequence.getCacheBlockIds(windowSize);
    auto& cacheBlocksTensor = sequence.getCacheBlockIndices(windowSize);
    auto const beamWidth = sequence.getBeamWidth();

    auto* offsetsPtr = bufferCast<tk::KVCacheIndex>(cacheBlocksTensor);
    auto const& offsetsShape = cacheBlocksTensor.getShape();

    for (SizeType32 beamIdx = 0; beamIdx < beamWidth; ++beamIdx)
    {
        auto const& beamCacheBlock = cacheBlocks[beamIdx];
        auto const blockId = beamCacheBlock.back();
        auto const blockIdx = static_cast<SizeType32>(beamCacheBlock.size() - 1);
        mBlockManager.setOffsets(offsetsPtr, offsetsShape, beamIdx, blockIdx, blockId, windowSize);
    }
}

void KVCacheManager::updateNewBlockPointer(GenerationRequest& sequence, SizeType32 windowSize, SizeType32 blockIdx)
{
    auto const& cacheBlocks = sequence.getCacheBlockIds(windowSize);
    auto& cacheBlocksTensor = sequence.getCacheBlockIndices(windowSize);
    auto const beamWidth = sequence.getBeamWidth();

    auto* offsetsPtr = bufferCast<tk::KVCacheIndex>(cacheBlocksTensor);
    auto const& offsetsShape = cacheBlocksTensor.getShape();

    for (SizeType32 beamIdx = 0; beamIdx < beamWidth; ++beamIdx)
    {
        auto const& beamCacheBlock = cacheBlocks[beamIdx];
        auto const blockId = beamCacheBlock.at(blockIdx);
        mBlockManager.setOffsets(offsetsPtr, offsetsShape, beamIdx, blockIdx, blockId, windowSize);
    }
}

void KVCacheManager::updateToken(GenerationRequest& sequence, bool addToken)
{
    auto currNumTokens = sequence.getNumTokens();

    if (addToken)
    {
        sequence.addNewTokens(1);
    }
    else
    {
        sequence.removeTokens(1);
    }

    auto newNumTokens = sequence.getNumTokens();

    if (!addToken)
    {
        std::swap(currNumTokens, newNumTokens);
    }

    for (auto const [windowSize, metadata] : mBlockManager.getWindowSizesMetadata())
    {
        auto const maxTokenNum = metadata.maxTokenNum;
        SizeType32 const cyclicTokenNum = maxTokenNum - mSinkBlockTokenLength;
        SizeType32 const nextTokenIdxInCycle = (currNumTokens - mSinkBlockTokenLength) % cyclicTokenNum;
        SizeType32 const nextTokenIdxInCache = mSinkBlockTokenLength + nextTokenIdxInCycle;

        // (nextTokenIdxInCache - mSinkBlockTokenLength) % cyclicTokenNum == 0)
        // <=> nextTokenIdxInCycle == 0
        // <=> nextTokenIdxInCache == mSinkBlockTokenLength
        // => nextTokenIdxInCache % getTokensPerBlock() == 0

        // Check if require a new block
        if (nextTokenIdxInCache % getTokensPerBlock() == 0)
        {
            if (newNumTokens <= maxTokenNum)
            {
                if (addToken)
                {
                    mBlockManager.allocateBlock(sequence, windowSize);
                    cacheNewBlockOffsets(sequence, windowSize);
                }
                else
                {
                    mBlockManager.releaseLastBlock(sequence, windowSize);
                }
            }
            else if (sequence.getBeamWidth() > 1)
            {
                TLLM_CHECK_WITH_INFO(addToken, "Remove token is not supported with beam search");
                // Get next block index
                SizeType32 nextBlockIdx = nextTokenIdxInCache / getTokensPerBlock();
                // Replace the shared block with the unshared ones
                mBlockManager.replaceSharedBlock(sequence, windowSize, nextBlockIdx);
                updateNewBlockPointer(sequence, windowSize, nextBlockIdx);
            }
        }
    }
}

void KVCacheManager::addToken(RequestIdType requestId)
{
    auto& sequence = getSequence(requestId);
    updateToken(sequence, true);
}

std::optional<BlockKey> KVCacheManager::findNewContextBlock(
    VecUniqueTokens const& uniqueTokens, LlmRequest const& llmRequest) const
{
    auto newContextBlockOpt = mBlockManager.findNewContextBlock(uniqueTokens, llmRequest);
    return newContextBlockOpt;
}

void KVCacheManager::addSequence(
    RequestIdType requestId, SizeType32 inputLength, SizeType32 beamWidth, OptionalRef<LlmRequest> llmRequest)
{
    // Need to add the bubble after the sink tokens to use even block size
    inputLength += mSinkBubbleLength;

    auto kvCacheRetentionConfig = llmRequest
        ? llmRequest->getKvCacheRetentionConfig().value_or(executor::KvCacheRetentionConfig())
        : executor::KvCacheRetentionConfig();

    auto const [seqIt, emplaceDone] = [&]
    {
        auto lck = std::scoped_lock(mSequencesMtx);
        return mSequences.try_emplace(requestId, requestId, inputLength, beamWidth,
            mBlockManager.getWindowSizesMetadata(), kvCacheRetentionConfig);
    }();
    TLLM_CHECK(emplaceDone);
    auto& sequence = seqIt->second;

    // Get statistics for block allocations/reuse pre request.
    SizeType32 const numAllocTotalBlocksPreRequest = mBlockManager.getNumAllocTotalBlocks();
    SizeType32 const numAllocNewBlocksPreRequest = mBlockManager.getNumAllocNewBlocks();
    SizeType32 const numReusedBlocksPreRequest = mBlockManager.getNumReusedBlocks();
    SizeType32 const numMissedBlocksPreRequest = mBlockManager.getNumMissedBlocks();

    for (auto const [windowSize, metadata] : mBlockManager.getWindowSizesMetadata())
    {
        auto const maxTokenNum = metadata.maxTokenNum;
        auto const temporaryAttentionWindow = metadata.temporaryAttentionWindow;

        // Get the final token index in kv cache
        SizeType32 const finalTokenKVIdx = mSinkBlockTokenLength
            + ((inputLength - 1 - mSinkBlockTokenLength) % (maxTokenNum - mSinkBlockTokenLength));

        // Get block index that with shareAmongBeams=False.
        // For cross kv cache in encoder-decoder models, always shareAmongBeams=True.
        SizeType32 unsharedBlockIdx = -1;
        if ((!sequence.isCyclic() || beamWidth > 1 || finalTokenKVIdx % getTokensPerBlock() > 0) && !isCrossKv())
        {
            unsharedBlockIdx = ((finalTokenKVIdx + 1) % getTokensPerBlock() == 0)
                ? finalTokenKVIdx / getTokensPerBlock() + 1
                : finalTokenKVIdx / getTokensPerBlock();
        }

        // Consider the temporaryAttentionWindow when allocating blocks.
        auto const effectiveInputLength = std::min(inputLength, maxTokenNum + temporaryAttentionWindow);
        auto const numContextBlocks = tc::ceilDiv(effectiveInputLength, getTokensPerBlock());
        if (!sequence.isCyclic() && mEnableBlockReuse)
        {
            mBlockManager.addSequence(sequence, effectiveInputLength, numContextBlocks, *llmRequest, windowSize);
        }
        else
        {
            if (!mEnableBlockReuse && llmRequest && llmRequest->getKvCacheRetentionConfig().has_value())
            {
                TLLM_LOG_WARNING(
                    "Request %d has a retention configuration set, but block reuse is disabled. The retention "
                    "config "
                    "will "
                    "have no effect.",
                    llmRequest->mRequestId);
            }
            mBlockManager.addSequence(sequence, numContextBlocks, unsharedBlockIdx, windowSize);
            if (mEnableHashKey && llmRequest.has_value() && beamWidth == 1)
            {
                constexpr SizeType32 beamIdx = 0;
                auto const& blockIds = sequence.getCacheBlockIds(windowSize).at(beamIdx);
                auto const& uniqueTokens = llmRequest->getUniqueTokens(beamIdx);
                auto blockedUniqueTokens = chopVectorIntoBlocks<UniqueToken>(
                    uniqueTokens, uniqueTokens.size() - 1, getTokensPerBlock(), true);
                auto blockKeys = buildBlockKeys(blockedUniqueTokens, *llmRequest);
                auto tokensPerBlock = static_cast<size_t>(getTokensPerBlock());
                for (size_t i = 0; i < blockIds.size(); i++)
                {
                    auto const& block = mBlockManager.getBlockById(blockIds[i], windowSize);
                    if (i < blockKeys.size())
                    {
                        block->setBlockKey(blockKeys[i], blockKeys[i].uniqueTokens.size() == tokensPerBlock);
                    }
                    else
                    {
                        block->setBlockKey({}, false);
                    }
                    block->setHash();
                    mBlockManager.addBlockToHashMap(block, windowSize);
                }
            }
        }
        cacheBlockOffsets(sequence, windowSize);
    }

    if (llmRequest)
    {
        // Update statistics for block allocations/reuse per request.
        llmRequest->updateAllocTotalBlocksPerRequest(
            mBlockManager.getNumAllocTotalBlocks() - numAllocTotalBlocksPreRequest);
        llmRequest->updateAllocNewBlocksPerRequest(mBlockManager.getNumAllocNewBlocks() - numAllocNewBlocksPreRequest);
        llmRequest->updateReusedBlocksPerRequest(mBlockManager.getNumReusedBlocks() - numReusedBlocksPreRequest);
        llmRequest->updateMissedBlocksPerRequest(mBlockManager.getNumMissedBlocks() - numMissedBlocksPreRequest);
    }
}

void KVCacheManager::storeContextBlocks(LlmRequest const& llmRequest)
{
    auto const requestId = llmRequest.mRequestId;
    auto& sequence = getSequence(requestId);
    if (mEnableBlockReuse && !sequence.isCyclic())
    {
        mBlockManager.storeContextBlocks(sequence, llmRequest);
    }
}

void KVCacheManager::removeSequence(RequestIdType requestId, OptionalRef<LlmRequest const> llmRequest)
{
    TLLM_LOG_TRACE("[%s]::%s start", isCrossKv() ? "CROSS" : "SELF", __PRETTY_FUNCTION__);
    auto sequenceNode = [this, requestId]
    {
        std::scoped_lock lock(mSequencesMtx);
        return mSequences.extract(requestId);
    }();
    if (!sequenceNode.empty())
    {
        // Free all blocks for this sequence
        if (mEnableBlockReuse)
        {
            mBlockManager.releaseBlocks(sequenceNode.mapped(), llmRequest);
        }
        else
        {
            mBlockManager.releaseBlocks(sequenceNode.mapped(), std::nullopt);
        }
    }
    TLLM_LOG_TRACE("[%s]::%s stop", isCrossKv() ? "CROSS" : "SELF", __PRETTY_FUNCTION__);
}

void KVCacheManager::schedulingRemoveSequence(RequestIdType requestId)
{
    // Mimic Free all blocks for this sequence
    mBlockManager.schedulingReleaseBlocks(requestId);
}

SizeType32 KVCacheManager::copyBlockOffsets(ITensor& output, SizeType32 outputSlotOffset, RequestIdType requestId) const
{
    auto const& sequence = getSequence(requestId);
    auto const beamWidth = sequence.getBeamWidth();

    auto* dstPtr = bufferCast<tk::KVCacheIndex>(output);
    auto const& dstShape = output.getShape();

    SizeType32 constexpr kIdx = 0;
    SizeType32 constexpr vIdx = 1;

    SizeType32 maxBlockCount{0};
    // Get page table for each KV cache pool
    SizeType32 absolutePoolIdx = 0;
    for (auto const [windowSize, metadata] : mBlockManager.getWindowSizesMetadata())
    {
        auto const& cacheBlocksTensor = sequence.getCacheBlockIndices(windowSize);
        auto const* srcPtr = bufferCast<tk::KVCacheIndex>(cacheBlocksTensor);
        auto const& srcShape = cacheBlocksTensor.getShape();
        auto const& cacheBlockIds = sequence.getCacheBlockIds(windowSize);
        for (SizeType32 poolIdx = 0; poolIdx < metadata.numPools; poolIdx++, absolutePoolIdx++)
        {
            for (SizeType32 beamIdx = 0; beamIdx < beamWidth; ++beamIdx)
            {
                auto const beamBlockCount = cacheBlockIds[beamIdx].size();
                auto const copyChunkSize = beamBlockCount * sizeof(tk::KVCacheIndex);
                for (auto xIdx : {kIdx, vIdx})
                {
                    auto const srcIndex = tc::flat_index(srcShape.d, poolIdx, beamIdx, xIdx, 0);
                    auto const dstIndex
                        = tc::flat_index(dstShape.d, absolutePoolIdx, outputSlotOffset + beamIdx, xIdx, 0);
                    std::memcpy(dstPtr + dstIndex, srcPtr + srcIndex, copyChunkSize);
                }
                maxBlockCount = std::max<SizeType32>(maxBlockCount, static_cast<SizeType32>(beamBlockCount));
            }
        }
    }
    return maxBlockCount;
}

void KVCacheManager::getBlockOffsetsOfBatch(
    ITensor& output, SizeType32 firstBatchSlotIdx, SizeType32 batchSize, SizeType32 beamWidth) const
{
    // Get page table for each KV cache pool
    for (auto batchSlotIdx = 0; batchSlotIdx < batchSize; ++batchSlotIdx)
    {
        copyBlockOffsets(output, batchSlotIdx * beamWidth, firstBatchSlotIdx + batchSlotIdx);
    }
}

std::tuple<SizeType32, SizeType32> BaseKVCacheManager::calculateMaxNumBlocks(KvCacheConfig const& config,
    nvinfer1::DataType dtype, ModelConfig const& modelConfig, WorldConfig const& worldConfig,
    runtime::BufferManager const& bufferManager, SizeType32 kvFactor)
{
    auto const freeMemFraction = config.freeGpuMemoryFraction.value_or(KvCacheConfig::kDefaultGpuMemFraction);
    TLLM_CHECK_WITH_INFO(freeMemFraction < 1.0F,
        "Invalid freeMemFraction, freeMemFraction (%f) must be smaller than 1.0f", freeMemFraction);
    auto const cacheSizePerToken
        = kv_cache_manager::BaseKVCacheManager::calculateCacheSizePerToken(modelConfig, worldConfig, false, kvFactor);
    auto const cacheSizeBytesPerToken = cacheSizePerToken * BufferDataType(dtype).getSize();
    TLLM_CUDA_CHECK(::cudaDeviceSynchronize());
    auto const [freeMem, totalMem] = tc::getDeviceMemoryInfo(config.useUvm);
    auto maxTokens = static_cast<SizeType32>(freeMemFraction
        * static_cast<double>(freeMem + bufferManager.memoryPoolFree()) / static_cast<double>(cacheSizeBytesPerToken));
    TLLM_LOG_INFO("Memory usage when calculating max tokens in paged kv cache: total: %0.2f GiB, available: %0.2f GiB",
        (totalMem / static_cast<double>(1 << 30)),
        ((freeMem + bufferManager.memoryPoolFree()) / static_cast<double>(1 << 30)));

    // If user specified a number of tokens
    if (config.maxTokens.has_value())
    {
        // If user also specified a free gpu memory fraction, take the min
        if (config.freeGpuMemoryFraction.has_value())
        {
            maxTokens = std::min(config.maxTokens.value(), maxTokens);
            //  else use the number of tokens specified by user
            TLLM_LOG_WARNING(
                "Both freeGpuMemoryFraction (aka kv_cache_free_gpu_mem_fraction) "
                "and maxTokens (aka max_tokens_in_paged_kv_cache) "
                "are set (to %f and %ld, respectively). The smaller value will be used.",
                freeMemFraction, (int64_t) config.maxTokens.value());
        }
        else
        {
            TLLM_LOG_INFO("Maximum kv-cache token overridden by configuration as '%i'.", config.maxTokens.value());
            maxTokens = config.maxTokens.value();
        }
    }
    if (worldConfig.getSize() > 1)
    {
        TLLM_CHECK(worldConfig.validMpiConfig());
        // make sure all ranks use same value for maxTokens
        int64_t _maxTokensRank{maxTokens};
        int64_t _maxTokensWorld{0};
        COMM_SESSION.allreduce(&_maxTokensRank, &_maxTokensWorld, 1, mpi::MpiType::kINT64, mpi::MpiOp::MIN);
        maxTokens = static_cast<SizeType32>(_maxTokensWorld);
    }

    auto const tokensPerBlock = modelConfig.getTokensPerBlock();
    auto const blocksInPrimaryPool = tc::ceilDiv(maxTokens, tokensPerBlock);
    TLLM_LOG_INFO("Number of blocks in KV cache primary pool: %d", blocksInPrimaryPool);

    auto maxTokensSecondary = static_cast<SizeType32>(config.hostCacheSize.value_or(0) / cacheSizeBytesPerToken);
    auto const blocksInSecondaryPool = std::max(0, maxTokensSecondary / tokensPerBlock);
    TLLM_LOG_INFO("Number of blocks in KV cache secondary pool: %d, onboard blocks to primary memory before reuse: %s",
        blocksInSecondaryPool, config.onboardBlocks ? "true" : "false");

    return std::make_tuple(blocksInPrimaryPool, blocksInSecondaryPool);
}

void KVCacheManager::removeToken(RequestIdType requestId)
{
    auto& sequence = getSequence(requestId);
    auto const beamWidth = sequence.getBeamWidth();

    TLLM_CHECK_WITH_INFO(beamWidth == 1, "removeToken does not support beamWidth > 1");
    if (sequence.getNumTokens() == 0)
    {
        return;
    }
    updateToken(sequence, false);
}

void KVCacheManager::rewindKVCache(RequestIdType requestId, SizeType32 rewindLengths)
{
    for (SizeType32 si = 0; si < rewindLengths; ++si)
    {
        removeToken(requestId);
    }
}

GenerationRequest const& KVCacheManager::getSequence(RequestIdType requestId) const
{
    auto lck = std::scoped_lock(mSequencesMtx);
    return mSequences.at(requestId);
}

GenerationRequest& KVCacheManager::getSequence(RequestIdType requestId)
{
    auto lck = std::scoped_lock(mSequencesMtx);
    return mSequences.at(requestId);
}

SizeType32 BaseKVCacheManager::getSinkBubbleLength(SizeType32 sinkTokenLen, SizeType32 tokensPerBlock)
{
    auto const sinkTokensInLastBlock = sinkTokenLen % tokensPerBlock;
    auto const sinkBubbleLength = sinkTokensInLastBlock == 0 ? 0 : tokensPerBlock - sinkTokensInLastBlock;
    return sinkBubbleLength;
}

std::vector<std::vector<SizeType32>> const& KVCacheManager::getCacheBlockIds(
    RequestIdType requestId, SizeType32 windowSize) const
{
    return getSequence(requestId).getCacheBlockIds(windowSize);
}

std::vector<std::vector<std::vector<SizeType32>>> KVCacheManager::getBatchCacheBlockIds(
    std::vector<LlmRequest::RequestIdType> const& requestIds, SizeType32 windowSize) const
{
    std::vector<std::vector<std::vector<SizeType32>>> result{};
    result.reserve(requestIds.size());
    for (auto const& requestId : requestIds)
    {
        auto const& sequence = getSequence(requestId);
        result.emplace_back(sequence.getCacheBlockIds(windowSize));
    }
    return result;
}

std::vector<SizeType32> KVCacheManager::getNewlyAllocatedBlockIds(
    LlmRequest::RequestIdType requestId, SizeType32 windowSize) const
{
    return mBlockManager.getNewlyAllocatedBlockIds(mSequences.at(requestId), windowSize);
}

runtime::ITensor::SharedPtr KVCacheManager::getPrimaryPool(SizeType32 layer_idx) const
{
    return mBlockManager.getPrimaryPool(mBlockManager.getLayerPoolIdx(layer_idx));
}

SizeType32 KVCacheManager::getMaxCapacityBatchSize(SizeType32 inputLength, SizeType32 outputLength) const
{
    // TODO(nhaber): mMaxAttentionWindow -> Check this call
    auto const blockRequirementsPerSequence = KVCacheManager::calculateMaxBlockRequirements(
        inputLength, outputLength, mSinkBlockTokenLength, mMaxAttentionWindow, mMaxBeamWidth, mTokensPerBlock);

    return mBlockManager.getNumPrimaryBlocks() / blockRequirementsPerSequence;
}

SizeType32 KVCacheManager::calculateMaxBlockRequirementsPerBeam(
    SizeType32 sequenceLength, SizeType32 sinkTokenLength, SizeType32 maxAttentionWindow, SizeType32 tokensPerBlock)
{
    auto const sinkBubbleLength = BaseKVCacheManager::getSinkBubbleLength(sinkTokenLength, tokensPerBlock);
    auto const actualSeqLen = std::min(sequenceLength, maxAttentionWindow);
    auto actualMaxTokenNum = actualSeqLen + sinkBubbleLength;
    return tc::ceilDiv(actualMaxTokenNum, tokensPerBlock);
}

SizeType32 KVCacheManager::calculateMaxBlockRequirements(SizeType32 inputLength, SizeType32 outputLength,
    SizeType32 sinkTokenLength, SizeType32 maxAttentionWindow, SizeType32 beamWidth, SizeType32 tokensPerBlock)
{
    // We split beam width > 1, as it introduces a lot of complexity.
    auto const wholeSequenceLength = inputLength + outputLength;
    if (beamWidth == 1)
    {
        return KVCacheManager::calculateMaxBlockRequirementsPerBeam(
            wholeSequenceLength, sinkTokenLength, maxAttentionWindow, tokensPerBlock);
    }

    // If the whole attention window can fit in the output, then we can simply multiply the cost of a sequence of
    // length max attention window by the beam width.
    if (maxAttentionWindow <= outputLength)
    {
        return KVCacheManager::calculateMaxBlockRequirementsPerBeam(
                   maxAttentionWindow, sinkTokenLength, maxAttentionWindow, tokensPerBlock)
            * beamWidth;
    }

    // Otherwise, we calculate how many tokens will be in output blocks.
    auto const effectiveAttentionWindow = std::min(maxAttentionWindow, wholeSequenceLength);
    auto const numContextTokensInAttentionWindow
        = effectiveAttentionWindow - outputLength; // This is positive because we handled the other case above.
    auto const sinkBubbleLength = BaseKVCacheManager::getSinkBubbleLength(sinkTokenLength, tokensPerBlock);
    auto const numContextBlocks = (numContextTokensInAttentionWindow + sinkBubbleLength) / tokensPerBlock;
    auto const leftoverContextToken = numContextTokensInAttentionWindow - numContextBlocks * tokensPerBlock;
    auto const numOutputBlocks = tc::ceilDiv(outputLength + leftoverContextToken, tokensPerBlock);
    return numContextBlocks + numOutputBlocks * beamWidth;
}

[[nodiscard]] SizeType32 KVCacheManager::calculateMaxAttentionWindow(SizeType32 inputLength, SizeType32 outputLength,
    SizeType32 sinkTokenLength, SizeType32 blockCapacity, SizeType32 beamWidth, SizeType32 tokensPerBlock)
{
    // The function that gives the number of blocks required given an attention window is only linear by part. It is
    // however, monotonically increasing in the attention window. Therefore, we need to find in which part of the
    // function we are. First, are we in a case where not even the entire output will fit?
    auto const outputBlockRequirements
        = calculateMaxBlockRequirements(0, outputLength, sinkTokenLength, outputLength, beamWidth, tokensPerBlock);
    if (outputBlockRequirements > blockCapacity)
    {
        return (blockCapacity / beamWidth) * tokensPerBlock;
    }

    // Otherwise, we need to determine how many context tokens we can fit on top of the output tokens. First, there
    // are a few context tokens we might be able to fit 'for free' because the output is not a multiple of the
    // number of tokens per block.
    auto const leftoverBlockCapacity = blockCapacity - outputBlockRequirements;
    return std::min(outputLength + leftoverBlockCapacity * tokensPerBlock, inputLength + outputLength);
}
} // namespace tensorrt_llm::batch_manager::kv_cache_manager<|MERGE_RESOLUTION|>--- conflicted
+++ resolved
@@ -1374,13 +1374,6 @@
 
 void BlockManager::releaseBlocks(GenerationRequest& sequence, OptionalRef<LlmRequest const> llmRequest)
 {
-<<<<<<< HEAD
-=======
-    auto const requestId = sequence.getRequestId();
-
-    // TODO: refactor this method in two: store blocks for reuse and just 'release blocks'. Only the caller
-    // can know which blocks to store for reuse and which to just release.
->>>>>>> 84fc07b0
     // When releasing the blocks for a sequence, we store those blocks for potential reuse only if:
     // - Block reuse is enabled.
     // - A request was provided to this function call to identify which tokens these blocks cover
@@ -1392,25 +1385,11 @@
     bool const storeBlocksForReuse = sequence.getBeamWidth() == 1 && llmRequest.has_value() && !sequence.isCyclic();
     for (auto& [_, manager] : mWindowBlockManagers)
     {
-<<<<<<< HEAD
         if (storeBlocksForReuse)
         {
             manager.storeBlocksForReuse(sequence, llmRequest);
         }
         manager.releaseBlocks(sequence);
-=======
-        auto constexpr beamIdx = 0;
-        auto const& uniqueTokens = llmRequest->getUniqueTokens(beamIdx);
-        auto const& cacheBlockIds = sequence.getCacheBlockIds();
-
-        // TODO: get the caller to mark tokens as filled / not filled, so that the kv-cache manager doesn't
-        // have to guess. Only (length - 1) tokens of the sequence have their kv-state recorded in kv-cache. We assume
-        // the last token's state is not filled yet.
-        auto const usableSize = static_cast<runtime::SizeType32>(uniqueTokens.size()) - 1;
-        auto blockedUniqueTokens = chopVectorIntoBlocks<UniqueToken>(uniqueTokens, usableSize, mTokensPerBlock, true);
-        auto blockKeys = buildBlockKeys(blockedUniqueTokens, *llmRequest);
-        storeBlocks(std::move(blockKeys), cacheBlockIds[beamIdx]);
->>>>>>> 84fc07b0
     }
 }
 
@@ -1420,7 +1399,7 @@
     auto const& uniqueTokens = llmRequest->getUniqueTokens(beamIdx);
     auto const& cacheBlockIds = sequence.getCacheBlockIds(mWindowSize);
 
-    // TODO (jdebache): get the caller to mark tokens as filled / not filled, so that the kv-cache manager doesn't
+    // TODO: get the caller to mark tokens as filled / not filled, so that the kv-cache manager doesn't
     // have to guess. Only (length - 1) tokens of the sequence have their kv-state recorded in kv-cache. We assume
     // the last token's state is not filled yet.
     auto const usableSize = static_cast<runtime::SizeType32>(uniqueTokens.size()) - 1;
