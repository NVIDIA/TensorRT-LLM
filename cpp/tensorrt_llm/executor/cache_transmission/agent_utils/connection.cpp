/*
 * SPDX-FileCopyrightText: Copyright (c) 2025 NVIDIA CORPORATION & AFFILIATES. All rights reserved.
 * SPDX-License-Identifier: Apache-2.0
 *
 * Licensed under the Apache License, Version 2.0 (the "License");
 * you may not use this file except in compliance with the License.
 * You may obtain a copy of the License at
 *
 * http://www.apache.org/licenses/LICENSE-2.0
 *
 * Unless required by applicable law or agreed to in writing, software
 * distributed under the License is distributed on an "AS IS" BASIS,
 * WITHOUT WARRANTIES OR CONDITIONS OF ANY KIND, either express or implied.
 * See the License for the specific language governing permissions and
 * limitations under the License.
 */

#include "connection.h"
#include "tensorrt_llm/common/envUtils.h"
#include "tensorrt_llm/executor/cache_transmission/cacheSplitConcat.h"
#include <string>
#include <unistd.h>
#include <utility>

namespace tensorrt_llm::executor::kv_cache
{

std::string genUniqueAgentName()
{
    static std::atomic<uint64_t> counter{0};

    // hostname+pid+counter++
    char hostname[1024];
    gethostname(hostname, sizeof(hostname));
    auto pid = static_cast<uint64_t>(::getpid());
    return std::string(hostname) + "_" + std::to_string(pid) + "_" + std::to_string(counter++);
}

// NIXL connection is specific, and different from the UCX and mpi connection,
// since NIXL only support one-sided communication. gen send buffer metaData to
// context when it sending requestInfo, but don't send buffer offset, since
// unformmatter has not called yet, it didn't know the cacheSize and offset. We
// assume the recv_size is the same as the send_size. and compute the buffer
// offset according to  the layer num of the selfPPrank ,and previous PP rank's
// layer num, since the buffer size is ratio is equal to the layer num ratio
// except the VSWA case.

auto computeSendOffsetRatio(
    CacheState const& peerCacheState, int peerIdx, CacheState const& selfCacheState, int connectionIdx)
{
    auto peerTargetInfo = targetIRanks(selfCacheState, peerCacheState, peerIdx);
    size_t offsetLayer = 0;
    for (int i = 0; i < connectionIdx; i++)
    {
        offsetLayer += peerTargetInfo.getPeerPPDomainLayerNum(i);
    }

    size_t selfSendLayer = peerTargetInfo.getPeerPPDomainLayerNum(connectionIdx);
    return std::make_pair(offsetLayer, selfSendLayer);
}

AgentConnection::AgentConnection(
    std::string mAgentName, std::string mRemoteAgentName, AgentConnectionManager* mAgentConnectionManager)
    : mAgentName(mAgentName)
    , mRemoteAgentName(mRemoteAgentName)
    , mAgentConnectionManager(mAgentConnectionManager)
    , mCacheTransBufferManagers(mAgentConnectionManager->getCacheTransBufferManagers())
    , mNeedSendMetadata(true)
{
    TLLM_CHECK(mAgentConnectionManager != nullptr);
    TLLM_CHECK(!mCacheTransBufferManagers.empty());
}

std::optional<size_t> AgentConnection::getCacheBufferId(size_t bufferIdx) const
{
    TLLM_CHECK(bufferIdx < mCacheBufferIds.size());
    return mCacheBufferIds[bufferIdx];
}

size_t AgentConnection::getSenderBufferCount() const
{
    return mSenderState.mCacheReceiverBufferDescs.size();
}

void AgentConnection::setActiveSenderBufferIdx(size_t bufferIdx)
{
    mSenderState.setActiveBufferIdx(bufferIdx);
}

MemoryDesc const& AgentConnection::SenderState::activeBufferDesc() const
{
    TLLM_CHECK(!mCacheReceiverBufferDescs.empty());
    TLLM_CHECK(mActiveBufferIdx < mCacheReceiverBufferDescs.size());
    return mCacheReceiverBufferDescs[mActiveBufferIdx];
}

void AgentConnection::SenderState::setActiveBufferIdx(size_t bufferIdx)
{
    TLLM_CHECK(bufferIdx < mCacheReceiverBufferDescs.size());
    mActiveBufferIdx = bufferIdx;
}

void MemoryDesc::serialize(MemoryDesc const& memoryDesc, std::ostream& os)
{
    namespace su = executor::serialize_utils;
    su::serialize(memoryDesc.mAddr, os);
    su::serialize(memoryDesc.mLen, os);
    su::serialize(memoryDesc.mDeviceId, os);
}

MemoryDesc MemoryDesc::deserialize(std::istream& is)
{
    namespace su = executor::serialize_utils;
    auto addr = su::deserialize<decltype(mAddr)>(is);
    auto len = su::deserialize<decltype(mLen)>(is);
    auto deviceId = su::deserialize<decltype(mDeviceId)>(is);
    return MemoryDesc{addr, len, deviceId};
}

size_t MemoryDesc::serializedSize(MemoryDesc const& memoryDesc)
{
    namespace su = executor::serialize_utils;
    return su::serializedSize(memoryDesc.mAddr) + su::serializedSize(memoryDesc.mLen)
        + su::serializedSize(memoryDesc.mDeviceId);
}

void AgentConnection::send(DataContext const& ctx, void const* data, size_t size) const
{
    MemoryDesc srcDesc{
        reinterpret_cast<uintptr_t>(data), size, static_cast<uint32_t>(mAgentConnectionManager->getDeviceId())};
    MemoryDescs srcDescs{MemoryType::kVRAM, {srcDesc}};
    auto const& dstBaseDesc = mSenderState.activeBufferDesc();
    auto offset = size / mSenderState.mOffsetRatio.second * mSenderState.mOffsetRatio.first;
    MemoryDesc dstDesc{dstBaseDesc.getAddr() + offset, size, dstBaseDesc.getDeviceId()};
    TLLM_LOG_DEBUG(
        "send dstDesc: %p, size: %ld ,validSegmentIdx: %ld", dstDesc.getAddr(), size, mSenderState.validSegmentIdx);
    MemoryDescs dstDescs{MemoryType::kVRAM, {dstDesc}};
    TransferRequest request{TransferOp::kWRITE, srcDescs, dstDescs, mRemoteAgentName};
    auto status = mAgentConnectionManager->getAgent()->submitTransferRequests(request);
    NotificationSyncInfo syncInfo{mRemoteAgentName, ctx};
    NotificationInfo notificationInfo{syncInfo};
    std::stringstream ss;
    NotificationInfo::serialize(notificationInfo, ss);
    status->wait();
    // TODO: there is a bug in request_with_notify https://github.com/ai-dynamo/nixl/pull/252
    mAgentConnectionManager->getAgent()->notifySyncMessage(mRemoteAgentName, ss.str());
}

void AgentConnection::recv(DataContext const& ctx, void* data, size_t size) const
{

    NotificationSyncInfo syncInfo{mAgentName, ctx};
    mAgentConnectionManager->waitForSyncInfo(mRemoteAgentName, syncInfo);
}

void AgentConnection::sendRequestAndBufferInfo(batch_manager::RequestInfo& requestInfo,
    std::vector<std::optional<size_t>> const& cacheBufferIds, int connectionIdx)
{
    TLLM_CHECK(!common::getEnvTryZCopyForKVCacheTransfer());

    TLLM_CHECK(!cacheBufferIds.empty());
    TLLM_CHECK(cacheBufferIds.size() == mCacheTransBufferManagers.size());
    auto preAllocateBuffers = std::vector<runtime::ITensor::SharedPtr>();
    preAllocateBuffers.reserve(cacheBufferIds.size());
    std::vector<MemoryDesc> bufferDescs;
    bufferDescs.reserve(cacheBufferIds.size());
    for (size_t i = 0; i < cacheBufferIds.size(); i++)
    {
        TLLM_CHECK(cacheBufferIds[i].has_value());
        auto preAllocateBuffer = mCacheTransBufferManagers[i]->getRecvBuffer(cacheBufferIds[i].value());
        preAllocateBuffers.push_back(preAllocateBuffer);
        TLLM_CHECK(preAllocateBuffer != nullptr);
    }
    mCacheBufferIds = cacheBufferIds;
    int deviceId = -1;
    TLLM_CUDA_CHECK(cudaGetDevice(&deviceId));
    TLLM_CHECK(deviceId != -1);
    TLLM_CHECK(deviceId == mAgentConnectionManager->getDeviceId());
    for (size_t i = 0; i < preAllocateBuffers.size(); i++)
    {
        bufferDescs.emplace_back(
            reinterpret_cast<uintptr_t>(preAllocateBuffers[i]->data()), preAllocateBuffers[i]->getSize(), deviceId);
    }
    std::string address = mAgentConnectionManager->getAgent()->getLocalConnectionInfo();
    std::optional<std::string> metadataOpt = std::nullopt;
    if (mNeedSendMetadata)
    {
        auto metadata = mAgentConnectionManager->getAgent()->getLocalAgentDesc().getBackendAgentDesc();
        metadataOpt = metadata;
        mNeedSendMetadata = false;
    }

    RequestAndBufferInfo requestAndBufferInfo{
        mAgentName, address, requestInfo, bufferDescs, metadataOpt, connectionIdx};
    std::stringstream ss;
    NotificationInfo notificationInfo{requestAndBufferInfo};
    NotificationInfo::serialize(notificationInfo, ss);
    mAgentConnectionManager->getAgent()->notifySyncMessage(mRemoteAgentName, ss.str());
}

void AgentConnection::setSenderState(
    std::vector<MemoryDesc> cacheReceiverBufferDescs, int validSegmentIdx, std::pair<size_t, size_t> offsetRatio)
{
    TLLM_CHECK(!cacheReceiverBufferDescs.empty());
    mSenderState.mCacheReceiverBufferDescs = std::move(cacheReceiverBufferDescs);
    mSenderState.validSegmentIdx = validSegmentIdx;
    mSenderState.mOffsetRatio = offsetRatio;
    mSenderState.setActiveBufferIdx(0);
}

void AgentConnection::setHasLoadRemoteAgent(bool hasLoadRemoteAgent)
{
    mHasLoadRemoteAgent = hasLoadRemoteAgent;
}

bool AgentConnection::hasLoadRemoteAgent() const
{
    return mHasLoadRemoteAgent;
}

void AgentConnection::sendReadySignal(DataContext const& ctx, bool isReady) const
{
    ReadySignalInfo readySignalInfo{mRemoteAgentName, ctx, isReady};
    NotificationInfo notificationInfo{readySignalInfo};
    std::stringstream ss;
    NotificationInfo::serialize(notificationInfo, ss);
    mAgentConnectionManager->getAgent()->notifySyncMessage(mRemoteAgentName, ss.str());
}

bool AgentConnection::recvReadySignal(DataContext const& ctx) const
{
    ReadySignalInfo readySignalInfo{mAgentName, ctx, false};
    mAgentConnectionManager->waitForReadySignal(mRemoteAgentName, readySignalInfo);
    return true;
}

AgentConnectionManager::AgentConnectionManager(
<<<<<<< HEAD
    batch_manager::kv_cache_manager::CacheTransBufferManager* cacheTransBufferManager, CacheState cacheState,
    std::string const& backendType)
=======
    std::vector<batch_manager::kv_cache_manager::CacheTransBufferManager*> cacheTransBufferManagers,
    CacheState cacheState)
>>>>>>> 8a8883bc
    : mCacheState(std::move(cacheState))
    , mCacheTransBufferManagers(std::move(cacheTransBufferManagers))
    , mRegMemDescs(MemoryType::kVRAM, {})
{
    TLLM_CUDA_CHECK(cudaGetDevice(&mDeviceId));
    TLLM_CHECK(mDeviceId != -1);

    mAgentName = genUniqueAgentName();
    // Create Agent
    BaseAgentConfig config{mAgentName, true};
<<<<<<< HEAD
    m_Agent = makeTransferAgent(backendType, &config);
    mCacheTransBufferManager = cacheTransBufferManager;
    auto recvBufferCount = mCacheTransBufferManager->getRecvBufferCount();
    auto sendBufferCount = mCacheTransBufferManager->getSendBufferCount();
    std::vector<MemoryDesc> MemDescs;
    for (size_t i = 0; i < recvBufferCount; i++)
    {
        auto recvBuffer = mCacheTransBufferManager->getRecvBuffer(i);
        MemDescs.emplace_back(recvBuffer->data(), recvBuffer->getSizeInBytes(), mDeviceId);
    }
    for (size_t i = 0; i < sendBufferCount; i++)
=======
    m_Agent = makeTransferAgent("nixl", &config);
    TLLM_CHECK(!mCacheTransBufferManagers.empty());
    std::vector<MemoryDesc> memDescs;
    for (auto* cacheTransBufferManager : mCacheTransBufferManagers)
>>>>>>> 8a8883bc
    {
        TLLM_CHECK(cacheTransBufferManager != nullptr);
        auto recvBufferCount = cacheTransBufferManager->getRecvBufferCount();
        auto sendBufferCount = cacheTransBufferManager->getSendBufferCount();
        for (size_t i = 0; i < recvBufferCount; i++)
        {
            auto recvBuffer = cacheTransBufferManager->getRecvBuffer(i);
            memDescs.emplace_back(recvBuffer->data(), recvBuffer->getSizeInBytes(), mDeviceId);
        }
        for (size_t i = 0; i < sendBufferCount; i++)
        {
            auto sendBuffer = cacheTransBufferManager->getSendBuffer(i);
            memDescs.emplace_back(sendBuffer->data(), sendBuffer->getSizeInBytes(), mDeviceId);
        }
    }
    mRegMemDescs = MemoryDescs{MemoryType::kVRAM, memDescs};
    m_Agent->registerMemory(mRegMemDescs);

    AgentState localAgentState{mAgentName, m_Agent->getLocalConnectionInfo()};
    std::vector<AgentState> agentStates(mpi::MpiComm::session().getSize());
    if (mpi::MpiComm::session().getSize() > 1)
    {

        mpi::MpiComm::session().barrier();
        namespace su = executor::serialize_utils;

        std::ostringstream oStream;
        su::serialize(localAgentState, oStream);
        auto str = oStream.str();
        std::vector<char> buffer(str.begin(), str.end());
        std::vector<SizeType32> sizeofBuffer(mpi::MpiComm::session().getSize());
        SizeType32 bufferSize = buffer.size();
        mpi::MpiComm::session().allgather(&bufferSize, sizeofBuffer.data(), 1, mpi::MpiType::kINT32);
        SizeType32 recvBufferSize = std::accumulate(sizeofBuffer.begin(), sizeofBuffer.end(), 0);
        std::vector<char> recvBuffer(recvBufferSize);
        std::vector<int> displs(mpi::MpiComm::session().getSize());
        for (int r = 0; r < mpi::MpiComm::session().getSize(); r++)
        {
            displs[r] = (r == 0) ? 0 : (displs[r - 1] + sizeofBuffer[r - 1]);
        }
        mpi::MpiComm::session().allgatherv(buffer.data(), bufferSize, mpi::MpiType::kCHAR, recvBuffer.data(),
            sizeofBuffer, displs, mpi::MpiType::kCHAR);

        // deserialize
        for (int i = 0; i < mpi::MpiComm::session().getSize(); i++)
        {
            std::vector<char> serBuffer(
                recvBuffer.begin() + displs[i], recvBuffer.begin() + (displs[i] + sizeofBuffer[i]));
            su::VectorWrapBuf<char> strbuf(serBuffer);
            std::istream is(&strbuf);
            agentStates[i] = su::deserialize<executor::kv_cache::AgentState>(is);
            TLLM_LOG_DEBUG(
                mpi::MpiComm::world().getRank(), " recv  agentStates[%d]: %s", i, agentStates[i].toString().c_str());
        }
    }
    else
    {
        agentStates[0] = localAgentState;
    }
    mCommState = CommState(agentStates, mpi::MpiComm::session().getRank());
    TLLM_LOG_DEBUG(mpi::MpiComm::world().getRank(),
        " ***** AgentConnectionManager::AgentConnectionManager    mCommState: %s", mCommState.toString().c_str());
}

AgentConnection const* AgentConnectionManager::recvConnectionAndRequestInfo(batch_manager::RequestInfo& requestInfo)
{
    while (true)
    {
        updateUnhandledNotifications();
        std::scoped_lock lock(mNotificationMutex);
        auto it = mUnhandledNotifications.begin();
        while (it != mUnhandledNotifications.end())
        {
            auto& [agent, notifs] = *it;
            auto notifIt = notifs.begin();
            while (notifIt != notifs.end())
            {
                std::stringstream ss(*notifIt);
                NotificationInfo notificationInfo = NotificationInfo::deserialize(ss);
                bool erase = false;
                if (std::holds_alternative<RequestAndBufferInfo>(notificationInfo.mInfo))
                {
                    auto requestAndBufferInfo = std::get<RequestAndBufferInfo>(notificationInfo.mInfo);

                    erase = true;
                    requestInfo = requestAndBufferInfo.mRequestInfo;
                    auto address = requestAndBufferInfo.mAddress;
                    auto bufferDescs = std::move(requestAndBufferInfo.mBufferDescs);
                    auto metadataOpt = requestAndBufferInfo.mMetadata;
                    auto connectionIdx = requestAndBufferInfo.mValidConnectionIdx;
                    auto remoteAgentName = requestAndBufferInfo.mAgentName;
                    TLLM_LOG_DEBUG(" recv Address:%s", address.c_str());
                    auto connection = connect(remoteAgentName, address, metadataOpt, true);
                    // to compute the offset.
                    auto offsetRatio = computeSendOffsetRatio(requestInfo.getTransState().getCacheState().value(),
                        requestInfo.getTransState().getCommState()->getSelfIdx(), mCacheState, connectionIdx);
                    connection->setSenderState(std::move(bufferDescs), connectionIdx, offsetRatio);
                    notifIt = notifs.erase(notifIt);
                    if (notifs.empty())
                    {
                        it = mUnhandledNotifications.erase(it);
                    }
                    return connection;
                }

                if (!erase)
                {
                    notifIt++;
                }
            }
            if (notifs.empty())
            {
                it = mUnhandledNotifications.erase(it);
            }
            else
            {
                it++;
            }
        }
    }
    return nullptr;
}

void AgentConnectionManager::updateUnhandledNotifications()
{
    auto notifiedSyncMessages = m_Agent->getNotifiedSyncMessages();
    std::lock_guard<std::mutex> lock(mNotificationMutex);

    // Merge new notifications with existing ones
    for (auto const& [agent, notifs] : notifiedSyncMessages)
    {
        auto& existingNotifications = mUnhandledNotifications[agent];
        existingNotifications.insert(existingNotifications.end(), std::make_move_iterator(notifs.begin()),
            std::make_move_iterator(notifs.end()));
    }
}

[[nodiscard]] std::vector<Connection const*> AgentConnectionManager::getConnections(CommState const& state)
{
    TLLM_CHECK(state.isAgentState());
    auto ret = std::vector<Connection const*>();
    for (auto&& agentState : state.getAgentState())
    {
        std::string agentName = agentState.mAgentName;
        std::string connectionInfo = agentState.mConnectionInfo;
        ret.emplace_back(connect(agentName, connectionInfo));
    }
    return ret;
}

BaseTransferAgent* AgentConnectionManager::getAgent() const
{
    return m_Agent.get();
}

std::vector<batch_manager::kv_cache_manager::CacheTransBufferManager*> const&
AgentConnectionManager::getCacheTransBufferManagers() const
{
    return mCacheTransBufferManagers;
}

AgentConnection* AgentConnectionManager::connect(std::string const& remoteAgentName, std::string const& connectionInfo,
    std::optional<std::string> metadata, bool isSender)
{

    TLLM_LOG_DEBUG(
        mpi::MpiComm::world().getRank(), "mAgentName: %s connect to %s", mAgentName.c_str(), remoteAgentName.c_str());
    std::scoped_lock lock(mConnectionsMutex);
    auto it = mConnections.find(remoteAgentName);
    if (it != mConnections.end())
    {
        if (isSender)
        {
            if (!it->second->hasLoadRemoteAgent())
            {
                TLLM_CHECK_WITH_INFO(metadata.has_value(), "should get metadata for sender loadRemtoeAgent");
            }
        }
        if (!it->second->hasLoadRemoteAgent() && metadata.has_value())
        {
            m_Agent->invalidateRemoteAgent(remoteAgentName);
            it->second->setHasLoadRemoteAgent(true);
            TLLM_LOG_DEBUG(mpi::MpiComm::world().getRank(), "set has load remote agent to true");
            m_Agent->loadRemoteAgent(remoteAgentName, AgentDesc{metadata.value()});
        }
        return it->second.get();
    }
    bool hasLoadRemoteAgent = false;
    if (remoteAgentName != mAgentName)
    {
        if (metadata.has_value())
        {
            TLLM_LOG_DEBUG(mpi::MpiComm::world().getRank(), "mAgentName: %s connect to %s with loadRemoteAgent",
                mAgentName.c_str(), remoteAgentName.c_str());
            m_Agent->loadRemoteAgent(remoteAgentName, AgentDesc{metadata.value()});
            hasLoadRemoteAgent = true;
        }
        else
        {
            TLLM_CHECK_WITH_INFO(!isSender, "Sender shouldn't call loadRemoteAgent");
            TLLM_LOG_DEBUG(mpi::MpiComm::world().getRank(), "mAgentName: %s connect to %s with loadRemoteAgent",
                mAgentName.c_str(), remoteAgentName.c_str());
            m_Agent->loadRemoteAgent(remoteAgentName, connectionInfo);
        }
    }
    else
    {
        hasLoadRemoteAgent = true;
    }

    auto connection = std::make_shared<AgentConnection>(mAgentName, remoteAgentName, this);
    mConnections[remoteAgentName] = connection;
    connection->setHasLoadRemoteAgent(hasLoadRemoteAgent);
    return connection.get();
}

CommState const& AgentConnectionManager::getCommState() const
{

    return mCommState;
}

AgentConnection* AgentConnectionManager::recvConnect(DataContext const& ctx, void* data, size_t size)
{

    TLLM_THROW("Not implemented");
    return nullptr;
}

int AgentConnectionManager::getDeviceId() const
{
    return mDeviceId;
}

template <typename NotificationType>
void AgentConnectionManager::waitForNotification(std::string const& remoteAgentName, NotificationType& expectedInfo)
{
    while (true)
    {

        updateUnhandledNotifications();
        std::scoped_lock lock(mNotificationMutex);
        auto it = mUnhandledNotifications.begin();
        while (it != mUnhandledNotifications.end())
        {
            auto& [agent, notifs] = *it;
            if (agent != remoteAgentName)
            {
                it++;
                continue;
            }
            auto notifIt = notifs.begin();
            while (notifIt != notifs.end())
            {
                std::stringstream ss(*notifIt);
                NotificationInfo notificationInfo = NotificationInfo::deserialize(ss);
                bool erase = false;
                if constexpr (std::is_same_v<NotificationType, NotificationSyncInfo>)
                {
                    if (std::holds_alternative<NotificationSyncInfo>(notificationInfo.mInfo))
                    {
                        auto notificationData = std::get<NotificationSyncInfo>(notificationInfo.mInfo);
                        if (notificationData.mContext.getTag() == expectedInfo.mContext.getTag()
                            && notificationData.mAgentName == expectedInfo.mAgentName)
                        {
                            erase = true;
                            notifIt = notifs.erase(notifIt);
                            if (notifs.empty())
                            {
                                it = mUnhandledNotifications.erase(it);
                            }
                            return;
                        }
                    }
                }
                else if constexpr (std::is_same_v<NotificationType, ReadySignalInfo>)
                {
                    if (std::holds_alternative<ReadySignalInfo>(notificationInfo.mInfo))
                    {
                        auto readySignalData = std::get<ReadySignalInfo>(notificationInfo.mInfo);
                        if (readySignalData.mContext.getTag() == expectedInfo.mContext.getTag()
                            && readySignalData.mAgentName == expectedInfo.mAgentName)
                        {
                            expectedInfo.mIsReady = readySignalData.mIsReady;

                            erase = true;
                            notifIt = notifs.erase(notifIt);
                            if (notifs.empty())
                            {
                                it = mUnhandledNotifications.erase(it);
                            }
                            return;
                        }
                    }
                }

                if (!erase)
                {
                    notifIt++;
                }
            }
            if (notifs.empty())
            {
                it = mUnhandledNotifications.erase(it);
            }
            else
            {
                it++;
            }
        }
    }
}

// Explicit template instantiations
template void AgentConnectionManager::waitForNotification<NotificationSyncInfo>(
    std::string const& remoteAgentName, NotificationSyncInfo& expectedInfo);
template void AgentConnectionManager::waitForNotification<ReadySignalInfo>(
    std::string const& remoteAgentName, ReadySignalInfo& expectedInfo);

void AgentConnectionManager::waitForSyncInfo(std::string const& remoteAgentName, NotificationSyncInfo& syncInfo)
{
    waitForNotification(remoteAgentName, syncInfo);
}

void AgentConnectionManager::waitForReadySignal(std::string const& remoteAgentName, ReadySignalInfo& readySignalInfo)
{
    waitForNotification(remoteAgentName, readySignalInfo);
}

std::string const& AgentConnectionManager::getAgentName() const
{
    return mAgentName;
}

AgentConnectionManager::~AgentConnectionManager()
{
    m_Agent->deregisterMemory(mRegMemDescs);
}
} // namespace tensorrt_llm::executor::kv_cache<|MERGE_RESOLUTION|>--- conflicted
+++ resolved
@@ -235,13 +235,8 @@
 }
 
 AgentConnectionManager::AgentConnectionManager(
-<<<<<<< HEAD
-    batch_manager::kv_cache_manager::CacheTransBufferManager* cacheTransBufferManager, CacheState cacheState,
-    std::string const& backendType)
-=======
     std::vector<batch_manager::kv_cache_manager::CacheTransBufferManager*> cacheTransBufferManagers,
-    CacheState cacheState)
->>>>>>> 8a8883bc
+    CacheState cacheState, std::string const& backendType)
     : mCacheState(std::move(cacheState))
     , mCacheTransBufferManagers(std::move(cacheTransBufferManagers))
     , mRegMemDescs(MemoryType::kVRAM, {})
@@ -252,24 +247,10 @@
     mAgentName = genUniqueAgentName();
     // Create Agent
     BaseAgentConfig config{mAgentName, true};
-<<<<<<< HEAD
     m_Agent = makeTransferAgent(backendType, &config);
-    mCacheTransBufferManager = cacheTransBufferManager;
-    auto recvBufferCount = mCacheTransBufferManager->getRecvBufferCount();
-    auto sendBufferCount = mCacheTransBufferManager->getSendBufferCount();
-    std::vector<MemoryDesc> MemDescs;
-    for (size_t i = 0; i < recvBufferCount; i++)
-    {
-        auto recvBuffer = mCacheTransBufferManager->getRecvBuffer(i);
-        MemDescs.emplace_back(recvBuffer->data(), recvBuffer->getSizeInBytes(), mDeviceId);
-    }
-    for (size_t i = 0; i < sendBufferCount; i++)
-=======
-    m_Agent = makeTransferAgent("nixl", &config);
     TLLM_CHECK(!mCacheTransBufferManagers.empty());
     std::vector<MemoryDesc> memDescs;
     for (auto* cacheTransBufferManager : mCacheTransBufferManagers)
->>>>>>> 8a8883bc
     {
         TLLM_CHECK(cacheTransBufferManager != nullptr);
         auto recvBufferCount = cacheTransBufferManager->getRecvBufferCount();
