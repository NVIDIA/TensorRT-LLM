--- conflicted
+++ resolved
@@ -275,14 +275,9 @@
 class AgentConnectionManager : public ConnectionManager
 {
 public:
-<<<<<<< HEAD
-    AgentConnectionManager(batch_manager::kv_cache_manager::CacheTransBufferManager* cacheTransBufferManager,
-        CacheState cacheState, std::string const& backendType);
-=======
     AgentConnectionManager(
         std::vector<batch_manager::kv_cache_manager::CacheTransBufferManager*> cacheTransBufferManagers,
-        CacheState cacheState);
->>>>>>> 8a8883bc
+        CacheState cacheState, std::string const& backendType);
     ~AgentConnectionManager();
     AgentConnection* recvConnect(DataContext const& ctx, void* data, size_t size) override;
     [[nodiscard]] std::vector<Connection const*> getConnections(CommState const& state) override;
