/*
 * SPDX-FileCopyrightText: Copyright (c) 1993-2024 NVIDIA CORPORATION &
 * AFFILIATES. All rights reserved. SPDX-License-Identifier: Apache-2.0
 *
 * Licensed under the Apache License, Version 2.0 (the "License");
 * you may not use this file except in compliance with the License.
 * You may obtain a copy of the License at
 *
 * http://www.apache.org/licenses/LICENSE-2.0
 *
 * Unless required by applicable law or agreed to in writing, software
 * distributed under the License is distributed on an "AS IS" BASIS,
 * WITHOUT WARRANTIES OR CONDITIONS OF ANY KIND, either express or implied.
 * See the License for the specific language governing permissions and
 * limitations under the License.
 */

#include "tensorrt_llm/common/cudaUtils.h"
#include "tensorrt_llm/common/customAllReduceUtils.h"
#include "tensorrt_llm/common/dataType.h"
#include "tensorrt_llm/common/mcastDevMemUtils.h"
#include "tensorrt_llm/common/opUtils.h"
#include "tensorrt_llm/kernels/communicationKernels/allReduceFusionKernels.h"
#include "tensorrt_llm/kernels/communicationKernels/customLowPrecisionAllReduceKernels.h"
#include "tensorrt_llm/kernels/communicationKernels/mnnvlAllreduceKernels.h"
#include "tensorrt_llm/kernels/communicationKernels/moeAllReduceFusionKernels.h"
#include "tensorrt_llm/kernels/customAllReduceKernels.h"
#include "tensorrt_llm/kernels/quantization.h"
#include "tensorrt_llm/kernels/userbuffers/ub_interface.h"
#include "tensorrt_llm/runtime/mcastDeviceMemory.h"
#include "tensorrt_llm/runtime/torchUtils.h"
#include "tensorrt_llm/runtime/utils/mpiUtils.h"
#include "tensorrt_llm/runtime/utils/pgUtils.h"
#include "tensorrt_llm/thop/fp4Quantize.h"
#include "tensorrt_llm/thop/fp8Op.h"
#include "tensorrt_llm/thop/thUtils.h"
#include "tensorrt_llm/thop/userbuffersTensor.h"

#if ENABLE_MULTI_DEVICE
#include <ATen/cuda/EmptyTensor.h>
#include <c10/util/irange.h>
#include <nccl.h>
#include <torch/csrc/distributed/c10d/FileStore.hpp>
#include <torch/csrc/distributed/c10d/ProcessGroup.hpp>
#include <torch/csrc/distributed/c10d/ProcessGroupNCCL.hpp>
#include <torch/csrc/distributed/c10d/Store.hpp>
#include <torch/csrc/distributed/c10d/TCPStore.hpp>
#endif // ENABLE_MULTI_DEVICE
#include <nvml.h>
#include <torch/extension.h>

#include <cstddef>
#include <cstdint>
#include <unordered_set>

// using namespace nvinfer1;
using tensorrt_llm::kernels::AllReduceFusionOp;
using tensorrt_llm::kernels::AllReduceStrategyType;
using tensorrt_llm::mpi::MpiTag;
using tensorrt_llm::pg_utils::get_world_pg;
using tensorrt_llm::pg_utils::get_local_pg;
using tensorrt_llm::pg_utils::PgHelper;

namespace torch_ext
{

#if ENABLE_MULTI_DEVICE

namespace
{

template <class... Ts>
struct overloaded : Ts...
{
    using Ts::operator()...;
};
template <class... Ts>
overloaded(Ts...) -> overloaded<Ts...>;

class NvmlManager
{
public:
    NvmlManager()
    {
        NVML_CHECK_THROW(nvmlInit());
    }

    ~NvmlManager()
    {
        NVML_CHECK(nvmlShutdown());
    }
};

std::set<int> getLocalGroup(std::set<int> const& group)
{
    auto const myRank = COMM_SESSION.getRank();
    auto const myLocalRank = LOCAL_COMM_SESSION.getRank();
    auto const localSize = static_cast<uint32_t>(LOCAL_COMM_SESSION.getSize());

    std::vector<int32_t> ranks(localSize, 0);
    std::vector<int32_t> localRanks(localSize, 0);
    if (group.size() >= localSize)
    {
        LOCAL_COMM_SESSION.allgather(&myRank, ranks.data(), 1, tensorrt_llm::mpi::MpiType::kINT32);
        LOCAL_COMM_SESSION.allgather(&myLocalRank, localRanks.data(), 1, tensorrt_llm::mpi::MpiType::kINT32);
    }
    else
    {
        if (myRank == *group.begin())
        {
            ranks.clear();
            int rank;
            ranks.push_back(myRank);
            for (auto it = std::next(std::begin(group), 1); it != group.end(); ++it)
            {
                LOCAL_COMM_SESSION.recvValue(rank, *it, MpiTag::kDefault);
                ranks.push_back(rank);
            }
            for (auto it = std::next(std::begin(group), 1); it != group.end(); ++it)
            {
                LOCAL_COMM_SESSION.send(
                    ranks.data(), localSize, tensorrt_llm::mpi::MpiType::kINT32, *it, MpiTag::kDefault);
            }

            localRanks.clear();
            localRanks.push_back(myLocalRank);
            for (auto it = std::next(std::begin(group), 1); it != group.end(); ++it)
            {
                LOCAL_COMM_SESSION.recvValue(rank, *it, MpiTag::kDefault);
                localRanks.push_back(rank);
            }
            for (auto it = std::next(std::begin(group), 1); it != group.end(); ++it)
            {
                LOCAL_COMM_SESSION.send(
                    localRanks.data(), localSize, tensorrt_llm::mpi::MpiType::kINT32, *it, MpiTag::kDefault);
            }
        }
        else
        {
            LOCAL_COMM_SESSION.sendValue(myRank, *group.begin(), MpiTag::kDefault);
            LOCAL_COMM_SESSION.recv(
                ranks.data(), localSize, tensorrt_llm::mpi::MpiType::kINT32, *group.begin(), MpiTag::kDefault);

            LOCAL_COMM_SESSION.sendValue(myLocalRank, *group.begin(), MpiTag::kDefault);
            LOCAL_COMM_SESSION.recv(
                localRanks.data(), localSize, tensorrt_llm::mpi::MpiType::kINT32, *group.begin(), MpiTag::kDefault);
        }
    }

    std::set<int> localGroup;
    for (size_t i = 0; i < ranks.size(); ++i)
    {
        auto rank = ranks[i];
        if (group.find(rank) != group.end())
        {
            localGroup.insert(localRanks[i]);
        }
    }
    return localGroup;
}

std::set<int> getLocalGroupTorch(std::set<int> const& group)
{
    auto const worldPg = get_world_pg();
    auto const myRank = worldPg->getRank();
    auto const localPg = get_local_pg();
    auto const myLocalRank = localPg->getRank();
    auto const localSize = static_cast<uint32_t>(localPg->getSize());

    PgHelper pgh_local{localPg};
    PgHelper pgh_world{worldPg}; // for p2p

    std::vector<int32_t> ranks(localSize, -1);
    std::vector<int32_t> localRanks(localSize, -1);

    if (group.size() >= localSize)
    {
        PGCHECK_THROW(pgh_local.allgather(&myRank, ref(ranks), {}));
        PGCHECK_THROW(pgh_local.allgather(&myLocalRank, ref(localRanks), {}));
    }
    else
    {
        int tag = static_cast<int>(MpiTag::kDefault);

        if (myRank == *group.begin())
        {
            // Leader: gather from peers (world ranks), then broadcast full localSize arrays.
            size_t cnt = 0;
            ranks[cnt++] = myRank;
            int tmp;
            for (auto it = std::next(group.begin()); it != group.end(); ++it)
            {
                PGCHECK_THROW(pgh_world.recv(&tmp, *it, tag));
                ranks[cnt++] = tmp;
            }
            for (auto it = std::next(group.begin()); it != group.end(); ++it)
            {
                PGCHECK_THROW(pgh_world.send(ref(ranks), *it, tag));
            }

            cnt = 0;
            localRanks[cnt++] = myLocalRank;
            for (auto it = std::next(group.begin()); it != group.end(); ++it)
            {
                PGCHECK_THROW(pgh_world.recv(&tmp, *it, tag));
                localRanks[cnt++] = tmp;
            }
            for (auto it = std::next(group.begin()); it != group.end(); ++it)
            {
                PGCHECK_THROW(pgh_world.send(ref(localRanks), *it, tag));
            }
        }
        else
        {
            int leader = *group.begin();

            PGCHECK_THROW(pgh_world.send(&myRank, leader, tag));
            PGCHECK_THROW(pgh_world.recv(ref(ranks), leader, tag));

            PGCHECK_THROW(pgh_world.send(&myLocalRank, leader, tag));
            PGCHECK_THROW(pgh_world.recv(ref(localRanks), leader, tag));
        }
    }

    std::set<int> localGroup;
    for (size_t i = 0; i < ranks.size(); ++i)
    {
        int world_r = ranks[i];
        if (group.find(world_r) != group.end())
            localGroup.insert(localRanks[i]);
    }
    return localGroup;
}

class AllreduceOp
{
public:
    AllreduceOp(
        std::set<int> group, nvinfer1::DataType type, AllReduceStrategyType strategy, AllReduceFusionOp op, float eps)
        : mGroup(std::move(group))
        , mType(type)
        , mStrategy(strategy)
        , mOp(op)
        , mEps(eps)
    {
    }

    AllreduceOp(std::set<int> group, c10::intrusive_ptr<c10d::ProcessGroup> const& process_group_,
        nvinfer1::DataType type, AllReduceStrategyType strategy, AllReduceFusionOp op, float eps)
        : mGroup(std::move(group))
        , mType(type)
        , mStrategy(strategy)
        , mOp(op)
        , mEps(eps)
        , mNcclComm(process_group_)
    {
    }

    ~AllreduceOp() = default;

    int getRank() const
    {
        return std::visit(
            overloaded{[&](std::shared_ptr<ncclComm_t> const&) { return COMM_SESSION.getRank(); },
                [&](c10::intrusive_ptr<c10d::ProcessGroup> const& torchPg) { return get_world_pg()->getRank(); }},
            mNcclComm);
    }

    std::vector<torch::Tensor> run(torch::Tensor const& input, torch::optional<torch::Tensor> const& residual,
        torch::optional<torch::Tensor> const& norm_weight, torch::optional<torch::Tensor> const& scale,
        torch::optional<torch::Tensor> const& bias, bool trigger_completion_at_end,
        torch::optional<torch::Tensor> workspace) noexcept
    {
        size_t size = input.numel();
        size_t seq_len = input.size(0);
        size_t bytes_per_element = input.element_size();
        TLLM_LOG_DEBUG("All reduce message size is %zu", size * bytes_per_element);

        AllReduceStrategyType runtime_strategy = getRuntimeStrategy(seq_len, size);

        // Log runtime strategy
        auto const rank = getRank();
        logRunTimeStrategy(runtime_strategy, rank);

        // Dispatch to different allreduce implementations
        switch (runtime_strategy)
        {
        case AllReduceStrategyType::UB: return runUBAllReduce(input, residual, norm_weight, scale, bias);
        case AllReduceStrategyType::NCCL: return runNCCLAllReduce(input, residual, norm_weight, scale, bias);
        case AllReduceStrategyType::NCCL_SYMMETRIC:
            return runNCCLAllReduceSymmetric(input, residual, norm_weight, scale, bias);
        case AllReduceStrategyType::MIN_LATENCY:
        case AllReduceStrategyType::ONESHOT:
        case AllReduceStrategyType::TWOSHOT:
            return runFusionAllReduce(
                input, residual, norm_weight, scale, bias, trigger_completion_at_end, workspace, runtime_strategy);
        case AllReduceStrategyType::LOWPRECISION:
            return runLowPrecisionAllReduce(input, residual, norm_weight, scale, bias);
        default: TORCH_CHECK(false, "Invalid runtime strategy"); return {};
        }
    }

    int initialize()
    {
        TLLM_LOG_TRACE("%s start for rank %d", __PRETTY_FUNCTION__, getRank());
        if (mNcclComm.index() == 0)
        {
            mNcclComm = getComm(mGroup);
        }
        if (mStrategy != AllReduceStrategyType::NCCL && mStrategy != AllReduceStrategyType::UB)
        {

            initGroupTopology();
        }

        TLLM_LOG_TRACE("%s stop for rank %d", __PRETTY_FUNCTION__, getRank());
        return 0;
    }

private:
    std::vector<torch::Tensor> runUBAllReduce(torch::Tensor const& input,
        torch::optional<torch::Tensor> const& residual, torch::optional<torch::Tensor> const& norm_weight,
        torch::optional<torch::Tensor> const& scale, torch::optional<torch::Tensor> const& bias)
    {
        auto stream = at::cuda::getCurrentCUDAStream(input.get_device());
        int size = input.numel();
        int hidden_size = input.size(-1);

        torch::Tensor residual_out = torch::empty_like(input);

        TLLM_CHECK(mOp == AllReduceFusionOp::RESIDUAL_RMS_NORM || mOp == AllReduceFusionOp::RESIDUAL_RMS_NORM_QUANT_FP8
            || mOp == AllReduceFusionOp::RESIDUAL_RMS_NORM_QUANT_NVFP4);
        TLLM_CHECK_WITH_INFO(tensorrt_llm::runtime::ub::ub_is_initialized(), "UserBuffer has not been initialized!");
        auto& ub_manager = tensorrt_llm::runtime::ub::UserBuffersManager::get_instance();
        auto ub_buffer0 = ub_manager.search_buffer(input.data_ptr());
        TLLM_CHECK(!ub_buffer0.invalid());

        auto ub_comm = ub_manager.comm();
        int m = size / hidden_size;

        if (mOp == AllReduceFusionOp::RESIDUAL_RMS_NORM)
        {
            TORCH_CHECK(norm_weight, "norm_weight is required for residual rms norm allreduce");
            TORCH_CHECK(!bias, "bias is not supported for residual rms norm allreduce");
            TORCH_CHECK(mType == nvinfer1::DataType::kHALF || mType == nvinfer1::DataType::kBF16);
            auto [norm_out, ub_buffer1] = torch_ext::create_userbuffers_tensor(input.sizes(), input.scalar_type());
            tensorrt_llm::kernels::ub::allreduce2_userbuff_rmsnorm_launcher(ub_buffer0.handle, 0, ub_buffer1.handle, 0,
                size, hidden_size, nullptr, norm_weight.value().data_ptr(), mEps, residual.value().data_ptr(),
                residual_out.data_ptr(), mType, ub_comm, stream);

            return {norm_out, residual_out};
        }
        else if (mOp == AllReduceFusionOp::RESIDUAL_RMS_NORM_QUANT_FP8)
        {
            TORCH_CHECK(scale, "scale is required for FP8 allreduce");
            TORCH_CHECK(norm_weight, "norm_weight is required for FP8 allreduce");
            TORCH_CHECK(!bias, "bias is not supported for FP8 allreduce");
            auto [norm_out, ub_buffer1] = torch_ext::create_userbuffers_tensor(input.sizes(), torch::kFloat8_e4m3fn);
            tensorrt_llm::kernels::ub::allreduce2_userbuff_inplace_rmsnorm_quant_launcher(ub_buffer0.handle, 0,
                ub_buffer1.handle, 0, size, hidden_size, nullptr, norm_weight.value().data_ptr(), mEps,
                static_cast<float*>(scale.value().data_ptr()), residual.value().data_ptr(), residual_out.data_ptr(),
                mType, ub_comm, stream);

            return {norm_out, residual_out};
        }
        else if (mOp == AllReduceFusionOp::RESIDUAL_RMS_NORM_QUANT_NVFP4)
        {
            TORCH_CHECK(scale, "scale is required for FP4 allreduce");
            TORCH_CHECK(norm_weight, "norm_weight is required for FP4 allreduce");
            TORCH_CHECK(!bias, "bias is not supported for FP4 allreduce");

            int const sfVecSize = 16;
            int scale_size
                = tensorrt_llm::common::roundUp(m, 128) * tensorrt_llm::common::roundUp(hidden_size / sfVecSize, 4);

            TORCH_CHECK(hidden_size % sfVecSize == 0, "hidden_size must be divisible by 16 for FP4 allreduce");

            auto output_shape = input.sizes().vec();
            output_shape.back() /= 2;
            auto output_strides = input.strides().vec();
            for (size_t i = 0; i < output_shape.size() - 1; i++)
            {
                output_strides[i] /= 2;
            }

            auto [quant_out, ub_buffer1] = torch_ext::create_userbuffers_tensor(output_shape, torch::kByte);
            auto [scale_out, ub_buffer2] = torch_ext::create_userbuffers_tensor({scale_size}, torch::kByte);

            tensorrt_llm::kernels::ub::allreduce2_userbuff_inplace_rmsnorm_quant_fp4_launcher(ub_buffer0.handle, 0,
                ub_buffer1.handle, 0, ub_buffer2.handle, 0, size, hidden_size, nullptr, norm_weight.value().data_ptr(),
                mEps, static_cast<float*>(scale.value().data_ptr()), residual.value().data_ptr(),
                residual_out.data_ptr(), mType, ub_comm, stream);

            return {quant_out, scale_out, residual_out};
        }
        TORCH_CHECK(
            false, "UBAllreduce does not support the fusion operation: " + tensorrt_llm::kernels::toString(mOp));
        return {};
    }

    std::vector<torch::Tensor> runNCCLAllReduce(torch::Tensor const& input,
        torch::optional<torch::Tensor> const& residual, torch::optional<torch::Tensor> const& norm_weight,
        torch::optional<torch::Tensor> const& scale, torch::optional<torch::Tensor> const& bias)
    {
        torch::Tensor reduce_output;

        std::visit(overloaded{[&](std::shared_ptr<ncclComm_t>& rawComm)
                       {
                           auto stream = at::cuda::getCurrentCUDAStream(input.get_device());
                           int size = input.numel();
                           reduce_output = torch::empty_like(input);
                           NCCLCHECK_THROW(ncclAllReduce(input.data_ptr(), reduce_output.mutable_data_ptr(), size,
                               (*getDtypeMap())[mType], ncclSum, *rawComm, stream));
                       },
                       [&](c10::intrusive_ptr<c10d::ProcessGroup>& torchPg)
                       {
                           reduce_output = input.clone();
                           // TLLM_LOG_INFO("AllReduce Rank: %d, tensor numel: %d", torchPg->getRank(),
                           // reduce_output.numel());
                           std::vector tensors{reduce_output};
                           PGCHECK_THROW(torchPg->allreduce(tensors, {c10d::ReduceOp::SUM}));
                       }},
            mNcclComm);

        if (mOp == AllReduceFusionOp::NONE)
        {
            return {reduce_output};
        }

        // Treat any other patterns as fallback cases.
        return fallbackRunSubsequentOps(input, residual, norm_weight, scale, bias, reduce_output);
    }

    std::vector<torch::Tensor> runNCCLAllReduceSymmetric(torch::Tensor const& input,
        torch::optional<torch::Tensor> const& residual, torch::optional<torch::Tensor> const& norm_weight,
        torch::optional<torch::Tensor> const& scale, torch::optional<torch::Tensor> const& bias)
    {

        auto stream = at::cuda::getCurrentCUDAStream(input.get_device());
        int size = input.numel();
        auto& ub_manager = tensorrt_llm::runtime::ub::UserBuffersManager::get_instance();
        auto ub_tensor0 = input;
        auto ub_buffer0 = ub_manager.search_buffer(input.data_ptr());
        if (ub_buffer0.invalid())
        {
            auto [symmetric_input, symmetric_ub_buffer0]
                = torch_ext::create_userbuffers_tensor(input.sizes(), input.scalar_type());
            cudaMemcpyAsync(symmetric_ub_buffer0.addr, input.data_ptr(), size * input.element_size(),
                cudaMemcpyDeviceToDevice, stream);
            ub_buffer0 = symmetric_ub_buffer0;
            ub_tensor0 = symmetric_input;
        }

        TLLM_CHECK(!ub_buffer0.invalid());
        auto [norm_out, ub_buffer1] = torch_ext::create_userbuffers_tensor(input.sizes(), input.scalar_type());

        std::visit(overloaded{[&, norm_out_ = norm_out](std::shared_ptr<ncclComm_t>& rawComm)
                       {
                           NCCLCHECK_THROW(ncclAllReduce(ub_buffer0.addr, norm_out_.mutable_data_ptr(), size,
                               (*getDtypeMap())[mType], ncclSum, *rawComm, stream));
                       },
                       [&, norm_out_ = norm_out](c10::intrusive_ptr<c10d::ProcessGroup>& torchPg)
                       {
                           PGCHECK_THROW(PgHelper{torchPg}.allreduce(ub_tensor0, {c10d::ReduceOp::SUM}));
                           std::ignore = norm_out_.copy_(ub_tensor0, true);
                       }},
            mNcclComm);

        if (mOp == AllReduceFusionOp::NONE)
        {
            return {norm_out};
        }

        // Treat any other patterns as fallback cases.
        return fallbackRunSubsequentOps(input, residual, norm_weight, scale, bias, norm_out);
    }

    std::vector<torch::Tensor> runLowPrecisionAllReduce(torch::Tensor const& input,
        torch::optional<torch::Tensor> const& residual, torch::optional<torch::Tensor> const& norm_weight,
        torch::optional<torch::Tensor> const& scale, torch::optional<torch::Tensor> const& bias) noexcept
    {
#ifdef ENABLE_FP8
        auto stream = at::cuda::getCurrentCUDAStream(input.get_device());
        int size = input.numel();
        int hidden_size = input.size(-1);

        auto const tp_size = mGroup.size();
        auto const cur_rank = getRank();
        int tp_rank = 0;

        for (auto const& currentRank : mGroup)
        {
            if (cur_rank == currentRank)
                break;
            ++tp_rank;
        }

        int bytes_per_element = input.element_size();

        int token_num = size / hidden_size;

        auto parts = tensorrt_llm::kernels::splitNumber(size);

        torch::Tensor reduce_output = torch::empty_like(input);

        size_t global_offset = 0;
        for (size_t i = 0; i < parts.size(); ++i)
        {
            size_t tmp_size = parts[i];
            tensorrt_llm::kernels::LowPrecisionAllReduceParams tmp_param;
            if (tp_size <= 4)
            {
                tmp_param = tensorrt_llm::kernels::LowPrecisionAllReduceParams::deserialize(
                    tp_size, tp_rank, mType, token_num, hidden_size);
            }
            else
            {
                tmp_param = tensorrt_llm::kernels::LowPrecisionAllReduceParams::deserialize_hier(
                    tp_size, tp_rank, mType, token_num, hidden_size);
            }

            tmp_param.local_input_buffer_ptr = reinterpret_cast<void const*>(
                reinterpret_cast<char const*>(input.data_ptr()) + global_offset * bytes_per_element);
            tmp_param.local_output_buffer_ptr = reinterpret_cast<void*>(
                reinterpret_cast<char*>(reduce_output.mutable_data_ptr()) + global_offset * bytes_per_element);
            tmp_param.elts_total = tmp_size;
            tensorrt_llm::kernels::customLowPrecisionAllReduce(tmp_param, mType, stream);

            global_offset += tmp_size;
        }

        if (mOp == AllReduceFusionOp::NONE)
        {
            return {reduce_output};
        }

        // Treat any other patterns as fallback cases.
        return fallbackRunSubsequentOps(input, residual, norm_weight, scale, bias, reduce_output);

#else
        C10_THROW_ERROR(NotImplementedError, "Can't use LOWPRECISION without compile with ENABLE FP8.");
#endif
    }

    std::vector<torch::Tensor> runFusionAllReduce(torch::Tensor const& input,
        torch::optional<torch::Tensor> const& residual, torch::optional<torch::Tensor> const& norm_weight,
        torch::optional<torch::Tensor> const& scale, torch::optional<torch::Tensor> const& bias,
        bool trigger_completion_at_end, torch::optional<torch::Tensor> workspace,
        AllReduceStrategyType strategy) noexcept
    {
        // Should handle only Lamport implementation
        auto stream = at::cuda::getCurrentCUDAStream(input.get_device());
        int size = input.numel();
        int hidden_size = input.size(-1);
        int seq_len = input.size(0);

        auto const tp_size = mGroup.size();
        auto const cur_rank = getRank();
        int tp_rank = 0;

        for (auto const& currentRank : mGroup)
        {
            if (cur_rank == currentRank)
                break;
            ++tp_rank;
        }

        // Use cleaner output assigning
        torch::Tensor reduce_out;
        torch::Tensor residual_out;
        torch::Tensor norm_out;
        torch::Tensor quant_out;
        torch::Tensor scale_out;

        tensorrt_llm::kernels::ar_fusion::AllReduceFusionParams allreduce_fusion_params;

        allreduce_fusion_params.residual_in = nullptr;
        allreduce_fusion_params.rms_gamma = nullptr;

        allreduce_fusion_params.allreduce_out = nullptr;
        allreduce_fusion_params.quant_out = nullptr;
        allreduce_fusion_params.scale_out = nullptr;
        allreduce_fusion_params.residual_out = nullptr;
        allreduce_fusion_params.norm_out = nullptr;
        allreduce_fusion_params.trigger_completion_at_end = trigger_completion_at_end;

        // Determine if using oneshot or twoshot allreduce kernel
        if (strategy == AllReduceStrategyType::MIN_LATENCY)
        {
            allreduce_fusion_params.use_oneshot = seq_len <= tensorrt_llm::kernels::ar_fusion::kOneShotMaxToken;
        }
        else
        {
            allreduce_fusion_params.use_oneshot = strategy == AllReduceStrategyType::ONESHOT;
        }

        // Check for some kernel constraints if using TWOSHOT kernel
        if (!allreduce_fusion_params.use_oneshot)
        {
            TORCH_CHECK(input.size(0) >= static_cast<int64_t>(tp_size),
                "Sequence length must be greater than or equal to TP size");
        }

        // Handle no fusion allreduce here
        if (mOp == AllReduceFusionOp::NONE)
        {
            reduce_out = torch::empty_like(input);
            allreduce_fusion_params.allreduce_out = reduce_out.mutable_data_ptr();
            allreduce_fusion_params.pattern = tensorrt_llm::kernels::ar_fusion::AllReduceFusionPattern::kAllReduce;
        }
        // Handle allreduce fusion here
        // Prepare required output tensors for each fusion pattern
        else if (mOp == AllReduceFusionOp::RESIDUAL_RMS_NORM)
        {
            norm_out = torch::empty_like(input);
            residual_out = torch::empty_like(residual.value());

            allreduce_fusion_params.norm_out = norm_out.mutable_data_ptr();
            allreduce_fusion_params.residual_out = residual_out.mutable_data_ptr();
            allreduce_fusion_params.pattern
                = tensorrt_llm::kernels::ar_fusion::AllReduceFusionPattern::kARResidualRMSNorm;
        }
        else if (mOp == AllReduceFusionOp::RESIDUAL_RMS_NORM_QUANT_FP8
            || mOp == AllReduceFusionOp::RESIDUAL_RMS_NORM_OUT_QUANT_FP8)
        {
            quant_out = at::detail::empty_cuda(input.sizes(), torch::kFloat8_e4m3fn, input.device(), std::nullopt);
            residual_out = torch::empty_like(residual.value());

            allreduce_fusion_params.quant_out = quant_out.mutable_data_ptr();
            allreduce_fusion_params.residual_out = residual_out.mutable_data_ptr();
            allreduce_fusion_params.pattern
                = tensorrt_llm::kernels::ar_fusion::AllReduceFusionPattern::kARResidualRMSNormFP8Quant;

            // norm out is required
            if (mOp == AllReduceFusionOp::RESIDUAL_RMS_NORM_OUT_QUANT_FP8)
            {
                norm_out = torch::empty_like(input);
                allreduce_fusion_params.norm_out = norm_out.mutable_data_ptr();
                allreduce_fusion_params.pattern
                    = tensorrt_llm::kernels::ar_fusion::AllReduceFusionPattern::kARResidualRMSNormOutFP8Quant;
            }
        }
        else if (mOp == AllReduceFusionOp::RESIDUAL_RMS_NORM_QUANT_NVFP4
            || mOp == AllReduceFusionOp::RESIDUAL_RMS_NORM_OUT_QUANT_NVFP4)
        {
            // TODO: Better check for each pattern
            int64_t sf_vec_size = 16;
            int64_t m = 1;
            auto const& input_shape = input.sizes();
            auto const& r = input_shape.size();
            TORCH_CHECK(r >= 2, "Input should be >=2D tensor.");
            for (size_t i = 0; i < r - 1; i++)
            {
                m *= input_shape[i];
            }
            auto const k = input_shape[r - 1];
            TORCH_CHECK(k % sf_vec_size == 0, "Input should be divisible by sfVecSize.");
            std::vector<int64_t> output_shape(input_shape.begin(), input_shape.end());
            output_shape[r - 1] = k / 2;

            quant_out = at::detail::empty_cuda(output_shape, FLOAT4_E2M1X2, input.device(), std::nullopt);
            scale_out = at::detail::empty_cuda({tensorrt_llm::computeSwizzledLayoutSFSize(m, k / sf_vec_size)},
                SF_DTYPE, input.device(), std::nullopt);
            residual_out = torch::empty_like(residual.value());

            allreduce_fusion_params.quant_out = quant_out.mutable_data_ptr();
            allreduce_fusion_params.scale_out = scale_out.mutable_data_ptr();
            allreduce_fusion_params.residual_out = residual_out.mutable_data_ptr();
            allreduce_fusion_params.pattern
                = tensorrt_llm::kernels::ar_fusion::AllReduceFusionPattern::kARResidualRMSNormFP4Quant;

            // norm out is required
            if (mOp == AllReduceFusionOp::RESIDUAL_RMS_NORM_OUT_QUANT_NVFP4)
            {
                norm_out = torch::empty_like(input);
                allreduce_fusion_params.norm_out = norm_out.mutable_data_ptr();
                allreduce_fusion_params.pattern
                    = tensorrt_llm::kernels::ar_fusion::AllReduceFusionPattern::kARResidualRMSNormOutFP4Quant;
            }
        }
        else
        {
            TORCH_CHECK(false, "Unsupported fusion operation: " + tensorrt_llm::kernels::toString(mOp));
            return {};
        }

        allreduce_fusion_params.nranks = tp_size;
        allreduce_fusion_params.rank = tp_rank;
        allreduce_fusion_params.dtype = mType;
        allreduce_fusion_params.size = size;
        allreduce_fusion_params.hidden_dim = hidden_size;
        allreduce_fusion_params.workspace = reinterpret_cast<void**>(workspace.value().mutable_data_ptr());
        allreduce_fusion_params.allreduce_in = input.data_ptr();

        if (mOp != AllReduceFusionOp::NONE)
        {
            allreduce_fusion_params.residual_in = residual.value().data_ptr();
            allreduce_fusion_params.rms_gamma = norm_weight.value().data_ptr();
            allreduce_fusion_params.rms_eps = mEps;
        }

        allreduce_fusion_params.stream = stream;

        bool const is_scale_factor_required = mOp == AllReduceFusionOp::RESIDUAL_RMS_NORM_QUANT_FP8
            || mOp == AllReduceFusionOp::RESIDUAL_RMS_NORM_OUT_QUANT_FP8
            || mOp == AllReduceFusionOp::RESIDUAL_RMS_NORM_QUANT_NVFP4
            || mOp == AllReduceFusionOp::RESIDUAL_RMS_NORM_OUT_QUANT_NVFP4;

        allreduce_fusion_params.scale_factor
            = is_scale_factor_required ? static_cast<float*>(scale.value().data_ptr()) : nullptr;

        tensorrt_llm::kernels::ar_fusion::allreduce_fusion_op(allreduce_fusion_params);

        // Pack output tensors
        switch (mOp)
        {
        case AllReduceFusionOp::NONE: return {reduce_out};
        case AllReduceFusionOp::RESIDUAL_RMS_NORM: return {norm_out, residual_out};
        case AllReduceFusionOp::RESIDUAL_RMS_NORM_QUANT_FP8: return {quant_out, residual_out};
        case AllReduceFusionOp::RESIDUAL_RMS_NORM_OUT_QUANT_FP8: return {norm_out, quant_out, residual_out};
        case AllReduceFusionOp::RESIDUAL_RMS_NORM_QUANT_NVFP4: return {quant_out, scale_out, residual_out};
        case AllReduceFusionOp::RESIDUAL_RMS_NORM_OUT_QUANT_NVFP4:
            return {norm_out, quant_out, scale_out, residual_out};
        default: TORCH_CHECK(false, "Unsupported fusion operation: " + tensorrt_llm::kernels::toString(mOp));
        }
        return {};
    }

    std::vector<torch::Tensor> fallbackRunSubsequentOps(torch::Tensor const& input,
        torch::optional<torch::Tensor> const& residual, torch::optional<torch::Tensor> const& norm_weight,
        torch::optional<torch::Tensor> const& scale, torch::optional<torch::Tensor> const& bias,
        torch::Tensor& reduce_output)
    {
        // If we reach here, it means the extra fallback operations are required.
        // All patterns are broken into ALlReduce + residual_rms_norm + following operations (quantization, etc.)
        auto const size = input.numel();
        auto const hidden_size = input.size(-1);
        auto const stream = at::cuda::getCurrentCUDAStream(input.get_device());

        torch::Tensor norm_out = torch::empty_like(input);

        tensorrt_llm::kernels::AllReduceParams params;
        params.fusion_params.bias_buffer = bias ? bias.value().data_ptr() : nullptr;
        params.fusion_params.residual_buffer = residual ? residual.value().data_ptr() : nullptr;
        params.fusion_params.weight_buffer = norm_weight ? norm_weight.value().data_ptr() : nullptr;
        params.local_output_buffer_ptr = norm_out.mutable_data_ptr();
        params.elts_total = size;

        params.fusion_params.hidden_size = hidden_size;
        params.fusion_params.eps = mEps;
        params.fusion_params.intermediate_buffer = reduce_output.mutable_data_ptr();
        tensorrt_llm::kernels::residualRmsNorm(params, mType, stream, AllReduceFusionOp::RESIDUAL_RMS_NORM);

        // If no quantization is needed, return the norm and residual outputs.
        if (mOp == AllReduceFusionOp::RESIDUAL_RMS_NORM)
        {
            return {norm_out, reduce_output};
        }

        const int64_t sf_vecsize = 16;
        bool const sf_use_ue8m0 = false;
        bool const is_sf_swizzled_layout = true;
        TORCH_CHECK(scale, "scale is required for quantization ops");

        // Attach the subsequent operations after the residual RMS norm all-reduce and return the final outputs.
        switch (mOp)
        {
        case AllReduceFusionOp::RESIDUAL_RMS_NORM_QUANT_FP8:
        {
            auto [quant_out, scale_out] = torch_ext::symmetric_static_quantize_per_tensor(norm_out, scale.value());
            return {quant_out, reduce_output};
        }
        case AllReduceFusionOp::RESIDUAL_RMS_NORM_QUANT_NVFP4:
        {
            auto [quant_out, scale_out]
                = torch_ext::fp4_quantize(norm_out, scale.value(), sf_vecsize, sf_use_ue8m0, is_sf_swizzled_layout);
            return {quant_out, scale_out, reduce_output};
        }
        case AllReduceFusionOp::RESIDUAL_RMS_NORM_OUT_QUANT_FP8:
        {
            auto [quant_out, scale_out] = torch_ext::symmetric_static_quantize_per_tensor(norm_out, scale.value());
            return {norm_out, quant_out, reduce_output};
        }
        case AllReduceFusionOp::RESIDUAL_RMS_NORM_OUT_QUANT_NVFP4:
        {
            auto [quant_out, scale_out]
                = torch_ext::fp4_quantize(norm_out, scale.value(), sf_vecsize, sf_use_ue8m0, is_sf_swizzled_layout);
            return {norm_out, quant_out, scale_out, reduce_output};
        }
        default: break;
        }

        TORCH_CHECK(false, "Unsupported fusion operation: " + tensorrt_llm::kernels::toString(mOp));
        return {};
    }

    AllReduceStrategyType getRuntimeStrategy(size_t seq_len, size_t size)
    {
        AllReduceStrategyType runtime_strategy;
        if (mStrategy == AllReduceStrategyType::UB)
        {
            runtime_strategy = AllReduceStrategyType::UB;
        }
        else if (mStrategy == AllReduceStrategyType::NCCL)
        {
            runtime_strategy = AllReduceStrategyType::NCCL;
        }
        else if (mStrategy == AllReduceStrategyType::NCCL_SYMMETRIC)
        {
            runtime_strategy = AllReduceStrategyType::NCCL_SYMMETRIC;
        }
        else
        {
            // This is for DEBUG and BENCHMARK purpose. It will overried the strategy if AUTO is set.
            static char* ifForBenchMark = std::getenv("OVERRIDE_HEURISTIC_ALLREDUCE_STRATEGY");
            if (ifForBenchMark != nullptr)
            {
                runtime_strategy = mStrategy;
            }
            else
            {
                runtime_strategy = selectImplementation(seq_len, size, mGroup.size(), mType);
            }
        }
        return runtime_strategy;
    }

    void logRunTimeStrategy(AllReduceStrategyType strategy, int rank)
    {
        switch (strategy)
        {
        case AllReduceStrategyType::NCCL:
        {
            TLLM_LOG_DEBUG("AllReducePlugin strategy for rank %d: NCCL", rank);
            break;
        }
        case AllReduceStrategyType::NCCL_SYMMETRIC:
        {
            TLLM_LOG_DEBUG("AllReducePlugin strategy for rank %d: NCCL_SYMMETRIC", rank);
            break;
        }
        case AllReduceStrategyType::MIN_LATENCY:
        {
            TLLM_LOG_DEBUG("AllReducePlugin strategy for rank %d: MIN_LATENCY", rank);
            break;
        }
        case AllReduceStrategyType::UB:
        {
            TLLM_LOG_DEBUG("AllReducePlugin strategy for rank %d: UB", rank);
            break;
        }
        case AllReduceStrategyType::LOWPRECISION:
        {
            TLLM_LOG_DEBUG("AllReducePlugin strategy for rank %d: LOWPRECISION", rank);
            break;
        }
        default: TLLM_LOG_DEBUG("AllReducePlugin strategy for rank %d: UNKNOWN: %d", rank, strategy); break;
        }
    }

    void initGroupTopology()
    {
        static std::map<std::set<int>, std::tuple<bool, bool>> cache;
        if (cache.find(mGroup) != cache.end())
        {
            auto [is_NVLINK_supported, is_P2P_supported] = cache[mGroup];
            mIsNVLINKSupported = is_NVLINK_supported;
            mIsP2PSupported = is_P2P_supported;
            return;
        }
        setGroupTopology();
        cache[mGroup] = {mIsNVLINKSupported, mIsP2PSupported};
    }

    void setGroupTopology()
    {
        auto const rank = getRank();
        TLLM_LOG_INFO("Detecting local TP group for rank %d", rank);
        std::set<int> local_group = std::visit(
            overloaded{[&](std::shared_ptr<ncclComm_t>&) { return getLocalGroup(mGroup); },
                [&](c10::intrusive_ptr<c10d::ProcessGroup>& torchPg) { return getLocalGroupTorch(mGroup); }},
            mNcclComm);

        if (mGroup.size() != local_group.size())
        {
            mIsP2PSupported = false;
            mIsNVLINKSupported = false;
            TLLM_LOG_INFO("Found inter-node TP group for rank %d", rank);
            return;
        }
        TLLM_LOG_INFO("TP group is intra-node for rank %d", rank);

        NvmlManager nvml_manager;
        mIsP2PSupported = true;
        mIsNVLINKSupported = true;

        // TODO(ytong): Should we provide group topology info instead of querying it here?
        // Use cudaDeviceCanAccessPeer to determine whether p2p is supported,
        // and use nvml to determine whether there are nvlink links between ranks.
        for (int first_device_id : local_group)
        {
            for (int second_device_id : local_group)
            {
                if (first_device_id >= second_device_id)
                {
                    continue;
                }

                int can_access_peer = 0;
                TLLM_CUDA_CHECK(cudaDeviceCanAccessPeer(&can_access_peer, first_device_id, second_device_id));

                if (!can_access_peer)
                {
                    mIsP2PSupported = false;
                    mIsNVLINKSupported = false;

                    return;
                }

                nvmlDevice_t first_device;
                NVML_CHECK_THROW(nvmlDeviceGetHandleByIndex(first_device_id, &first_device));

                bool is_NVLINK = false;

                for (unsigned int link = 0; link < NVML_NVLINK_MAX_LINKS; link++)
                {
                    nvmlPciInfo_t remote_pci_info;
                    if (nvmlDeviceGetNvLinkRemotePciInfo_v2(first_device, link, &remote_pci_info) != NVML_SUCCESS)
                    {
                        continue;
                    }

                    nvmlDevice_t remote_device;
                    auto const result = nvmlDeviceGetHandleByPciBusId_v2(remote_pci_info.busId, &remote_device);

                    if (result == NVML_SUCCESS)
                    {
                        // Two GPUs are connected directly through nvlink
                        unsigned int remote_device_id;
                        NVML_CHECK_THROW(nvmlDeviceGetIndex(remote_device, &remote_device_id));

                        if (remote_device_id == static_cast<unsigned int>(second_device_id))
                        {
                            is_NVLINK = true;
                        }
                    }
                    else if (result == NVML_ERROR_NOT_FOUND)
                    {
                        // Maybe Two GPUs are connected via nvswitch,
                        // now remotePciInfo represents the pci information of nvswitch,
                        // determine whether nvlink is supported by whether two GPUs are connected to the same
                        // nvswitch.
                        nvmlDevice_t second_device;
                        NVML_CHECK_THROW(nvmlDeviceGetHandleByIndex(second_device_id, &second_device));

                        for (unsigned int second_link = 0; second_link < NVML_NVLINK_MAX_LINKS; second_link++)
                        {
                            nvmlPciInfo_t second_remote_pci_info;
                            if (nvmlDeviceGetNvLinkRemotePciInfo_v2(second_device, second_link, &second_remote_pci_info)
                                != NVML_SUCCESS)
                            {
                                continue;
                            }

                            if (strcmp(remote_pci_info.busId, second_remote_pci_info.busId) == 0)
                            {
                                is_NVLINK = true;
                                break;
                            }
                        }
                    }
                    else
                    {
                        NVML_CHECK_THROW(result);
                    }

                    if (is_NVLINK)
                    {
                        break;
                    }
                }

                mIsNVLINKSupported &= is_NVLINK;
            }
        }
    }

    bool ifFallbackToNCCL(size_t seq_len, size_t message_size_bytes, size_t max_workspace_size, bool is_auto)
    {
        // If messageSize is less than maxWorkspaceSize, use NCCL, regardless of the fusion type.
        if (message_size_bytes > max_workspace_size)
        {
            if (!is_auto)
            {
                TLLM_LOG_WARNING(
                    "Since messageSize is greater than maxWorkspaceSize, fallback to AllReduceStrategy: NCCL");
            }
            return true;
        }

        // If Peer to Peer is not supported, fallback to NCCL.
        if (!mIsP2PSupported)
        {
            if (!is_auto)
            {
                TLLM_LOG_WARNING("Since Peer to Peer not supported, fallback to AllReduceStrategy: NCCL");
            }
            return true;
        }

        // If NVLINK is not supported, fallback to NCCL.
        if (!mIsNVLINKSupported)
        {
            if (!is_auto)
            {
                TLLM_LOG_WARNING("Since NVLINK not supported, fallback to AllReduceStrategy: NCCL");
            }
            return true;
        }
        return false;
    }

    AllReduceStrategyType selectImplementation(
        size_t seq_len, size_t message_size, int world_size, nvinfer1::DataType type)
    {

        if (isUsingLowPrecision(message_size))
        {
            return AllReduceStrategyType::LOWPRECISION;
        }
        else
        {
            if (mStrategy == AllReduceStrategyType::LOWPRECISION)
            {
                mStrategy = AllReduceStrategyType::AUTO;
            }
        }

        // Check that heuristic is only applied when AUTO is set.
        // Use Auto select
        bool const is_auto = (mStrategy == AllReduceStrategyType::AUTO);
        auto const message_size_bytes = message_size * tensorrt_llm::common::getDTypeSize(type);
        auto const max_workspace_size
            = tensorrt_llm::utils::customAllReduceUtils::getMaxRequiredWorkspaceSize(world_size);

        if (ifFallbackToNCCL(seq_len, message_size_bytes, max_workspace_size, is_auto))
        {
            return AllReduceStrategyType::NCCL;
        }

        // This rule based heuristic only chooses between NCCL and MIN_LATENCY strategies.

        // Heurisitic will only be applied on NONE and RESIDUAL_RMS_NORM fusion types.
        // Because NCCL might be faster on some large messageSize cases.
        // Otherwise, MIN_LATENCY strategy will be directly returned due to more fusions it can support.
        // TODO: NCCL AllReduce + subsequent quantization ops (as fallback) can also support the fusion types.
        // This should be compared with MIN_LATENCY fused kernels to determine the best strategy.
        switch (mOp)
        {
        case AllReduceFusionOp::NONE:
        case AllReduceFusionOp::RESIDUAL_RMS_NORM: break;
        case AllReduceFusionOp::RESIDUAL_RMS_NORM_QUANT_FP8:
        case AllReduceFusionOp::RESIDUAL_RMS_NORM_OUT_QUANT_FP8:
        case AllReduceFusionOp::RESIDUAL_RMS_NORM_QUANT_NVFP4:
        case AllReduceFusionOp::RESIDUAL_RMS_NORM_OUT_QUANT_NVFP4: return AllReduceStrategyType::MIN_LATENCY;
        // Suppose NCCL has fallback implementations for all fusion types.
        default: return AllReduceStrategyType::NCCL;
        }

        // Check mOp to be supported by the heuristic.
        TORCH_CHECK(mOp == AllReduceFusionOp::NONE || mOp == AllReduceFusionOp::RESIDUAL_RMS_NORM,
            "Only NONE and RESIDUAL_RMS_NORM are supported for NCCL/MIN_LATENCY heuristic.");

        // Default to NCCL.
        AllReduceStrategyType strategy = AllReduceStrategyType::NCCL;

        // Currently we will not remove ONESHOT and TWOSHOT from the strategy list
        // But torch flow user should not use them, but use AUTO or MIN_LATENCY instead.
        // NOTICE: When a fusion type is not supported by the corresponding strategy but strategy is not AUTO,
        // user should guarantee the correctness of the fusion pattern dispatching.
        if (!is_auto)
        {
            if (mStrategy == AllReduceStrategyType::ONESHOT || mStrategy == AllReduceStrategyType::TWOSHOT)
            {
                strategy = AllReduceStrategyType::MIN_LATENCY;
            }
            else
            {
                strategy = mStrategy;
            }
        }
        else if (world_size <= 2)
        {
            strategy = AllReduceStrategyType::MIN_LATENCY;
        }
        else
        {
            static char* threshold_ptr = std::getenv("ALLREDUCE_AUTO_HEURISTIC_MIN_LATENCY_THRESHOLD_TOKEN_NUM");
            size_t threshold = 128;
            if (threshold_ptr)
            {
                threshold = static_cast<size_t>(std::atoi(threshold_ptr));
            }
            // Generally, NCCL is faster than MIN_LATENCY when the token number is greater than 256. I conservatively
            // set the threshold here to 128 tokens.
            if (seq_len > threshold)
            {
                strategy = AllReduceStrategyType::NCCL;
            }
            else
            {
                strategy = AllReduceStrategyType::MIN_LATENCY;
            }
        }
        return strategy;
    }

    bool isUsingLowPrecision(size_t message_size) const noexcept
    {
        bool force_low_precision = mStrategy == AllReduceStrategyType::LOWPRECISION;

#ifdef ENABLE_FP8
        // Use LowPrecision if PCIe and p2p support and message size is larger than 2MB
        constexpr int LowPrecisionMinMessageSize = 2 * 1024 * 1024;
        return force_low_precision && !mIsNVLINKSupported && mIsP2PSupported
            && message_size >= LowPrecisionMinMessageSize;
#else
        // Low precision is not available when FP8 is not enabled
        return false;
#endif
    }

private:
    std::set<int> mGroup;
    bool mIsNVLINKSupported;
    bool mIsP2PSupported;
    nvinfer1::DataType mType;
    AllReduceStrategyType mStrategy;
    AllReduceFusionOp mOp;
    float mEps;
    std::variant<std::shared_ptr<ncclComm_t>, c10::intrusive_ptr<c10d::ProcessGroup>> mNcclComm;
};

} // namespace

#endif // ENABLE_MULTI_DEVICE

std::vector<torch::Tensor> allreduce_raw(torch::Tensor const& input, torch::optional<torch::Tensor> const& residual,
    torch::optional<torch::Tensor> const& norm_weight, torch::optional<torch::Tensor> const& scale,
    torch::optional<torch::Tensor> const& bias, torch::optional<torch::Tensor> workspace,
    torch::List<int64_t> const& group_, int64_t const strategy_, int64_t const fusion_op_, double const eps_,
    bool const trigger_completion_at_end_)
{
#if ENABLE_MULTI_DEVICE
    auto const dtype = tensorrt_llm::runtime::TorchUtils::dataType(input.scalar_type());
    auto const strategy = static_cast<AllReduceStrategyType>(int8_t(strategy_));
    auto const fusion_op = static_cast<AllReduceFusionOp>(int8_t(fusion_op_));
    float const eps = eps_;
    std::set<int> group;
    for (int64_t rank : group_)
    {
        group.insert(static_cast<int>(rank));
    }
    AllreduceOp op(group, dtype, strategy, fusion_op, eps);
    op.initialize();
    return op.run(input, residual, norm_weight, scale, bias, trigger_completion_at_end_, workspace);
#else
    return {input};
#endif // ENABLE_MULTI_DEVICE
}

std::vector<torch::Tensor> allreduce_pg(torch::Tensor const& input, torch::optional<torch::Tensor> const& residual,
    torch::optional<torch::Tensor> const& norm_weight, torch::optional<torch::Tensor> const& scale,
    torch::optional<torch::Tensor> const& bias, torch::optional<torch::Tensor> const& workspace,
    torch::List<int64_t> const& group_, int64_t rank, c10::intrusive_ptr<c10d::ProcessGroup> const& pg,
    int64_t const strategy_, int64_t const fusion_op_, double const eps_, bool const trigger_completion_at_end_)
{
#if ENABLE_MULTI_DEVICE
    auto const dtype = tensorrt_llm::runtime::TorchUtils::dataType(input.scalar_type());
    auto const strategy = static_cast<AllReduceStrategyType>(int8_t(strategy_));
    auto const fusion_op = static_cast<AllReduceFusionOp>(int8_t(fusion_op_));
    float const eps = eps_;
    std::set<int> group;

    for (int64_t my_rank : group_)
    {
        group.insert(static_cast<int>(my_rank));
    }

    // Get nccl rank for this process process_group_
    auto it = group.find(rank);
    if (it == group.end())
    {
        throw std::runtime_error("Rank not found in group");
    }
    int nccl_rank = std::distance(group.begin(), it);

    if (nccl_rank != pg->getRank())
    {
        throw std::runtime_error("nccl_rank != pg->getRank()");
    }

    AllreduceOp op(group, pg, dtype, strategy, fusion_op, eps);
    op.initialize();
    auto ret = op.run(input, residual, norm_weight, scale, bias, trigger_completion_at_end_, workspace);
    return ret;
#else
    return {input};
#endif // ENABLE_MULTI_DEVICE
}

// residual [m, hidden_dim]
// norm_weight [hidden_dim]
// device_num_experts [1]
// scale_input [global_num_experts, m]
// active_experts_token_input [device_num_experts, m, hidden_dim]
// token_input [m, hidden_dim]
std::vector<torch::Tensor> moe_allreduce(torch::Tensor const& residual, torch::Tensor const& norm_weight,
    torch::Tensor const& device_num_experts, torch::Tensor const& scale_input,
    torch::Tensor const& active_experts_token_input, torch::Tensor const& token_input, torch::Tensor workspace,
    int64_t const rank, int64_t const nranks, double const eps)
{
    auto allreduce_fusion_params = tensorrt_llm::kernels::ar_fusion::moe::MoeReductionAllReduceFusionParams();

    allreduce_fusion_params.quant_out = nullptr;
    allreduce_fusion_params.scale_out = nullptr;
    allreduce_fusion_params.residual_out = nullptr;
    allreduce_fusion_params.norm_out = nullptr;

    allreduce_fusion_params.nranks = static_cast<int>(nranks);
    allreduce_fusion_params.rank = static_cast<int>(rank);
    allreduce_fusion_params.dtype = tensorrt_llm::runtime::TorchUtils::dataType(token_input.scalar_type());
    // size: num_token * hidden_dim
    allreduce_fusion_params.size = static_cast<int>(token_input.numel());
    allreduce_fusion_params.hidden_dim = static_cast<int>(active_experts_token_input.size(-1));

    // workspace: AR scratch space
    allreduce_fusion_params.workspace = reinterpret_cast<void**>(workspace.mutable_data_ptr());

    allreduce_fusion_params.rms_gamma = norm_weight.data_ptr();
    allreduce_fusion_params.rms_eps = static_cast<float>(eps);
    allreduce_fusion_params.stream = at::cuda::getCurrentCUDAStream(norm_weight.get_device());

    allreduce_fusion_params.residual_in = residual.data_ptr();

    // MOE Reduction specific params
    allreduce_fusion_params.allreduce_in = nullptr; // for safety, set nullptr
    allreduce_fusion_params.moe_reduction_device_num_experts = static_cast<int*>(device_num_experts.data_ptr());
    allreduce_fusion_params.moe_reduction_scale_input = static_cast<float*>(scale_input.data_ptr());
    allreduce_fusion_params.moe_reduction_active_experts_token_input = active_experts_token_input.data_ptr();
    allreduce_fusion_params.moe_reduction_token_input = token_input.data_ptr();

    // output tensors
    torch::Tensor norm_out = torch::empty_like(token_input);
    torch::Tensor residual_out = torch::empty_like(residual);

    allreduce_fusion_params.norm_out = norm_out.mutable_data_ptr();
    allreduce_fusion_params.residual_out = residual_out.mutable_data_ptr();

    tensorrt_llm::kernels::ar_fusion::moe::moereduction_allreduce_fusion_op(allreduce_fusion_params);

    return {norm_out, residual_out};
}

// Pattern: MoE Reduction + Add + AR + ADD_RMS, see this torch reference implementation:
// expert_reduction = finalize(input, expanded_idx_to_permuted_idx, expert_scale_factor)
// output_add = expert_reduction + shared_expert_output
// output_residual = output_add + residual
// output_hidden_states = rms_norm(output_residual, norm_weight, eps)
//
// Note:
//     input is the output of MoE FC2
//     input [maxPermutedPaddedCount, hidden_dim]
//     residual [m, hidden_dim]
//     norm_weight [hidden_dim]
//     expanded_idx_to_permuted_idx [m, top_k]
//     expert_scale_factor [m, top_k]
//     shared_expert_output [m, hidden_dim]
std::vector<torch::Tensor> moe_finalize_allreduce(torch::Tensor const& input, torch::Tensor const& residual,
    torch::Tensor const& norm_weight, torch::Tensor const& expanded_idx_to_permuted_idx,
    torch::optional<torch::Tensor> const& shared_expert_output,
    torch::optional<torch::Tensor> const& expert_scale_factor, torch::Tensor workspace, int64_t const rank,
    int64_t const nranks, double const eps)
{
    auto allreduce_fusion_params = tensorrt_llm::kernels::ar_fusion::moe::MoeFinalizeAllReduceFusionParams();

    int hidden_dim = residual.size(-1);
    int top_k = expanded_idx_to_permuted_idx.size(-1);

    allreduce_fusion_params.quant_out = nullptr;
    allreduce_fusion_params.scale_out = nullptr;

    allreduce_fusion_params.nranks = static_cast<int>(nranks);
    allreduce_fusion_params.rank = static_cast<int>(rank);
    allreduce_fusion_params.dtype = tensorrt_llm::runtime::TorchUtils::dataType(input.scalar_type());
    // size: num_token * hidden_dim
    allreduce_fusion_params.size = residual.numel();
    allreduce_fusion_params.hidden_dim = hidden_dim;

    // workspace: AR scratch space
    allreduce_fusion_params.workspace = reinterpret_cast<void**>(workspace.mutable_data_ptr());
    allreduce_fusion_params.rms_gamma = norm_weight.data_ptr();
    allreduce_fusion_params.rms_eps = static_cast<float>(eps);
    allreduce_fusion_params.residual_in = residual.data_ptr();
    allreduce_fusion_params.stream = at::cuda::getCurrentCUDAStream(norm_weight.get_device());

    // MOE Reduction specific params
    allreduce_fusion_params.top_k = top_k;
    allreduce_fusion_params.allreduce_in = input.data_ptr();
    allreduce_fusion_params.expert_scale_factor
        = expert_scale_factor.has_value() ? expert_scale_factor.value().data_ptr() : nullptr;
    allreduce_fusion_params.scale_dtype = tensorrt_llm::runtime::TorchUtils::dataType(
        expert_scale_factor.has_value() ? expert_scale_factor.value().scalar_type() : input.scalar_type());
    TORCH_CHECK(
        expanded_idx_to_permuted_idx.scalar_type() == torch::kInt32, "expanded_idx_to_permuted_idx must be int32");
    allreduce_fusion_params.expanded_idx_to_permuted_idx
        = static_cast<int32_t*>(expanded_idx_to_permuted_idx.data_ptr());
    allreduce_fusion_params.shared_expert_output
        = shared_expert_output.has_value() ? shared_expert_output.value().data_ptr() : nullptr;

    // output tensors
    torch::Tensor norm_out = torch::empty_like(residual);
    torch::Tensor residual_out = torch::empty_like(residual);

    allreduce_fusion_params.norm_out = norm_out.mutable_data_ptr();
    allreduce_fusion_params.residual_out = residual_out.mutable_data_ptr();

    tensorrt_llm::kernels::ar_fusion::moe::moefinalize_allreduce_fusion_op(allreduce_fusion_params);

    return {norm_out, residual_out};
}

std::vector<torch::Tensor> mnnvlFusionAllReduce(torch::Tensor& input, torch::optional<torch::Tensor> const& gamma,
    torch::optional<torch::Tensor> const& residual_in, torch::optional<double> epsilon, torch::Tensor& comm_buffer,
    torch::Tensor& buffer_flags, bool rmsnorm_fusion)
{
    auto* mcast_mem = tensorrt_llm::common::findMcastDevMemBuffer(comm_buffer.data_ptr());
    TORCH_CHECK(
        mcast_mem != nullptr, "[mnnvlFusionAllReduce] comm_buffer must be obtained from a mcastBuffer instance.");
    TORCH_CHECK(input.is_contiguous(), "[mnnvlFusionAllReduce] input must be contiguous");

    auto const eltsPerThread = sizeof(float4) / input.itemsize();
    auto const hiddenDim = input.size(1);
    auto const numTokens = input.size(0);
    TORCH_CHECK(hiddenDim % eltsPerThread == 0,
        "[mnnvlFusionAllReduce] Hidden dimension must be divisible by " + std::to_string(eltsPerThread) + ", got "
            + std::to_string(hiddenDim));

    auto const dtype = tensorrt_llm::runtime::TorchUtils::dataType(input.scalar_type());
    torch::Tensor output = torch::empty_like(input);
    torch::Tensor residualOut;

    auto allreduce_params = tensorrt_llm::kernels::mnnvl::AllReduceFusionParams();
    allreduce_params.nRanks = mcast_mem->getWorldSize();
    allreduce_params.rank = mcast_mem->getRank();
    allreduce_params.dType = dtype;
    allreduce_params.numTokens = numTokens;
    allreduce_params.tokenDim = hiddenDim;
    allreduce_params.bufferPtrsDev = reinterpret_cast<void**>(mcast_mem->getBufferPtrsDev());
    allreduce_params.bufferPtrLocal = comm_buffer.mutable_data_ptr();
    allreduce_params.multicastPtr = mcast_mem->getMulticastPtr();
    allreduce_params.bufferFlags = reinterpret_cast<uint32_t*>(buffer_flags.mutable_data_ptr());
    allreduce_params.input = input.const_data_ptr();
    allreduce_params.output = output.mutable_data_ptr();

    if (rmsnorm_fusion)
    {
        TORCH_CHECK(residual_in.has_value() && gamma.has_value() && epsilon.has_value(),
            "[mnnvlFusionAllReduce] residual_in, gamma, and epsilon must be provided for rmsnorm fusion");
        TORCH_CHECK(residual_in.value().is_contiguous(), "[mnnvlFusionAllReduce] residual_in must be contiguous");
        TORCH_CHECK(gamma.value().is_contiguous(), "[mnnvlFusionAllReduce] gamma must be contiguous");

        allreduce_params.residualIn = residual_in.value().const_data_ptr();
        allreduce_params.gamma = gamma.value().const_data_ptr();
        allreduce_params.epsilon = static_cast<float>(epsilon.value());
        allreduce_params.rmsNormFusion = true;

        residualOut = torch::empty_like(residual_in.value());
        allreduce_params.residualOut = residualOut.mutable_data_ptr();
    }
    else
    {
        allreduce_params.rmsNormFusion = false;
    }

    allreduce_params.stream = at::cuda::getCurrentCUDAStream(output.get_device());

    // Threshold to switch between one-shot and two-shot allreduce kernel
    // Empirical value, MSG size * World size
    constexpr size_t kOneShotSizeThreshold = 64 * 1024 * 8;

    if (numTokens * hiddenDim * allreduce_params.nRanks * input.itemsize() <= kOneShotSizeThreshold)
    {
        tensorrt_llm::kernels::mnnvl::oneshotAllreduceFusionOp(allreduce_params);
    }
    else
    {
        tensorrt_llm::kernels::mnnvl::twoshotAllreduceFusionOp(allreduce_params);
    }

    return {output, residualOut};
}

} // namespace torch_ext

TORCH_LIBRARY_FRAGMENT(trtllm, m)
{
    m.def(
        "mnnvl_fusion_allreduce(Tensor input, Tensor? residual, Tensor? gamma, "
        "float? epsilon, Tensor comm_buffer, Tensor buffer_flags, bool rmsnorm_fusion) -> "
        "Tensor[]");
    m.def(
        "allreduce("
        "Tensor input,"
        "Tensor? residual,"
        "Tensor? norm_weight,"
        "Tensor? scale,"
        "Tensor? bias,"
        "Tensor? workspace,"
        "int[] group,"
        "int strategy,"
        "int op,"
        "float eps,"
        "bool trigger_completion_at_end) -> Tensor[]");
    m.def(
        "allreduce_pg("
        "Tensor input,"
        "Tensor? residual,"
        "Tensor? norm_weight,"
        "Tensor? scale,"
        "Tensor? bias,"
        "Tensor? workspace,"
        "int[] group,"
        "int rank,"
        "__torch__.torch.classes.c10d.ProcessGroup pg,"
        "int strategy,"
        "int op,"
        "float eps,"
        "bool trigger_completion_at_end) -> Tensor[]");
    m.def(
        "moe_allreduce("
        "Tensor residual,"
        "Tensor norm_weight,"
        "Tensor device_num_experts,"
        "Tensor scale_input,"
        "Tensor active_experts_token_input,"
        "Tensor token_input,"
        "Tensor workspace,"
        "int rank,"
        "int nranks,"
        "float eps) -> Tensor[]");
    m.def("initialize_static_lowprecision_buffers(Tensor workspace, int tp_size) -> Tensor[]");
    m.def(
        "moe_finalize_allreduce("
        "Tensor input,"
        "Tensor residual,"
        "Tensor norm_weight,"
        "Tensor expanded_idx_to_permuted_idx,"
        "Tensor? shared_expert_output,"
        "Tensor? expert_scale_factor,"
        "Tensor workspace,"
        "int rank,"
        "int nranks,"
        "float eps) -> Tensor[]");
}

TORCH_LIBRARY_IMPL(trtllm, CUDA, m)
{
<<<<<<< HEAD
    m.impl("mnnvl_fusion_allreduce", &torch_ext::mnnvlFusionAllReduce);
    m.impl("allreduce", &torch_ext::allreduce);
=======
    m.impl("mnnvl_twoshot_allreduce", &torch_ext::mnnvlTwoShotAllReduce);
    m.impl("mnnvl_twoshot_rmsnorm", &torch_ext::twoShotRMSNorm);
    m.impl("allreduce", &torch_ext::allreduce_raw);
    m.impl("allreduce_pg", &torch_ext::allreduce_pg);
>>>>>>> 80517b78
    m.impl("moe_allreduce", &torch_ext::moe_allreduce);
    m.impl("moe_finalize_allreduce", &torch_ext::moe_finalize_allreduce);
}

TORCH_LIBRARY_IMPL(trtllm, CPU, m)
{
    m.impl("initialize_static_lowprecision_buffers",
        [](at::Tensor const& workspace, int64_t tp_size)
        {
            tensorrt_llm::kernels::initialize_static_lowprecision_buffers(
                reinterpret_cast<int64_t*>(workspace.data_ptr()), (int) tp_size);
            return std::vector<at::Tensor>{};
        });
}<|MERGE_RESOLUTION|>--- conflicted
+++ resolved
@@ -757,7 +757,7 @@
             return {norm_out, reduce_output};
         }
 
-        const int64_t sf_vecsize = 16;
+        int64_t const sf_vecsize = 16;
         bool const sf_use_ue8m0 = false;
         bool const is_sf_swizzled_layout = true;
         TORCH_CHECK(scale, "scale is required for quantization ops");
@@ -1466,15 +1466,9 @@
 
 TORCH_LIBRARY_IMPL(trtllm, CUDA, m)
 {
-<<<<<<< HEAD
     m.impl("mnnvl_fusion_allreduce", &torch_ext::mnnvlFusionAllReduce);
-    m.impl("allreduce", &torch_ext::allreduce);
-=======
-    m.impl("mnnvl_twoshot_allreduce", &torch_ext::mnnvlTwoShotAllReduce);
-    m.impl("mnnvl_twoshot_rmsnorm", &torch_ext::twoShotRMSNorm);
     m.impl("allreduce", &torch_ext::allreduce_raw);
     m.impl("allreduce_pg", &torch_ext::allreduce_pg);
->>>>>>> 80517b78
     m.impl("moe_allreduce", &torch_ext::moe_allreduce);
     m.impl("moe_finalize_allreduce", &torch_ext::moe_finalize_allreduce);
 }
