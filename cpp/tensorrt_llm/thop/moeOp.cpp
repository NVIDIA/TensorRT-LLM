--- conflicted
+++ resolved
@@ -406,7 +406,6 @@
 
         auto stream = at::cuda::getCurrentCUDAStream(input.get_device());
 
-<<<<<<< HEAD
         std::vector<int64_t> output_shape = {num_rows, unpadded_hidden_size_val};
         torch::Tensor output;
         if (out_tensor.has_value())
@@ -422,8 +421,6 @@
             output = torch::empty(output_shape, input.options().dtype(mOutputDtype));
         }
 
-=======
->>>>>>> 796891ba
         WorkspaceInfo const& workspace_info = getWorkspaceInfo(num_rows, hidden_size, inter_size, num_experts_total,
             static_cast<int>(experts_per_token), base_activation_type, parallelism_config, min_latency_mode, stream);
 
