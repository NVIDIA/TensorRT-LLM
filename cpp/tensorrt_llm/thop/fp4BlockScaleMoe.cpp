--- conflicted
+++ resolved
@@ -78,15 +78,11 @@
     tensorrt_llm::kernels::trtllmGenFp8BlockScaleMoe::MoE::MoEWorkspace workspace;
 
     // setup args
-<<<<<<< HEAD
     // note: the assumption is that output data type is always Bfloat16 (the default)
     auto const routing_bias_dtype
         = routing_bias.has_value() ? routing_bias.value().scalar_type() : at::ScalarType::BFloat16;
-    args.mDtypeElt = tg::Dtype::E2m1;
-    args.mDtypeExpW = routing_bias_dtype == at::ScalarType::Float ? tg::Dtype::Fp32 : tg::Dtype::Bfloat16;
-=======
     args.mDtypeElt = btg::Dtype::E2m1;
->>>>>>> 1fca654b
+    args.mDtypeExpW = routing_bias_dtype == at::ScalarType::Float ? btg::Dtype::Fp32 : btg::Dtype::Bfloat16;
     args.routing_logits = routing_logits.data_ptr();
     args.routing_bias = routing_bias.has_value() ? routing_bias.value().data_ptr() : nullptr;
     args.hidden_states = hidden_states.data_ptr();
