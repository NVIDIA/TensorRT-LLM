/*
 * Copyright (c) 2022-2024, NVIDIA CORPORATION.  All rights reserved.
 *
 * Licensed under the Apache License, Version 2.0 (the "License");
 * you may not use this file except in compliance with the License.
 * You may obtain a copy of the License at
 *
 *     http://www.apache.org/licenses/LICENSE-2.0
 *
 * Unless required by applicable law or agreed to in writing, software
 * distributed under the License is distributed on an "AS IS" BASIS,
 * WITHOUT WARRANTIES OR CONDITIONS OF ANY KIND, either express or implied.
 * See the License for the specific language governing permissions and
 * limitations under the License.
 */
#include "tensorrt_llm/common/envUtils.h"
#include "tensorrt_llm/common/reduceKernelUtils.cuh"
#include "tensorrt_llm/kernels/communicationKernels/moeAllReduceFusionKernels.h"
#include "tensorrt_llm/kernels/quantization.cuh"
#include <cooperative_groups.h>

namespace tensorrt_llm::kernels::ar_fusion::moe
{
template <int NRanks>
struct LamportComm
{
    __device__ __forceinline__ LamportComm(void** workspace, int rank)
    {
        counter_ptr = &reinterpret_cast<int*>(workspace[NRanks * 3])[0];
        flag_ptr = &reinterpret_cast<int*>(workspace[NRanks * 3])[2];
        clear_ptr = &reinterpret_cast<int*>(workspace[NRanks * 3])[4];
        flag_value = *flag_ptr;
        int comm_size = reinterpret_cast<int*>(workspace[NRanks * 3])[3];
        clear_size = *clear_ptr;
        int data_offset = flag_value % 3;
        int clear_offset = (flag_value + 2) % 3;
        for (int r = 0; r < NRanks; ++r)
        {
            data_bufs[r] = reinterpret_cast<uint8_t*>(workspace[2 * NRanks + r]) + data_offset * comm_size;
        }
        clear_buf = reinterpret_cast<uint8_t*>(workspace[2 * NRanks + rank]) + clear_offset * comm_size;
        __syncthreads();
        if (threadIdx.x == 0)
        {
            atomicAdd(counter_ptr, 1);
        }
    }

    __device__ __forceinline__ void update(int new_clear_size)
    {
        if (blockIdx.x == 0 && threadIdx.x == 0)
        {
            while (*reinterpret_cast<int volatile*>(counter_ptr) != gridDim.x)
            {
            }
            *flag_ptr = (flag_value + 1) % 3;
            *clear_ptr = new_clear_size;
            *counter_ptr = 0;
        }
    }

    int* counter_ptr;
    int* flag_ptr;
    int* clear_ptr;
    uint8_t* data_bufs[NRanks];
    uint8_t* clear_buf;
    int clear_size;
    int flag_value;
};

template <typename DType, typename PackedType>
__device__ __forceinline__ PackedType add128(PackedType const& a, PackedType const& b)
{
    static constexpr int kMathCount = sizeof(PackedType) / sizeof(DType);
    PackedType c;
#pragma unroll
    for (int i = 0; i < kMathCount; ++i)
    {
        reinterpret_cast<DType*>(&c)[i] = reinterpret_cast<DType const*>(&a)[i] + reinterpret_cast<DType const*>(&b)[i];
    }
    return c;
}

template <typename DType, typename PackedType>
__device__ __forceinline__ PackedType rms_norm(
    PackedType const& residual, PackedType const& gamma, float const eps, int hidden_dim)
{
    static constexpr int kMathCount = sizeof(PackedType) / sizeof(DType);
    __shared__ float s_val;
    PackedType norm_out;
    cg::cluster_group cluster = cg::this_cluster();
    float acc = 0.f;
#pragma unroll
    for (int i = 0; i < kMathCount; ++i)
    {
        float v = static_cast<float>(reinterpret_cast<DType const*>(&residual)[i]);
        acc += v * v;
    }
    tensorrt_llm::common::blockReduceSumV2<float, 1>(&acc);
    if (cluster.num_blocks() > 1)
    {
        if (threadIdx.x == 0)
        {
            s_val = acc;
            acc = 0.f;
        }
        cluster.sync();
        if (threadIdx.x == 0)
        {
            for (int i = 0; i < cluster.num_blocks(); ++i)
            {
                acc += *cluster.map_shared_rank(&s_val, i);
            }
        }
        cluster.sync();
    }
    if (threadIdx.x == 0)
    {
        s_val = rsqrtf(acc / hidden_dim + eps);
    }
    __syncthreads();
#pragma unroll
    for (int i = 0; i < kMathCount; ++i)
    {
        reinterpret_cast<DType*>(&norm_out)[i]
            = static_cast<DType>(static_cast<float>(reinterpret_cast<DType const*>(&residual)[i]) * s_val
                * static_cast<float>(reinterpret_cast<DType const*>(&gamma)[i]));
    }
    return norm_out;
}

template <bool ResidualOut, bool NormOut, bool QuantOut, typename DType, typename PackedType>
__device__ __forceinline__ void fused_op(
    PackedType const& val, int access_id, int token_id, int access_id_in_token, AllReduceFusionParams& params)
{
    float4 residual_val = reinterpret_cast<float4*>(params.residual_in)[access_id];
    float4 gamma_val = reinterpret_cast<float4*>(params.rms_gamma)[access_id_in_token];
    residual_val = add128<DType>(val, residual_val);
    if constexpr (ResidualOut)
    {
        reinterpret_cast<float4*>(params.residual_out)[access_id] = residual_val;
    }
    float4 norm_val = rms_norm<DType>(residual_val, gamma_val, params.rms_eps, params.hidden_dim);
    if constexpr (NormOut)
    {
        reinterpret_cast<float4*>(params.norm_out)[access_id] = norm_val;
    }
    if constexpr (QuantOut)
    {
        constexpr int SF_VEC_SIZE = 16;
        using PackedVec = PackedVec<DType>;
        PackedVec pack_val = *reinterpret_cast<PackedVec const*>(&norm_val);
        auto sf_out = cvt_quant_to_fp4_get_sf_out_offset<uint32_t, 2, SF_VEC_SIZE>(std::nullopt /* batchIdx */,
            token_id, access_id_in_token, std::nullopt /* numRows */, params.hidden_dim,
            reinterpret_cast<uint32_t*>(params.scale_out), params.layout);
        reinterpret_cast<uint32_t*>(params.quant_out)[access_id]
            = cvt_warp_fp16_to_fp4<DType, SF_VEC_SIZE, false>(pack_val, *params.scale_factor, sf_out);
    }
}

__device__ __forceinline__ bool is_neg_zero(float v)
{
    return *reinterpret_cast<uint32_t*>(&v) == 0x80000000;
}

__device__ __forceinline__ bool is_neg_zero(float4 v)
{
    return is_neg_zero(v.x) || is_neg_zero(v.y) || is_neg_zero(v.z) || is_neg_zero(v.w);
}

__device__ __forceinline__ float4 get_neg_zero()
{
    float4 vec;
#pragma unroll
    for (int i = 0; i < 4; ++i)
    {
        reinterpret_cast<uint32_t*>(&vec)[i] = 0x80000000;
    }
    return vec;
}

__device__ __forceinline__ float4 ld_global_volatile(float4* addr)
{
    float4 val;
    asm volatile("ld.volatile.global.v4.f32 {%0, %1, %2, %3}, [%4];"
                 : "=f"(val.x), "=f"(val.y), "=f"(val.z), "=f"(val.w)
                 : "l"(addr));
    return val;
}

int get_sm_count()
{
    static int sm_count = 0;
    if (sm_count == 0)
    {
        int device_id;
        TLLM_CUDA_CHECK(cudaGetDevice(&device_id));
        cudaDeviceProp device_prop;
        cudaGetDeviceProperties(&device_prop, device_id);
        sm_count = device_prop.multiProcessorCount;
    }
    return sm_count;
}

bool use_oneshot(int token_num)
{
    return token_num <= kOneShotMaxToken;
}

/////////////////////////////////////////////////////////////////
//                  * MoE Reduction Fusion *                   //
/////////////////////////////////////////////////////////////////

template <typename DType, int NRanks, bool ResidualOut, bool NormOut, bool QuantOut>
__global__ void moereduce_allreduce_fusion_kernel_oneshot_lamport(MoeReductionAllReduceFusionParams params)
{
#if (defined(__CUDA_ARCH__) && (__CUDA_ARCH__ >= 900))
    namespace cg = cooperative_groups;
    cg::cluster_group cluster = cg::this_cluster();
    cg::grid_group grid = cg::this_grid();

    // Each token is handled by one cluster
    // which token is handled by current cluster
    int token_id = grid.cluster_rank();
    // total number of token
    int num_token = params.size / params.hidden_dim;
    // Each thread handle kElemsPerAccess num elem in token. Total cluster.num_threads() to handle one token
    // For current token, which kElemsPerAccess is handled by current thread (in unit of kElemsPerAccess)
    int access_id_in_token = cluster.thread_rank();
    // Across all token, which kElemsPerAccess is handled by current thread (in unit of kElemsPerAccess)
    int access_id = token_id * params.hidden_dim / kElemsPerAccess + access_id_in_token;
    // Persistent kernel
    // stride to next token handled by current cta
    int token_stride = grid.num_clusters();
    // stride in unit of kElemsPerAccess
    int access_stride = token_stride * params.hidden_dim / kElemsPerAccess;
    // Total number of access in unit of kElemsPerAccess to handle (token_num * hidden_dim)
    // This is within one rank
    int tot_access = params.size / kElemsPerAccess;
    float4 clear_vec = get_neg_zero();

    cudaGridDependencySynchronize();
    cudaTriggerProgrammaticLaunchCompletion();
    LamportComm<NRanks> comm(params.workspace, params.rank);
    int clear_access = comm.clear_size / kElemsPerAccess;

    // * MoE related
    int threadid_in_cluster = cluster.thread_rank();
    // Start Offset within one token's hidden_size of element
    // Current thread handle token[thread_offset_within_token : thread_offset_within_token + kElemsPerAccess]
    int thread_offset_within_token = threadid_in_cluster * kElemsPerAccess;

    union ACC_TYPE
    {
        float4 packed;
        DType unpacked[kElemsPerAccess];
    };

    // Persistent Kernel
    // Each cluster iterate through all token it need to handle
    for (int token_id = grid.cluster_rank(); token_id < num_token; token_id += grid.num_clusters())
    {
        if (thread_offset_within_token >= params.hidden_dim)
        {
            break;
        }

        // * MoE Reduce
        // Offset within (num_token, hidden_size) in unit of element
        int thread_offset_across_token = token_id * params.hidden_dim + thread_offset_within_token;

        ACC_TYPE accumulator;
#pragma unroll
        for (int i = 0; i < kElemsPerAccess; ++i)
        {
            accumulator.unpacked[i] = static_cast<DType>(0);
        }

        // * Iterate through all active expert
        int num_actexp = *(params.moe_reduction_device_num_experts);
        for (int actexp_i = 0; actexp_i < num_actexp; ++actexp_i)
        {
            // * Load active expert i's token j's partial data
            // Offset within (num_act_exp, num_token, hidden_size) in unit of element
            int thread_offset_across_actexp_token
                = actexp_i * (params.hidden_dim * num_token) + thread_offset_across_token;
            ACC_TYPE actexp_i_data;
            actexp_i_data.packed = reinterpret_cast<float4 const*>(
                params.moe_reduction_active_experts_token_input)[thread_offset_across_actexp_token / kElemsPerAccess];

            // * Load active expert i's token j's scale
            int thread_offset_scale = actexp_i * num_token + token_id;
            float actexp_i_token_j_scale
                = reinterpret_cast<float const*>(params.moe_reduction_scale_input)[thread_offset_scale];

            // * acc += scale(data)
#pragma unroll
            for (int i = 0; i < kElemsPerAccess; ++i)
            {
                // assume computation is done in ScaleType
                accumulator.unpacked[i]
                    += static_cast<DType>((static_cast<float>(actexp_i_data.unpacked[i]) * actexp_i_token_j_scale));
            }
        }

        // * FC2 + reduced(gGEMM2)
        ACC_TYPE fc2_data;
        fc2_data.packed = reinterpret_cast<float4 const*>(
            params.moe_reduction_token_input)[thread_offset_across_token / kElemsPerAccess];
#pragma unroll
        for (int i = 0; i < kElemsPerAccess; ++i)
        {
            accumulator.unpacked[i] += fc2_data.unpacked[i];
        }

        // * AR Store
        int access_id = token_id * params.hidden_dim / kElemsPerAccess + access_id_in_token;
        int idx = access_id;
        alignas(16) float val[4]
            = {accumulator.packed.x, accumulator.packed.y, accumulator.packed.z, accumulator.packed.w};

#pragma unroll
        for (int i = 0; i < 4; ++i)
        {
            // Handle two bf16/fp16 at one time
            if (is_neg_zero(val[i]))
            {
                val[i] = 0.f;
            }
        }
#pragma unroll
        for (int r = 0; r < NRanks; ++r)
        {
            // STG.128 to remote rank
            reinterpret_cast<float4*>(comm.data_bufs[r])[params.rank * tot_access + idx]
                = *reinterpret_cast<float4*>(val);
        }
    }

    // * Clear previous buffer
    for (int idx = access_id; idx < clear_access; idx += access_stride)
    {
        reinterpret_cast<float4*>(comm.clear_buf)[idx] = clear_vec;
    }

    // * AR Load + Fusion
    for (int idx = access_id, tidx = token_id; idx < tot_access; idx += access_stride, tidx += token_stride)
    {
        // * AR Load
        float4 vals[NRanks];
        bool done = false;
        while (!done)
        {
            done = true;
#pragma unroll
            for (int r = 0; r < NRanks; ++r)
            {
                // LDG.128 from local rank
                vals[r]
                    = ld_global_volatile(&reinterpret_cast<float4*>(comm.data_bufs[params.rank])[r * tot_access + idx]);
                done &= !is_neg_zero(vals[r]);
            }
        }
        float4 sum_val = vals[0];
#pragma unroll
        for (int r = 1; r < NRanks; ++r)
        {
            sum_val = add128<DType>(sum_val, vals[r]);
        }

        // * Fuse
        fused_op<ResidualOut, NormOut, QuantOut, DType>(sum_val, idx, tidx, access_id_in_token, params);
    }
    comm.update(params.size * NRanks);
<<<<<<< HEAD
=======
    cudaTriggerProgrammaticLaunchCompletion();
>>>>>>> f6a49a93
#endif
}

template <typename DType, int NRanks, bool ResidualOut, bool NormOut, bool QuantOut>
void launch_oneshot_moereduce_lamport(MoeReductionAllReduceFusionParams const& params, cudaLaunchConfig_t& cfg)
{
    TLLM_CUDA_CHECK(cudaLaunchKernelEx(&cfg,
        moereduce_allreduce_fusion_kernel_oneshot_lamport<DType, NRanks, ResidualOut, NormOut, QuantOut>, params));
}

template <typename DType, int NRanks, bool ResidualOut, bool NormOut, bool QuantOut>
void moereduction_allreduce_fusion_kernel_launcher(MoeReductionAllReduceFusionParams const& params)
{
    int token_num = params.size / params.hidden_dim;
    bool oneshot = use_oneshot(token_num);
    // Only support one shot
    TLLM_CHECK(oneshot);
    // Each token is handled by one cluster
    int cluster_num = token_num;
    // Total number of threads (within one cluster) that's need to handle one token
    // given that each thread handle kElemsPerAccess
    int threads_per_token = params.hidden_dim / kElemsPerAccess;
    // Total number of warp (within one cluster) that's need to handle one token
    // given that each thread handle kElemsPerAccess
    int warps_per_token = (threads_per_token + 31) / 32;
    int cluster_size = 8;
    while (warps_per_token % cluster_size != 0)
    {
        cluster_size /= 2;
    }
    int block_size = warps_per_token / cluster_size * 32;
    TLLM_CHECK(block_size <= 1024 && cluster_size > 0);
    int sm_count = get_sm_count();
    int grid_size = (std::min(sm_count, cluster_num * cluster_size) / cluster_size) * cluster_size;
    cudaLaunchConfig_t cfg;
    cudaLaunchAttribute attribute[2];
    cfg.gridDim = grid_size;
    cfg.blockDim = block_size;
    cfg.dynamicSmemBytes = 0;
    cfg.stream = params.stream;
    attribute[0].id = cudaLaunchAttributeProgrammaticStreamSerialization;
    attribute[0].val.programmaticStreamSerializationAllowed = tensorrt_llm::common::getEnvEnablePDL() ? 1 : 0;
    attribute[1].id = cudaLaunchAttributeClusterDimension;
    attribute[1].val.clusterDim.x = cluster_size;
    attribute[1].val.clusterDim.y = 1;
    attribute[1].val.clusterDim.z = 1;
    cfg.attrs = attribute;
    cfg.numAttrs = 2;
    if (oneshot)
    {
        launch_oneshot_moereduce_lamport<DType, NRanks, ResidualOut, NormOut, QuantOut>(params, cfg);
    }
}

void moereduction_allreduce_fusion_op(MoeReductionAllReduceFusionParams const& params)
{
#define MOE_DISPATCH1(DTYPE, NRANKS, RESIDUAL_OUT, NORM_OUT, QUANT_OUT)                                                \
    return moereduction_allreduce_fusion_kernel_launcher<DTYPE, NRANKS, RESIDUAL_OUT, NORM_OUT, QUANT_OUT>(params);
#define MOE_DISPATCH0(NRANKS, RESIDUAL_OUT, NORM_OUT, QUANT_OUT)                                                       \
    if (params.nranks == NRANKS && params.dtype == nvinfer1::DataType::kHALF)                                          \
    {                                                                                                                  \
        MOE_DISPATCH1(half, NRANKS, RESIDUAL_OUT, NORM_OUT, QUANT_OUT);                                                \
    }                                                                                                                  \
    else if (params.nranks == NRANKS && params.dtype == nvinfer1::DataType::kBF16)                                     \
    {                                                                                                                  \
        MOE_DISPATCH1(__nv_bfloat16, NRANKS, RESIDUAL_OUT, NORM_OUT, QUANT_OUT);                                       \
    }

    TLLM_CHECK(params.residual_in && params.rms_gamma);
    TLLM_CHECK(params.moe_reduction_scale_input && params.moe_reduction_active_experts_token_input
        && params.moe_reduction_token_input);
    TLLM_CHECK(params.size % params.hidden_dim == 0);
    TLLM_CHECK(params.hidden_dim % kElemsPerAccess == 0);
    if (params.residual_out && not params.norm_out && params.quant_out)
    {
        // pattern1: AR+Add_RMS+Quant
        // [m, 7168] bf16 allreduce_in, [m, 7168] bf16 residual_in
        // [m, 7168] bf16 residual_out, [m, 7168] fp4 quant_out
        MOE_DISPATCH0(2, true, false, true);
        MOE_DISPATCH0(4, true, false, true);
        MOE_DISPATCH0(8, true, false, true);
        MOE_DISPATCH0(16, true, false, true);
    }
    else if (not params.residual_out && params.norm_out && not params.quant_out)
    {
        // pattern2: AR+AddRMS
        // [m, 7168] bf16 allreduce_in, [m, 7168] bf16 residual_in
        // [m, 7168] bf16 norm_out
        MOE_DISPATCH0(2, false, true, false);
        MOE_DISPATCH0(4, false, true, false);
        MOE_DISPATCH0(8, false, true, false);
        MOE_DISPATCH0(16, false, true, false);
    }
    else if (params.residual_out && params.norm_out && not params.quant_out)
    {
        MOE_DISPATCH0(2, true, true, false);
        MOE_DISPATCH0(4, true, true, false);
        MOE_DISPATCH0(8, true, true, false);
        MOE_DISPATCH0(16, true, true, false);
    }
    else if (params.residual_out && params.norm_out && params.quant_out)
    {
        // for test
        MOE_DISPATCH0(2, true, true, true);
        MOE_DISPATCH0(4, true, true, true);
        MOE_DISPATCH0(8, true, true, true);
        MOE_DISPATCH0(16, true, true, true);
    }
    TLLM_CHECK_WITH_INFO(false, "allreduce_fusion_kernel: unsupported pattern!");
}

/////////////////////////////////////////////////////////////////
//                  * MoE Finalize Allreduce Fusion *                   //
/////////////////////////////////////////////////////////////////

template <typename DType, int NRanks, bool ResidualOut, bool NormOut, bool QuantOut, typename ScaleType = DType>
__global__ void moefinalize_allreduce_fusion_kernel_oneshot_lamport(MoeFinalizeAllReduceFusionParams params)
{
#if (defined(__CUDA_ARCH__) && (__CUDA_ARCH__ >= 900))
    namespace cg = cooperative_groups;
    cg::cluster_group cluster = cg::this_cluster();
    cg::grid_group grid = cg::this_grid();

    // Each token is handled by one cluster
    // which token is handled by current cluster
    int token_id = grid.cluster_rank();
    // total number of token
    int num_token = params.size / params.hidden_dim;
    // Each thread handle kElemsPerAccess num elem in token. Total cluster.num_threads() to handle one token
    // For current token, which kElemsPerAccess is handled by current thread (in unit of kElemsPerAccess)
    int access_id_in_token = cluster.thread_rank();
    // Across all token, which kElemsPerAccess is handled by current thread (in unit of kElemsPerAccess)
    int access_id = token_id * params.hidden_dim / kElemsPerAccess + access_id_in_token;
    // Persistent kernel
    // stride to next token handled by current cta
    int token_stride = grid.num_clusters();
    // stride in unit of kElemsPerAccess
    int access_stride = token_stride * params.hidden_dim / kElemsPerAccess;
    // Total number of access in unit of kElemsPerAccess to handle (token_num * hidden_dim)
    // This is within one rank
    int tot_access = params.size / kElemsPerAccess;
    float4 clear_vec = get_neg_zero();

    cudaGridDependencySynchronize();
    LamportComm<NRanks> comm(params.workspace, params.rank);
    int clear_access = comm.clear_size / kElemsPerAccess;

    // * MoE related
    int threadid_in_cluster = cluster.thread_rank();
    // Start Offset within one token's hidden_size of element
    // Current thread handle token[thread_offset_within_token : thread_offset_within_token + kElemsPerAccess]
    int thread_offset_within_token = threadid_in_cluster * kElemsPerAccess;

    union ACC_TYPE
    {
        float4 packed;
        DType unpacked[kElemsPerAccess];
    };

    int top_k = params.top_k;
    bool use_scale_factor = params.expert_scale_factor != nullptr;

    // Persistent Kernel
    // Each cluster iterate through all token it need to handle
    for (int token_id = grid.cluster_rank(); token_id < num_token; token_id += grid.num_clusters())
    {
        if (thread_offset_within_token >= params.hidden_dim)
        {
            break;
        }

        // * MoE finalize
        ACC_TYPE accumulator;
#pragma unroll
        for (int i = 0; i < kElemsPerAccess; ++i)
        {
            accumulator.unpacked[i] = static_cast<DType>(0);
        }

        for (int k = 0; k < top_k; k++)
        {
            int const expanded_idx = token_id * top_k + k;
            int32_t const permuted_idx = params.expanded_idx_to_permuted_idx[expanded_idx];

            if (permuted_idx == -1)
                continue;

            int thread_offset_across_token = permuted_idx * params.hidden_dim + thread_offset_within_token;
            float block_scale = 1.0;
            if (use_scale_factor)
            {
                block_scale = static_cast<float>(static_cast<ScaleType*>(params.expert_scale_factor)[expanded_idx]);
            }

            ACC_TYPE permuted_data;
            permuted_data.packed
                = reinterpret_cast<float4 const*>(params.allreduce_in)[thread_offset_across_token / kElemsPerAccess];

            // * acc += scale(data)
#pragma unroll
            for (int i = 0; i < kElemsPerAccess; ++i)
            {
                // assume computation is done in ScaleType
                accumulator.unpacked[i]
                    += static_cast<DType>((static_cast<float>(permuted_data.unpacked[i]) * block_scale));
            }
        }

        // * Add shared expert output
        if (params.shared_expert_output)
        {
            // * Load shared expert output
            int thread_offset_across_token = token_id * params.hidden_dim + thread_offset_within_token;
            ACC_TYPE shared_expert_output;
            shared_expert_output.packed = reinterpret_cast<float4 const*>(
                params.shared_expert_output)[thread_offset_across_token / kElemsPerAccess];
#pragma unroll
            for (int i = 0; i < kElemsPerAccess; ++i)
            {
                accumulator.unpacked[i] += shared_expert_output.unpacked[i];
            }
        }

        // * AR Store
        int access_id = token_id * params.hidden_dim / kElemsPerAccess + access_id_in_token;
        int idx = access_id;
        alignas(16) float val[4]
            = {accumulator.packed.x, accumulator.packed.y, accumulator.packed.z, accumulator.packed.w};

#pragma unroll
        for (int i = 0; i < 4; ++i)
        {
            // Handle two bf16/fp16 at one time
            if (is_neg_zero(val[i]))
            {
                val[i] = 0.f;
            }
        }
#pragma unroll
        for (int r = 0; r < NRanks; ++r)
        {
            // STG.128 to remote rank
            reinterpret_cast<float4*>(comm.data_bufs[r])[params.rank * tot_access + idx]
                = *reinterpret_cast<float4*>(val);
        }
    }

    // * Clear previous buffer
    for (int idx = access_id; idx < clear_access; idx += access_stride)
    {
        reinterpret_cast<float4*>(comm.clear_buf)[idx] = clear_vec;
    }

    // * AR Load + Fusion
    for (int idx = access_id, tidx = token_id; idx < tot_access; idx += access_stride, tidx += token_stride)
    {
        // * AR Load
        float4 vals[NRanks];
        bool done = false;
        while (!done)
        {
            done = true;
#pragma unroll
            for (int r = 0; r < NRanks; ++r)
            {
                // LDG.128 from local rank
                vals[r]
                    = ld_global_volatile(&reinterpret_cast<float4*>(comm.data_bufs[params.rank])[r * tot_access + idx]);
                done &= !is_neg_zero(vals[r]);
            }
        }
        float4 sum_val = vals[0];
#pragma unroll
        for (int r = 1; r < NRanks; ++r)
        {
            sum_val = add128<DType>(sum_val, vals[r]);
        }

        // * Fuse
        fused_op<ResidualOut, NormOut, QuantOut, DType>(sum_val, idx, tidx, access_id_in_token, params);
    }
    comm.update(params.size * NRanks);
    cudaTriggerProgrammaticLaunchCompletion();
#endif
}

template <typename DType, int NRanks, bool ResidualOut, bool NormOut, bool QuantOut, typename ScaleType = DType>
void launch_oneshot_moefinalize_lamport(MoeFinalizeAllReduceFusionParams const& params, cudaLaunchConfig_t& cfg)
{
    TLLM_CUDA_CHECK(cudaLaunchKernelEx(&cfg,
        moefinalize_allreduce_fusion_kernel_oneshot_lamport<DType, NRanks, ResidualOut, NormOut, QuantOut, ScaleType>,
        params));
}

template <typename DType, int NRanks, bool ResidualOut, bool NormOut, bool QuantOut, typename ScaleType = DType>
void moefinalize_allreduce_fusion_kernel_launcher(MoeFinalizeAllReduceFusionParams const& params)
{
    int token_num = params.size / params.hidden_dim;
    bool oneshot = use_oneshot(token_num);
    // Only support one shot
    TLLM_CHECK(oneshot);
    // Each token is handled by one cluster
    int cluster_num = token_num;
    // Total number of threads (within one cluster) that's need to handle one token
    // given that each thread handle kElemsPerAccess
    int threads_per_token = params.hidden_dim / kElemsPerAccess;
    // Total number of warp (within one cluster) that's need to handle one token
    // given that each thread handle kElemsPerAccess
    int warps_per_token = (threads_per_token + 31) / 32;
    int cluster_size = 8;
    while (warps_per_token % cluster_size != 0)
    {
        cluster_size /= 2;
    }
    int block_size = warps_per_token / cluster_size * 32;
    TLLM_CHECK(block_size <= 1024 && cluster_size > 0);
    int sm_count = get_sm_count();
    int grid_size = (std::min(sm_count, cluster_num * cluster_size) / cluster_size) * cluster_size;
    cudaLaunchConfig_t cfg;
    cudaLaunchAttribute attribute[2];
    cfg.gridDim = grid_size;
    cfg.blockDim = block_size;
    cfg.dynamicSmemBytes = 0;
    cfg.stream = params.stream;
    attribute[0].id = cudaLaunchAttributeProgrammaticStreamSerialization;
    attribute[0].val.programmaticStreamSerializationAllowed = tensorrt_llm::common::getEnvEnablePDL() ? 1 : 0;
    attribute[1].id = cudaLaunchAttributeClusterDimension;
    attribute[1].val.clusterDim.x = cluster_size;
    attribute[1].val.clusterDim.y = 1;
    attribute[1].val.clusterDim.z = 1;
    cfg.attrs = attribute;
    cfg.numAttrs = 2;
    if (oneshot)
    {
        launch_oneshot_moefinalize_lamport<DType, NRanks, ResidualOut, NormOut, QuantOut, ScaleType>(params, cfg);
    }
}

void moefinalize_allreduce_fusion_op(MoeFinalizeAllReduceFusionParams const& params)
{
#define MOE_FINALIZE_DISPATCH1(DTYPE, NRANKS, RESIDUAL_OUT, NORM_OUT, QUANT_OUT)                                       \
    return moefinalize_allreduce_fusion_kernel_launcher<DTYPE, NRANKS, RESIDUAL_OUT, NORM_OUT, QUANT_OUT>(params);
#define MOE_FINALIZE_DISPATCH0(NRANKS, RESIDUAL_OUT, NORM_OUT, QUANT_OUT)                                              \
    if (params.nranks == NRANKS && params.dtype == nvinfer1::DataType::kHALF                                           \
        && params.scale_dtype == nvinfer1::DataType::kHALF)                                                            \
    {                                                                                                                  \
        MOE_FINALIZE_DISPATCH1(half, NRANKS, RESIDUAL_OUT, NORM_OUT, QUANT_OUT);                                       \
    }                                                                                                                  \
    else if (params.nranks == NRANKS && params.dtype == nvinfer1::DataType::kBF16                                      \
        && params.scale_dtype == nvinfer1::DataType::kBF16)                                                            \
    {                                                                                                                  \
        MOE_FINALIZE_DISPATCH1(__nv_bfloat16, NRANKS, RESIDUAL_OUT, NORM_OUT, QUANT_OUT);                              \
    }

    TLLM_CHECK(params.allreduce_in && params.expanded_idx_to_permuted_idx && params.top_k);
    TLLM_CHECK(params.size % params.hidden_dim == 0);
    TLLM_CHECK(params.hidden_dim % kElemsPerAccess == 0);
    if (params.residual_out && not params.norm_out && params.quant_out)
    {
        // pattern1: AR+Add_RMS+Quant
        // [m, 7168] bf16 allreduce_in, [m, 7168] bf16 residual_in
        // [m, 7168] bf16 residual_out, [m, 7168] fp4 quant_out
        MOE_FINALIZE_DISPATCH0(2, true, false, true);
        MOE_FINALIZE_DISPATCH0(4, true, false, true);
        MOE_FINALIZE_DISPATCH0(8, true, false, true);
        MOE_FINALIZE_DISPATCH0(16, true, false, true);
    }
    else if (not params.residual_out && params.norm_out && not params.quant_out)
    {
        // pattern2: AR+AddRMS
        // [m, 7168] bf16 allreduce_in, [m, 7168] bf16 residual_in
        // [m, 7168] bf16 norm_out
        MOE_FINALIZE_DISPATCH0(2, false, true, false);
        MOE_FINALIZE_DISPATCH0(4, false, true, false);
        MOE_FINALIZE_DISPATCH0(8, false, true, false);
        MOE_FINALIZE_DISPATCH0(16, false, true, false);
    }
    else if (params.residual_out && params.norm_out && not params.quant_out)
    {
        MOE_FINALIZE_DISPATCH0(2, true, true, false);
        MOE_FINALIZE_DISPATCH0(4, true, true, false);
        MOE_FINALIZE_DISPATCH0(8, true, true, false);
        MOE_FINALIZE_DISPATCH0(16, true, true, false);
    }
    else if (params.residual_out && params.norm_out && params.quant_out)
    {
        // for test
        MOE_FINALIZE_DISPATCH0(2, true, true, true);
        MOE_FINALIZE_DISPATCH0(4, true, true, true);
        MOE_FINALIZE_DISPATCH0(8, true, true, true);
        MOE_FINALIZE_DISPATCH0(16, true, true, true);
    }
    TLLM_CHECK_WITH_INFO(false, "moefinalize_allreduce_fusion_op: unsupported pattern!");
#undef MOE_FINALIZE_DISPATCH0
#undef MOE_FINALIZE_DISPATCH1
}

}; // namespace tensorrt_llm::kernels::ar_fusion::moe<|MERGE_RESOLUTION|>--- conflicted
+++ resolved
@@ -372,10 +372,6 @@
         fused_op<ResidualOut, NormOut, QuantOut, DType>(sum_val, idx, tidx, access_id_in_token, params);
     }
     comm.update(params.size * NRanks);
-<<<<<<< HEAD
-=======
-    cudaTriggerProgrammaticLaunchCompletion();
->>>>>>> f6a49a93
 #endif
 }
 
