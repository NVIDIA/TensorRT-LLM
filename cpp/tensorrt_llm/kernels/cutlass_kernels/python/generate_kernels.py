import argparse
import enum
import os
from itertools import chain, product

from cutlass_library import *


################################################################################
# Epilogue Tag enum and string utils
class TrtLlm_EpilogueTag(enum.Enum):
    epilogue_op_default = enum_auto()
    epilogue_op_bias = enum_auto()
    epilogue_op_silu = enum_auto()
    epilogue_op_gelu = enum_auto()


class TrtLlm_EpilogueFusion(enum.Enum):
    epilogue_fusion_none = enum_auto()
    epilogue_fusion_finalize = enum_auto()


EpiTagNames = {
    TrtLlm_EpilogueTag.epilogue_op_default: "lc",  # linear combination
    TrtLlm_EpilogueTag.epilogue_op_bias:
    "lc_bias",  # linear combination with bias addition
    TrtLlm_EpilogueTag.epilogue_op_silu: "silu",  # silu or swiglu
    TrtLlm_EpilogueTag.epilogue_op_gelu: "gelu"  # gelu or geglu
}

EpiTag = {
    TrtLlm_EpilogueTag.epilogue_op_default:
    "tensorrt_llm::cutlass_extensions::EpilogueOpDefault",
    TrtLlm_EpilogueTag.epilogue_op_bias:
    "tensorrt_llm::cutlass_extensions::EpilogueOpBias",
    TrtLlm_EpilogueTag.epilogue_op_silu:
    "tensorrt_llm::cutlass_extensions::EpilogueOpDefaultSilu",
    TrtLlm_EpilogueTag.epilogue_op_gelu:
    "tensorrt_llm::cutlass_extensions::EpilogueOpDefaultFtGelu"
}

EpiFusion = {
    TrtLlm_EpilogueFusion.epilogue_fusion_none:
    "tensorrt_llm::TmaWarpSpecializedGroupedGemmInput::EpilogueFusion::NONE",
    TrtLlm_EpilogueFusion.epilogue_fusion_finalize:
    "tensorrt_llm::TmaWarpSpecializedGroupedGemmInput::EpilogueFusion::FINALIZE",
}

EpiFusionSuffixes = {
    None: "",
    TrtLlm_EpilogueFusion.epilogue_fusion_none: "EpilogueFusion_NONE",
    TrtLlm_EpilogueFusion.epilogue_fusion_finalize: "EpilogueFusion_FINALIZE",
}


################################################################################
# Quantization Operation and string utils
class TrtLlm_QuantOp(enum.Enum):
    per_column_scale_only = enum_auto()
    finegrained_scale_only = enum_auto()
    finegrained_scale_and_zeros = enum_auto()
    none = enum_auto()


QuantOpNames = {
    TrtLlm_QuantOp.per_column_scale_only: "cs",
    TrtLlm_QuantOp.finegrained_scale_only: "fgs",
    TrtLlm_QuantOp.finegrained_scale_and_zeros: "fgsz",
    TrtLlm_QuantOp.none: "noquant"
}

QuantOpTag = {
    TrtLlm_QuantOp.per_column_scale_only:
    "cutlass::WeightOnlyQuantOp::PER_COLUMN_SCALE_ONLY",
    TrtLlm_QuantOp.finegrained_scale_only:
    "cutlass::WeightOnlyQuantOp::FINEGRAINED_SCALE_ONLY",
    TrtLlm_QuantOp.finegrained_scale_and_zeros:
    "cutlass::WeightOnlyQuantOp::FINEGRAINED_SCALE_AND_ZEROS",
    TrtLlm_QuantOp.none: "void"
}

################################################################################
# The activations, biases, scales and zeros are instantiated using CUDA types,
# not CUTLASS types. This map materializes the name of the CUDA type.


class e2m1_type:  # WAR until we have upgraded everything to a supported version
    pass


e2m1 = e2m1_type()


def GetDataTypeBits(type):
    if isinstance(type, e2m1_type):
        return 4
    return DataTypeSize[type]


def GetDataTypeNames(type, is_mx_fpx=None):
    mxprefix = ""
    if is_mx_fpx is not None:
        mxprefix = "mx_" if is_mx_fpx else "nv_"
    if isinstance(type, e2m1_type):
        return mxprefix + "e2m1"
    return mxprefix + DataTypeNames[type]


CudaTypeName = {
    e2m1: "SafeFP4",
    DataType.e4m3: "__nv_fp8_e4m3",
    DataType.bf16: "__nv_bfloat16",
    DataType.f16: "half",
    DataType.f32: "float",
    DataType.e2m1: "__nv_fp4_e2m1",
    DataType.ue8m0: "cutlass::float_ue8m0_t",
    DataType.u4: "cutlass::uint4b_t"
}


################################################################################
# A data structure holding all info to instantiate gemm launchers in TRT LLM.
class TrtLlm_GemmLauncher:

    def __init__(self,
                 gemm_kind,
                 arch,
                 act_type,
                 weight_type,
                 scalezero_type,
                 bias_type,
                 output_type,
                 quant_op,
                 epi_tag,
                 cta_shape,
                 warp_shape,
                 stages,
                 cga_shape,
                 mainloop_schedule,
                 epi_schedule,
                 epi_fusion=None,
                 is_mx_fpx=False):
        self.gemm_kind = gemm_kind
        self.arch = arch
        self.act_type = act_type
        self.weight_type = weight_type
        self.scalezero_type = scalezero_type
        self.bias_type = bias_type
        self.output_type = output_type
        self.quant_op = quant_op
        self.epi_tag = epi_tag
        self.cta_shape = cta_shape
        self.warp_shape = warp_shape
        self.stages = stages
        self.cga_shape = cga_shape
        self.mainloop_schedule = mainloop_schedule
        self.epi_schedule = epi_schedule
        self.epi_fusion = epi_fusion
        self.is_mx_fpx = is_mx_fpx

    def __repr__(self):
        kernel_prefix = "{}_sm{}_{}_{}_{}_{}_{}_{}_{}_{}x{}x{}_{}x{}x{}_{}".format(
            GemmKindNames[self.gemm_kind], self.arch,
            GetDataTypeNames(self.act_type, self.is_mx_fpx),
            GetDataTypeNames(self.weight_type, self.is_mx_fpx),
            GetDataTypeNames(self.scalezero_type),
            GetDataTypeNames(self.bias_type),
            GetDataTypeNames(self.output_type), QuantOpNames[self.quant_op],
            EpiTagNames[self.epi_tag], self.cta_shape[0], self.cta_shape[1],
            self.cta_shape[2], self.warp_shape[0], self.warp_shape[1],
            self.warp_shape[2], self.stages)

        hopper_suffix = "_{}x{}x{}{}{}{}".format(
            self.cga_shape[0], self.cga_shape[1], self.cga_shape[2],
            KernelScheduleSuffixes[self.mainloop_schedule],
            EpilogueScheduleSuffixes[self.epi_schedule],
            EpiFusionSuffixes[self.epi_fusion])

        if self.arch >= 90:
            return kernel_prefix + hopper_suffix
        elif self.arch > 100:
            raise ValueError(f"SM{self.arch} not supported yet.")
        return kernel_prefix


################################################################################
def tuple_to_cute_shape(shape):
    return f"cute::Shape<cute::Int<{shape[0]}>, cute::Int<{shape[1]}>, cute::Int<{shape[2]}>>"


def instantiate_operation_tma_warp_specialized(operation):
    act_tag = CudaTypeName[operation.act_type]
    scale_zero_tag = CudaTypeName[operation.scalezero_type]
    bias_tag = CudaTypeName[operation.bias_type]
    out_tag = CudaTypeName[operation.output_type]

    quant_op = QuantOpTag[operation.quant_op]
    epi_tag = EpiTag[operation.epi_tag]

    cute_cta_shape = tuple_to_cute_shape(operation.cta_shape)
    cute_cga_shape = tuple_to_cute_shape(operation.cga_shape)

    kernel_sched = KernelScheduleTag[operation.mainloop_schedule]
    epi_sched = EpilogueScheduleTag[operation.epi_schedule]

    if operation.gemm_kind == GemmKind.Gemm:
        weight_tag = DataTypeTag[operation.weight_type]
        instantiation = f"""
template void sm90_generic_mixed_gemm_kernelLauncher<{act_tag}, {weight_tag}, {scale_zero_tag}, {bias_tag}, {out_tag},
{quant_op}, {epi_tag},
{cute_cta_shape}, {cute_cga_shape},
{kernel_sched}, {epi_sched}> (
const {act_tag}*, const {weight_tag}*, const {scale_zero_tag}*, const {scale_zero_tag}*, const {bias_tag}*, const float,
{out_tag}*, int, int, int, const int, tensorrt_llm::cutlass_extensions::CutlassGemmConfig, char*, size_t, cudaStream_t, int*
);"""
    elif operation.gemm_kind == GemmKind.Grouped:
        if operation.act_type != operation.weight_type and (
                operation.act_type != DataType.e4m3
                or operation.weight_type != e2m1):
            # Mixed MoE GEMM
            weight_tag = CudaTypeName[operation.weight_type]
            instantiation = f"""
template void sm90_generic_mixed_moe_gemm_kernelLauncher<{act_tag}, {weight_tag}, {out_tag},
{epi_tag}, {cute_cta_shape}, {cute_cga_shape}, {kernel_sched}, {epi_sched}, {quant_op}> (
GroupedGemmInput<{act_tag}, {weight_tag}, {out_tag}, {out_tag}>inputs, TmaWarpSpecializedGroupedGemmInput hopper_inputs, int sm_count_, size_t* workspace_size);
"""
        else:
            # Similar to MixedInput above, we must modify the tags for grouped gemm as CUTLASS library does not have the updated schedules
            assert operation.mainloop_schedule in [
                KernelScheduleType.TmaWarpSpecializedCooperative,
                KernelScheduleType.TmaWarpSpecializedCooperativeFP8FastAccum
            ]
            assert operation.epi_schedule == EpilogueScheduleType.NoSmemWarpSpecialized
            kernel_sched.replace("::Kernel", "::KernelGrouped")
            epi_sched += "Grouped"

            # arch_tag = f"cutlass::arch::Sm{operation.arch}"
            arch_tag = f"Sm{operation.arch}"
            weight_tag = CudaTypeName[operation.weight_type]
            assert operation.epi_fusion is not None
            epi_fusion = EpiFusion[operation.epi_fusion]

            epi_fusion = epi_fusion.split(':')[-1]
            epi_tag = epi_tag.split(':')[-1]

            guard_map = {
                e2m1: "defined(ENABLE_FP4)",
                DataType.e4m3: "defined(ENABLE_FP8)",
                DataType.bf16: "defined(ENABLE_BF16)"
            }
            guard_act = guard_map[
                operation.act_type] if operation.act_type in guard_map else "1"
            guard_weight = guard_map[
                operation.
                weight_type] if operation.weight_type in guard_map else "1"
            # TODO Revert this once compiler bug is fixed so we can use template instead of macro again
            #         instantiation = f"""
            #         template void tma_warp_specialized_generic_moe_gemm_kernelLauncher<{arch_tag}, {act_tag}, {weight_tag}, {out_tag},
            #                 {epi_tag}, {epi_fusion}, {cute_cta_shape}, {cute_cga_shape}, false>
            #                 (TmaWarpSpecializedGroupedGemmInput, int, int, cudaStream_t, int*, size_t*);
            # """
            instantiation = f"""
#if {guard_act} && {guard_weight}
        INSTANTIATE_TMA_WARP_SPECIALIZED_MOE_GEMM({arch_tag}, {act_tag}, {weight_tag}, {out_tag}, {epi_tag}, {epi_fusion}, {operation.cta_shape[0]}, {operation.cta_shape[1]}, {operation.cta_shape[2]}, {operation.cga_shape[0]}, {operation.cga_shape[1]}, {operation.cga_shape[2]}, {"true" if operation.is_mx_fpx else "false"}, false);
#endif"""
    return instantiation


def instantiate_operation_sm80(operation):
    act_tag = DataTypeTag[operation.dtype]
    weight_tag = DataTypeTag[operation.dtype]
    epi_tag = EpiTag[operation.epi_tag]

    instantiation = f"""
            template void sm80_generic_fused_moe_gemm_kernelLauncher<{act_tag}, {weight_tag}, {operation.cta_shape[0]}, {operation.cta_shape[1]}, {operation.cta_shape[2]}, {operation.stage}, {epi_tag}>
                    ({act_tag} const* A, {weight_tag} const* B, {act_tag} const* biases, bool bias_is_broadcast, {act_tag}* C, int64_t const* total_tokens_including_expert, int64_t num_rows, int64_t gemm_n, int64_t gemm_k, int num_experts, int multi_processor_count, cudaStream_t stream, int* kernel_occupancy);"""
    return instantiation


def instantiate_operation(operation):
    if operation.arch == 80:
        return instantiate_operation_sm80(operation)
    elif operation.arch >= 90:
        return instantiate_operation_tma_warp_specialized(operation)


def get_file_content(launcher_inl_files, operations):
    assert operations
    include_list = list()
    for file in launcher_inl_files:
        include_list.append(f"#include \"{file}\"")
    includes = "\n".join(include_list)

    insts_list = list()
    for op in operations:
        insts_list.append(instantiate_operation(op))
    instantiations = "\n".join(insts_list)

    file_content = f"""{includes}
namespace tensorrt_llm
{{
namespace kernels
{{
namespace cutlass_kernels_oss
{{

{instantiations}

}} // namespace cutlass_kernels_oss
}} // namespace kernels
}} // namespace tensorrt_llm
"""
    return file_content


def clean_leftover_files(output_dir, generated_files):
    """Remove leftover generated files that weren't created in this run."""
    for root, dirs, files in os.walk(output_dir):
        for file in files:
            file_path = os.path.join(root, file)
            if file_path not in generated_files:
                os.remove(file_path)


def write_file(launcher_inl_files, operations, output_file):
    os.makedirs(os.path.dirname(output_file), exist_ok=True)
    # Avoid changing modified time if file content is up to date
    content = get_file_content(launcher_inl_files, operations)
    try:
        with open(output_file, mode="r") as f:
            if f.read() == content:
                return
    except FileNotFoundError:
        pass
    with open(output_file, mode="w") as f:
        f.write(content)


<<<<<<< HEAD
=======
def elementwise(x, y, f):
    return tuple(f(a, b) for (a, b) in zip(x, y))


>>>>>>> 2bb90ba0
def is_gemm_op_valid_sm100(op):
    # TODO These are much more restricted than theory dictates, investigate if more can be enabled in future
    tile_m, tile_n, _ = op.cta_shape
    cga_m, cga_n, _ = op.cga_shape

    if op.arch == 103:
        return op.act_type == e2m1 and op.weight_type == e2m1 and tile_m == 128 and tile_n in [
            128, 256
        ]

    # Default shapes
    # This is epilogue tile size. For two CTA this is actually size 128/256 for the MMA
    if tile_m not in [64, 128]:
        return False

    # FP4 Has some much more limited sizes
    if op.act_type == e2m1 or op.weight_type == e2m1:
        # TODO 128x256x256 FP4 compiles but crashes
        # if tile_n % 64 != 0 or tile_n < 128:
        #     return False
        if tile_n not in [64, 128, 256] or tile_m != 128:
            return False

    # Shapes for fp8 small N shapes
<<<<<<< HEAD
    if (op.act_type == DataType.e4m3 and (tile_n == 16 or tile_n == 8)
            and (cga_m == 1 and cga_n == 1)):
        # todo: double check why this is disable in CUTLASS backend. @yuhan
        return not (tile_m == 128 and tile_n % 16 != 0)
=======
    if (op.act_type == DataType.e4m3) and (tile_n == 16
                                           or tile_n == 8) and (cga_m == 1
                                                                and cga_n == 1):
        # todo: double check why tile_n = 8 is disabled in CUTLASS backend. @yuhan
        return tile_m != 128 or tile_n % 16 == 0
>>>>>>> 2bb90ba0

    # Default alignment requirements
    if tile_n % 32 != 0 or tile_n < 32 or tile_n > 256:
        return False

    # Two CTA mode needs bigger tile n alignment
    if cga_m % 2 == 0 and tile_n % 64 != 0:
        return False

    return True


def is_gemm_op_valid(op):
    tile_m, tile_n, _ = op.cta_shape
    cga_m, cga_n, _ = op.cga_shape

    if cga_m == 1 and cga_n == 1:
        return True

    if cga_m == 2 and cga_n == 1 and tile_m >= 128:
        return True

    if cga_m == 1 and cga_n == 2 and tile_n >= 128:
        return True

    if cga_m == 2 and cga_n == 2 and tile_m >= 128 and tile_n >= 128:
        return True

    return False


def is_grouped_gemm_op_valid(op):
    if not is_gemm_op_valid(op):
        return False

    if op.epi_tag != TrtLlm_EpilogueTag.epilogue_op_default:
        return False

    if op.epi_schedule != EpilogueScheduleType.NoSmemWarpSpecialized:
        return False

    if op.mainloop_schedule not in [
            KernelScheduleType.TmaWarpSpecializedCooperative,
            KernelScheduleType.TmaWarpSpecializedCooperativeFP8FastAccum
    ]:
        return False

    return True


def is_op_valid(op):
    if op.arch >= 100:
        return is_gemm_op_valid_sm100(op)

    if op.gemm_kind == GemmKind.Gemm:
        return is_gemm_op_valid(op)
    if op.gemm_kind == GemmKind.Grouped:
        return is_grouped_gemm_op_valid(op)


################################################################################
def generate_sm90_mixed_gemm_operations():
    arch = 90

    # For legacy reasons, we use unsigned types for the weights. The instanitated template
    # will remap those back to the signed type.
    # Takes the form (activation_type, weight_type, scalezero_type, bias_type, output_type)
    supported_dtypes = [
        (DataType.e4m3, DataType.u4, DataType.f16, DataType.f16, DataType.f16),
        (DataType.e4m3, DataType.u4, DataType.f16, DataType.bf16,
         DataType.bf16),
        (DataType.f16, DataType.u4, DataType.f16, DataType.f16, DataType.f16),
        (DataType.bf16, DataType.u4, DataType.bf16, DataType.bf16,
         DataType.bf16),
        (DataType.f16, DataType.u8, DataType.f16, DataType.f16, DataType.f16),
        (DataType.bf16, DataType.u8, DataType.bf16, DataType.bf16,
         DataType.bf16)
    ]

    quant_ops = [
        TrtLlm_QuantOp.per_column_scale_only,
        TrtLlm_QuantOp.finegrained_scale_only,
        TrtLlm_QuantOp.finegrained_scale_and_zeros
    ]

    epi_tags = [TrtLlm_EpilogueTag.epilogue_op_bias]

    M_TILES = [64, 128]
    N_TILES = [16, 32, 64, 128, 256]
    cta_shapes_mn = product(M_TILES, N_TILES)

    warp_shape = [4, 1, 1]
    stages = 0  # auto

    cga_shapes = product([1, 2], [1, 2], [1])

    partial_args = product(supported_dtypes, quant_ops, epi_tags, cta_shapes_mn,
                           cga_shapes)

    operations = list()
    for dtype_combo, quant_op, epi_tag, cta_shape_mn, cga_shape in partial_args:
        max_k_bits = 128 * 8
        cta_shape_k = max_k_bits // GetDataTypeBits(dtype_combo[0])
        cta_shape_mnk = cta_shape_mn + (cta_shape_k, )

        use_coop = cta_shape_mn[0] == 128
        mainloop_schedule = KernelScheduleType.TmaWarpSpecializedCooperative if use_coop else KernelScheduleType.TmaWarpSpecializedPingpong
        epi_schedule = EpilogueScheduleType.TmaWarpSpecializedCooperative if use_coop else EpilogueScheduleType.TmaWarpSpecialized

        fpA_intB_operation = TrtLlm_GemmLauncher(GemmKind.Gemm, arch, *dtype_combo, quant_op, epi_tag, cta_shape_mnk, \
                                                 warp_shape, stages, cga_shape, mainloop_schedule, epi_schedule)

        if is_op_valid(fpA_intB_operation):
            operations.append(fpA_intB_operation)

    return operations


def generate_sm90_grouped_gemm_operations(is_arch_enabled):
    if not is_arch_enabled:
        return []
    arch = 90
    supported_dtypes = [
        DataType.f16, DataType.bf16, DataType.f32, DataType.e4m3
    ]
    quant_ops = [TrtLlm_QuantOp.none]
    epi_tags = [TrtLlm_EpilogueTag.epilogue_op_default]
    M_TILES = [128]  # Currently M tile must be 128 for Grouped GEMM
    N_TILES = [16, 32, 64, 128, 256]
    cta_shapes_mn = list(product(M_TILES, N_TILES)) + [(256, 128)]

    warp_shape = [0, 0, 0]  # ignored except for naming
    stages = 0  # auto

    epi_fusions = [
        TrtLlm_EpilogueFusion.epilogue_fusion_none,
        TrtLlm_EpilogueFusion.epilogue_fusion_finalize
    ]

    cga_shapes = product([1, 2], [1, 2], [1])

    partial_args = product(supported_dtypes, quant_ops, epi_tags, epi_fusions,
                           cta_shapes_mn, cga_shapes)

    operations = list()
    for dtype, quant_op, epi_tag, epi_fusion, cta_shape_mn, cga_shape in partial_args:
        max_k_bits = 128 * 8
        cta_shape_k = max_k_bits // GetDataTypeBits(dtype)
        cta_shape_mnk = cta_shape_mn + (cta_shape_k, )

        mainloop_schedule = KernelScheduleType.TmaWarpSpecializedCooperative if dtype != DataType.e4m3 else KernelScheduleType.TmaWarpSpecializedCooperativeFP8FastAccum
        epi_schedule = EpilogueScheduleType.NoSmemWarpSpecialized

        otypes = [dtype]
        if dtype == DataType.e4m3:
            otypes = [DataType.f16, DataType.bf16]

        for otype in otypes:
            moe_gemm_operation = TrtLlm_GemmLauncher(
                GemmKind.Grouped, arch, dtype, dtype, dtype, dtype, otype,
                quant_op, epi_tag, cta_shape_mnk, warp_shape, stages, cga_shape,
                mainloop_schedule, epi_schedule, epi_fusion)

            if is_op_valid(moe_gemm_operation):
                operations.append(moe_gemm_operation)
    return operations


def generate_sm90_mixed_type_grouped_gemm_operations(is_arch_enabled):
    if not is_arch_enabled:
        return []
    arch = 90

    # act_type, weight_type, scalezero_type, bias_type, output_type
    supported_dtypes_int4 = [
        (DataType.e4m3, DataType.u4, DataType.f16, DataType.f16, DataType.f16),
        (DataType.e4m3, DataType.u4, DataType.bf16, DataType.bf16,
         DataType.bf16),
    ]
    supported_dtypes_fp4 = [
        (DataType.f16, DataType.e2m1, DataType.ue8m0, DataType.f16,
         DataType.f16),
        (DataType.bf16, DataType.e2m1, DataType.ue8m0, DataType.bf16,
         DataType.bf16),
    ]

    quant_ops = [TrtLlm_QuantOp.finegrained_scale_only]

    epi_tags = [TrtLlm_EpilogueTag.epilogue_op_default]

    M_TILES = [64, 128]  # Currently M tile must be 128 for Grouped GEMM
    N_TILES = [16, 32, 64, 128]
    K_TILES = [128, 256, 512]
    cta_shapes_mnk_int4 = list(product(M_TILES, N_TILES, K_TILES))

    M_TILES = [64, 128]  # Currently M tile must be 128 for Grouped GEMM
    N_TILES = [16, 32, 64]
    K_TILES = [128, 256]
    cta_shapes_mnk_fp4 = list(product(M_TILES, N_TILES, K_TILES))
    cta_shapes_mnk_fp4.append((128, 128, 128))

    warp_shape = [0, 0, 0]  # ignored except for naming
    stages = 0  # auto

    cga_shapes = list(product([1, 2], [1, 2], [1]))

    partial_args_int4 = product(supported_dtypes_int4, quant_ops, epi_tags,
                                cta_shapes_mnk_int4, cga_shapes)
    partial_args_fp4 = product(supported_dtypes_fp4, quant_ops, epi_tags,
                               cta_shapes_mnk_fp4, cga_shapes)
    partial_args = chain(partial_args_int4, partial_args_fp4)

    operations = list()
    for dtype_combo, quant_op, epi_tag, cta_shape_mnk, cga_shape in partial_args:
        use_coop = cta_shape_mnk[0] >= 128
        mainloop_schedules = [
            KernelScheduleType.TmaWarpSpecializedCooperative,
            KernelScheduleType.TmaWarpSpecializedPingpong
        ] if use_coop else [KernelScheduleType.TmaWarpSpecializedPingpong]
        epi_schedule = EpilogueScheduleType.TmaWarpSpecializedCooperative
        for mainloop_schedule in mainloop_schedules:
            if (cta_shape_mnk[0] == 128 and cta_shape_mnk[1] == 128
                    and mainloop_schedule
                    == KernelScheduleType.TmaWarpSpecializedCooperative):
                continue
            moe_gemm_operation = TrtLlm_GemmLauncher(GemmKind.Grouped, arch, *dtype_combo, quant_op, epi_tag, cta_shape_mnk, \
                                                    warp_shape, stages, cga_shape, mainloop_schedule, epi_schedule)
            operations.append(moe_gemm_operation)
    return operations


def generate_sm90_operations(is_arch_enabled):
    operations = generate_sm90_mixed_gemm_operations()
    operations.extend(generate_sm90_grouped_gemm_operations(is_arch_enabled))
    operations.extend(
        generate_sm90_mixed_type_grouped_gemm_operations(is_arch_enabled))
    return operations


def calc_shape_mnk_sm100_grouped_gemm(cta_shape_mn, dtype):
    max_k_bits = 128 * 8
    cta_shape_k = max_k_bits // GetDataTypeBits(dtype)
    if dtype == DataType.e4m3 and (cta_shape_mn[1] == 8):
        cta_shape_k = 256
    return cta_shape_mn + (cta_shape_k, )


def generate_sm120_grouped_gemm_operations(is_arch_enabled):

    if not is_arch_enabled:
        return []
    arch = 120
    supported_dtypes = [e2m1]
    quant_ops = [TrtLlm_QuantOp.none]
    epi_tags = [TrtLlm_EpilogueTag.epilogue_op_default]
    cta_shapes_mnk = [[128, 128, 128], [128, 128, 256], [256, 128, 128],
                      [128, 256, 128]]

    warp_shape = [0, 0, 0]  # ignored except for naming
    stages = 0  # auto

    epi_fusions = [
        TrtLlm_EpilogueFusion.epilogue_fusion_none,
        TrtLlm_EpilogueFusion.epilogue_fusion_finalize
    ]

    cga_shapes = [[1, 1, 1]]

    partial_args = product(supported_dtypes, quant_ops, epi_tags, epi_fusions,
                           cta_shapes_mnk, cga_shapes)

    operations = list()
    for dtype, quant_op, epi_tag, epi_fusion, cta_shape_mnk, cga_shape in partial_args:

        # Ignored
        mainloop_schedule = KernelScheduleType.TmaWarpSpecializedCooperative
        epi_schedule = EpilogueScheduleType.NoSmemWarpSpecialized

        otypes = [dtype]
        if dtype in [DataType.e4m3, e2m1]:
            otypes = [DataType.f16, DataType.bf16]

        for otype in otypes:
            moe_gemm_operation = TrtLlm_GemmLauncher(
                GemmKind.Grouped, arch, dtype, dtype, dtype, dtype, otype,
                quant_op, epi_tag, cta_shape_mnk, warp_shape, stages, cga_shape,
                mainloop_schedule, epi_schedule, epi_fusion)

            operations.append(moe_gemm_operation)
    return operations


def generate_sm120_operations(is_arch_enabled):
    operations = generate_sm120_grouped_gemm_operations(is_arch_enabled)
    return operations


def generate_sm100_grouped_gemm_operations(is_arch_enabled, arch):
    if not is_arch_enabled:
        return []
    supported_dtypes = [
        DataType.f16, DataType.bf16, DataType.f32, DataType.e4m3, e2m1,
        (DataType.e4m3, e2m1)
    ]
    quant_ops = [TrtLlm_QuantOp.none]
    epi_tags = [TrtLlm_EpilogueTag.epilogue_op_default]
    cta_shapes_m = [64, 128]
    cta_shapes_n = [8, 16, 32, 64, 128, 192, 256]
    cta_shapes_mn = product(cta_shapes_m, cta_shapes_n)

    warp_shape = [0, 0, 0]  # ignored except for naming
    stages = 0  # auto

    epi_fusions = [
        TrtLlm_EpilogueFusion.epilogue_fusion_none,
        TrtLlm_EpilogueFusion.epilogue_fusion_finalize
    ]

    cga_shapes = list(product([1, 2], [1, 2], [1]))

    partial_args = product(supported_dtypes, quant_ops, epi_tags, epi_fusions,
                           cta_shapes_mn, cga_shapes)

    operations = list()
    for dtype, quant_op, epi_tag, epi_fusion, cta_shape_mn, cga_shape in partial_args:
        if isinstance(dtype, tuple):
            dtype, weight_type = dtype
        else:
            weight_type = dtype

        cta_shape_mnk = calc_shape_mnk_sm100_grouped_gemm(cta_shape_mn, dtype)

        # Ignored
        mainloop_schedule = KernelScheduleType.TmaWarpSpecializedCooperative
        epi_schedule = EpilogueScheduleType.NoSmemWarpSpecialized

        otypes = [dtype]
        if dtype in [DataType.e4m3, e2m1]:
            otypes = [DataType.f16, DataType.bf16]

        for otype in otypes:
            moe_gemm_operation = TrtLlm_GemmLauncher(
                GemmKind.Grouped,
                arch,
                dtype,
                weight_type,
                otype,
                otype,
                otype,
                quant_op,
                epi_tag,
                cta_shape_mnk,
                warp_shape,
                stages,
                cga_shape,
                mainloop_schedule,
                epi_schedule,
                epi_fusion,
                is_mx_fpx=(dtype == DataType.e4m3 and weight_type == e2m1))

            if is_op_valid(moe_gemm_operation):
                operations.append(moe_gemm_operation)
    return operations


def generate_sm103_operations(is_arch_enabled):
    operations = generate_sm100_grouped_gemm_operations(is_arch_enabled, 103)
    return operations


def generate_sm100_operations(is_arch_enabled):
    operations = generate_sm100_grouped_gemm_operations(is_arch_enabled, 100)
    return operations


class GemmSm80LauncherConfig:

    def __init__(self, gemm_kind, arch, dtype, epi_tag, cta_shape, stage):
        self.gemm_kind = gemm_kind
        self.arch = arch
        self.dtype = dtype
        self.epi_tag = epi_tag
        self.cta_shape = cta_shape
        self.stage = stage


def generate_sm80_fused_grouped_gemm_operations():
    arch = 80
    supported_dtypes = [DataType.f16, DataType.bf16]
    epi_tags = [
        TrtLlm_EpilogueTag.epilogue_op_silu, TrtLlm_EpilogueTag.epilogue_op_gelu
    ]
    cta_shapes_mnk = [(16, 128, 64), (16, 256, 64), (32, 128, 64),
                      (64, 128, 64), (128, 128, 64)]

    stages = [2, 3, 4]

    partial_args = product(supported_dtypes, epi_tags, cta_shapes_mnk, stages)

    operations = list()
    for dtype, epi_tag, cta_shape_mnk, stage in partial_args:
        item = GemmSm80LauncherConfig(GemmKind.Grouped, arch, dtype, epi_tag,
                                      cta_shape_mnk, stage)
        operations.append(item)
    return operations


def generate_sm80_operations(is_arch_enabled):
    operations = generate_sm80_fused_grouped_gemm_operations()
    return operations


if __name__ == "__main__":
    parser = argparse.ArgumentParser(description='Print the output directory')

    # Add the output_dir argument with short and long options
    parser.add_argument('-o',
                        '--output_dir',
                        type=str,
                        required=True,
                        help='Path to the output directory')
    parser.add_argument("-a",
                        "--architectures",
                        type=str,
                        required=True,
                        help="Architectures to generate kernels for")
    parser.add_argument("-i",
                        "--internal",
                        action='store_true',
                        required=False,
                        help="Generate the internal build kernels")

    # Parse the command line arguments
    args = parser.parse_args()

    arches = args.architectures.split(';')
    # Get the absolute path of the provided directory
    output_dir = os.path.abspath(args.output_dir)

    fpA_intB_inl = "tensorrt_llm/kernels/cutlass_kernels/fpA_intB_gemm/launchers/fpA_intB_launcher_sm90.inl"
    moe_gemm_inl = "tensorrt_llm/kernels/cutlass_kernels/moe_gemm/launchers/moe_gemm_tma_ws_launcher.inl"
    # moe_gemm_inl = "tensorrt_llm/kernels/internal_cutlass_kernels/src/moe_gemm/launchers/moe_gemm_tma_ws_launcher.inl"
    moe_mixed_gemm_inl = "tensorrt_llm/kernels/cutlass_kernels/moe_gemm/launchers/moe_gemm_tma_ws_mixed_input_launcher.inl"
    # moe_mixed_gemm_inl = "tensorrt_llm/kernels/internal_cutlass_kernels/src/moe_gemm/launchers/moe_gemm_tma_ws_mixed_input_launcher.inl"
    sm80_moe_gemm_inl = "tensorrt_llm/kernels/cutlass_kernels/moe_gemm/launchers/fused_moe_gemm_launcher_sm80.inl"
    # sm80_moe_gemm_inl = "tensorrt_llm/kernels/internal_cutlass_kernels/src/moe_gemm/launchers/fused_moe_gemm_launcher_sm80.inl"

    inl_map = {
        (GemmKind.Gemm, 90): [fpA_intB_inl],
        (GemmKind.Grouped, 90): [moe_gemm_inl],
        (GemmKind.Grouped, 100): [moe_gemm_inl],
        (GemmKind.Grouped, 103): [moe_gemm_inl],
        (GemmKind.Grouped, 120): [moe_gemm_inl],
        (GemmKind.Grouped, 80): [sm80_moe_gemm_inl]
    }

    def has_arch(sm):
        return f"{sm}" in arches or f"{sm}-real" in arches or f"{sm}f-real" in arches or f"{sm}f" in arches

    # The goal here is to group kernels with common instantiations together in order to reduce template instantiation overheads.
    # Template instantiation dominates the time in a compilation unit, so it is the most important factor to improve.
    operations = []
    operations += generate_sm120_operations(has_arch(120) or has_arch(121))
    operations += generate_sm103_operations(has_arch(103))
    operations += generate_sm100_operations(has_arch(100) or has_arch(103))
    operations += generate_sm90_operations(has_arch(90))
    operations += generate_sm80_operations(has_arch(80) or has_arch(89))

    def should_skip(op):
        return False  # All kernels have a public implementation

    # The mixed dtype grouped gemm for w4afp8 has a different launcher
    def is_mixed_dtype_grouped(op):
        if isinstance(op, GemmSm80LauncherConfig):
            return False
        # Only w4a8fp8 and not wfp4afp8
        return (op.act_type != op.weight_type) and (
            op.gemm_kind == GemmKind.Grouped) and (op.act_type != DataType.e4m3
                                                   or op.weight_type != e2m1)

    # Fix OOM error in CI. If len(operations) is more than GROUP_SIZE, it will be split into multiple sub groups.
    GROUP_SIZE = 8
    op_groups = dict()
    for op in operations:
        if should_skip(op):
            continue
        # This dict key is used to group kernels with common instantiations together
        # Similar implementations should live in the same file so the compiler can share the cutlass state
        # Without this we see significant memory consumption, and separating them also does not reduce the compilation time
        # because most time is spent parsing the same cutlass files
        # We separate by: Architecture, Leading dimension of the CTA shape, FP4 (i.e. block scaled MMA), mixed input
        # TODO Do a more scientific analysis of this
        dict_key = (op.gemm_kind, op.arch, op.cta_shape[0], op.arch >= 100
                    and (op.weight_type == e2m1 or op.is_mx_fpx),
                    is_mixed_dtype_grouped(op))
        op_group = op_groups.get(dict_key, [])
        if len(op_group) == 0 or len(op_group[-1]) >= GROUP_SIZE:
            op_group.append([op])
        else:
            op_group[-1].append(op)
        op_groups[dict_key] = op_group

    file_list = []
    for key, value in op_groups.items():
        gemm_kind, arch, m, block_scale, is_mixed = key
        for i, op_sub_group in enumerate(value):
            out_file = os.path.join(
                output_dir, GemmKindNames[gemm_kind], str(arch),
                f"cutlass_kernel_file_{GemmKindNames[gemm_kind]}_sm{arch}_M{m}{'_BS' if block_scale else ''}{'_Mixed' if is_mixed else ''}_group{i}.generated.cu"
            )
            inl_file = [moe_mixed_gemm_inl] if is_mixed else inl_map[key[:2]]
            write_file(inl_file, op_sub_group, out_file)
            file_list.append(out_file)

    # Clean up any leftover files from previous runs
    clean_leftover_files(output_dir, set(file_list))<|MERGE_RESOLUTION|>--- conflicted
+++ resolved
@@ -336,13 +336,10 @@
         f.write(content)
 
 
-<<<<<<< HEAD
-=======
 def elementwise(x, y, f):
     return tuple(f(a, b) for (a, b) in zip(x, y))
 
 
->>>>>>> 2bb90ba0
 def is_gemm_op_valid_sm100(op):
     # TODO These are much more restricted than theory dictates, investigate if more can be enabled in future
     tile_m, tile_n, _ = op.cta_shape
@@ -367,18 +364,11 @@
             return False
 
     # Shapes for fp8 small N shapes
-<<<<<<< HEAD
-    if (op.act_type == DataType.e4m3 and (tile_n == 16 or tile_n == 8)
-            and (cga_m == 1 and cga_n == 1)):
-        # todo: double check why this is disable in CUTLASS backend. @yuhan
-        return not (tile_m == 128 and tile_n % 16 != 0)
-=======
     if (op.act_type == DataType.e4m3) and (tile_n == 16
                                            or tile_n == 8) and (cga_m == 1
                                                                 and cga_n == 1):
         # todo: double check why tile_n = 8 is disabled in CUTLASS backend. @yuhan
         return tile_m != 128 or tile_n % 16 == 0
->>>>>>> 2bb90ba0
 
     # Default alignment requirements
     if tile_n % 32 != 0 or tile_n < 32 or tile_n > 256:
