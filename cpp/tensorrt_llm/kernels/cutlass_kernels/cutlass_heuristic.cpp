/*
 * Copyright (c) 2020-2023, NVIDIA CORPORATION.  All rights reserved.
 *
 * Licensed under the Apache License, Version 2.0 (the "License");
 * you may not use this file except in compliance with the License.
 * You may obtain a copy of the License at
 *
 *     http://www.apache.org/licenses/LICENSE-2.0
 *
 * Unless required by applicable law or agreed to in writing, software
 * distributed under the License is distributed on an "AS IS" BASIS,
 * WITHOUT WARRANTIES OR CONDITIONS OF ANY KIND, either express or implied.
 * See the License for the specific language governing permissions and
 * limitations under the License.
 */

#include "tensorrt_llm/kernels/cutlass_kernels/cutlass_heuristic.h"
#include "tensorrt_llm/common/cudaBf16Wrapper.h"

#ifdef __GNUC__ // Check if the compiler is GCC or Clang
#pragma GCC diagnostic push
#pragma GCC diagnostic ignored "-Wstrict-aliasing"
#endif // __GNUC__

#include "cutlass/gemm/gemm.h"
#include "cutlass/numeric_types.h"
#include "tensorrt_llm/common/assert.h"

#ifdef __GNUC__ // Check if the compiler is GCC or Clang
#pragma GCC diagnostic pop
#endif          // __GNUC

#include <cuda_runtime_api.h>
#include <set>
#include <vector>

using namespace tensorrt_llm::cutlass_extensions;

namespace tensorrt_llm
{
namespace kernels
{
namespace cutlass_kernels
{

struct TileShape
{
    int m;
    int n;
};

TileShape get_cta_shape_for_config(CutlassTileConfig tile_config)
{
    switch (tile_config)
    {
    case CutlassTileConfig::CtaShape16x128x64_WarpShape16x32x64: return TileShape{16, 128};
    case CutlassTileConfig::CtaShape16x256x64_WarpShape16x64x64: return TileShape{16, 256};
    case CutlassTileConfig::CtaShape32x128x64_WarpShape32x32x64: return TileShape{32, 128};
    case CutlassTileConfig::CtaShape64x64x128_WarpShape32x64x64: return TileShape{64, 64};
    case CutlassTileConfig::CtaShape64x128x64_WarpShape32x64x64:
    case CutlassTileConfig::CtaShape64x128x64_WarpShape64x32x64: return TileShape{64, 128};
    case CutlassTileConfig::CtaShape128x64x64_WarpShape64x32x64: return TileShape{128, 64};
    case CutlassTileConfig::CtaShape128x128x8_WarpShape64x64x8:
    case CutlassTileConfig::CtaShape128x128x64_WarpShape64x32x64:
    case CutlassTileConfig::CtaShape128x128x64_WarpShape64x64x64:
    case CutlassTileConfig::CtaShape128x128x64_WarpShape128x32x64: return TileShape{128, 128};
    case CutlassTileConfig::CtaShape128x256x64_WarpShape64x64x64: return TileShape{128, 256};
    case CutlassTileConfig::CtaShape256x128x64_WarpShape64x64x64: return TileShape{256, 128};
    case CutlassTileConfig::CtaShape16x256x128_WarpShape16x64x128: return TileShape{16, 256};
    default: TLLM_THROW("[get_grid_shape_for_config] Invalid config");
    }
}

bool is_valid_split_k_factor(int64_t const m, int64_t const n, int64_t const k, TileShape const tile_shape,
    int const split_k_factor, size_t const workspace_bytes, bool const is_weight_only)
{

    // All tile sizes have a k_tile of 64.
    static constexpr int k_tile = 64;

    // For weight-only quant, we need k and k_elements_per_split to be a multiple of cta_k
    if (is_weight_only)
    {
        if ((k % k_tile) != 0)
        {
            return false;
        }

        if ((k % split_k_factor) != 0)
        {
            return false;
        }

        int const k_elements_per_split = k / split_k_factor;
        if ((k_elements_per_split % k_tile) != 0)
        {
            return false;
        }
    }

    // Check that the workspace has sufficient space for this split-k factor
    int const ctas_in_m_dim = (m + tile_shape.m - 1) / tile_shape.m;
    int const ctas_in_n_dim = (n + tile_shape.n - 1) / tile_shape.n;
    int const required_ws_bytes = split_k_factor == 1 ? 0 : sizeof(int) * ctas_in_m_dim * ctas_in_n_dim;

    if (required_ws_bytes > workspace_bytes)
    {
        return false;
    }

    return true;
}

std::vector<CutlassTileConfig> get_candidate_tiles(
    int const sm, CutlassGemmConfig::CandidateConfigTypeParam const config_type_param)
{
    enum class CutlassGemmType : char
    {
        Default,
        WeightOnly,
        Simt,
        Int8,
        Fp8
    };

    CutlassGemmType gemm_type = CutlassGemmType::Default;
    if (config_type_param & CutlassGemmConfig::SIMT_ONLY)
    {
        gemm_type = CutlassGemmType::Simt;
    }
    else if (config_type_param & CutlassGemmConfig::WEIGHT_ONLY)
    {
        gemm_type = CutlassGemmType::WeightOnly;
    }
    else if (config_type_param & CutlassGemmConfig::INT8_ONLY)
    {
        gemm_type = CutlassGemmType::Int8;
    }
    else if (config_type_param & CutlassGemmConfig::FP8_ONLY)
    {
        gemm_type = CutlassGemmType::Fp8;
    }

    std::vector<CutlassTileConfig> base_configs{
        CutlassTileConfig::CtaShape32x128x64_WarpShape32x32x64, CutlassTileConfig::CtaShape64x128x64_WarpShape32x64x64};
    if (sm >= 75)
    {
        base_configs.push_back(CutlassTileConfig::CtaShape128x128x64_WarpShape64x32x64);
    }

    switch (gemm_type)
    {
    case CutlassGemmType::Simt: return {CutlassTileConfig::CtaShape128x128x8_WarpShape64x64x8};
    case CutlassGemmType::WeightOnly:
        if (sm >= 75)
        {
            return {CutlassTileConfig::CtaShape16x128x64_WarpShape16x32x64,
                CutlassTileConfig::CtaShape16x256x64_WarpShape16x64x64,
                CutlassTileConfig::CtaShape32x128x64_WarpShape32x32x64,
                CutlassTileConfig::CtaShape64x128x64_WarpShape64x32x64,
                CutlassTileConfig::CtaShape128x128x64_WarpShape128x32x64};
        }
        else
        {
            return {CutlassTileConfig::CtaShape32x128x64_WarpShape32x32x64,
                CutlassTileConfig::CtaShape64x128x64_WarpShape64x32x64};
        }
    case CutlassGemmType::Int8:
        return {CutlassTileConfig::CtaShape32x128x64_WarpShape32x32x64,
            CutlassTileConfig::CtaShape64x128x64_WarpShape64x32x64,
            CutlassTileConfig::CtaShape128x64x64_WarpShape64x32x64,
            CutlassTileConfig::CtaShape64x64x128_WarpShape32x64x64,
            CutlassTileConfig::CtaShape128x256x64_WarpShape64x64x64,
            CutlassTileConfig::CtaShape256x128x64_WarpShape64x64x64};
    case CutlassGemmType::Fp8:
        if (config_type_param & CutlassGemmConfig::GROUPED_GEMM)
        {
            if (sm == 89 || sm >= 120)
            {
                return {CutlassTileConfig::CtaShape16x256x128_WarpShape16x64x128,
                    CutlassTileConfig::CtaShape32x128x64_WarpShape32x32x64,
                    CutlassTileConfig::CtaShape64x128x64_WarpShape64x32x64,
                    CutlassTileConfig::CtaShape64x64x128_WarpShape32x64x64,
                    CutlassTileConfig::CtaShape128x64x64_WarpShape64x32x64,
                    CutlassTileConfig::CtaShape128x256x64_WarpShape64x64x64,
                    CutlassTileConfig::CtaShape256x128x64_WarpShape64x64x64};
            }
            else
            {
                // no valid ampere style fp8 configs for sm90
                return {};
            }
        }
        else
        {
            if (sm == 89 || sm >= 120)
            {
                return {CutlassTileConfig::CtaShape32x128x64_WarpShape32x32x64,
                    CutlassTileConfig::CtaShape64x128x64_WarpShape32x64x64,
                    CutlassTileConfig::CtaShape64x64x128_WarpShape32x64x64,
                    CutlassTileConfig::CtaShape64x128x64_WarpShape64x32x64,
                    CutlassTileConfig::CtaShape128x64x64_WarpShape64x32x64,
                    CutlassTileConfig::CtaShape128x128x64_WarpShape64x32x64,
                    CutlassTileConfig::CtaShape128x128x64_WarpShape64x64x64,
                    CutlassTileConfig::CtaShape128x128x64_WarpShape128x32x64,
                    CutlassTileConfig::CtaShape128x256x64_WarpShape64x64x64,
                    CutlassTileConfig::CtaShape256x128x64_WarpShape64x64x64,
                    CutlassTileConfig::CtaShape128x64x128_WarpShape64x32x128,
                    CutlassTileConfig::CtaShape16x256x128_WarpShape16x64x128};
            }
            else
            {
                return {};
            }
        }
    default: return base_configs;
    }
}

std::vector<CutlassTileConfigSM90> get_candidate_tiles_sm90(CutlassGemmConfig::CandidateConfigTypeParam const config)
{
#ifdef FAST_BUILD
    // Fast build disables all configs except this one for SM90
    return {CutlassTileConfigSM90::CtaShape128x128x128B};
#else
    if (config & CutlassGemmConfig::GROUPED_GEMM)
    {
        if (config & CutlassGemmConfig::WEIGHT_ONLY)
        {
            return {CutlassTileConfigSM90::CtaShape64x16x128B, CutlassTileConfigSM90::CtaShape64x32x128B,
                CutlassTileConfigSM90::CtaShape64x64x128B, CutlassTileConfigSM90::CtaShape64x128x128B,
                CutlassTileConfigSM90::CtaShape128x16x128B, CutlassTileConfigSM90::CtaShape128x32x128B,
                CutlassTileConfigSM90::CtaShape128x64x128B, CutlassTileConfigSM90::CtaShape128x128x128B};
        }
        else
        {
            return {CutlassTileConfigSM90::CtaShape128x16x128B, CutlassTileConfigSM90::CtaShape128x32x128B,
                CutlassTileConfigSM90::CtaShape128x64x128B, CutlassTileConfigSM90::CtaShape128x128x128B,
                CutlassTileConfigSM90::CtaShape128x256x128B, CutlassTileConfigSM90::CtaShape256x128x128B};
        }
    }
    else
    {
        return {CutlassTileConfigSM90::CtaShape64x16x128B, CutlassTileConfigSM90::CtaShape64x32x128B,
            CutlassTileConfigSM90::CtaShape64x64x128B, CutlassTileConfigSM90::CtaShape64x128x128B,
            CutlassTileConfigSM90::CtaShape64x256x128B, CutlassTileConfigSM90::CtaShape128x16x128B,
            CutlassTileConfigSM90::CtaShape128x32x128B, CutlassTileConfigSM90::CtaShape128x64x128B,
            CutlassTileConfigSM90::CtaShape128x128x128B, CutlassTileConfigSM90::CtaShape128x256x128B};
    }
#endif
}

bool sm90_supports_coop(CutlassTileConfigSM90 const tile)
{
#ifdef FAST_BUILD
    return false;
#else
    std::set<CutlassTileConfigSM90> valid_tiles{CutlassTileConfigSM90::CtaShape128x16x128B,
        CutlassTileConfigSM90::CtaShape128x32x128B, CutlassTileConfigSM90::CtaShape128x64x128B,
        CutlassTileConfigSM90::CtaShape128x128x128B, CutlassTileConfigSM90::CtaShape128x256x128B,
        CutlassTileConfigSM90::CtaShape256x128x128B, CutlassTileConfigSM90::CtaShape256x256x128B};
    return valid_tiles.count(tile) == 1;
#endif
}

// We only compile CUTLASS kernels with multi-cast along M if the M tile is >= 128. This is purely to improve
// compilation speed.
bool sm90_supports_mcast_along_m(CutlassTileConfigSM90 const tile)
{
#ifdef FAST_BUILD
    return false;
#else
    std::set<CutlassTileConfigSM90> valid_tiles{CutlassTileConfigSM90::CtaShape128x16x128B,
        CutlassTileConfigSM90::CtaShape128x32x128B, CutlassTileConfigSM90::CtaShape128x64x128B,
        CutlassTileConfigSM90::CtaShape128x128x128B, CutlassTileConfigSM90::CtaShape128x256x128B,
        CutlassTileConfigSM90::CtaShape256x128x128B};
    return valid_tiles.count(tile) == 1;
#endif
}

// We only compile CUTLASS kernels with multi-cast along N if the N tile is >= 128. This is purely to improve
// compilation speed.
bool sm90_supports_mcast_along_n(CutlassTileConfigSM90 const tile)
{
#ifdef FAST_BUILD
    return false;
#else
    std::set<CutlassTileConfigSM90> valid_tiles{CutlassTileConfigSM90::CtaShape64x128x128B,
        CutlassTileConfigSM90::CtaShape64x256x128B, CutlassTileConfigSM90::CtaShape128x128x128B,
        CutlassTileConfigSM90::CtaShape128x256x128B, CutlassTileConfigSM90::CtaShape256x128x128B};
    return valid_tiles.count(tile) == 1;
#endif
}

std::vector<CutlassGemmConfig> get_candidate_configs_sm90(CutlassGemmConfig::CandidateConfigTypeParam const config)
{
    auto tiles = get_candidate_tiles_sm90(config);
    std::vector<CutlassGemmConfig> candidate_configs;
    for (auto const& tile_config : tiles)
    {
        bool const has_m_mcast = sm90_supports_mcast_along_m(tile_config);
        bool const has_n_mcast = sm90_supports_mcast_along_n(tile_config);
        bool const has_w4afp8 = (config & CutlassGemmConfig::WEIGHT_ONLY) && (config & CutlassGemmConfig::GROUPED_GEMM);
        if (has_w4afp8)
        {
            bool const has_coop_supported = sm90_supports_coop(tile_config);
            std::set<MainloopScheduleType> mainloop_schedules{MainloopScheduleType::PINGPONG};
            if (has_coop_supported)
            {
                mainloop_schedules.insert(MainloopScheduleType::COOPERATIVE);
            }
            auto const epilogue_schedule = EpilogueScheduleType::AUTO;
            for (auto const& mainloop_schedule : mainloop_schedules)
            {
                CutlassGemmConfig candidate(
                    tile_config, mainloop_schedule, epilogue_schedule, ClusterShape::ClusterShape_1x1x1);
                candidate_configs.push_back(candidate);
                candidate = CutlassGemmConfig(
                    tile_config, mainloop_schedule, epilogue_schedule, ClusterShape::ClusterShape_2x1x1);
                candidate_configs.push_back(candidate);
                candidate = CutlassGemmConfig(
                    tile_config, mainloop_schedule, epilogue_schedule, ClusterShape::ClusterShape_1x2x1);
                candidate_configs.push_back(candidate);
                candidate = CutlassGemmConfig(
                    tile_config, mainloop_schedule, epilogue_schedule, ClusterShape::ClusterShape_2x2x1);
                candidate_configs.push_back(candidate);
            }
        }
        else
        {
            CutlassGemmConfig candidate(
                tile_config, MainloopScheduleType::AUTO, EpilogueScheduleType::AUTO, ClusterShape::ClusterShape_1x1x1);
            candidate_configs.push_back(candidate);
            if (has_m_mcast)
            {
                CutlassGemmConfig candidate(tile_config, MainloopScheduleType::AUTO, EpilogueScheduleType::AUTO,
                    ClusterShape::ClusterShape_2x1x1);
                candidate_configs.push_back(candidate);
            }

            if (has_n_mcast)
            {
                CutlassGemmConfig candidate(tile_config, MainloopScheduleType::AUTO, EpilogueScheduleType::AUTO,
                    ClusterShape::ClusterShape_1x2x1);
                candidate_configs.push_back(candidate);
            }

            if (has_m_mcast && has_n_mcast)
            {
                CutlassGemmConfig candidate(tile_config, MainloopScheduleType::AUTO, EpilogueScheduleType::AUTO,
                    ClusterShape::ClusterShape_2x2x1);
                candidate_configs.push_back(candidate);
            }
        }
    }
    // add cuda kernel profiler to tactics for weight-only plugins
    if (config & CutlassGemmConfig::WEIGHT_ONLY)
    {
        if (tiles.size() > 0 && !(config & CutlassGemmConfig::GROUPED_GEMM))
        {
            CutlassGemmConfig CudaKernelConfig(
                tiles[0], MainloopScheduleType::AUTO, EpilogueScheduleType::AUTO, ClusterShape::ClusterShape_1x1x1);
            CudaKernelConfig.enableCudaKernel = true;
            candidate_configs.push_back(CudaKernelConfig);
        }
    }
    return candidate_configs;
}

std::vector<CutlassGemmConfig> get_candidate_configs_sm100(
    CutlassGemmConfig::CandidateConfigTypeParam const config, int sm)
{
#ifdef FAST_BUILD
    // Fast build disables all configs except this one for SM100
    return {CutlassGemmConfig{CutlassTileConfigSM100::CtaShape128x128x128B, MainloopScheduleType::AUTO,
        EpilogueScheduleType::AUTO, ClusterShape::ClusterShape_1x1x1}};
#else
    if (config & CutlassGemmConfig::GROUPED_GEMM)
    {
        std::vector<CutlassGemmConfig> candidate_configs;
        if (config & CutlassGemmConfig::FP4_ONLY)
        {
<<<<<<< HEAD
            if (sm == 103)
            {
                candidate_configs.push_back(CutlassGemmConfig{CutlassTileConfigSM103::CtaShape128x128x128B,
                    MainloopScheduleType::AUTO, EpilogueScheduleType::AUTO, ClusterShape::ClusterShape_1x1x1, sm});
                candidate_configs.push_back(CutlassGemmConfig{CutlassTileConfigSM103::CtaShape128x128x128B,
                    MainloopScheduleType::AUTO, EpilogueScheduleType::AUTO, ClusterShape::ClusterShape_2x1x1, sm});
                candidate_configs.push_back(CutlassGemmConfig{CutlassTileConfigSM103::CtaShape128x256x128B,
                    MainloopScheduleType::AUTO, EpilogueScheduleType::AUTO, ClusterShape::ClusterShape_1x1x1, sm});
                candidate_configs.push_back(CutlassGemmConfig{CutlassTileConfigSM103::CtaShape128x256x128B,
                    MainloopScheduleType::AUTO, EpilogueScheduleType::AUTO, ClusterShape::ClusterShape_2x1x1, sm});
                return candidate_configs;
            }
            else
            {
                candidate_configs.push_back(CutlassGemmConfig{CutlassTileConfigSM100::CtaShape128x128x128B,
                    MainloopScheduleType::AUTO, EpilogueScheduleType::AUTO, ClusterShape::ClusterShape_1x1x1});
                candidate_configs.push_back(CutlassGemmConfig{CutlassTileConfigSM100::CtaShape128x128x128B,
                    MainloopScheduleType::AUTO, EpilogueScheduleType::AUTO, ClusterShape::ClusterShape_2x1x1});
                // TODO These need a specific epilogue sub tile (128, 64), not EpilogueTileAuto, otherwise they crash
                candidate_configs.push_back(CutlassGemmConfig{CutlassTileConfigSM100::CtaShape128x256x128B,
                    MainloopScheduleType::AUTO, EpilogueScheduleType::AUTO, ClusterShape::ClusterShape_1x1x1});
                candidate_configs.push_back(CutlassGemmConfig{CutlassTileConfigSM100::CtaShape128x256x128B,
                    MainloopScheduleType::AUTO, EpilogueScheduleType::AUTO, ClusterShape::ClusterShape_2x1x1});
                candidate_configs.push_back(CutlassGemmConfig{CutlassTileConfigSM100::CtaShape128x128x128B,
                    MainloopScheduleType::AUTO, EpilogueScheduleType::AUTO, ClusterShape::ClusterShape_1x2x1});
                candidate_configs.push_back(CutlassGemmConfig{CutlassTileConfigSM100::CtaShape128x64x128B,
                    MainloopScheduleType::AUTO, EpilogueScheduleType::AUTO, ClusterShape::ClusterShape_2x1x1});
                candidate_configs.push_back(CutlassGemmConfig{CutlassTileConfigSM100::CtaShape128x64x128B,
                    MainloopScheduleType::AUTO, EpilogueScheduleType::AUTO, ClusterShape::ClusterShape_1x1x1});
                return candidate_configs;
            }
=======
            candidate_configs.push_back(CutlassGemmConfig{CutlassTileConfigSM100::CtaShape128x128x128B,
                MainloopScheduleType::AUTO, EpilogueScheduleType::AUTO, ClusterShape::ClusterShape_1x1x1});
            candidate_configs.push_back(CutlassGemmConfig{CutlassTileConfigSM100::CtaShape128x128x128B,
                MainloopScheduleType::AUTO, EpilogueScheduleType::AUTO, ClusterShape::ClusterShape_2x1x1});
            candidate_configs.push_back(CutlassGemmConfig{CutlassTileConfigSM100::CtaShape128x128x128B,
                MainloopScheduleType::AUTO, EpilogueScheduleType::AUTO, ClusterShape::ClusterShape_1x2x1});
            candidate_configs.push_back(CutlassGemmConfig{CutlassTileConfigSM100::CtaShape128x256x128B,
                MainloopScheduleType::AUTO, EpilogueScheduleType::AUTO, ClusterShape::ClusterShape_1x1x1});
            candidate_configs.push_back(CutlassGemmConfig{CutlassTileConfigSM100::CtaShape128x256x128B,
                MainloopScheduleType::AUTO, EpilogueScheduleType::AUTO, ClusterShape::ClusterShape_2x1x1});
            candidate_configs.push_back(CutlassGemmConfig{CutlassTileConfigSM100::CtaShape128x64x128B,
                MainloopScheduleType::AUTO, EpilogueScheduleType::AUTO, ClusterShape::ClusterShape_2x1x1});
            candidate_configs.push_back(CutlassGemmConfig{CutlassTileConfigSM100::CtaShape128x64x128B,
                MainloopScheduleType::AUTO, EpilogueScheduleType::AUTO, ClusterShape::ClusterShape_1x1x1});
            return candidate_configs;
>>>>>>> 2bb90ba0
        }

        std::vector<std::pair<CutlassTileConfigSM100, ClusterShape>> tile_configs{
            {CutlassTileConfigSM100::CtaShape128x128x128B, ClusterShape::ClusterShape_1x1x1},
            {CutlassTileConfigSM100::CtaShape128x256x128B, ClusterShape::ClusterShape_1x1x1},
            {CutlassTileConfigSM100::CtaShape128x64x128B, ClusterShape::ClusterShape_1x2x1},
            {CutlassTileConfigSM100::CtaShape128x128x128B, ClusterShape::ClusterShape_1x2x1},
            {CutlassTileConfigSM100::CtaShape64x128x128B, ClusterShape::ClusterShape_2x1x1},
            {CutlassTileConfigSM100::CtaShape64x256x128B, ClusterShape::ClusterShape_2x1x1},
            {CutlassTileConfigSM100::CtaShape64x64x128B, ClusterShape::ClusterShape_2x2x1},
            {CutlassTileConfigSM100::CtaShape64x128x128B, ClusterShape::ClusterShape_2x2x1},
            {CutlassTileConfigSM100::CtaShape64x64x128B, ClusterShape::ClusterShape_2x1x1},
            {CutlassTileConfigSM100::CtaShape128x64x128B, ClusterShape::ClusterShape_2x1x1},
            {CutlassTileConfigSM100::CtaShape128x128x128B, ClusterShape::ClusterShape_2x1x1},
            {CutlassTileConfigSM100::CtaShape128x256x128B, ClusterShape::ClusterShape_2x1x1},
            {CutlassTileConfigSM100::CtaShape128x64x128B, ClusterShape::ClusterShape_2x2x1},
            {CutlassTileConfigSM100::CtaShape128x128x128B, ClusterShape::ClusterShape_2x2x1},
            {CutlassTileConfigSM100::CtaShape128x32x128B, ClusterShape::ClusterShape_1x1x1},
            {CutlassTileConfigSM100::CtaShape64x64x128B, ClusterShape::ClusterShape_1x1x1},
            {CutlassTileConfigSM100::CtaShape64x32x128B, ClusterShape::ClusterShape_1x2x1},
            {CutlassTileConfigSM100::CtaShape64x128x128B, ClusterShape::ClusterShape_1x1x1},
            {CutlassTileConfigSM100::CtaShape64x64x128B, ClusterShape::ClusterShape_1x2x1},
            {CutlassTileConfigSM100::CtaShape64x256x128B, ClusterShape::ClusterShape_1x1x1},
            {CutlassTileConfigSM100::CtaShape64x128x128B, ClusterShape::ClusterShape_1x2x1},
            {CutlassTileConfigSM100::CtaShape128x64x128B, ClusterShape::ClusterShape_1x1x1},
            {CutlassTileConfigSM100::CtaShape128x32x128B, ClusterShape::ClusterShape_1x2x1},
        };

        if (config & CutlassGemmConfig::FP8_ONLY)
        {
            tile_configs.push_back({CutlassTileConfigSM100::CtaShape128x16x128B, ClusterShape::ClusterShape_1x1x1});
<<<<<<< HEAD
            // TODO(sklevtsov): re-enable when handled by the MoE GEMM dispatch
=======
            // TODO: re-enable when handled by the MoE GEMM dispatch
>>>>>>> 2bb90ba0
            // tile_configs.push_back({ CutlassTileConfigSM100::CtaShape128x8x256B, ClusterShape::ClusterShape_1x1x1 });
        }

        for (auto [tile, cluster] : tile_configs)
        {
            CutlassGemmConfig config{tile, MainloopScheduleType::AUTO, EpilogueScheduleType::AUTO, cluster};
            candidate_configs.push_back(config);
        }
        return candidate_configs;
    }
    else
    {
        TLLM_THROW("Not Implemented: SM100 GEMM candidates have not been defined.");
    }
#endif
}

std::vector<CutlassGemmConfig> get_candidate_configs_sm120(CutlassGemmConfig::CandidateConfigTypeParam const config)
{
#ifdef FAST_BUILD
    // Fast build disables all configs except this
    if (config & CutlassGemmConfig::GROUPED_GEMM)
    {
        return {CutlassGemmConfig{CutlassTileConfigSM120::CtaShape128x128x128B, MainloopScheduleType::AUTO,
            EpilogueScheduleType::AUTO, ClusterShape::ClusterShape_1x1x1}};
    }
    else
    {
        return {CutlassGemmConfig{CutlassTileConfigSM120::CtaShape128x128x256B, MainloopScheduleType::AUTO,
            EpilogueScheduleType::AUTO, ClusterShape::ClusterShape_1x1x1}};
    }
#else
    if (config & CutlassGemmConfig::GROUPED_GEMM)
    {
        std::vector<CutlassGemmConfig> candidate_configs;
        if ((config & CutlassGemmConfig::FP4_ONLY) != 0)
        {
            candidate_configs.push_back(CutlassGemmConfig{CutlassTileConfigSM120::CtaShape128x128x128B,
                MainloopScheduleType::AUTO, EpilogueScheduleType::AUTO, ClusterShape::ClusterShape_1x1x1});
            candidate_configs.push_back(CutlassGemmConfig{CutlassTileConfigSM120::CtaShape128x128x64B,
                MainloopScheduleType::AUTO, EpilogueScheduleType::AUTO, ClusterShape::ClusterShape_1x1x1});
            candidate_configs.push_back(CutlassGemmConfig{CutlassTileConfigSM120::CtaShape128x256x64B,
                MainloopScheduleType::AUTO, EpilogueScheduleType::AUTO, ClusterShape::ClusterShape_1x1x1});
            candidate_configs.push_back(CutlassGemmConfig{CutlassTileConfigSM120::CtaShape256x128x64B,
                MainloopScheduleType::AUTO, EpilogueScheduleType::AUTO, ClusterShape::ClusterShape_1x1x1});
            return candidate_configs;
        }
        else
        {
            TLLM_THROW("Not Implemented: SM120 group GEMM only supports nvfp4.");
        }
    }
    else
    {
        std::vector<CutlassGemmConfig> candidate_configs;
        if ((config & CutlassGemmConfig::FP4_ONLY) != 0)
        {
            candidate_configs.push_back(CutlassGemmConfig{CutlassTileConfigSM120::CtaShape128x128x256B,
                MainloopScheduleType::AUTO, EpilogueScheduleType::AUTO, ClusterShape::ClusterShape_1x1x1});
            candidate_configs.push_back(CutlassGemmConfig{CutlassTileConfigSM120::CtaShape256x128x128B,
                MainloopScheduleType::AUTO, EpilogueScheduleType::AUTO, ClusterShape::ClusterShape_1x1x1});
            return candidate_configs;
        }
        else
        {
            TLLM_THROW("Not Implemented: SM120 GEMM only supports nvfp4.");
        }
    }
#endif

} // namespace kernels

std::vector<CutlassGemmConfig> get_candidate_configs(
    int sm, int const max_split_k, CutlassGemmConfig::CandidateConfigTypeParam const config_type_param)
{
    if ((config_type_param & CutlassGemmConfig::FP4_ONLY) && !(config_type_param & CutlassGemmConfig::BLACKWELL))
    {
        // FP4 is only supported on blackwell
        return {};
    }

    if (sm == 90 && (config_type_param & CutlassGemmConfig::HOPPER))
    {
        return get_candidate_configs_sm90(config_type_param);
    }
    if (sm >= 100 && sm < 120 && (config_type_param & CutlassGemmConfig::BLACKWELL))
    {
        return get_candidate_configs_sm100(config_type_param, sm);
    }
    if (sm >= 120 && (config_type_param & CutlassGemmConfig::BLACKWELL))
    {
        return get_candidate_configs_sm120(config_type_param);
    }

    std::vector<CutlassTileConfig> tiles = get_candidate_tiles(sm, config_type_param);

    std::vector<CutlassGemmConfig> candidate_configs;

    bool const int8_configs_only = config_type_param & CutlassGemmConfig::INT8_ONLY;
    int const min_stages = (sm == 89) ? 3 : int8_configs_only ? 3 : 2;
    int const max_stages = int8_configs_only ? 6 : (sm >= 80 ? 4 : 2);
    for (auto const& tile_config : tiles)
    {
        for (int stages = min_stages; stages <= max_stages; ++stages)
        {
            CutlassGemmConfig config(tile_config, SplitKStyle::NO_SPLIT_K, 1, stages);
            candidate_configs.push_back(config);
            if (sm >= 75)
            {
                for (int split_k_factor = 2; split_k_factor <= max_split_k; ++split_k_factor)
                {
                    auto config = CutlassGemmConfig{tile_config, SplitKStyle::SPLIT_K_SERIAL, split_k_factor, stages};
                    candidate_configs.push_back(config);
                }
            }
        }
    }
    // add cuda kernel profiler to tactics for weight-only plugins
    if (config_type_param & CutlassGemmConfig::WEIGHT_ONLY)
    {
        if (tiles.size() > 0)
        {
            CutlassGemmConfig CudaKernelConfig(tiles[0], SplitKStyle::NO_SPLIT_K, 1, min_stages);
            CudaKernelConfig.enableCudaKernel = true;
            candidate_configs.push_back(CudaKernelConfig);
        }
    }
    return candidate_configs;
}

CutlassGemmConfig estimate_best_config_from_occupancies(std::vector<CutlassGemmConfig> const& candidate_configs,
    std::vector<int> const& occupancies, int64_t const m, int64_t const n, int64_t const k, int64_t const num_experts,
    int const split_k_limit, size_t const workspace_bytes, int const multi_processor_count, int const is_weight_only)
{

    if (occupancies.size() != candidate_configs.size())
    {
        TLLM_THROW(
            "[estimate_best_config_from_occupancies] occpancies and "
            "candidate configs vectors must have equal length.");
    }

    CutlassGemmConfig best_config;
    // Score will be [0, 1]. The objective is to minimize this score.
    // It represents the fraction of SM resources unused in the last wave.
    float config_score = 1.0f;
    int config_waves = INT_MAX;
    int current_m_tile = 0;

    int const max_split_k = n >= multi_processor_count * 256 ? 1 : split_k_limit;
    for (int ii = 0; ii < candidate_configs.size(); ++ii)
    {
        CutlassGemmConfig candidate_config = candidate_configs[ii];
        TileShape tile_shape = get_cta_shape_for_config(candidate_config.tile_config_sm80);
        int occupancy = occupancies[ii];

        if (occupancy == 0)
        {
            continue;
        }

        // Keep small tile sizes when possible.
        if (best_config.tile_config_sm80 != CutlassTileConfig::ChooseWithHeuristic && m < current_m_tile
            && current_m_tile < tile_shape.m)
        {
            continue;
        }

        int const ctas_in_m_dim = (m + tile_shape.m - 1) / tile_shape.m;
        int const ctas_in_n_dim = (n + tile_shape.n - 1) / tile_shape.n;

        for (int split_k_factor = 1; split_k_factor <= max_split_k; ++split_k_factor)
        {
            if (is_valid_split_k_factor(m, n, k, tile_shape, split_k_factor, workspace_bytes, is_weight_only))
            {
                int const ctas_per_wave = occupancy * multi_processor_count;
                int const ctas_for_problem = ctas_in_m_dim * ctas_in_n_dim * split_k_factor;

                int const num_waves_total = (ctas_for_problem + ctas_per_wave - 1) / ctas_per_wave;
                float const num_waves_fractional = ctas_for_problem / float(ctas_per_wave);
                float const current_score = float(num_waves_total) - num_waves_fractional;

                float const score_slack = 0.1f;
                if (current_score < config_score
                    || ((config_waves > num_waves_total) && (current_score < config_score + score_slack)))
                {
                    config_score = current_score;
                    config_waves = num_waves_total;
                    SplitKStyle split_style
                        = split_k_factor > 1 ? SplitKStyle::SPLIT_K_SERIAL : SplitKStyle::NO_SPLIT_K;
                    best_config = CutlassGemmConfig(
                        candidate_config.tile_config_sm80, split_style, split_k_factor, candidate_config.stages);
                    current_m_tile = tile_shape.m;
                }
                else if (current_score == config_score
                    && (best_config.stages < candidate_config.stages || split_k_factor < best_config.split_k_factor
                        || current_m_tile < tile_shape.m))
                {
                    // Prefer deeper pipeline or smaller split-k
                    SplitKStyle split_style
                        = split_k_factor > 1 ? SplitKStyle::SPLIT_K_SERIAL : SplitKStyle::NO_SPLIT_K;
                    best_config = CutlassGemmConfig(
                        candidate_config.tile_config_sm80, split_style, split_k_factor, candidate_config.stages);
                    current_m_tile = tile_shape.m;
                    config_waves = num_waves_total;
                }
            }
        }
    }

    if (best_config.tile_config_sm80 == CutlassTileConfig::ChooseWithHeuristic)
    {
        TLLM_THROW("Heuristic failed to find a valid config.");
    }

    return best_config;
}

} // namespace cutlass_kernels
} // namespace kernels
} // namespace tensorrt_llm<|MERGE_RESOLUTION|>--- conflicted
+++ resolved
@@ -380,7 +380,6 @@
         std::vector<CutlassGemmConfig> candidate_configs;
         if (config & CutlassGemmConfig::FP4_ONLY)
         {
-<<<<<<< HEAD
             if (sm == 103)
             {
                 candidate_configs.push_back(CutlassGemmConfig{CutlassTileConfigSM103::CtaShape128x128x128B,
@@ -399,36 +398,18 @@
                     MainloopScheduleType::AUTO, EpilogueScheduleType::AUTO, ClusterShape::ClusterShape_1x1x1});
                 candidate_configs.push_back(CutlassGemmConfig{CutlassTileConfigSM100::CtaShape128x128x128B,
                     MainloopScheduleType::AUTO, EpilogueScheduleType::AUTO, ClusterShape::ClusterShape_2x1x1});
-                // TODO These need a specific epilogue sub tile (128, 64), not EpilogueTileAuto, otherwise they crash
+                candidate_configs.push_back(CutlassGemmConfig{CutlassTileConfigSM100::CtaShape128x128x128B,
+                    MainloopScheduleType::AUTO, EpilogueScheduleType::AUTO, ClusterShape::ClusterShape_1x2x1});
                 candidate_configs.push_back(CutlassGemmConfig{CutlassTileConfigSM100::CtaShape128x256x128B,
                     MainloopScheduleType::AUTO, EpilogueScheduleType::AUTO, ClusterShape::ClusterShape_1x1x1});
                 candidate_configs.push_back(CutlassGemmConfig{CutlassTileConfigSM100::CtaShape128x256x128B,
                     MainloopScheduleType::AUTO, EpilogueScheduleType::AUTO, ClusterShape::ClusterShape_2x1x1});
-                candidate_configs.push_back(CutlassGemmConfig{CutlassTileConfigSM100::CtaShape128x128x128B,
-                    MainloopScheduleType::AUTO, EpilogueScheduleType::AUTO, ClusterShape::ClusterShape_1x2x1});
                 candidate_configs.push_back(CutlassGemmConfig{CutlassTileConfigSM100::CtaShape128x64x128B,
                     MainloopScheduleType::AUTO, EpilogueScheduleType::AUTO, ClusterShape::ClusterShape_2x1x1});
                 candidate_configs.push_back(CutlassGemmConfig{CutlassTileConfigSM100::CtaShape128x64x128B,
                     MainloopScheduleType::AUTO, EpilogueScheduleType::AUTO, ClusterShape::ClusterShape_1x1x1});
                 return candidate_configs;
             }
-=======
-            candidate_configs.push_back(CutlassGemmConfig{CutlassTileConfigSM100::CtaShape128x128x128B,
-                MainloopScheduleType::AUTO, EpilogueScheduleType::AUTO, ClusterShape::ClusterShape_1x1x1});
-            candidate_configs.push_back(CutlassGemmConfig{CutlassTileConfigSM100::CtaShape128x128x128B,
-                MainloopScheduleType::AUTO, EpilogueScheduleType::AUTO, ClusterShape::ClusterShape_2x1x1});
-            candidate_configs.push_back(CutlassGemmConfig{CutlassTileConfigSM100::CtaShape128x128x128B,
-                MainloopScheduleType::AUTO, EpilogueScheduleType::AUTO, ClusterShape::ClusterShape_1x2x1});
-            candidate_configs.push_back(CutlassGemmConfig{CutlassTileConfigSM100::CtaShape128x256x128B,
-                MainloopScheduleType::AUTO, EpilogueScheduleType::AUTO, ClusterShape::ClusterShape_1x1x1});
-            candidate_configs.push_back(CutlassGemmConfig{CutlassTileConfigSM100::CtaShape128x256x128B,
-                MainloopScheduleType::AUTO, EpilogueScheduleType::AUTO, ClusterShape::ClusterShape_2x1x1});
-            candidate_configs.push_back(CutlassGemmConfig{CutlassTileConfigSM100::CtaShape128x64x128B,
-                MainloopScheduleType::AUTO, EpilogueScheduleType::AUTO, ClusterShape::ClusterShape_2x1x1});
-            candidate_configs.push_back(CutlassGemmConfig{CutlassTileConfigSM100::CtaShape128x64x128B,
-                MainloopScheduleType::AUTO, EpilogueScheduleType::AUTO, ClusterShape::ClusterShape_1x1x1});
-            return candidate_configs;
->>>>>>> 2bb90ba0
         }
 
         std::vector<std::pair<CutlassTileConfigSM100, ClusterShape>> tile_configs{
@@ -460,11 +441,7 @@
         if (config & CutlassGemmConfig::FP8_ONLY)
         {
             tile_configs.push_back({CutlassTileConfigSM100::CtaShape128x16x128B, ClusterShape::ClusterShape_1x1x1});
-<<<<<<< HEAD
-            // TODO(sklevtsov): re-enable when handled by the MoE GEMM dispatch
-=======
             // TODO: re-enable when handled by the MoE GEMM dispatch
->>>>>>> 2bb90ba0
             // tile_configs.push_back({ CutlassTileConfigSM100::CtaShape128x8x256B, ClusterShape::ClusterShape_1x1x1 });
         }
 
