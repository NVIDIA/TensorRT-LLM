--- conflicted
+++ resolved
@@ -367,13 +367,9 @@
     return candidate_configs;
 }
 
-<<<<<<< HEAD
-std::vector<CutlassGemmConfig> get_candidate_configs_sm100(
-    CutlassGemmConfig::CandidateConfigTypeParam const config, int sm)
-=======
 std::vector<CutlassGemmConfig> get_candidate_configs_sm100_dynamic_cluster_shape(
     CutlassGemmConfig::CandidateConfigTypeParam const config, EpilogueScheduleType schedule,
-    ClusterShape const dynamic_cluster_shape, ClusterShape const fallback_cluster_shape)
+    ClusterShape const dynamic_cluster_shape, ClusterShape const fallback_cluster_shape, int sm)
 {
     auto cluster1sm = ClusterShape::ClusterShape_1x1x1;
     auto cluster2sm = ClusterShape::ClusterShape_2x1x1;
@@ -385,20 +381,28 @@
     {
         if (schedule != EpilogueScheduleType::TMA)
             return {};
+        candidate_configs.push_back(CutlassGemmConfig{CutlassTileConfigSM100::CtaShape128x128x128B,
+            MainloopScheduleType::AUTO, schedule, cluster1sm, dynamic_cluster_shape, fallback_cluster_shape, sm});
+        candidate_configs.push_back(CutlassGemmConfig{CutlassTileConfigSM100::CtaShape128x256x128B,
+            MainloopScheduleType::AUTO, schedule, cluster1sm, dynamic_cluster_shape, fallback_cluster_shape, sm});
+        if (supports_2sm)
+        {
+            candidate_configs.push_back(CutlassGemmConfig{CutlassTileConfigSM100::CtaShape128x128x128B,
+                MainloopScheduleType::AUTO, schedule, cluster2sm, dynamic_cluster_shape, fallback_cluster_shape, sm});
+            candidate_configs.push_back(CutlassGemmConfig{CutlassTileConfigSM100::CtaShape128x256x128B,
+                MainloopScheduleType::AUTO, schedule, cluster2sm, dynamic_cluster_shape, fallback_cluster_shape, sm});
+        }
+        if (sm == 103)
+        {
+            return candidate_configs;
+        }
+
         candidate_configs.push_back(CutlassGemmConfig{CutlassTileConfigSM100::CtaShape128x64x128B,
-            MainloopScheduleType::AUTO, schedule, cluster1sm, dynamic_cluster_shape, fallback_cluster_shape});
-        candidate_configs.push_back(CutlassGemmConfig{CutlassTileConfigSM100::CtaShape128x128x128B,
-            MainloopScheduleType::AUTO, schedule, cluster1sm, dynamic_cluster_shape, fallback_cluster_shape});
-        candidate_configs.push_back(CutlassGemmConfig{CutlassTileConfigSM100::CtaShape128x256x128B,
-            MainloopScheduleType::AUTO, schedule, cluster1sm, dynamic_cluster_shape, fallback_cluster_shape});
+            MainloopScheduleType::AUTO, schedule, cluster1sm, dynamic_cluster_shape, fallback_cluster_shape, sm});
         if (supports_2sm)
         {
             candidate_configs.push_back(CutlassGemmConfig{CutlassTileConfigSM100::CtaShape128x64x128B,
-                MainloopScheduleType::AUTO, schedule, cluster2sm, dynamic_cluster_shape, fallback_cluster_shape});
-            candidate_configs.push_back(CutlassGemmConfig{CutlassTileConfigSM100::CtaShape128x128x128B,
-                MainloopScheduleType::AUTO, schedule, cluster2sm, dynamic_cluster_shape, fallback_cluster_shape});
-            candidate_configs.push_back(CutlassGemmConfig{CutlassTileConfigSM100::CtaShape128x256x128B,
-                MainloopScheduleType::AUTO, schedule, cluster2sm, dynamic_cluster_shape, fallback_cluster_shape});
+                MainloopScheduleType::AUTO, schedule, cluster2sm, dynamic_cluster_shape, fallback_cluster_shape, sm});
         }
         return candidate_configs;
     }
@@ -434,88 +438,25 @@
     for (auto [tile, cluster] : tile_configs)
     {
         CutlassGemmConfig config{
-            tile, MainloopScheduleType::AUTO, schedule, cluster, dynamic_cluster_shape, fallback_cluster_shape};
+            tile, MainloopScheduleType::AUTO, schedule, cluster, dynamic_cluster_shape, fallback_cluster_shape, sm};
         candidate_configs.push_back(config);
     }
     return candidate_configs;
 }
 
-std::vector<CutlassGemmConfig> get_candidate_configs_sm100(CutlassGemmConfig::CandidateConfigTypeParam const config)
->>>>>>> 163b1fc8
+std::vector<CutlassGemmConfig> get_candidate_configs_sm100(
+    CutlassGemmConfig::CandidateConfigTypeParam const config, int sm)
 {
 #ifdef FAST_BUILD
     // Fast build disables all configs except this one for SM100
     return {CutlassGemmConfig{CutlassTileConfigSM100::CtaShape128x128x128B, MainloopScheduleType::AUTO,
-        EpilogueScheduleType::TMA, ClusterShape::ClusterShape_1x1x1, ClusterShape::Undefined, ClusterShape::Undefined}};
+        EpilogueScheduleType::TMA, ClusterShape::ClusterShape_1x1x1, ClusterShape::Undefined, ClusterShape::Undefined,
+        sm}};
 #else
     if (config & CutlassGemmConfig::GROUPED_GEMM)
     {
         std::vector<CutlassGemmConfig> candidate_configs;
-<<<<<<< HEAD
-        if (config & CutlassGemmConfig::FP4_ONLY)
-        {
-            if (sm == 103)
-            {
-                candidate_configs.push_back(CutlassGemmConfig{CutlassTileConfigSM103::CtaShape128x128x128B,
-                    MainloopScheduleType::AUTO, EpilogueScheduleType::AUTO, ClusterShape::ClusterShape_1x1x1, sm});
-                candidate_configs.push_back(CutlassGemmConfig{CutlassTileConfigSM103::CtaShape128x128x128B,
-                    MainloopScheduleType::AUTO, EpilogueScheduleType::AUTO, ClusterShape::ClusterShape_2x1x1, sm});
-                candidate_configs.push_back(CutlassGemmConfig{CutlassTileConfigSM103::CtaShape128x256x128B,
-                    MainloopScheduleType::AUTO, EpilogueScheduleType::AUTO, ClusterShape::ClusterShape_1x1x1, sm});
-                candidate_configs.push_back(CutlassGemmConfig{CutlassTileConfigSM103::CtaShape128x256x128B,
-                    MainloopScheduleType::AUTO, EpilogueScheduleType::AUTO, ClusterShape::ClusterShape_2x1x1, sm});
-                return candidate_configs;
-            }
-            else
-            {
-                candidate_configs.push_back(CutlassGemmConfig{CutlassTileConfigSM100::CtaShape128x128x128B,
-                    MainloopScheduleType::AUTO, EpilogueScheduleType::AUTO, ClusterShape::ClusterShape_1x1x1});
-                candidate_configs.push_back(CutlassGemmConfig{CutlassTileConfigSM100::CtaShape128x128x128B,
-                    MainloopScheduleType::AUTO, EpilogueScheduleType::AUTO, ClusterShape::ClusterShape_2x1x1});
-                candidate_configs.push_back(CutlassGemmConfig{CutlassTileConfigSM100::CtaShape128x128x128B,
-                    MainloopScheduleType::AUTO, EpilogueScheduleType::AUTO, ClusterShape::ClusterShape_1x2x1});
-                candidate_configs.push_back(CutlassGemmConfig{CutlassTileConfigSM100::CtaShape128x256x128B,
-                    MainloopScheduleType::AUTO, EpilogueScheduleType::AUTO, ClusterShape::ClusterShape_1x1x1});
-                candidate_configs.push_back(CutlassGemmConfig{CutlassTileConfigSM100::CtaShape128x256x128B,
-                    MainloopScheduleType::AUTO, EpilogueScheduleType::AUTO, ClusterShape::ClusterShape_2x1x1});
-                candidate_configs.push_back(CutlassGemmConfig{CutlassTileConfigSM100::CtaShape128x64x128B,
-                    MainloopScheduleType::AUTO, EpilogueScheduleType::AUTO, ClusterShape::ClusterShape_2x1x1});
-                candidate_configs.push_back(CutlassGemmConfig{CutlassTileConfigSM100::CtaShape128x64x128B,
-                    MainloopScheduleType::AUTO, EpilogueScheduleType::AUTO, ClusterShape::ClusterShape_1x1x1});
-                return candidate_configs;
-            }
-        }
-
-        std::vector<std::pair<CutlassTileConfigSM100, ClusterShape>> tile_configs{
-            {CutlassTileConfigSM100::CtaShape128x128x128B, ClusterShape::ClusterShape_1x1x1},
-            {CutlassTileConfigSM100::CtaShape128x256x128B, ClusterShape::ClusterShape_1x1x1},
-            {CutlassTileConfigSM100::CtaShape128x64x128B, ClusterShape::ClusterShape_1x2x1},
-            {CutlassTileConfigSM100::CtaShape128x128x128B, ClusterShape::ClusterShape_1x2x1},
-            {CutlassTileConfigSM100::CtaShape64x128x128B, ClusterShape::ClusterShape_2x1x1},
-            {CutlassTileConfigSM100::CtaShape64x256x128B, ClusterShape::ClusterShape_2x1x1},
-            {CutlassTileConfigSM100::CtaShape64x64x128B, ClusterShape::ClusterShape_2x2x1},
-            {CutlassTileConfigSM100::CtaShape64x128x128B, ClusterShape::ClusterShape_2x2x1},
-            {CutlassTileConfigSM100::CtaShape64x64x128B, ClusterShape::ClusterShape_2x1x1},
-            {CutlassTileConfigSM100::CtaShape128x64x128B, ClusterShape::ClusterShape_2x1x1},
-            {CutlassTileConfigSM100::CtaShape128x128x128B, ClusterShape::ClusterShape_2x1x1},
-            {CutlassTileConfigSM100::CtaShape128x256x128B, ClusterShape::ClusterShape_2x1x1},
-            {CutlassTileConfigSM100::CtaShape128x64x128B, ClusterShape::ClusterShape_2x2x1},
-            {CutlassTileConfigSM100::CtaShape128x128x128B, ClusterShape::ClusterShape_2x2x1},
-            {CutlassTileConfigSM100::CtaShape128x32x128B, ClusterShape::ClusterShape_1x1x1},
-            {CutlassTileConfigSM100::CtaShape64x64x128B, ClusterShape::ClusterShape_1x1x1},
-            {CutlassTileConfigSM100::CtaShape64x32x128B, ClusterShape::ClusterShape_1x2x1},
-            {CutlassTileConfigSM100::CtaShape64x128x128B, ClusterShape::ClusterShape_1x1x1},
-            {CutlassTileConfigSM100::CtaShape64x64x128B, ClusterShape::ClusterShape_1x2x1},
-            {CutlassTileConfigSM100::CtaShape64x256x128B, ClusterShape::ClusterShape_1x1x1},
-            {CutlassTileConfigSM100::CtaShape64x128x128B, ClusterShape::ClusterShape_1x2x1},
-            {CutlassTileConfigSM100::CtaShape128x64x128B, ClusterShape::ClusterShape_1x1x1},
-            {CutlassTileConfigSM100::CtaShape128x32x128B, ClusterShape::ClusterShape_1x2x1},
-        };
-
-        if (config & CutlassGemmConfig::FP8_ONLY)
-=======
         for (auto schedule : {EpilogueScheduleType::TMA, EpilogueScheduleType::NO_SMEM})
->>>>>>> 163b1fc8
         {
             // TODO The tactic profiling is a bit long with all of these shapes enabled
             //   Shape 4x4x1 shapes do not seem to give better performance in the cases I tested so we disable it here
@@ -527,12 +468,12 @@
                     ? ClusterShape::ClusterShape_1x1x1
                     : ClusterShape::ClusterShape_2x1x1;
                 auto configs = get_candidate_configs_sm100_dynamic_cluster_shape(
-                    config, schedule, cluster_shape, fallback_cluster_shape);
+                    config, schedule, cluster_shape, fallback_cluster_shape, sm);
                 candidate_configs.insert(candidate_configs.end(), configs.begin(), configs.end());
             }
 
             auto configs = get_candidate_configs_sm100_dynamic_cluster_shape(
-                config, schedule, ClusterShape::Undefined, ClusterShape::Undefined);
+                config, schedule, ClusterShape::Undefined, ClusterShape::Undefined, sm);
             candidate_configs.insert(candidate_configs.end(), configs.begin(), configs.end());
         }
         return candidate_configs;
