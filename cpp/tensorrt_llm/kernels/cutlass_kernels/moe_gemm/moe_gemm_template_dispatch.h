/*
 * Copyright (c) 2020-2023, NVIDIA CORPORATION.  All rights reserved.
 *
 * Licensed under the Apache License, Version 2.0 (the "License");
 * you may not use this file except in compliance with the License.
 * You may obtain a copy of the License at
 *
 *     http://www.apache.org/licenses/LICENSE-2.0
 *
 * Unless required by applicable law or agreed to in writing, software
 * distributed under the License is distributed on an "AS IS" BASIS,
 * WITHOUT WARRANTIES OR CONDITIONS OF ANY KIND, either express or implied.
 * See the License for the specific language governing permissions and
 * limitations under the License.
 */
#pragma once

// Ignore CUTLASS warnings about type punning
#ifdef __GNUC__ // Check if the compiler is GCC or Clang
#pragma GCC diagnostic push
#pragma GCC diagnostic ignored "-Wstrict-aliasing"
#endif

#include "cutlass/array.h"
#include "cutlass/numeric_conversion.h"

#include "cutlass/gemm/device/gemm_grouped.h"
#include "cutlass/gemm/kernel/default_gemm_grouped.h"

#include "cute/tensor.hpp"

#include "cutlass/cutlass.h"

#include "cutlass/epilogue/collective/collective_builder.hpp"
#include "cutlass/epilogue/collective/default_epilogue.hpp"
#include "cutlass/epilogue/thread/linear_combination.h"
#include "cutlass/gemm/collective/collective_builder.hpp"
#include "cutlass/gemm/device/gemm_universal_adapter.h"
#include "cutlass/gemm/dispatch_policy.hpp"
#include "cutlass/gemm/group_array_problem_shape.hpp"
#include "cutlass/gemm/kernel/gemm_universal.hpp"
#include "cutlass/tensor_ref.h"

#include "cutlass_extensions/compute_occupancy.h"
#include "cutlass_extensions/epilogue_helpers.h"
#include "cutlass_extensions/gemm/kernel/default_fpA_intB_traits.h"
#include "cutlass_extensions/gemm/kernel/moe_cutlass_kernel.h"
#include "cutlass_extensions/gemm/threadblock/default_mma.h"
#include "cutlass_extensions/weight_only_quant_op.h"

#ifdef __GNUC__ // Restore GCC-specific diagnostics
#pragma GCC diagnostic pop
#endif

#include "tensorrt_llm/common/assert.h"
#include "tensorrt_llm/common/cudaUtils.h"
#include "tensorrt_llm/common/logger.h"

#include "tensorrt_llm/kernels/cutlass_kernels/cutlass_heuristic.h"
#include "tensorrt_llm/kernels/cutlass_kernels/cutlass_type_conversion.h"

#include "../include/moe_gemm_kernels.h"
#include "./launchers/fused_moe_gemm_launcher_sm80.h"
#include "./launchers/moe_gemm_tma_ws_launcher.h"
#include "./launchers/moe_gemm_tma_ws_mixed_input_launcher.h"
#include "./moe_gemm_template_dispatch_tma_ws.h"
#include "./moe_gemm_template_dispatch_tma_ws_mixed_dtype.h"
#include "./moe_tma_warp_specialized_traits.h"

#include <cuda.h>
#include <cuda_fp16.h>
#include <math.h>
#include <sstream>
#include <type_traits>

namespace tensorrt_llm::kernels::cutlass_kernels
{

// ============================= Variable batched Gemm things ===========================
template <typename T, typename WeightType, typename GemmOutputType, typename arch, cutlass::WeightOnlyQuantOp QuantOp,
    typename EpilogueTag, typename ThreadblockShape, typename WarpShape, int Stages>
struct genericMoeGemmKernelLauncher
{
    static void call(GroupedGemmInput<T, WeightType, GemmOutputType, GemmOutputType> inputs, int sm_count_)
    {
#if defined(ENABLE_FP8)
        static_assert(cutlass::platform::is_same<T, __nv_bfloat16>::value || cutlass::platform::is_same<T, half>::value
                || cutlass::platform::is_same<T, __nv_fp8_e4m3>::value
                || cutlass::platform::is_same<T, __nv_fp8_e5m2>::value || cutlass::platform::is_same<T, float>::value,
            "Specialized for fp8, bfloat16, half, float");
#elif defined(ENABLE_BF16)
        static_assert(cutlass::platform::is_same<T, __nv_bfloat16>::value || cutlass::platform::is_same<T, half>::value
                || cutlass::platform::is_same<T, float>::value,
            "Specialized for bfloat16, half, float");
#else
        static_assert(cutlass::platform::is_same<T, half>::value || cutlass::platform::is_same<T, float>::value,
            "Specialized for half, float");
#endif

        static_assert(cutlass::platform::is_same<T, WeightType>::value
            || cutlass::platform::is_same<WeightType, uint8_t>::value
            || cutlass::platform::is_same<WeightType, __nv_fp4_e2m1>::value
            || cutlass::platform::is_same<WeightType, cutlass::uint4b_t>::value);

        static_assert(arch::kMinComputeCapability < 90, "Sm90+ architecture should use specialized kernels");

        // The cutlass type for the input elements. This is needed to convert to cutlass::half_t if necessary.
        using ElementType = typename TllmToCutlassTypeAdapter<T>::type;
        using CutlassGemmOutputType = typename TllmToCutlassTypeAdapter<GemmOutputType>::type;
        using CutlassWeightType = typename TllmToCutlassTypeAdapter<WeightType>::type;
        if (!inputs.use_fused_moe)
        {
            // We need separate config for each architecture since we will target different tensorcore instructions. For
            // float, we do not target TCs.
            using MixedGemmArchTraits
                = cutlass::gemm::kernel::MixedGemmArchTraits<ElementType, CutlassWeightType, arch>;
            using ElementAccumulator = typename MixedGemmArchTraits::AccType;

            using EpilogueOp = typename tensorrt_llm::cutlass_extensions::Epilogue<CutlassGemmOutputType,
                MixedGemmArchTraits::ElementsPerAccessC, ElementAccumulator, EpilogueTag>::Op;

            typename EpilogueOp::Params epilogue_op(
                ElementAccumulator(1.f), inputs.biases ? ElementAccumulator(1.f) : ElementAccumulator(0.f));
            using TaggedOperator =
                typename cutlass::arch::TagOperator<typename MixedGemmArchTraits::Operator, QuantOp>::TaggedOperator;

#if defined(ENABLE_FP8)
            if constexpr ((std::is_same_v<T, __nv_fp8_e4m3>
                              || std::is_same_v<T, __nv_fp8_e5m2>) &&std::is_same_v<EpilogueTag,
                              cutlass_extensions::EpilogueOpDefault>)
            {
                if constexpr (std::is_same_v<T, WeightType>)
                {
                    TLLM_CHECK_WITH_INFO(inputs.scales == nullptr && inputs.biases == nullptr && inputs.alpha_scales,
                        "weight_scales and biases should be nullptr and alpha_scale_ptr_array shouldn't be nullptr for "
                        "FP8 "
                        "Ada.");
                }
                else
                {
                    TLLM_CHECK_WITH_INFO(
                        inputs.alpha_scales, "alpha_scale_ptr_array shouldn't be nullptr for FP8 Ada.");
                }
                epilogue_op.alpha_ptr_array = inputs.alpha_scales;
            }
#endif

            // Finally, set up the kernel.
            using GemmKernel_ = typename cutlass::gemm::kernel::DefaultGemmGrouped<ElementType,
                cutlass::layout::RowMajor, cutlass::ComplexTransform::kNone, MixedGemmArchTraits::ElementsPerAccessA,
                CutlassWeightType, typename MixedGemmArchTraits::LayoutB, cutlass::ComplexTransform::kNone,
                MixedGemmArchTraits::ElementsPerAccessB, CutlassGemmOutputType, cutlass::layout::RowMajor,
                ElementAccumulator, typename MixedGemmArchTraits::OperatorClass, arch, ThreadblockShape, WarpShape,
                typename MixedGemmArchTraits::InstructionShape, EpilogueOp,
                cutlass::gemm::threadblock::GemmBatchedIdentityThreadblockSwizzle, Stages,
                cutlass::gemm::kernel::GroupScheduleMode::kDeviceOnly, TaggedOperator>::GemmKernel;

            using GemmKernel = cutlass::gemm::kernel::MoeFCGemm<typename GemmKernel_::Mma,
                typename GemmKernel_::Epilogue, typename GemmKernel_::ThreadblockSwizzle,
                arch, // Ensure top level arch is used for dispatch
                GemmKernel_::kGroupScheduleMode>;

            using GemmGrouped = cutlass::gemm::device::GemmGrouped<GemmKernel>;

            if (inputs.occupancy != nullptr)
            {
                *inputs.occupancy = tensorrt_llm::cutlass_extensions::compute_occupancy_for_kernel<GemmKernel>();
                return;
            }
            int occupancy = std::min(2, GemmGrouped::maximum_active_blocks());
            TLLM_CHECK_WITH_INFO(occupancy > 0, "GPU lacks the shared memory resources to run GroupedGEMM kernel");
            int const threadblock_count = sm_count_ * occupancy;

            int const gemm_group_size
                = QuantOp == cutlass::WeightOnlyQuantOp::UNDEFINED ? inputs.k : inputs.groupwise_quant_group_size;
            typename GemmGrouped::Arguments args(inputs.num_experts, threadblock_count, gemm_group_size, epilogue_op,
                reinterpret_cast<ElementType const*>(inputs.A), reinterpret_cast<CutlassWeightType const*>(inputs.B),
                reinterpret_cast<CutlassGemmOutputType const*>(inputs.scales),
                reinterpret_cast<CutlassGemmOutputType const*>(inputs.zeros),
                reinterpret_cast<CutlassGemmOutputType const*>(inputs.biases), inputs.bias_is_broadcast,
                reinterpret_cast<CutlassGemmOutputType*>(inputs.C), inputs.total_tokens_including_expert, inputs.n,
                inputs.k);

            GemmGrouped gemm;

            auto can_implement = gemm.can_implement(args);
            TLLM_CHECK_WITH_INFO(can_implement == cutlass::Status::kSuccess,
                "MoE FC kernel will fail for params. Error: " + std::string(cutlassGetStatusString(can_implement)));

            auto init_status = gemm.initialize(args);
            TLLM_CHECK_WITH_INFO(init_status == cutlass::Status::kSuccess,
                "Failed to initialize cutlass grouped gemm. Error: "
                    + std::string(cutlassGetStatusString(init_status)));

            auto run_status = gemm.run(inputs.stream);
            TLLM_CHECK_WITH_INFO(run_status == cutlass::Status::kSuccess,
                "Failed to run cutlass grouped gemm. Error: " + std::string(cutlassGetStatusString(run_status)));
        }
        else if constexpr (sizeof(ElementType) == 2 && sizeof(CutlassWeightType) == 2
            && (std::is_same_v<EpilogueTag, cutlass_extensions::EpilogueOpDefaultSilu>
                || std::is_same_v<EpilogueTag, cutlass_extensions::EpilogueOpDefaultFtGelu>) ) // use fused moe gemm
                                                                                               // kernel.. (only support
                                                                                               // fp16 or bf16)
        {
            tensorrt_llm::kernels::cutlass_kernels_oss::sm80_generic_fused_moe_gemm_kernelLauncher<ElementType,
                CutlassWeightType, ThreadblockShape::kM, ThreadblockShape::kN, ThreadblockShape::kK, Stages,
                EpilogueTag>(reinterpret_cast<ElementType const*>(inputs.A),
                reinterpret_cast<CutlassWeightType const*>(inputs.B),
                reinterpret_cast<ElementType const*>(inputs.biases), inputs.bias_is_broadcast,
                reinterpret_cast<ElementType*>(inputs.C), inputs.total_tokens_including_expert, inputs.num_rows,
                inputs.n, inputs.k, inputs.num_experts, sm_count_, inputs.stream, inputs.occupancy);
        }
    }
};

template <typename GemmOutputType, typename arch, cutlass::WeightOnlyQuantOp QuantOp, typename EpilogueTag,
    typename ThreadblockShape, typename WarpShape, int Stages>
struct genericMoeGemmKernelLauncher<__nv_bfloat16, __nv_fp8_e4m3, GemmOutputType, arch, QuantOp, EpilogueTag,
    ThreadblockShape, WarpShape, Stages>
{
    static void call(
        GroupedGemmInput<__nv_bfloat16, __nv_fp8_e4m3, GemmOutputType, GemmOutputType> inputs, int sm_count_)
    {
    }
};

template <typename T, typename WeightType, typename GemmOutputType, typename Arch, typename EpilogueTag,
    typename ThreadblockShape, typename WarpShape, int Stages>
static void dispatch(GroupedGemmInput<T, WeightType, GemmOutputType, GemmOutputType> inputs, int sm_count_)
{
    static_assert(Arch::kMinComputeCapability < 90, "Use TMA specialized functions for arch SM90+");
#if defined(ENABLE_FP8)
    constexpr bool isFp8 = std::is_same_v<T, __nv_fp8_e4m3> || std::is_same_v<T, __nv_fp8_e5m2>;
#else
    constexpr bool isFp8 = false;
#endif
#if defined(ENABLE_FP4)
    constexpr bool isFp4 = std::is_same_v<T, __nv_fp4_e2m1>;
#else
    constexpr bool isFp4 = false;
#endif

    if constexpr ((Stages == 2 || Arch::kMinComputeCapability >= 80)
        && (!isFp8 || std::is_same_v<Arch, cutlass::arch::Sm89>) &&!isFp4)
    {
        // dispatch for quant op type
        auto* launcher
            = tensorrt_llm::kernels::cutlass_kernels::genericMoeGemmKernelLauncher<T, WeightType, GemmOutputType, Arch,
                cutlass::WeightOnlyQuantOp::UNDEFINED, EpilogueTag, ThreadblockShape, WarpShape, Stages>::call;
        if (!std::is_same_v<WeightType, T> && inputs.groupwise_quant_group_size > 0)
        {
            launcher = inputs.zeros
                ? tensorrt_llm::kernels::cutlass_kernels::genericMoeGemmKernelLauncher<T, WeightType, GemmOutputType,
                    Arch, cutlass::WeightOnlyQuantOp::FINEGRAINED_SCALE_AND_ZEROS, EpilogueTag, ThreadblockShape,
                    WarpShape, Stages>::call
                : tensorrt_llm::kernels::cutlass_kernels::genericMoeGemmKernelLauncher<T, WeightType, GemmOutputType,
                    Arch, cutlass::WeightOnlyQuantOp::FINEGRAINED_SCALE_ONLY, EpilogueTag, ThreadblockShape, WarpShape,
                    Stages>::call;
        }
        launcher(inputs, sm_count_);
    }
    else
    {
        TLLM_THROW(
            "Cutlass gemm. Not instantiated for arch %d with stages set to %d", Arch::kMinComputeCapability, Stages);
    }
}

template <typename T, typename WeightType, typename GemmOutputType, typename arch, typename EpilogueTag,
    typename ThreadblockShape, typename WarpShape,
    typename std::enable_if<(std::is_same<T, __nv_fp8_e4m3>::value || std::is_same<T, __nv_fp8_e5m2>::value)
        && !std::is_same<T, WeightType>::value>::type* = nullptr>
void dispatchGemmConfig(GroupedGemmInput<T, WeightType, GemmOutputType, GemmOutputType> inputs, int sm_count_)
{
    switch (inputs.gemm_config.stages)
    {
    case 2:
        dispatch<T, WeightType, GemmOutputType, arch, EpilogueTag, ThreadblockShape, WarpShape, 3>(inputs, sm_count_);
        break;
    case 3:
        dispatch<T, WeightType, GemmOutputType, arch, EpilogueTag, ThreadblockShape, WarpShape, 3>(inputs, sm_count_);
        break;
    case 4:
        dispatch<T, WeightType, GemmOutputType, arch, EpilogueTag, ThreadblockShape, WarpShape, 4>(inputs, sm_count_);
        break;
    default: TLLM_THROW("dispatchGemmConfig does not support stages %d", inputs.gemm_config.stages); break;
    }
}

template <typename T, typename WeightType, typename GemmOutputType, typename arch, typename EpilogueTag,
    typename ThreadblockShape, typename WarpShape,
    typename std::enable_if<((!std::is_same<T, __nv_fp8_e4m3>::value) && (!std::is_same<T, __nv_fp8_e5m2>::value))
        || std::is_same<T, WeightType>::value>::type* = nullptr>
void dispatchGemmConfig(GroupedGemmInput<T, WeightType, GemmOutputType, GemmOutputType> inputs, int sm_count_)
{
    switch (inputs.gemm_config.stages)
    {
    case 2:
        dispatch<T, WeightType, GemmOutputType, arch, EpilogueTag, ThreadblockShape, WarpShape, 2>(inputs, sm_count_);
        break;
    case 3:
        dispatch<T, WeightType, GemmOutputType, arch, EpilogueTag, ThreadblockShape, WarpShape, 3>(inputs, sm_count_);
        break;
    case 4:
        dispatch<T, WeightType, GemmOutputType, arch, EpilogueTag, ThreadblockShape, WarpShape, 4>(inputs, sm_count_);
        break;
    default: TLLM_THROW("dispatchGemmConfig does not support stages %d", inputs.gemm_config.stages); break;
    }
}

// This overload will handle tensorop gemms. It is disabled via SFINAE for fp32.
// This overload is only enabled when T == WeightType.
template <typename T, typename WeightType, typename GemmOutputType, typename arch, typename EpilogueTag,
    typename std::enable_if<!std::is_same<T, float>::value
#if defined(ENABLE_FP8)
        && !std::is_same<T, __nv_fp8_e4m3>::value && !std::is_same<T, __nv_fp8_e5m2>::value
#endif
        && std::is_same<T, WeightType>::value>::type* = nullptr>
void dispatchMoeGemmToCutlass(GroupedGemmInput<T, WeightType, GemmOutputType, GemmOutputType> inputs, int sm_count_)
{
    switch (inputs.gemm_config.tile_config_sm80)
    {
    case cutlass_extensions::CutlassTileConfig::CtaShape16x128x64_WarpShape16x32x64:
        TLLM_CHECK_WITH_INFO(arch::kMinComputeCapability >= 75, "Invalid config on Volta");
        if constexpr (arch::kMinComputeCapability >= 75)
        {
            dispatchGemmConfig<T, WeightType, GemmOutputType, arch, EpilogueTag, cutlass::gemm::GemmShape<16, 128, 64>,
                cutlass::gemm::GemmShape<16, 32, 64>>(inputs, sm_count_);
        }
        break;
    case cutlass_extensions::CutlassTileConfig::CtaShape16x256x64_WarpShape16x64x64:
        TLLM_CHECK_WITH_INFO(arch::kMinComputeCapability >= 75, "Invalid config on Volta");
        if constexpr (arch::kMinComputeCapability >= 75)
        {
            dispatchGemmConfig<T, WeightType, GemmOutputType, arch, EpilogueTag, cutlass::gemm::GemmShape<16, 256, 64>,
                cutlass::gemm::GemmShape<16, 64, 64>>(inputs, sm_count_);
        }
        break;
    case cutlass_extensions::CutlassTileConfig::CtaShape32x128x64_WarpShape32x32x64:
        dispatchGemmConfig<T, WeightType, GemmOutputType, arch, EpilogueTag, cutlass::gemm::GemmShape<32, 128, 64>,
            cutlass::gemm::GemmShape<32, 32, 64>>(inputs, sm_count_);
        break;
    case cutlass_extensions::CutlassTileConfig::CtaShape64x128x64_WarpShape32x64x64:
        dispatchGemmConfig<T, WeightType, GemmOutputType, arch, EpilogueTag, cutlass::gemm::GemmShape<64, 128, 64>,
            cutlass::gemm::GemmShape<32, 64, 64>>(inputs, sm_count_);
        break;
    case cutlass_extensions::CutlassTileConfig::CtaShape128x128x64_WarpShape64x32x64:
        dispatchGemmConfig<T, WeightType, GemmOutputType, arch, EpilogueTag, cutlass::gemm::GemmShape<128, 128, 64>,
            cutlass::gemm::GemmShape<64, 32, 64>>(inputs, sm_count_);
        break;
    case cutlass_extensions::CutlassTileConfig::Undefined: TLLM_THROW("GEMM config undefined."); break;
    case cutlass_extensions::CutlassTileConfig::ChooseWithHeuristic:
        TLLM_THROW("GEMM config should have already been set by heuristic.");
        break;
    default: TLLM_THROW("Config is invalid for same type tensorop GEMM."); break;
    }
}

// Tensorop GEMM overload
// Overload for quantize MoE GEMMs. We disable some warp configs here since they will not be used and we can improve
// compile time
template <typename T, typename WeightType, typename GemmOutputType, typename arch, typename EpilogueTag,
    typename std::enable_if<!std::is_same<T, float>::value && !std::is_same<T, WeightType>::value>::type* = nullptr>
void dispatchMoeGemmToCutlass(GroupedGemmInput<T, WeightType, GemmOutputType, GemmOutputType> inputs, int sm_count_)
{
    constexpr int tile_shape_k = 128 * 8 / cutlass::sizeof_bits<T>::value;
    switch (inputs.gemm_config.tile_config_sm80)
    {
    case cutlass_extensions::CutlassTileConfig::CtaShape16x128x64_WarpShape16x32x64:
        TLLM_CHECK_WITH_INFO(arch::kMinComputeCapability >= 75, "Invalid config on Volta");
        if constexpr (arch::kMinComputeCapability >= 75)
        {
            dispatchGemmConfig<T, WeightType, GemmOutputType, arch, EpilogueTag,
                cutlass::gemm::GemmShape<16, 128, tile_shape_k>, cutlass::gemm::GemmShape<16, 32, tile_shape_k>>(
                inputs, sm_count_);
        }
        break;
    case cutlass_extensions::CutlassTileConfig::CtaShape16x256x64_WarpShape16x64x64:
        TLLM_CHECK_WITH_INFO(arch::kMinComputeCapability >= 75, "Invalid config on Volta");
        if constexpr (arch::kMinComputeCapability >= 75)
        {
            dispatchGemmConfig<T, WeightType, GemmOutputType, arch, EpilogueTag,
                cutlass::gemm::GemmShape<16, 256, tile_shape_k>, cutlass::gemm::GemmShape<16, 64, tile_shape_k>>(
                inputs, sm_count_);
        }
        break;
    case cutlass_extensions::CutlassTileConfig::CtaShape32x128x64_WarpShape32x32x64:
        dispatchGemmConfig<T, WeightType, GemmOutputType, arch, EpilogueTag,
            cutlass::gemm::GemmShape<32, 128, tile_shape_k>, cutlass::gemm::GemmShape<32, 32, tile_shape_k>>(
            inputs, sm_count_);
        break;
    case cutlass_extensions::CutlassTileConfig::CtaShape64x128x64_WarpShape64x32x64:
        dispatchGemmConfig<T, WeightType, GemmOutputType, arch, EpilogueTag,
            cutlass::gemm::GemmShape<64, 128, tile_shape_k>, cutlass::gemm::GemmShape<64, 32, tile_shape_k>>(
            inputs, sm_count_);
        break;
    case cutlass_extensions::CutlassTileConfig::CtaShape128x128x64_WarpShape128x32x64:
        dispatchGemmConfig<T, WeightType, GemmOutputType, arch, EpilogueTag,
            cutlass::gemm::GemmShape<128, 128, tile_shape_k>, cutlass::gemm::GemmShape<128, 32, tile_shape_k>>(
            inputs, sm_count_);
        break;
    case cutlass_extensions::CutlassTileConfig::Undefined: TLLM_THROW("GEMM config undefined."); break;
    case cutlass_extensions::CutlassTileConfig::ChooseWithHeuristic:
        TLLM_THROW("GEMM config should have already been set by heuristic.");
        break;
    default: TLLM_THROW("Config is invalid for mixed type tensorop GEMM."); break;
    }
}

// This overload will handle tensorop gemms.
// This overload is only enabled when T == WeightType and T == __nv_fp8_e4m3 or __nv_fp8_e5m2
#if defined(ENABLE_FP8)
template <typename T, typename WeightType, typename GemmOutputType, typename arch, typename EpilogueTag,
    typename std::enable_if<(std::is_same<T, __nv_fp8_e4m3>::value || std::is_same<T, __nv_fp8_e5m2>::value)
        && std::is_same<T, WeightType>::value>::type* = nullptr>
void dispatchMoeGemmToCutlass(GroupedGemmInput<T, WeightType, GemmOutputType, GemmOutputType> inputs, int sm_count_)
{
    switch (inputs.gemm_config.tile_config_sm80)
    {
    case cutlass_extensions::CutlassTileConfig::CtaShape16x256x128_WarpShape16x64x128:
        dispatchGemmConfig<T, WeightType, GemmOutputType, arch, EpilogueTag, cutlass::gemm::GemmShape<16, 256, 128>,
            cutlass::gemm::GemmShape<16, 64, 128>>(inputs, sm_count_);
        break;
    case cutlass_extensions::CutlassTileConfig::CtaShape32x128x64_WarpShape32x32x64:
        dispatchGemmConfig<T, WeightType, GemmOutputType, arch, EpilogueTag, cutlass::gemm::GemmShape<32, 128, 64>,
            cutlass::gemm::GemmShape<32, 32, 64>>(inputs, sm_count_);
        break;
    case cutlass_extensions::CutlassTileConfig::CtaShape64x128x64_WarpShape64x32x64:
        dispatchGemmConfig<T, WeightType, GemmOutputType, arch, EpilogueTag, cutlass::gemm::GemmShape<64, 128, 64>,
            cutlass::gemm::GemmShape<64, 32, 64>>(inputs, sm_count_);
        break;
    case cutlass_extensions::CutlassTileConfig::CtaShape64x64x128_WarpShape32x64x64:
        dispatchGemmConfig<T, WeightType, GemmOutputType, arch, EpilogueTag, cutlass::gemm::GemmShape<64, 64, 128>,
            cutlass::gemm::GemmShape<32, 64, 64>>(inputs, sm_count_);
        break;
    case cutlass_extensions::CutlassTileConfig::CtaShape128x64x64_WarpShape64x32x64:
        dispatchGemmConfig<T, WeightType, GemmOutputType, arch, EpilogueTag, cutlass::gemm::GemmShape<128, 64, 64>,
            cutlass::gemm::GemmShape<64, 32, 64>>(inputs, sm_count_);
        break;
    case cutlass_extensions::CutlassTileConfig::CtaShape128x256x64_WarpShape64x64x64:
        dispatchGemmConfig<T, WeightType, GemmOutputType, arch, EpilogueTag, cutlass::gemm::GemmShape<128, 256, 64>,
            cutlass::gemm::GemmShape<64, 64, 64>>(inputs, sm_count_);
        break;
    case cutlass_extensions::CutlassTileConfig::CtaShape256x128x64_WarpShape64x64x64:
        dispatchGemmConfig<T, WeightType, GemmOutputType, arch, EpilogueTag, cutlass::gemm::GemmShape<256, 128, 64>,
            cutlass::gemm::GemmShape<64, 64, 64>>(inputs, sm_count_);
        break;
    case cutlass_extensions::CutlassTileConfig::Undefined: TLLM_THROW("GEMM config undefined."); break;
    case cutlass_extensions::CutlassTileConfig::ChooseWithHeuristic:
        TLLM_THROW("GEMM config should have already been set by heuristic.");
        break;
    default: TLLM_THROW("Config is invalid for same type tensorop GEMM."); break;
    }
}
#endif

// This overload will handle simt gemms. It is disabled via SFINAE for tensorop.
template <typename T, typename WeightType, typename GemmOutputType, typename arch, typename EpilogueTag,
    typename std::enable_if<std::is_same<T, float>::value>::type* = nullptr>
void dispatchMoeGemmToCutlass(GroupedGemmInput<T, WeightType, GemmOutputType, GemmOutputType> inputs, int sm_count_)
{
    switch (inputs.gemm_config.tile_config_sm80)
    {
    case cutlass_extensions::CutlassTileConfig::CtaShape128x128x8_WarpShape64x64x8:
        dispatchGemmConfig<T, WeightType, GemmOutputType, arch, EpilogueTag, cutlass::gemm::GemmShape<128, 128, 8>,
            cutlass::gemm::GemmShape<64, 64, 8>>(inputs, sm_count_);
        break;
    case cutlass_extensions::CutlassTileConfig::Undefined: TLLM_THROW("GEMM config undefined."); break;
    case cutlass_extensions::CutlassTileConfig::ChooseWithHeuristic:
        TLLM_THROW("GEMM config should have already been set by heuristic.");
        break;
    default: TLLM_THROW("Unsupported config for float MoE gemm."); break;
    }
}

template <typename T, typename WeightType, typename OutputType, typename ScaleBiasType>
std::vector<cutlass_extensions::CutlassGemmConfig>
MoeGemmRunner<T, WeightType, OutputType, ScaleBiasType>::getConfigs() const
{
    return getConfigs(sm_);
}

template <typename T, typename WeightType, typename OutputType, typename ScaleBiasType>
std::vector<cutlass_extensions::CutlassGemmConfig> MoeGemmRunner<T, WeightType, OutputType, ScaleBiasType>::getConfigs(
    int sm)
{
    std::vector<cutlass_extensions::CutlassGemmConfig> candidate_configs = getTmaWarpSpecializedConfigs(sm);
    std::vector<cutlass_extensions::CutlassGemmConfig> ampere_configs = getAmpereConfigs(sm);
    std::copy(ampere_configs.begin(), ampere_configs.end(), std::back_inserter(candidate_configs));
    return candidate_configs;
}

template <typename T, typename WeightType, typename OutputType, typename ScaleBiasType>
std::vector<cutlass_extensions::CutlassGemmConfig>
MoeGemmRunner<T, WeightType, OutputType, ScaleBiasType>::getAmpereConfigs(int sm)
{
    using tensorrt_llm::cutlass_extensions::CutlassGemmConfig;
    static constexpr auto weight_only_flag
        = std::is_same<T, WeightType>::value ? CutlassGemmConfig::NONE : CutlassGemmConfig::WEIGHT_ONLY;
    static constexpr auto simt_only_flag
        = std::is_same<T, float>::value ? CutlassGemmConfig::SIMT_ONLY : CutlassGemmConfig::NONE;
    static constexpr auto fp8_only_flag = use_fp8 ? CutlassGemmConfig::FP8_ONLY : CutlassGemmConfig::NONE;
    int const max_split_k = 1;
    int const grouped_gemm_flag = CutlassGemmConfig::GROUPED_GEMM;
    int const enable_hopper = CutlassGemmConfig::NONE;

    auto config_type_param = static_cast<CutlassGemmConfig::CandidateConfigTypeParam>(
        weight_only_flag | simt_only_flag | grouped_gemm_flag | enable_hopper | fp8_only_flag);

<<<<<<< HEAD
    if (!tensorrt_llm::kernels::cutlass_kernels::isValidAmpereMOESpecialisation<T, WeightType>()
        || (use_w4afp8 && sm != 89))
=======
    if (!kernels::cutlass_kernels::isValidAmpereMOESpecialisation<T, WeightType>() || (use_w4afp8 && sm != 89)
        || use_wfp4a16)
>>>>>>> 2bb90ba0
    {
        return {};
    }

    std::vector<cutlass_extensions::CutlassGemmConfig> ampere_configs
        = tensorrt_llm::kernels::cutlass_kernels::get_candidate_configs(sm, max_split_k, config_type_param);
    return ampere_configs;
}

template <typename T, typename WeightType, typename OutputType, typename ScaleBiasType>
std::vector<cutlass_extensions::CutlassGemmConfig>
MoeGemmRunner<T, WeightType, OutputType, ScaleBiasType>::getTmaWarpSpecializedConfigs(int sm)
{
    using tensorrt_llm::cutlass_extensions::CutlassGemmConfig;
    static constexpr auto weight_only_flag
        = std::is_same<T, WeightType>::value ? CutlassGemmConfig::NONE : CutlassGemmConfig::WEIGHT_ONLY;
    static constexpr auto simt_only_flag
        = std::is_same<T, float>::value ? CutlassGemmConfig::SIMT_ONLY : CutlassGemmConfig::NONE;
    int const max_split_k = 1;
    int const grouped_gemm_flag = CutlassGemmConfig::GROUPED_GEMM;
    int const enable_blackwell = sm >= 100 ? CutlassGemmConfig::BLACKWELL : CutlassGemmConfig::NONE;
    int const enable_hopper = sm == 90 ? CutlassGemmConfig::HOPPER : CutlassGemmConfig::NONE;
    static constexpr auto fp8_only_flag = use_fp8 ? CutlassGemmConfig::FP8_ONLY : CutlassGemmConfig::NONE;
    static constexpr auto fp4_only_flag
        = (use_fp4 || use_wfp4afp8) ? CutlassGemmConfig::FP4_ONLY : CutlassGemmConfig::NONE;
    auto config_type_param = static_cast<CutlassGemmConfig::CandidateConfigTypeParam>(weight_only_flag | simt_only_flag
        | grouped_gemm_flag | enable_blackwell | enable_hopper | fp8_only_flag | fp4_only_flag);
    TLLM_CHECK_WITH_INFO(!(enable_blackwell && enable_hopper), "Blackwell and hopper flags are mutually exclusive");

    sm = use_wfp4afp8 && sm == 103 ? 100 : sm;
    if (sm >= 100 && sm < 120
        && !tensorrt_llm::kernels::cutlass_kernels::isValidBlackwellMOESpecialisation<T, WeightType>())
    {
        TLLM_LOG_TRACE("Blackwell is not supported for this configuration, not selecting any TMA WS implementations");
        return {};
    }
    if ((sm == 120 || sm == 121)
        && !tensorrt_llm::kernels::cutlass_kernels::isValidSM120MOESpecialisation<T, WeightType>())
    {
        TLLM_LOG_TRACE(
            "Blackwell SM120 is not supported for this configuration, not selecting any TMA WS implementations");
        return {};
    }
    if (enable_hopper && !tensorrt_llm::kernels::cutlass_kernels::isValidHopperMOESpecialisation<T, WeightType>())
    {
        TLLM_LOG_TRACE("Hopper is not supported for this configuration, not selecting any TMA WS implementations");
        return {};
    }

    std::vector<cutlass_extensions::CutlassGemmConfig> tma_ws_configs
        = tensorrt_llm::kernels::cutlass_kernels::get_candidate_configs(sm, max_split_k, config_type_param);
    if (sm == 103 && use_fp4)
    {
        // Explicitly select SM100 as well
        auto sm100_configs
            = tensorrt_llm::kernels::cutlass_kernels::get_candidate_configs(100, max_split_k, config_type_param);
        std::copy(sm100_configs.begin(), sm100_configs.end(), std::back_inserter(tma_ws_configs));
    }
    return tma_ws_configs;
}

template <typename T, typename WeightType, typename OutputType, typename ScaleBiasType>
bool MoeGemmRunner<T, WeightType, OutputType, ScaleBiasType>::isTmaWarpSpecialized(
    cutlass_extensions::CutlassGemmConfig gemm_config) const
{
    bool config_is_tma_warp_specialized = gemm_config.is_tma_warp_specialized;
    return supportsTmaWarpSpecialized() && config_is_tma_warp_specialized;
}

template <typename T, typename WeightType, typename OutputType, typename ScaleBiasType>
bool MoeGemmRunner<T, WeightType, OutputType, ScaleBiasType>::supportsTmaWarpSpecialized() const
{
    return (sm_ == 90 && tensorrt_llm::kernels::cutlass_kernels::isValidHopperMOESpecialisation<T, WeightType>())
        || (sm_ >= 100 && sm_ < 120
            && tensorrt_llm::kernels::cutlass_kernels::isValidBlackwellMOESpecialisation<T, WeightType>())
        || ((sm_ == 120 || sm_ == 121)
            && tensorrt_llm::kernels::cutlass_kernels::isValidSM120MOESpecialisation<T, WeightType>());
}

template <typename T, typename WeightType, typename OutputType, typename ScaleBiasType>
int MoeGemmRunner<T, WeightType, OutputType, ScaleBiasType>::getSM() const
{
    return this->sm_;
}

// currently support sm80 bf16/fp16 gate activation, only set predication tensor for m direction
template <typename T, typename WeightType, typename OutputType, typename ScaleBiasType>
bool MoeGemmRunner<T, WeightType, OutputType, ScaleBiasType>::supportsFusedGatedActivation(
    ActivationType activation_type, int gemm_n, int gemm_k) const
{
    constexpr bool ENABLE_FUSED_GATED_ACTIVATION = true;
    return (activation_type == ActivationType::Swiglu || activation_type == ActivationType::Geglu)
        && std::is_same_v<T, WeightType> && !std::is_same_v<T, float> && !use_fp8 && (this->getSM() >= 80)
        && (gemm_k % 64 == 0) && (gemm_n % 64 == 0) && ENABLE_FUSED_GATED_ACTIVATION;
}

template <typename T, typename WeightType, typename OutputType, typename ScaleBiasType>
bool MoeGemmRunner<T, WeightType, OutputType, ScaleBiasType>::isFusedGatedActivation(
    cutlass_extensions::CutlassGemmConfig gemm_config, ActivationType activation_type, int gemm_n, int gemm_k) const
{
    return supportsFusedGatedActivation(activation_type, gemm_n, gemm_k) && !gemm_config.is_tma_warp_specialized;
}

template <typename T, typename WeightType, typename OutputType, typename ScaleBiasType>
MoeGemmRunner<T, WeightType, OutputType, ScaleBiasType>::MoeGemmRunner()
{
    int device{-1};
    tensorrt_llm::common::check_cuda_error(cudaGetDevice(&device));
    sm_ = tensorrt_llm::common::getSMVersion();
    tensorrt_llm::common::check_cuda_error(
        cudaDeviceGetAttribute(&multi_processor_count_, cudaDevAttrMultiProcessorCount, device));
}

template <typename T, typename WeightType, typename OutputType, typename ScaleBiasType>
template <typename EpilogueTag>
void MoeGemmRunner<T, WeightType, OutputType, ScaleBiasType>::dispatchToArch(
    GroupedGemmInput<T, WeightType, ScaleBiasType, OutputType> inputs, TmaWarpSpecializedGroupedGemmInput hopper_inputs)
{
    static_assert(std::is_same_v<ScaleBiasType, OutputType>,
        "Separate Scale/Bias type is not supported. This is assumed to be the gemm output type");

    // For now we always cast this to output type.
    // In the future this will vary based on what fusions are applied for FP8
    // auto* C = reinterpret_cast<OutputType*>(C_void);

    TLLM_CHECK_WITH_INFO(
        sm_ >= 89 || !hopper_inputs.isValid(), "Hopper input information is set for non specialized implementation");
    TLLM_CHECK_WITH_INFO(sm_ >= 90 || !inputs.gemm_config.is_tma_warp_specialized,
        "Hopper configuration provided for non-Hopper architecture");

    if (sm_ >= 75 && sm_ < 80)
    {
        if constexpr (!std::is_same_v<WeightType, __nv_fp4_e2m1>)
        {
            dispatchMoeGemmToCutlass<T, WeightType, ScaleBiasType, cutlass::arch::Sm75, EpilogueTag>(
                inputs, multi_processor_count_);
        }
        else
        {
            TLLM_THROW("FP4 data type is not supported on SM < 90");
        }
    }
    else if (sm_ >= 80 && sm_ < 90)
    {

        if constexpr (!std::is_same_v<WeightType, __nv_fp4_e2m1>)
        {
            if constexpr (use_fp8 || use_w4afp8)
            {
#if defined(ENABLE_FP8)
                static_assert(!std::is_same_v<OutputType, __nv_fp8_e4m3> && !std::is_same_v<OutputType, __nv_fp8_e5m2>,
                    "FP8 GEMM Output not supported");
#endif

                TLLM_CHECK_WITH_INFO(sm_ == 89, "For sm >= 80 and < 90, fp8 is only supported with sm == 89");
                dispatchMoeGemmToCutlass<T, WeightType, ScaleBiasType, cutlass::arch::Sm89, EpilogueTag>(
                    inputs, multi_processor_count_);
            }
            else
            {
                dispatchMoeGemmToCutlass<T, WeightType, ScaleBiasType, cutlass::arch::Sm80, EpilogueTag>(
                    inputs, multi_processor_count_);
            }
        }
        else
        {
            TLLM_THROW("FP4 data type is not supported on SM < 90");
        }
    }
    else if (sm_ >= 90)
    {
        // For SM120+ FP8 MoE, redirect to SM89 (Ada) FP8 kernel implementations.
        if constexpr (use_fp8)
        {
            if (sm_ >= 120)
            {
                dispatchMoeGemmToCutlass<T, WeightType, ScaleBiasType, cutlass::arch::Sm89, EpilogueTag>(
                    inputs, multi_processor_count_);
                return;
            }
        }

<<<<<<< HEAD
        if constexpr (tensorrt_llm::kernels::cutlass_kernels::isValidTmaWarpSpecializedMOESpecialisation<T, WeightType,
                          EpilogueTag>()
            && !use_w4afp8)
=======
        if constexpr (kernels::cutlass_kernels::isValidTmaWarpSpecializedMOESpecialisation<T, WeightType, EpilogueTag>()
            && !use_w4_groupwise)
>>>>>>> 2bb90ba0
        {
            // We allow both tma warp specialized and SM80 configurations to coexist because for some cases with small
            // numbers of tokens SM80 is faster. We check here to see which is selected
            if (inputs.gemm_config.sm_version >= 90)
            {
                // Check the major version of the SM matches
                TLLM_CHECK_WITH_INFO(inputs.gemm_config.sm_version / 10 == sm_ / 10,
                    "Using SM %d configuration for SM %d device", inputs.gemm_config.sm_version, sm_);
                TLLM_CHECK_WITH_INFO(inputs.biases != nullptr || hopper_inputs.ptr_c == nullptr,
                    "Input biases and hopper input disagree if bias is enabled");
                TLLM_CHECK_WITH_INFO(
                    hopper_inputs.isValid(), "Calling TMA warp specialized configuration with invalid hopper config");

                // Select the appropriate fusion function
                auto select_function = [&]()
                {
                    switch (hopper_inputs.fusion)
                    {
                    case TmaWarpSpecializedGroupedGemmInput::EpilogueFusion::FINALIZE:
                        return &cutlass_kernels_oss::dispatchMoeGemmSelectTileShapeTmaWarpSpecialized<T, WeightType,
                            OutputType, EpilogueTag, TmaWarpSpecializedGroupedGemmInput::EpilogueFusion::FINALIZE>;
                    case TmaWarpSpecializedGroupedGemmInput::EpilogueFusion::NONE:
                        return &cutlass_kernels_oss::dispatchMoeGemmSelectTileShapeTmaWarpSpecialized<T, WeightType,
                            OutputType, EpilogueTag, TmaWarpSpecializedGroupedGemmInput::EpilogueFusion::NONE>;
                    case TmaWarpSpecializedGroupedGemmInput::EpilogueFusion::ACTIVATION:
                    case TmaWarpSpecializedGroupedGemmInput::EpilogueFusion::GATED_ACTIVATION:
                    default: TLLM_THROW("Unimplemented fusion %d requested", (int) hopper_inputs.fusion);
                    };
                };
                auto selected_func = select_function();
                selected_func(hopper_inputs, inputs.num_experts, inputs.gemm_config, multi_processor_count_,
                    inputs.stream, inputs.occupancy, nullptr);
                return;
            }

            // Fallthrough to SM80 impl below
        }

#if defined(ENABLE_FP8)
        // Hopper finegrained INT4 WS grouped GEMM
        if constexpr (use_w4afp8)
        {
            TLLM_CHECK_WITH_INFO(
                inputs.gemm_config.is_tma_warp_specialized, "w4afp8 is only supported for TMA warp specialization");
            // EpilogueTag is ignored
            if (inputs.k % 512 == 0)
            {
<<<<<<< HEAD
                // EpilogueTag is ignored
                if (inputs.k % 512 == 0)
                {
                    cutlass_kernels_oss::sm90_dispatch_moe_mixed_dtype_gemm_to_cutlass<T, WeightType, ScaleBiasType,
                        cutlass_extensions::EpilogueOpDefault, 4>(
                        inputs, hopper_inputs, multi_processor_count_, nullptr);
                }
                else if (inputs.k % 256 == 0)
                {
                    cutlass_kernels_oss::sm90_dispatch_moe_mixed_dtype_gemm_to_cutlass<T, WeightType, ScaleBiasType,
                        cutlass_extensions::EpilogueOpDefault, 2>(
                        inputs, hopper_inputs, multi_processor_count_, nullptr);
                }
                else if (inputs.k % 128 == 0)
                {
                    cutlass_kernels_oss::sm90_dispatch_moe_mixed_dtype_gemm_to_cutlass<T, WeightType, ScaleBiasType,
                        cutlass_extensions::EpilogueOpDefault, 1>(
                        inputs, hopper_inputs, multi_processor_count_, nullptr);
                }
                else
                {
                    TLLM_THROW("Invalid GEMM K size %d", (int) inputs.k);
                }
                return;
            };
=======
                sm90_dispatch_moe_mixed_dtype_gemm_to_cutlass<T, WeightType, ScaleBiasType,
                    cutlass_extensions::EpilogueOpDefault, 4>(inputs, hopper_inputs, multi_processor_count_, nullptr);
            }
            else if (inputs.k % 256 == 0)
            {
                sm90_dispatch_moe_mixed_dtype_gemm_to_cutlass<T, WeightType, ScaleBiasType,
                    cutlass_extensions::EpilogueOpDefault, 2>(inputs, hopper_inputs, multi_processor_count_, nullptr);
            }
            else if (inputs.k % 128 == 0)
            {
                sm90_dispatch_moe_mixed_dtype_gemm_to_cutlass<T, WeightType, ScaleBiasType,
                    cutlass_extensions::EpilogueOpDefault, 1>(inputs, hopper_inputs, multi_processor_count_, nullptr);
            }
            else
            {
                TLLM_THROW("Invalid GEMM K size %d", (int) inputs.k);
            }
            return;
        }

        if constexpr (use_wfp4a16)
        {
            TLLM_CHECK_WITH_INFO(
                inputs.gemm_config.is_tma_warp_specialized, "wfp4a16 is only supported for TMA warp specialization");
            // EpilogueTag is ignored
            sm90_dispatch_moe_mixed_dtype_gemm_to_cutlass<T, WeightType, ScaleBiasType,
                cutlass_extensions::EpilogueOpDefault, 1>(inputs, hopper_inputs, multi_processor_count_, nullptr);
            return;
>>>>>>> 2bb90ba0
        }
#endif

        // Do Ampere case instead
        if constexpr (tensorrt_llm::kernels::cutlass_kernels::isValidAmpereMOESpecialisation<T, WeightType,
                          EpilogueTag>())
        {
            TLLM_CHECK_WITH_INFO(!use_fp8, "No fallback FP8 implementation available");
            TLLM_CHECK_WITH_INFO(use_w4afp8 || !hopper_inputs.isValid(),
                "Non-specialized Hopper implementation is being rerouted to fallback implementation so input "
                "information is not required");
            TLLM_CHECK_WITH_INFO(!inputs.gemm_config.is_tma_warp_specialized,
                "GEMM config is for SM90 configuration, but this configuration is not valid for Hppper");
            TLLM_CHECK_WITH_INFO(inputs.gemm_config.sm_version == 80,
                "Using SM %d configuration for SM80 fallback implementation", inputs.gemm_config.sm_version);
            if constexpr (use_fp8)
            {
                dispatchMoeGemmToCutlass<T, WeightType, ScaleBiasType, cutlass::arch::Sm89, EpilogueTag>(
                    inputs, multi_processor_count_);
            }
            else
            {
                dispatchMoeGemmToCutlass<T, WeightType, ScaleBiasType, cutlass::arch::Sm80, EpilogueTag>(
                    inputs, multi_processor_count_);
            }
        }
        else
        {
            TLLM_THROW("Configuration expects SM80 but configuration is not supported by SM80 kernels");
        }
    }
    else
    {
        TLLM_THROW("Arch unsupported for MoE GEMM");
    }
}

template <typename T, typename WeightType, typename OutputType, typename ScaleBiasType>
size_t MoeGemmRunner<T, WeightType, OutputType, ScaleBiasType>::getMaxWorkspaceSize(int num_experts) const
{
    if (num_experts != num_experts_)
    {
        TLLM_LOG_TRACE("Calling getMaxWorkspaceSize() with a new expert count %d vs %d", num_experts, num_experts_);
        num_experts_ = num_experts;
        gemm_workspace_size_ = calcMaxWorkspaceSize(num_experts);
    }
    return gemm_workspace_size_;
}

template <typename T, typename WeightType, typename OutputType, typename ScaleBiasType>
size_t MoeGemmRunner<T, WeightType, OutputType, ScaleBiasType>::calcMaxWorkspaceSize(int num_experts) const
{
    if constexpr (use_w4_groupwise)
    {
        return cutlass_kernels_oss::calcMaxWorkspaceSizeTmaWarpSpecializedMixedInput<T, WeightType, OutputType>(
            num_experts, multi_processor_count_);
    }
    if (!supportsTmaWarpSpecialized())
    {
        return 0;
    }
<<<<<<< HEAD
    if constexpr (tensorrt_llm::kernels::cutlass_kernels::isValidTmaWarpSpecializedMOESpecialisation<T, WeightType>()
        && !use_w4afp8)
=======
    if constexpr (kernels::cutlass_kernels::isValidTmaWarpSpecializedMOESpecialisation<T, WeightType>() && !use_w4afp8
        && !use_wfp4a16)
>>>>>>> 2bb90ba0
    {
        auto configs = getTmaWarpSpecializedConfigs(sm_);
        auto fpX_block_scaling_type = TmaWarpSpecializedGroupedGemmInput::FpXBlockScalingType::NONE;
        if constexpr (use_wfp4afp8)
        {
            fpX_block_scaling_type = TmaWarpSpecializedGroupedGemmInput::FpXBlockScalingType::MXFPX;
        }
        else if (use_fp4)
        {
            fpX_block_scaling_type = TmaWarpSpecializedGroupedGemmInput::FpXBlockScalingType::NVFP4;
        }
        size_t max_size = 0;
        bool has_config = false;
        for (auto conf : configs)
        {
#define CALC_SIZE_FUSION(FUSION)                                                                                       \
    do                                                                                                                 \
    {                                                                                                                  \
        try                                                                                                            \
        {                                                                                                              \
            size_t size                                                                                                \
                = cutlass_kernels_oss::calcMaxWorkspaceSizeTmaWarpSpecialized<T, WeightType, OutputType, FUSION>(      \
                    num_experts, conf, multi_processor_count_, fpX_block_scaling_type);                                \
            max_size = std::max(max_size, size);                                                                       \
            has_config = true;                                                                                         \
        }                                                                                                              \
        catch (tensorrt_llm::common::TllmException const& e)                                                           \
        {                                                                                                              \
            TLLM_LOG_TRACE("Unsupported config skipped when calculating MOE workspace size %s", e.what());             \
        }                                                                                                              \
    } while (0)

            CALC_SIZE_FUSION(TmaWarpSpecializedGroupedGemmInput::EpilogueFusion::NONE);
            if (sm_ == 90)
            {
                CALC_SIZE_FUSION(TmaWarpSpecializedGroupedGemmInput::EpilogueFusion::FINALIZE);
            }

#undef CALC_SIZE_FUSION
        }
        TLLM_CHECK_WITH_INFO(has_config, "Could not find valid config when calculating workspace size");
        return max_size;
    }
    else
    {
        TLLM_THROW("Attempting to calculate Hopper GEMM workspace size with unsupported weight combination");
        return 0;
    }
}

template <typename T, typename WeightType, typename OutputType, typename ScaleBiasType>
template <typename EpilogueTag>
void MoeGemmRunner<T, WeightType, OutputType, ScaleBiasType>::runGemm(
    GroupedGemmInput<T, WeightType, ScaleBiasType, OutputType> inputs, TmaWarpSpecializedGroupedGemmInput hopper_inputs)
{
    dispatchToArch<EpilogueTag>(inputs, hopper_inputs);
}

template <typename T, typename WeightType, typename OutputType, typename ScaleBiasType>
void MoeGemmRunner<T, WeightType, OutputType, ScaleBiasType>::moeGemmBiasAct(
    GroupedGemmInput<T, WeightType, ScaleBiasType, OutputType> inputs, TmaWarpSpecializedGroupedGemmInput hopper_inputs)
{
    switch (inputs.activation_type)
    {
    case ActivationType::Relu: runGemm<cutlass_extensions::EpilogueOpDefaultReLU>(inputs, hopper_inputs); break;
    case ActivationType::Gelu: runGemm<cutlass_extensions::EpilogueOpDefaultFtGelu>(inputs, hopper_inputs); break;
    case ActivationType::Silu: runGemm<cutlass_extensions::EpilogueOpDefaultSilu>(inputs, hopper_inputs); break;
    case ActivationType::Identity: runGemm<cutlass_extensions::EpilogueOpDefault>(inputs, hopper_inputs); break;
    case ActivationType::Swiglu: runGemm<cutlass_extensions::EpilogueOpDefaultSilu>(inputs, hopper_inputs); break;
    case ActivationType::Geglu: runGemm<cutlass_extensions::EpilogueOpDefaultFtGelu>(inputs, hopper_inputs); break;
    case ActivationType::InvalidType: TLLM_THROW("Activation type for fpA_intB must be valid."); break;
    default: TLLM_THROW("Invalid activation type."); break;
    }
}

template <typename T, typename WeightType, typename OutputType, typename ScaleBiasType>
void MoeGemmRunner<T, WeightType, OutputType, ScaleBiasType>::moeGemm(
    GroupedGemmInput<T, WeightType, ScaleBiasType, OutputType> inputs, TmaWarpSpecializedGroupedGemmInput hopper_inputs)
{
    runGemm<cutlass_extensions::EpilogueOpDefault>(inputs, hopper_inputs);
}

} // namespace tensorrt_llm::kernels::cutlass_kernels<|MERGE_RESOLUTION|>--- conflicted
+++ resolved
@@ -75,6 +75,7 @@
 
 namespace tensorrt_llm::kernels::cutlass_kernels
 {
+using tensorrt_llm::kernels::cutlass_kernels_oss::sm90_dispatch_moe_mixed_dtype_gemm_to_cutlass;
 
 // ============================= Variable batched Gemm things ===========================
 template <typename T, typename WeightType, typename GemmOutputType, typename arch, cutlass::WeightOnlyQuantOp QuantOp,
@@ -507,13 +508,8 @@
     auto config_type_param = static_cast<CutlassGemmConfig::CandidateConfigTypeParam>(
         weight_only_flag | simt_only_flag | grouped_gemm_flag | enable_hopper | fp8_only_flag);
 
-<<<<<<< HEAD
-    if (!tensorrt_llm::kernels::cutlass_kernels::isValidAmpereMOESpecialisation<T, WeightType>()
-        || (use_w4afp8 && sm != 89))
-=======
     if (!kernels::cutlass_kernels::isValidAmpereMOESpecialisation<T, WeightType>() || (use_w4afp8 && sm != 89)
         || use_wfp4a16)
->>>>>>> 2bb90ba0
     {
         return {};
     }
@@ -696,14 +692,8 @@
             }
         }
 
-<<<<<<< HEAD
-        if constexpr (tensorrt_llm::kernels::cutlass_kernels::isValidTmaWarpSpecializedMOESpecialisation<T, WeightType,
-                          EpilogueTag>()
-            && !use_w4afp8)
-=======
         if constexpr (kernels::cutlass_kernels::isValidTmaWarpSpecializedMOESpecialisation<T, WeightType, EpilogueTag>()
             && !use_w4_groupwise)
->>>>>>> 2bb90ba0
         {
             // We allow both tma warp specialized and SM80 configurations to coexist because for some cases with small
             // numbers of tokens SM80 is faster. We check here to see which is selected
@@ -751,33 +741,6 @@
             // EpilogueTag is ignored
             if (inputs.k % 512 == 0)
             {
-<<<<<<< HEAD
-                // EpilogueTag is ignored
-                if (inputs.k % 512 == 0)
-                {
-                    cutlass_kernels_oss::sm90_dispatch_moe_mixed_dtype_gemm_to_cutlass<T, WeightType, ScaleBiasType,
-                        cutlass_extensions::EpilogueOpDefault, 4>(
-                        inputs, hopper_inputs, multi_processor_count_, nullptr);
-                }
-                else if (inputs.k % 256 == 0)
-                {
-                    cutlass_kernels_oss::sm90_dispatch_moe_mixed_dtype_gemm_to_cutlass<T, WeightType, ScaleBiasType,
-                        cutlass_extensions::EpilogueOpDefault, 2>(
-                        inputs, hopper_inputs, multi_processor_count_, nullptr);
-                }
-                else if (inputs.k % 128 == 0)
-                {
-                    cutlass_kernels_oss::sm90_dispatch_moe_mixed_dtype_gemm_to_cutlass<T, WeightType, ScaleBiasType,
-                        cutlass_extensions::EpilogueOpDefault, 1>(
-                        inputs, hopper_inputs, multi_processor_count_, nullptr);
-                }
-                else
-                {
-                    TLLM_THROW("Invalid GEMM K size %d", (int) inputs.k);
-                }
-                return;
-            };
-=======
                 sm90_dispatch_moe_mixed_dtype_gemm_to_cutlass<T, WeightType, ScaleBiasType,
                     cutlass_extensions::EpilogueOpDefault, 4>(inputs, hopper_inputs, multi_processor_count_, nullptr);
             }
@@ -806,7 +769,6 @@
             sm90_dispatch_moe_mixed_dtype_gemm_to_cutlass<T, WeightType, ScaleBiasType,
                 cutlass_extensions::EpilogueOpDefault, 1>(inputs, hopper_inputs, multi_processor_count_, nullptr);
             return;
->>>>>>> 2bb90ba0
         }
 #endif
 
@@ -868,13 +830,8 @@
     {
         return 0;
     }
-<<<<<<< HEAD
-    if constexpr (tensorrt_llm::kernels::cutlass_kernels::isValidTmaWarpSpecializedMOESpecialisation<T, WeightType>()
-        && !use_w4afp8)
-=======
     if constexpr (kernels::cutlass_kernels::isValidTmaWarpSpecializedMOESpecialisation<T, WeightType>() && !use_w4afp8
         && !use_wfp4a16)
->>>>>>> 2bb90ba0
     {
         auto configs = getTmaWarpSpecializedConfigs(sm_);
         auto fpX_block_scaling_type = TmaWarpSpecializedGroupedGemmInput::FpXBlockScalingType::NONE;
