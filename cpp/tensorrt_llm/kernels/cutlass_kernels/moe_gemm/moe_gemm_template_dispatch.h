--- conflicted
+++ resolved
@@ -562,7 +562,6 @@
     }
 
     std::vector<cutlass_extensions::CutlassGemmConfig> tma_ws_configs
-<<<<<<< HEAD
         = tensorrt_llm::kernels::cutlass_kernels::get_candidate_configs(sm, max_split_k, config_type_param);
     if (sm == 103 && use_fp4)
     {
@@ -570,8 +569,7 @@
         auto sm100_configs
             = tensorrt_llm::kernels::cutlass_kernels::get_candidate_configs(100, max_split_k, config_type_param);
         std::copy(sm100_configs.begin(), sm100_configs.end(), std::back_inserter(tma_ws_configs));
-=======
-        = kernels::cutlass_kernels::get_candidate_configs(sm, max_split_k, config_type_param);
+    }
     if (supports_finalize_fusion)
     {
         // Duplicate the configs and set the epilogue fusion type to FINALIZE
@@ -582,7 +580,6 @@
                 config.epilogue_fusion_type = cutlass_extensions::CutlassGemmConfig::EpilogueFusionType::FINALIZE;
                 return config;
             });
->>>>>>> 3d54a1a5
     }
     return tma_ws_configs;
 }
@@ -598,17 +595,9 @@
 template <typename T, typename WeightType, typename OutputType, typename ScaleBiasType>
 bool MoeGemmRunner<T, WeightType, OutputType, ScaleBiasType>::supportsTmaWarpSpecialized(int sm)
 {
-<<<<<<< HEAD
-    return (sm_ == 90 && tensorrt_llm::kernels::cutlass_kernels::isValidHopperMOESpecialisation<T, WeightType>())
-        || (sm_ >= 100 && sm_ < 120
-            && tensorrt_llm::kernels::cutlass_kernels::isValidBlackwellMOESpecialisation<T, WeightType>())
-        || ((sm_ == 120 || sm_ == 121)
-            && tensorrt_llm::kernels::cutlass_kernels::isValidSM120MOESpecialisation<T, WeightType>());
-=======
     return (sm == 90 && kernels::cutlass_kernels::isValidHopperMOESpecialisation<T, WeightType>())
         || (sm >= 100 && sm < 120 && kernels::cutlass_kernels::isValidBlackwellMOESpecialisation<T, WeightType>())
         || ((sm == 120 || sm == 121) && kernels::cutlass_kernels::isValidSM120MOESpecialisation<T, WeightType>());
->>>>>>> 3d54a1a5
 }
 
 template <typename T, typename WeightType, typename OutputType, typename ScaleBiasType>
