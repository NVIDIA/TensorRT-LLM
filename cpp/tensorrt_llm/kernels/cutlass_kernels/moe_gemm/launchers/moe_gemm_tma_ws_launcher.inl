--- conflicted
+++ resolved
@@ -342,14 +342,11 @@
             using EpilogueTileShapeSm100 = decltype(shape_div(TileShape{}, AtomThrShape{}));                                                                                                                                                      \
             using EpilogueTileShape = std::conditional_t<IsBlackwell, EpilogueTileShapeSm100, EpilogueTileShapeSm90>;                                                                                                                             \
             using EpilogueElementC = std::conditional_t<IsSM120, ElementCSafe, ElementC>;                                                                                                                                                         \
-<<<<<<< HEAD
-=======
             using EpilogueTensorOp = std::conditional_t<IsBlackwell && IsBlockScaled,                                                                                                                                                             \
                 cutlass::arch::OpClassBlockScaledTensorOp, cutlass::arch::OpClassTensorOp>;                                                                                                                                                       \
             using EpilogueSubTile                                                                                                                                                                                                                 \
                 = std::conditional_t<Arch::kMinComputeCapability == 100 && IsFP4 && CTA_N_ == 256, /* SM100 Exactly */                                                                                                                            \
                     cute::Shape<cute::_128, cute::_64>, cutlass::epilogue::collective::EpilogueTileAuto>;                                                                                                                                         \
->>>>>>> 01b2def5
             /* Epilogue For Default Finalize */                                                                                                                                                                                                   \
             using CollectiveEpilogueDefault = typename cutlass::epilogue::collective::CollectiveBuilder</**/                                                                                                                                      \
                 Arch, EpilogueTensorOp,                                                                 /**/                                                                                                                                      \
