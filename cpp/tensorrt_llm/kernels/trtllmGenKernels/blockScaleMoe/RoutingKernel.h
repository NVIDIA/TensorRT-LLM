--- conflicted
+++ resolved
@@ -31,20 +31,6 @@
 
 namespace tg = batchedGemm::trtllm::gen;
 
-<<<<<<< HEAD
-template <typename TypeExpW>
-struct PackedScoreIdx
-{
-    TypeExpW score;
-    int16_t idx; // @TODO: Might use int8_t as the number of experts is 128
-};
-
-////////////////////////////////////////////////////////////////////////////////////////////////////
-
-namespace routingDeepSeek
-{
-
-=======
 template <typename DataType>
 struct PackedScoreIdx
 {
@@ -52,7 +38,6 @@
     int16_t idx;
 };
 
->>>>>>> 01b2def5
 ////////////////////////////////////////////////////////////////////////////////////////////////////
 
 struct DataBase
@@ -237,11 +222,7 @@
 
 ////////////////////////////////////////////////////////////////////////////////////////////////////
 
-<<<<<<< HEAD
-struct Data
-=======
 struct Data : public DataBase
->>>>>>> 01b2def5
 {
     tg::Dtype mDtypeExpW{tg::Dtype::Bfloat16};
 };
@@ -278,11 +259,7 @@
 
 ////////////////////////////////////////////////////////////////////////////////////////////////////
 
-<<<<<<< HEAD
-struct Data
-=======
 struct Data : public DataBase
->>>>>>> 01b2def5
 {
     tg::Dtype mDtypeExpW{tg::Dtype::Fp32};
     tg::Dtype mDtypeElt{tg::Dtype::Bfloat16};
