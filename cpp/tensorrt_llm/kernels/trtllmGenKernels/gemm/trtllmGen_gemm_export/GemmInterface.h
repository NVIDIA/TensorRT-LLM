--- conflicted
+++ resolved
@@ -161,11 +161,7 @@
         // The dtype is float32.
         void const* mPtrBias{nullptr};
 
-<<<<<<< HEAD
-        // The output tensor scaling factor for MxFp{4,8}, Fp8, NvFp4 and DeepSeek FP8 quantization.
-=======
         // The output tensor scaling factor for Fp8 (not DeepSeek FP8) and NvFp4 quantization.
->>>>>>> 163b1fc8
         // TensorRT-LLM API requires a scaling factor on the device.
         // scaleC = dequantA * dequantB * quantC,
         // where dequantA is global dequantization scaling factor of A
