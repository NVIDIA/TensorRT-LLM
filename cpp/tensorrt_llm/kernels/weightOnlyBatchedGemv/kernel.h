--- conflicted
+++ resolved
@@ -58,20 +58,12 @@
 
     int const tile_id_m = blockIdx.x, tile_id_n = blockIdx.y, tid = threadIdx.x;
     int const offset_m = tile_id_m * CtaM, interleaved_offset_n = tile_id_n * CtaN;
-<<<<<<< HEAD
-    int const real_offset_n = interleaved_offset_n * Details::kInterleave
-        + ((tid * StepK / Details::LayoutDetails::kTileSize) % Details::kInterleave);
+    int const blk_offset_n = interleaved_offset_n * Details::kInterleave;
+    int const thr_offset_n = (tid / Details::kThreadsPerInterleavedTile) % Details::kInterleave;
     int const real_offset_k
         = (tid * StepK / (Details::kInterleave * Details::LayoutDetails::kTileSize)) * Details::LayoutDetails::kTileSize
         + ((tid * StepK) % Details::LayoutDetails::kTileSize);
-=======
-    int const blk_offset_n = interleaved_offset_n * Details::kInterleave;
-    int const thr_offset_n = (tid / Details::kThreadsPerInterleavedTile) % Details::kInterleave;
-    int const real_offset_k
-        = (tid * StepK / (Details::kInterleave * Details::LayoutDeatils::kTileSize)) * Details::LayoutDeatils::kTileSize
-        + ((tid * StepK) % Details::LayoutDeatils::kTileSize);
     int const offset_k_group = (GroupSize != 0 ? real_offset_k / GroupSize : 0);
->>>>>>> fcc7144b
 
     extern __shared__ TypeA shmem_sz[];
     // dimension of each is [kInterleave * CtaN, {Threads * kInterleave * kThreadsPerInterleavedTile / GroupSize or 1}]
