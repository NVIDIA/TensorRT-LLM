--- conflicted
+++ resolved
@@ -2377,17 +2377,13 @@
             // If FP4 quantization workflow is enabled, set output type to FP4.
             fmhaParams.dataTypeOut = DATA_TYPE_E2M1;
         }
-<<<<<<< HEAD
         if (mIsMLAEnabled)
         {
             // For FP8 MLA, currently context attention is performed in BF16.
             fmhaParams.dataTypeOut = DATA_TYPE_BF16;
             fmhaParams.dataTypeKv = DATA_TYPE_BF16;
         }
-        // TODO(yibinl): remove forceFp32Acc from MHARunnerFixedParams after adding host_runtime_perf_knobs to
-=======
         // TODO: remove forceFp32Acc from MHARunnerFixedParams after adding host_runtime_perf_knobs to
->>>>>>> 4735b87f
         // bertAttentionPlugin input tensors, so that we can change mLaunchParams.force_fp32_acc value in runtime.
         fmhaParams.forceFp32Acc = false;
 
@@ -2488,17 +2484,13 @@
                 fmhaParams.dataType = data_type;
                 fmhaParams.dataTypeKv = data_type;
                 fmhaParams.dataTypeOut = data_type;
-<<<<<<< HEAD
                 // For FP8 MLA generation, the output type is BF16, and the quantization before o_proj is performed
                 // separately.
                 if (mFP8GenerationMLA)
                 {
                     fmhaParams.dataTypeOut = DATA_TYPE_BF16;
                 }
-                // TODO(yibinl): remove forceFp32Acc from MHARunnerFixedParams after adding host_runtime_perf_knobs to
-=======
                 // TODO: remove forceFp32Acc from MHARunnerFixedParams after adding host_runtime_perf_knobs to
->>>>>>> 4735b87f
                 // bertAttentionPlugin input tensors, so that we can change mLaunchParams.force_fp32_acc value in
                 // runtime.
                 fmhaParams.forceFp32Acc = true;
