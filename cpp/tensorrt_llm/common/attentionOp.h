/*
 * SPDX-FileCopyrightText: Copyright (c) 1993-2022 NVIDIA CORPORATION & AFFILIATES. All rights reserved.
 * SPDX-License-Identifier: Apache-2.0
 *
 * Licensed under the Apache License, Version 2.0 (the "License");
 * you may not use this file except in compliance with the License.
 * You may obtain a copy of the License at
 *
 * http://www.apache.org/licenses/LICENSE-2.0
 *
 * Unless required by applicable law or agreed to in writing, software
 * distributed under the License is distributed on an "AS IS" BASIS,
 * WITHOUT WARRANTIES OR CONDITIONS OF ANY KIND, either express or implied.
 * See the License for the specific language governing permissions and
 * limitations under the License.
 */
#pragma once

#include "tensorrt_llm/common/cublasMMWrapper.h"
#include "tensorrt_llm/common/opUtils.h"
#include "tensorrt_llm/common/quantization.h"
#include "tensorrt_llm/kernels/contextFusedMultiHeadAttention/fused_multihead_attention_common.h"
#include "tensorrt_llm/kernels/cutlass_kernels/fp8_blockscale_gemm/fp8_blockscale_gemm.h"
#include "tensorrt_llm/kernels/decoderMaskedMultiheadAttention/decoderXQARunner.h"
#include "tensorrt_llm/kernels/fmhaDispatcher.h"
#include "tensorrt_llm/kernels/gptKernels.h"
#include "tensorrt_llm/kernels/kvCacheUtils.h"
#include "tensorrt_llm/kernels/mlaKernels.h"
#include "tensorrt_llm/kernels/xqaDispatcher.h"
#include <cassert>
#include <set>
#include <string>
#include <vector>
#if ENABLE_MULTI_DEVICE
#include <nccl.h>
#endif // ENABLE_MULTI_DEVICE

namespace tensorrt_llm::common::op
{

class AttentionOp
{
public:
    using RotaryScalingType = tensorrt_llm::kernels::RotaryScalingType;
    using PositionEmbeddingType = tensorrt_llm::kernels::PositionEmbeddingType;
    using AttentionMaskType = tensorrt_llm::kernels::AttentionMaskType;

    AttentionOp(){};
    ~AttentionOp() = default;

    int initialize() noexcept;
    [[nodiscard]] int getHeadSize(bool checkInit = true) const;
    [[nodiscard]] int getMaxNumSeqLenTile(int batch_beam_size = 1) const;
    [[nodiscard]] size_t getWorkspaceSizeForContext(nvinfer1::DataType type, int32_t nbReq, int32_t max_input_length,
        int32_t cross_kv_length = 0, int32_t max_num_tokens = 0) const noexcept;
    // total_num_seq is the sum of beam_width for multiple requests
    [[nodiscard]] size_t getWorkspaceSizeForGeneration(nvinfer1::DataType type, int32_t total_num_seq,
        int32_t max_attention_window_size, int32_t max_num_tokens) const noexcept;

    template <typename T>
    class EnqueueParams
    {
    public:
        T const* attention_input = nullptr;
        T const* qkv_bias = nullptr;
        // Attention mask input, which has shape of [batch_size, attention_mask_stride].
        bool const* attention_mask = nullptr;
        // Rotary inv_freq cache buffer to avoid re-computing.
        float const* rotary_inv_freq = nullptr;
        // Rotary cos sin cache buffer to avoid re-computing.
        float2 const* rotary_cos_sin = nullptr;
        // NOTE: input_seq_length might be larger than one in the medusa mode.
        int32_t input_seq_length = 0;
        int32_t max_past_kv_length = 0;
        // By default, max_attention_window_size == cyclic_attention_window_size
        // unless each layer has different cyclic kv cache length.
        // Max cache capacity (used to allocate KV cache)
        int32_t max_attention_window_size = 0;
        // Cyclic kv cache capacity (used to get the cyclic kv cache position for new tokens)
        int32_t cyclic_attention_window_size = 0;
        int32_t max_cyclic_attention_window_size = 0;
        bool can_use_one_more_block = false;
        int32_t sink_token_length = 0;
        float const* kv_scale_orig_quant = nullptr;
        float const* kv_scale_quant_orig = nullptr;
        float const* attention_output_orig_quant = nullptr;
        float const* attention_output_sf_scale = nullptr;
        T const* alibi_slopes = nullptr;
        void* context_buf = nullptr;
        void* context_buf_sf = nullptr;
        void* key_value_cache = nullptr;
        kernels::KVBlockArray::DataType* block_offsets = nullptr;
        void* host_primary_pool_pointer = nullptr;
        void* host_secondary_pool_pointer = nullptr;
        int32_t num_tokens = 0;
        int32_t max_blocks_per_sequence = 0;
        int32_t const* sequence_lengths = nullptr;
        int32_t const* context_lengths = nullptr;
        int32_t const* host_context_lengths = nullptr;
        void* workspace = nullptr;
        // optional when logn scaling
        float const* logn_scaling_ptr = nullptr;
        // optional when relative position
        T const* relative_attention_bias = nullptr;
        int relative_attention_bias_stride = 0;
        // optional when cross attention
        int32_t const* encoder_input_lengths = nullptr;
        int64_t const* runtime_perf_knobs = nullptr;
    };

    template <typename T>
    class EnqueueContextParams : public EnqueueParams<T>
    {
    public:
        // Attention packed mask input (used by context FMHA).
        uint32_t const* attention_packed_mask = nullptr;
        kernels::KVBlockArray::DataType* host_block_offsets = nullptr;
        int32_t batch_size = 0;
        float2 const* mrope_rotary_cos_sin = nullptr;

        // optional when cross attention
        T const* cross_kv = nullptr;
        int32_t cross_kv_length = 0;
        int32_t num_encoder_tokens = 0;
        kernels::MlaParams<T>* mla_param = nullptr;

        std::string enqueueContextParamsToString() const
        {
            // variables from the params coming from the runtime
            std::stringstream ss;
            ss << "EnqueueContextParams ====================" << std::endl;

            ss << "attention_input: " << this->attention_input << std::endl;
            ss << "qkv_bias: " << this->qkv_bias << std::endl;
            ss << "attention_mask: " << this->attention_mask << std::endl;
            ss << "attention_packed_mask: " << this->attention_packed_mask << std::endl;
            ss << "rotary_inv_freq: " << this->rotary_inv_freq << std::endl;
            ss << "rotary_cos_sin: " << this->rotary_cos_sin << std::endl;
            ss << "input_seq_length: " << this->input_seq_length << std::endl;
            ss << "max_past_kv_length: " << this->max_past_kv_length << std::endl;
            ss << "max_attention_window_size: " << this->max_attention_window_size << std::endl;
            ss << "cyclic_attention_window_size: " << this->cyclic_attention_window_size << std::endl;
            ss << "max_cyclic_attention_window_size: " << this->max_cyclic_attention_window_size << std::endl;
            ss << "can_use_one_more_block: " << (this->can_use_one_more_block ? "true" : "false") << std::endl;
            ss << "sink_token_length: " << this->sink_token_length << std::endl;
            ss << "context_lengths: "
               << *(runtime::ITensor::wrap((void*) this->context_lengths, nvinfer1::DataType::kINT32,
                      runtime::ITensor::makeShape({batch_size})))
               << std::endl;
            ss << "sequence_lengths: "
               << *(runtime::ITensor::wrap((void*) this->sequence_lengths, nvinfer1::DataType::kINT32,
                      runtime::ITensor::makeShape({batch_size})))
               << std::endl;
            ss << "kv_scale_orig_quant: " << this->kv_scale_orig_quant << std::endl;
            ss << "kv_scale_quant_orig: " << this->kv_scale_quant_orig << std::endl;
            ss << "attention_output_orig_quant: " << this->attention_output_orig_quant << std::endl;
            ss << "alibi_slopes: " << this->alibi_slopes << std::endl;
            ss << "context_buf: " << this->context_buf << std::endl;
            ss << "context_buf_sf: " << this->context_buf_sf << std::endl;
            ss << "key_value_cache: " << (half*) this->key_value_cache << std::endl;
            ss << "block_offsets: " << this->block_offsets << std::endl;
            ss << "host_block_offsets: " << this->host_block_offsets << std::endl;
            ss << "host_primary_pool_pointer: " << this->host_primary_pool_pointer << std::endl;
            ss << "host_secondary_pool_pointer: " << this->host_secondary_pool_pointer << std::endl;
            ss << "batch_size: " << this->batch_size << std::endl;
            ss << "num_tokens: " << this->num_tokens << std::endl;
            ss << "max_blocks_per_sequence: " << this->max_blocks_per_sequence << std::endl;
            ss << "workspace: " << this->workspace << std::endl;
            ss << "logn_scaling_ptr: " << this->logn_scaling_ptr << std::endl;
            ss << "relative_attention_bias: " << this->relative_attention_bias << std::endl;
            ss << "relative_attention_bias_stride: " << this->relative_attention_bias_stride << std::endl;
            ss << "cross_kv: " << this->cross_kv << std::endl;
            ss << "cross_kv_length: " << this->cross_kv_length << std::endl;
            ss << "encoder_input_lengths: " << this->encoder_input_lengths << std::endl;
            ss << "num_encoder_tokens: " << this->num_encoder_tokens << std::endl;
            return ss.str();
        }
    };

    template <typename T, typename KVCacheBuffer>
    int enqueueContext(EnqueueContextParams<T> const& params, cudaStream_t stream);

    template <typename T>
    class EnqueueGenerationParams : public EnqueueParams<T>
    {
    public:
        int32_t beam_width = 1;
        // Attention mask has shape of [batch_size, attention_mask_stride].
        int32_t attention_mask_stride = 0;
        int32_t num_requests = 0;
        int32_t const* cache_indir = nullptr;
        int32_t* semaphores = nullptr;
        int32_t const* host_past_key_value_lengths = nullptr;
        int32_t const* mrope_position_deltas = nullptr;

        // optional when speculative decoding is used.
        bool const* spec_decoding_mask = nullptr;
        int32_t const* spec_decoding_packed_mask = nullptr;
        int32_t const* spec_decoding_position_offsets = nullptr;
        int32_t const* spec_decoding_generation_lengths = nullptr;
        bool spec_decoding_is_generation_length_variable = false;
        int32_t spec_decoding_max_generation_length = 1;
        // optional when fuse_fp4_quant is enabled
        int32_t start_token_idx_sf = 0;
    };

    template <typename T, typename KVCacheBuffer>
    int enqueueGeneration(EnqueueGenerationParams<T> const& params, cudaStream_t stream);

    template <typename T>
    int mlaGeneration(
        kernels::MlaParams<T>& params, EnqueueGenerationParams<T> const& generation_params, cudaStream_t stream);

    // Called in configurePlugin().
    template <typename T, typename KVCacheBuffer>
    void prepareEnqueueGeneration(EnqueueGenerationParams<T> const& params);

    template <typename T, typename KVCacheBuffer>
    bool convertMMHAParamsToXQAParams(tensorrt_llm::kernels::XQAParams& xqaParams,
        EnqueueGenerationParams<T> const& generationsParams, bool forConfigurePlugin);

    template <typename T>
    int ulyssesContextPreprocess(T const* input, T* output, T* buffer, EnqueueContextParams<T> const& params,
        int const* cu_q_seqlens, int const* cu_cp_partial_seqlens, cudaStream_t stream);

    template <typename T>
    int ulyssesContextPostprocess(T* input, T* output, T* buffer, EnqueueContextParams<T> const& params,
        int const* cu_q_seqlens, int const* cu_cp_partial_seqlens, cudaStream_t stream);

    template <typename T>
    int ulyssesGenerationPreprocess(T const* input, T* output, T* buffer, int32_t batch_beam, cudaStream_t stream);

    template <typename T>
    int ulyssesGenerationPostprocess(T* input, T* output, T* buffer, int32_t batch_beam, cudaStream_t stream);

    [[nodiscard]] bool isRelativePosition() const
    {
        return mPositionEmbeddingType == tensorrt_llm::kernels::PositionEmbeddingType::kRELATIVE;
    }

    [[nodiscard]] bool isALiBi() const
    {
        return mPositionEmbeddingType == tensorrt_llm::kernels::PositionEmbeddingType::kALIBI
            || mPositionEmbeddingType == tensorrt_llm::kernels::PositionEmbeddingType::kALIBI_WITH_SCALE;
    }

    [[nodiscard]] bool isAliBiWithScale() const
    {
        return mPositionEmbeddingType == tensorrt_llm::kernels::PositionEmbeddingType::kALIBI_WITH_SCALE;
    }

    [[nodiscard]] bool isRoPE() const
    {
        return mPositionEmbeddingType == tensorrt_llm::kernels::PositionEmbeddingType::kROPE_GPTJ
            || mPositionEmbeddingType == tensorrt_llm::kernels::PositionEmbeddingType::kROPE_GPT_NEOX
            || mPositionEmbeddingType == tensorrt_llm::kernels::PositionEmbeddingType::kLONG_ROPE
            || mPositionEmbeddingType == tensorrt_llm::kernels::PositionEmbeddingType::kYARN
            || mPositionEmbeddingType == tensorrt_llm::kernels::PositionEmbeddingType::kROPE_M;
    }

    [[nodiscard]] bool isLongRoPE() const
    {
        return mPositionEmbeddingType == tensorrt_llm::kernels::PositionEmbeddingType::kLONG_ROPE;
    }

    [[nodiscard]] bool isUnfusedCrossAttention() const
    {
        return !mEnableContextFMHA && mCrossAttention;
    }

    [[nodiscard]] bool isMRoPE() const
    {
        return mPositionEmbeddingType == tensorrt_llm::kernels::PositionEmbeddingType::kROPE_M;
    }

    [[nodiscard]] bool isLognScaling() const
    {
        return mUseLognScaling;
    }

    [[nodiscard]] bool isCrossAttention() const
    {
        return mCrossAttention;
    }

    [[nodiscard]] bool useKVCache() const
    {
        return mUseKVCache;
    }

    [[nodiscard]] bool useCustomMask() const
    {
        return mMaskType == AttentionMaskType::CUSTOM_MASK;
    }

    [[nodiscard]] bool useFullCustomMask() const
    {
        return useCustomMask() && mHasFullAttentionMask;
    }

    [[nodiscard]] bool usePackedCustomMask() const
    {
        return useCustomMask() && mEnableContextFMHA;
    }

    [[nodiscard]] bool isMLAEnabled() const
    {
        return mIsMLAEnabled;
    }

    [[nodiscard]] bool useFlashMLA() const
    {
        return mUseFlashMLA;
    }

    [[nodiscard]] int smVersion() const
    {
        return mSM;
    }

    [[nodiscard]] int32_t* multiBlockSemaphores() const
    {
        return mMultiBlockSemaphores.get();
    }

    void reserveSemaphoreArray(int32_t size);

    void debugCheckSemaphores(cudaStream_t stream);

    [[nodiscard]] std::string toString() const;

    int mLayerIdx = -1;
    int mNumHeads = -1;
    int mVisionStart = -1;
    int mVisionLength = -1;
    int mNumKVHeads = -1;
    int mHeadSize = -1;
    int mUnidirectional = 1;
    float mQScaling = 1.0;
    float mAttnLogitSoftcappingScale = 0.0;
    int mRotaryEmbeddingDim = 0;
    float mRotaryEmbeddingBase = 10000.0;
    RotaryScalingType mRotaryEmbeddingScaleType = RotaryScalingType::kNONE;
    float mRotaryEmbeddingScale = 1.0;
    float mRotaryEmbeddingShortMscale = 1.0;
    float mRotaryEmbeddingLongMscale = 1.0;
    int mRotaryEmbeddingMaxPositions = 1024;
    int mRotaryEmbeddingOriginalMaxPositions = 1024;
    PositionEmbeddingType mPositionEmbeddingType = PositionEmbeddingType::kLEARNED_ABSOLUTE;
    bool mUseLognScaling = false;
    bool mRemovePadding = true;
    AttentionMaskType mMaskType = AttentionMaskType::CAUSAL;
    tensorrt_llm::kernels::BlockSparseParams mBlockSparseParams;

    // NOTE: default values for paged kv cache.
    bool mPagedKVCache = true;
    int mTokensPerBlock = 0;
    tensorrt_llm::common::QuantMode mKVCacheQuantMode;
    int mTpSize = 1;
    int mTpRank = 0;
    bool mUnfuseQkvGemm = false;
    nvinfer1::DataType mType;
    int32_t mMaxContextLength = 0;
    bool mQKVBiasEnabled = false;
    bool mCrossAttention = false;
    int mMaxDistance = 0;
    bool mPosShiftEnabled = false;
    bool mPagedContextFMHA = false;
    bool mFP8ContextFMHA = false;
    bool mFP8GenerationMLA = false;
    bool mDenseContextFMHA = false;
    bool mHasFullAttentionMask = false;
    bool mIsSpecDecodingEnabled = false;
    bool mUseSpecDecoding = false;
    bool mSpecDecodingIsGenerationLengthVariable = false;
    int32_t mSpecDecodingMaxGenerationLength = 1;
    bool mIsMLAEnabled = false;
<<<<<<< HEAD
    bool mUseFlashMLA = false;
    int32_t mFlashMlaNumSmParts = 0;
=======
    bool mIsGenerationMLA = false;
    bool mUseGenFlashMLA = false;
>>>>>>> 4b6c1973
    tensorrt_llm::kernels::MlaMetaParams mMLAParams;
    int mCpSize = 1;
    int mCpRank = 0;
    std::set<int32_t> mCpGroup = {};
    // These parameters are used to specifically configure the attention attributes when cp/tp_size are different
    // between Attention and FFN(such as Ulysses)
    int mNumAttnHeads = -1;
    int mNumAttnKVHeads = -1;
    int mNumKVHeadsOrigin = -1;
    int mAttnTpSize = -1;
    int mAttnTpRank = 0;
    int mAttnCpSize = -1;
    int mAttnCpRank = 0;
    int mUlyssesMQABroadcast = 1;

    // fmha runner (enabled by default)
    // flag: disabled = 0, enabled = 1, enabled with fp32 accumulation = 2
    bool mEnableContextFMHA = true;
    bool mFMHAForceFP32Acc = false;
    bool mMultiBlockMode = true;
    bool mEnableXQA = true;
    bool mUseKVCache = true;
    bool mSkipAttn = false;

    // Whether to fuse FP4 quant into attention kernel.
    bool mFuseFp4Quant = false;

    // This is implementation details which we want to save when serializing, but not expose as
    // a plugin field or a constructor parameter
    int32_t mNbMultiBlockSemaphores = 0;

    [[nodiscard]] auto data() const
    {
        return std::make_tuple(mLayerIdx, mNumHeads, mVisionStart, mVisionLength, mNumKVHeads, mHeadSize,
            mUnidirectional, mQScaling, mAttnLogitSoftcappingScale, mRotaryEmbeddingDim, mRotaryEmbeddingBase,
            (int8_t) mRotaryEmbeddingScaleType, mRotaryEmbeddingScale, mRotaryEmbeddingShortMscale,
            mRotaryEmbeddingLongMscale, mRotaryEmbeddingMaxPositions, mRotaryEmbeddingOriginalMaxPositions,
            (int8_t) mPositionEmbeddingType, mUseLognScaling, mRemovePadding, (int32_t) mMaskType,
            mBlockSparseParams.data(), mPagedKVCache, mTokensPerBlock, mKVCacheQuantMode.value(), mTpSize, mTpRank,
            mUnfuseQkvGemm, (int32_t) mType, mMaxContextLength, mQKVBiasEnabled, mCrossAttention, mMaxDistance,
<<<<<<< HEAD
            mPosShiftEnabled, mPagedContextFMHA, mFP8ContextFMHA, mFP8GenerationMLA, mDenseContextFMHA,
            mHasFullAttentionMask, mIsSpecDecodingEnabled, mUseSpecDecoding, mSpecDecodingIsGenerationLengthVariable,
            mSpecDecodingMaxGenerationLength, mIsMLAEnabled, mUseFlashMLA, mFlashMlaNumSmParts, mMLAParams.data(),
=======
            mPosShiftEnabled, mPagedContextFMHA, mFP8ContextFMHA, mDenseContextFMHA, mHasFullAttentionMask,
            mIsSpecDecodingEnabled, mUseSpecDecoding, mSpecDecodingIsGenerationLengthVariable,
            mSpecDecodingMaxGenerationLength, mIsMLAEnabled, mIsGenerationMLA, mUseGenFlashMLA, mMLAParams.data(),
>>>>>>> 4b6c1973
            mCpSize, mCpRank, mCpGroup, mNumAttnHeads, mNumAttnKVHeads, mNumKVHeadsOrigin, mAttnTpSize, mAttnTpRank,
            mAttnCpSize, mAttnCpRank, mUlyssesMQABroadcast, mEnableContextFMHA, mFMHAForceFP32Acc, mMultiBlockMode,
            mEnableXQA, mUseKVCache, mSkipAttn, mFuseFp4Quant, mNbMultiBlockSemaphores);
    };

private:
    static constexpr int kReservedMaxSeqLenTilePerSeq = 64;

    int mSM = tensorrt_llm::common::getSMVersion();
    bool mUseTllmGen = (mSM >= 100) && (mSM != 120);
    bool mForceMultiBlockWarned = false;
    int mMultiProcessorCount = tensorrt_llm::common::getMultiProcessorCount();
    int mMaxSharedMemoryPerBlockOptin = tensorrt_llm::common::getMaxSharedMemoryPerBlockOptin();
    // The default copy constructor will leave it as nullptr. clone() shall initialize it.
    std::shared_ptr<CUDADriverWrapper> mDriver;
    UniqPtrWNullCopy<tensorrt_llm::kernels::FusedMHARunnerV2> mDecoderFMHARunner;
    UniqPtrWNullCopy<tensorrt_llm::kernels::FmhaDispatcher> mFmhaDispatcher;
    UniqPtrWNullCopy<tensorrt_llm::kernels::XqaDispatcher> mXqaDispatcher;
    UniqPtrWNullCopy<tensorrt_llm::kernels::TllmGenFmhaRunner> mTllmGenFMHARunner;

    // The default copy constructor will leave it as nullptr. clone() shall initialize it.
    UniqPtrWNullCopy<tensorrt_llm::common::CublasMMWrapper> mCublasWrapper;

#if ENABLE_MULTI_DEVICE
    std::shared_ptr<ncclComm_t> mCpNcclComm;
#endif // ENABLE_MULTI_DEVICE

    struct Deleter
    {
        void operator()(void* ptr)
        {
            cudaFree(ptr);
        }
    };

    UniqPtrWNullCopy<int32_t[], Deleter> mMultiBlockSemaphores = {};
};

} // namespace tensorrt_llm::common::op<|MERGE_RESOLUTION|>--- conflicted
+++ resolved
@@ -375,13 +375,9 @@
     bool mSpecDecodingIsGenerationLengthVariable = false;
     int32_t mSpecDecodingMaxGenerationLength = 1;
     bool mIsMLAEnabled = false;
-<<<<<<< HEAD
-    bool mUseFlashMLA = false;
-    int32_t mFlashMlaNumSmParts = 0;
-=======
     bool mIsGenerationMLA = false;
     bool mUseGenFlashMLA = false;
->>>>>>> 4b6c1973
+    int32_t mFlashMlaNumSmParts = 0;
     tensorrt_llm::kernels::MlaMetaParams mMLAParams;
     int mCpSize = 1;
     int mCpRank = 0;
@@ -422,18 +418,13 @@
             (int8_t) mPositionEmbeddingType, mUseLognScaling, mRemovePadding, (int32_t) mMaskType,
             mBlockSparseParams.data(), mPagedKVCache, mTokensPerBlock, mKVCacheQuantMode.value(), mTpSize, mTpRank,
             mUnfuseQkvGemm, (int32_t) mType, mMaxContextLength, mQKVBiasEnabled, mCrossAttention, mMaxDistance,
-<<<<<<< HEAD
             mPosShiftEnabled, mPagedContextFMHA, mFP8ContextFMHA, mFP8GenerationMLA, mDenseContextFMHA,
             mHasFullAttentionMask, mIsSpecDecodingEnabled, mUseSpecDecoding, mSpecDecodingIsGenerationLengthVariable,
-            mSpecDecodingMaxGenerationLength, mIsMLAEnabled, mUseFlashMLA, mFlashMlaNumSmParts, mMLAParams.data(),
-=======
-            mPosShiftEnabled, mPagedContextFMHA, mFP8ContextFMHA, mDenseContextFMHA, mHasFullAttentionMask,
-            mIsSpecDecodingEnabled, mUseSpecDecoding, mSpecDecodingIsGenerationLengthVariable,
-            mSpecDecodingMaxGenerationLength, mIsMLAEnabled, mIsGenerationMLA, mUseGenFlashMLA, mMLAParams.data(),
->>>>>>> 4b6c1973
-            mCpSize, mCpRank, mCpGroup, mNumAttnHeads, mNumAttnKVHeads, mNumKVHeadsOrigin, mAttnTpSize, mAttnTpRank,
-            mAttnCpSize, mAttnCpRank, mUlyssesMQABroadcast, mEnableContextFMHA, mFMHAForceFP32Acc, mMultiBlockMode,
-            mEnableXQA, mUseKVCache, mSkipAttn, mFuseFp4Quant, mNbMultiBlockSemaphores);
+            mSpecDecodingMaxGenerationLength, mIsMLAEnabled, mIsGenerationMLA, mUseGenFlashMLA, mFlashMlaNumSmParts,
+            mMLAParams.data(), mCpSize, mCpRank, mCpGroup, mNumAttnHeads, mNumAttnKVHeads, mNumKVHeadsOrigin,
+            mAttnTpSize, mAttnTpRank, mAttnCpSize, mAttnCpRank, mUlyssesMQABroadcast, mEnableContextFMHA,
+            mFMHAForceFP32Acc, mMultiBlockMode, mEnableXQA, mUseKVCache, mSkipAttn, mFuseFp4Quant,
+            mNbMultiBlockSemaphores);
     };
 
 private:
