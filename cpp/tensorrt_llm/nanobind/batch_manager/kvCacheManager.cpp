/*
 * SPDX-FileCopyrightText: Copyright (c) 2022-2025 NVIDIA CORPORATION & AFFILIATES. All rights reserved.
 * SPDX-License-Identifier: Apache-2.0
 *
 * Licensed under the Apache License, Version 2.0 (the "License");
 * you may not use this file except in compliance with the License.
 * You may obtain a copy of the License at
 *
 * http://www.apache.org/licenses/LICENSE-2.0
 *
 * Unless required by applicable law or agreed to in writing, software
 * distributed under the License is distributed on an "AS IS" BASIS,
 * WITHOUT WARRANTIES OR CONDITIONS OF ANY KIND, either express or implied.
 * See the License for the specific language governing permissions and
 * limitations under the License.
 */

#include "kvCacheManager.h"
#include "tensorrt_llm/batch_manager/kvCacheManager.h"
#include "tensorrt_llm/batch_manager/peftCacheManager.h"
#include "tensorrt_llm/nanobind/common/bindTypes.h"
#include "tensorrt_llm/nanobind/common/customCasters.h"
#include "tensorrt_llm/runtime/torch.h"
#include "tensorrt_llm/runtime/torchView.h"

#include <ATen/ATen.h>
#include <nanobind/nanobind.h>
#include <nanobind/ndarray.h>
#include <nanobind/operators.h>
#include <nanobind/stl/bind_vector.h>
#include <nanobind/stl/chrono.h>
#include <nanobind/stl/map.h>
#include <nanobind/stl/optional.h>
#include <nanobind/stl/shared_ptr.h>
#include <nanobind/stl/tuple.h>
#include <nanobind/stl/unique_ptr.h>
#include <nanobind/stl/vector.h>
#include <nanobind/trampoline.h>
#include <torch/extension.h>

namespace tb = tensorrt_llm::batch_manager;
namespace tbc = tensorrt_llm::batch_manager::kv_connector;
namespace tbk = tensorrt_llm::batch_manager::kv_cache_manager;
namespace tr = tensorrt_llm::runtime;
namespace nb = nanobind;
using BlockKey = tbk::BlockKey;
using VecUniqueTokens = tensorrt_llm::runtime::VecUniqueTokens;
using SizeType32 = tensorrt_llm::runtime::SizeType32;
using TokenIdType = tensorrt_llm::runtime::TokenIdType;
using VecTokens = std::vector<TokenIdType>;
using CudaStreamPtr = std::shared_ptr<tensorrt_llm::runtime::CudaStream>;
using CacheBlockIds = std::vector<std::vector<SizeType32>>;

NB_MAKE_OPAQUE(CacheBlockIds);

namespace
{
std::optional<tensorrt_llm::runtime::ITensor::UniquePtr> from_torch(std::optional<at::Tensor> torchPtr)
{
    if (torchPtr)
    {
        return tr::TorchView::of(torchPtr.value());
    }
    return std::nullopt;
}

class PyKvCacheManager : public tbk::BaseKVCacheManager
{
public:
    NB_TRAMPOLINE(tbk::BaseKVCacheManager, 30);

    // using BaseKVCacheManager::BaseKVCacheManager; // Inherit constructors
    void allocatePools(bool useUvm = false) override
    {
        NB_OVERRIDE_PURE(allocatePools, useUvm);
    }

    void releasePools() override
    {
        NB_OVERRIDE_PURE(releasePools);
    }

    void startScheduling() override
    {
        NB_OVERRIDE_PURE(startScheduling);
    }

    SizeType32 getTokensPerBlock() const override
    {
        NB_OVERRIDE_PURE(getTokensPerBlock);
    }

    SizeType32 getMaxNumBlocks() const override
    {
        NB_OVERRIDE_PURE(getMaxNumBlocks);
    }

    SizeType32 getNumPools() const override
    {
        NB_OVERRIDE_PURE(getNumPools);
    }

    tbk::KvCacheStats getKvCacheStats() const override
    {
        NB_OVERRIDE_PURE(getKvCacheStats);
    }

    void addToken(tb::LlmRequest::RequestIdType requestId) override
    {
        NB_OVERRIDE_PURE(addToken, requestId);
    }

    void addSequence(tb::LlmRequest::RequestIdType requestId, SizeType32 inputLength, SizeType32 beamWidth,
        tensorrt_llm::common::OptionalRef<tb::LlmRequest> llmRequest = std::nullopt) override
    {
        NB_OVERRIDE_PURE(addSequence, requestId, inputLength, beamWidth, llmRequest);
    }

    std::optional<tbk::KVCacheBlock::IdType> removeSequence(tb::LlmRequest::RequestIdType requestId,
        tensorrt_llm::common::OptionalRef<tb::LlmRequest const> llmRequest = std::nullopt,
        bool pinOnRelease = false) override
    {
        NB_OVERRIDE_PURE(removeSequence, requestId, llmRequest, pinOnRelease);
    }

    std::optional<tbk::KVCacheBlock::IdType> storeBlocksForReuse(tb::LlmRequest::RequestIdType requestId,
        tensorrt_llm::common::OptionalRef<tb::LlmRequest const> llmRequest, bool pinBlocks) override
    {
        NB_OVERRIDE_PURE(storeBlocksForReuse, requestId, llmRequest, pinBlocks);
    }

    tbk::GenerationRequest const& getSequence(tb::LlmRequest::RequestIdType requestId) const override
    {
        NB_OVERRIDE_PURE(getSequence, requestId);
    }

    void schedulingRemoveSequence(tb::LlmRequest::RequestIdType requestId) override
    {
        NB_OVERRIDE_PURE(schedulingRemoveSequence, requestId);
    }

    tensorrt_llm::runtime::ITensor::SharedPtr getBlockPoolPointers() const override
    {
        NB_OVERRIDE_PURE(getBlockPoolPointers);
    }

    tensorrt_llm::runtime::ITensor::SharedPtr getLayerToPoolMapping() const override
    {
        NB_OVERRIDE_PURE(getLayerToPoolMapping);
    }

    void getBlockOffsetsOfBatch(tensorrt_llm::runtime::ITensor& output, SizeType32 firstBatchSlotIdx,
        SizeType32 batchSize, SizeType32 beamWidth) const override
    {
        NB_OVERRIDE_PURE(getBlockOffsetsOfBatch, output, firstBatchSlotIdx, batchSize, beamWidth);
    }

    SizeType32 copyBlockOffsets(tensorrt_llm::runtime::ITensor& output, SizeType32 outputSlotOffset,
        tb::LlmRequest::RequestIdType requestId) const override
    {
        NB_OVERRIDE_PURE(copyBlockOffsets, output, outputSlotOffset, requestId);
    }

    bool isEnableBlockReuse() const override
    {
        NB_OVERRIDE_PURE(isEnableBlockReuse);
    }

    void rewindKVCache(tb::LlmRequest::RequestIdType requestId, SizeType32 rewindLengths) override
    {
        NB_OVERRIDE_PURE(rewindKVCache, requestId, rewindLengths);
    }

    bool isCrossKv() const override
    {
        NB_OVERRIDE_PURE(isCrossKv);
    }

    std::optional<BlockKey> findNewContextBlock(
        VecUniqueTokens const& uniqueTokens, tb::LlmRequest const& llmRequest) const override
    {
        NB_OVERRIDE_PURE(findNewContextBlock, uniqueTokens, llmRequest);
    }

    void storeContextBlocks(tb::LlmRequest const& llmRequest) override
    {
        NB_OVERRIDE_PURE(storeContextBlocks, llmRequest);
    }

    std::vector<std::vector<SizeType32>> const& getCacheBlockIds(
        tb::LlmRequest::RequestIdType requestId, SizeType32 windowSize) const override
    {
        NB_OVERRIDE_PURE(getCacheBlockIds, requestId, windowSize);
    }

    std::vector<std::vector<std::vector<SizeType32>>> getBatchCacheBlockIds(
        std::vector<tb::LlmRequest::RequestIdType> const& requestIds, SizeType32 windowSize) const override
    {
        NB_OVERRIDE_PURE(getBatchCacheBlockIds, requestIds, windowSize);
    }

    SizeType32 getUsedNumBlocks() const override
    {
        NB_OVERRIDE_PURE(getUsedNumBlocks);
    }

    SizeType32 getNumFreeBlocks() const override
    {
        NB_OVERRIDE_PURE(getNumFreeBlocks);
    }

    tbk::BlockManager const& getBlockManager() const override
    {
        NB_OVERRIDE_PURE(getBlockManager);
    }

    std::deque<tensorrt_llm::executor::KVCacheEvent> getLatestEvents(
        std::optional<std::chrono::milliseconds> timeout = std::nullopt) const override
    {
        NB_OVERRIDE_PURE(getLatestEvents, timeout);
    }

    tensorrt_llm::runtime::ITensor::SharedPtr getPrimaryPool(SizeType32 layer_idx) const override
    {
        NB_OVERRIDE_PURE(getPrimaryPool, layer_idx);
    }

    tensorrt_llm::runtime::ITensor::SharedPtr getIndexerKCachePool() const override
    {
        NB_OVERRIDE_PURE(getIndexerKCachePool);
    }

    SizeType32 getPoolLayerIdx(SizeType32 layer_idx) const override
    {
        NB_OVERRIDE_PURE(getPoolLayerIdx, layer_idx);
    }

    void syncTransferManagerWithBufferManager() override
    {
        NB_OVERRIDE_PURE(syncTransferManagerWithBufferManager);
    }

    void refreshBlocks() override
    {
        NB_OVERRIDE_PURE(refreshBlocks);
    }

    void flushIterationEvents() override
    {
        NB_OVERRIDE_PURE(flushIterationEvents);
    }
};

// TODO: Deduplicate executor bindings KvCacheStats
class PyBasePeftCacheManager : public tb::BasePeftCacheManager
{
public:
    ~PyBasePeftCacheManager() override = default;

    NB_TRAMPOLINE(tb::BasePeftCacheManager, 8);

    void addRequestPeft(tb::BasePeftCacheManager::LlmRequestPtr llmRequest, bool tryGpuCache = true) override
    {
        NB_OVERRIDE_PURE(addRequestPeft, llmRequest, tryGpuCache);
    }

    tb::BasePeftCacheManager::PeftTable ensureBatch(tb::RequestVector const& contextRequests,
        tb::RequestVector const& generationRequests, bool resetGpuCache = false) override
    {
        NB_OVERRIDE_PURE(ensureBatch, contextRequests, generationRequests, resetGpuCache);
    }

    void resetDeviceCache() override
    {
        NB_OVERRIDE_PURE(resetDeviceCache);
    }

    void markRequestDone(tb::LlmRequest const& llmReq, bool pause = false) override
    {
        NB_OVERRIDE_PURE(markRequestDone, llmReq, pause);
    }

    tr::SizeType32 getMaxDevicePages() const override
    {
        NB_OVERRIDE_PURE(getMaxDevicePages);
    }

    tr::SizeType32 getMaxHostPages() const override
    {
        NB_OVERRIDE_PURE(getMaxHostPages);
    }

    tr::SizeType32 determineNumPages(std::shared_ptr<tb::LlmRequest> llmRequest) const override
    {
        NB_OVERRIDE_PURE(determineNumPages, llmRequest);
    }

    bool enabled() const override
    {
        NB_OVERRIDE_PURE(enabled);
    }
};
} // namespace

void tb::kv_cache_manager::KVCacheManagerBindings::initBindings(nb::module_& m)
{
    nb::class_<tbk::KvCacheStats>(m, "KvCacheStats")
        .def(nb::init<>())
        .def_rw("max_num_blocks", &tbk::KvCacheStats::maxNumBlocks)
        .def_rw("free_num_blocks", &tbk::KvCacheStats::freeNumBlocks)
        .def_rw("used_num_blocks", &tbk::KvCacheStats::usedNumBlocks)
        .def_rw("tokens_per_block", &tbk::KvCacheStats::toksPerBlock)
        .def_rw("alloc_total_blocks", &tbk::KvCacheStats::allocTotalBlocks)
        .def_rw("alloc_new_blocks", &tbk::KvCacheStats::allocNewBlocks)
        .def_rw("reused_blocks", &tbk::KvCacheStats::reusedBlocks)
        .def_rw("missed_blocks", &tbk::KvCacheStats::missedBlocks)
        .def_rw("cache_hit_rate", &tbk::KvCacheStats::cacheHitRate)
        .def_rw("num_free_blocks_per_window_size", &tbk::KvCacheStats::numFreeBlocksPerWindowSize)
        .def_ro("allocated_bytes", &tbk::KvCacheStats::allocatedBytes);

    nb::class_<tbk::TempAttentionWindowInputs>(m, "TempAttentionWindowInputs")
        .def(nb::init<>())
        .def_rw("paged_context_fmha", &tbk::TempAttentionWindowInputs::pagedContextFMHA)
        .def_rw("max_input_len", &tbk::TempAttentionWindowInputs::maxInputLen)
        .def_rw("max_num_tokens", &tbk::TempAttentionWindowInputs::maxNumTokens);

    nb::class_<tbk::BlockKey>(m, "BlockKey")
        .def(nb::init<>())
        .def(nb::init<VecTokens const&, std::optional<tr::LoraTaskIdType>>(), nb::arg("tokens"),
            nb::arg("lora_task_id") = std::nullopt)
        .def(nb::init<bool, std::optional<tr::LoraTaskIdType>, VecUniqueTokens const&>(), nb::arg("uses_extra_ids"),
            nb::arg("lora_task_id"), nb::arg("unique_tokens"))
        .def_ro("uses_extra_ids", &tbk::BlockKey::usesExtraIds)
        .def_ro("lora_task_id", &tbk::BlockKey::loraTaskId)
        .def_ro("unique_tokens", &tbk::BlockKey::uniqueTokens);

    nb::class_<tbk::BlockKeyHasher>(m, "BlockKeyHasher")
        .def_static("hash", &tbk::BlockKeyHasher::hash, nb::arg("block_key"), nb::arg("parent_hash") = 0);

    nb::class_<tbk::KVCacheEventManager>(m, "KVCacheEventManager")
        .def(nb::init<size_t, std::optional<SizeType32>, std::optional<SizeType32>, SizeType32>(),
            nb::arg("max_kv_event_entries"), nb::arg("attention_dp_rank") = std::nullopt,
            nb::arg("attention_dp_size") = std::nullopt, nb::arg("attention_dp_events_gather_period_ms") = 5);

    nb::class_<tbk::BaseKVCacheManager, PyKvCacheManager>(m, "BaseKVCacheManager")
        .def_static("calculate_max_num_blocks", &tbk::BaseKVCacheManager::calculateMaxNumBlocks, nb::arg("config"),
            nb::arg("is_cross_attention"), nb::arg("dtype"), nb::arg("model_config"), nb::arg("world_config"),
            nb::arg("window_size_to_layers"), nb::arg("allotted_primary_mem_bytes"),
            nb::arg("allotted_secondary_mem_bytes"), nb::arg("extra_cost_memory"), nb::arg("kv_factor"),
            nb::call_guard<nb::gil_scoped_release>())
        .def("allocate_pools", &BaseKVCacheManager::allocatePools, nb::call_guard<nb::gil_scoped_release>())
        .def("release_pools", &BaseKVCacheManager::releasePools, nb::call_guard<nb::gil_scoped_release>())
        .def("start_scheduling", &BaseKVCacheManager::startScheduling, nb::call_guard<nb::gil_scoped_release>())
        .def_prop_ro("tokens_per_block", &BaseKVCacheManager::getTokensPerBlock)
        .def_prop_ro("max_num_blocks", &BaseKVCacheManager::getMaxNumBlocks)
        .def_prop_ro("num_pools", &BaseKVCacheManager::getNumPools)
        .def("get_kv_cache_stats", &BaseKVCacheManager::getKvCacheStats, nb::call_guard<nb::gil_scoped_release>())
        .def_prop_ro("max_blocks_per_seq",
            [](tbk::BaseKVCacheManager& self) { return self.getOffsetTableDimensions().maxBlocksPerSeq; })
        .def("get_needed_blocks_one_step", &BaseKVCacheManager::getNeededBlocksOneStep,
            nb::call_guard<nb::gil_scoped_release>())
        .def("get_remaining_blocks_to_completion", &BaseKVCacheManager::getRemainingBlocksToCompletion,
            nb::call_guard<nb::gil_scoped_release>())
        .def("add_token", &BaseKVCacheManager::addToken, nb::call_guard<nb::gil_scoped_release>())
        .def("add_sequence", &BaseKVCacheManager::addSequence, nb::call_guard<nb::gil_scoped_release>())
        .def("remove_sequence", &BaseKVCacheManager::removeSequence, nb::call_guard<nb::gil_scoped_release>())
        .def("pin_blocks", &BaseKVCacheManager::pinBlocks, nb::call_guard<nb::gil_scoped_release>())
        .def("scheduling_remove_sequence", &BaseKVCacheManager::schedulingRemoveSequence,
            nb::call_guard<nb::gil_scoped_release>())
        .def(
            "get_block_pool_pointers",
            [](tbk::BaseKVCacheManager& self)
            {
                std::optional<at::Tensor> block_pool_pointers{std::nullopt};
                auto tensor = self.getBlockPoolPointers();
                if (tensor)
                {
                    std::shared_ptr<tensorrt_llm::runtime::ITensor> _tensor = std::move(tensor);
                    block_pool_pointers = tr::Torch::tensor(_tensor);
                }
                return block_pool_pointers;
            },
            nb::call_guard<nb::gil_scoped_release>())
        .def(
            "get_block_scale_pool_pointers",
            [](tbk::BaseKVCacheManager& self)
            {
                std::optional<at::Tensor> block_scale_pool_pointers{std::nullopt};
                auto tensor = self.getBlockScalePoolPointers();
                if (tensor)
                {
                    std::shared_ptr<tensorrt_llm::runtime::ITensor> _tensor = std::move(tensor);
                    block_scale_pool_pointers = tr::Torch::tensor(_tensor);
                }
                return block_scale_pool_pointers;
            },
            nb::call_guard<nb::gil_scoped_release>())
        .def(
            "get_layer_to_pool_mapping",
            [](tbk::BaseKVCacheManager& self)
            {
                std::optional<at::Tensor> layer_to_pool_mapping{std::nullopt};
                auto tensor = self.getLayerToPoolMapping();
                if (tensor)
                {
                    std::shared_ptr<tensorrt_llm::runtime::ITensor> _tensor = std::move(tensor);
                    layer_to_pool_mapping = tr::Torch::tensor(_tensor);
                }
                return layer_to_pool_mapping;
            },
            nb::call_guard<nb::gil_scoped_release>())
        .def(
            "get_primary_pool_data",
            [](tbk::BaseKVCacheManager& self, SizeType32 layer_idx) -> at::Tensor
            {
                auto pool = tr::Torch::tensor(self.getPrimaryPool(layer_idx));
                auto pool_layer_idx = self.getPoolLayerIdx(layer_idx);
                return pool.index({torch::indexing::Slice(), pool_layer_idx});
            },
            nb::call_guard<nb::gil_scoped_release>())
        .def(
            "get_indexer_k_cache_pool_data",
            [](tbk::BaseKVCacheManager& self, SizeType32 layer_idx) -> at::Tensor
            {
                auto pool = tr::Torch::tensor(self.getIndexerKCachePool());
                return pool.index({torch::indexing::Slice(), layer_idx});
            },
            nb::call_guard<nb::gil_scoped_release>())
        .def(
            "get_unique_primary_pool", [](tbk::BaseKVCacheManager& self) { return self.getUniquePrimaryPool(); },
            nb::call_guard<nb::gil_scoped_release>())
        .def(
            "get_block_offsets_of_batch",
            [](tbk::BaseKVCacheManager& self, at::Tensor output, SizeType32 firstBatchSlotIdx, SizeType32 batchSize,
                SizeType32 beamWidth)
            {
                auto _output = from_torch(output);
                TLLM_CHECK_WITH_INFO(_output.has_value(), "Invalid output tensor.");
                self.getBlockOffsetsOfBatch(*(_output.value()), firstBatchSlotIdx, batchSize, beamWidth);
            },
            nb::call_guard<nb::gil_scoped_release>())
        .def(
            "copy_block_offsets",
            [](tbk::BaseKVCacheManager& self, at::Tensor output, SizeType32 outputSlotOffset,
                tb::LlmRequest::RequestIdType requestId)
            {
                auto _output = from_torch(output);
                TLLM_CHECK_WITH_INFO(_output.has_value(), "Invalid output tensor.");
                auto maxBlockCount = self.copyBlockOffsets(*(_output.value()), outputSlotOffset, requestId);
                return maxBlockCount;
            },
            nb::call_guard<nb::gil_scoped_release>())
        .def(
            "copy_batch_block_offsets",
            [](tbk::BaseKVCacheManager& self, at::Tensor output,
                std::vector<tb::LlmRequest::RequestIdType> const& requestIds, SizeType32 const beamWidth,
                SizeType32 const offset)
            {
                auto _output = from_torch(output);
                TLLM_CHECK_WITH_INFO(_output.has_value(), "Invalid output tensor.");
                for (size_t i = 0; i < requestIds.size(); ++i)
                {
                    self.copyBlockOffsets(*(_output.value()), i * beamWidth + offset, requestIds[i]);
                }
            },
            nb::call_guard<nb::gil_scoped_release>())
        .def(
            "get_latest_events",
            [](tbk::BaseKVCacheManager& self, std::optional<double> timeout_ms = std::nullopt)
            {
                if (timeout_ms)
                {
                    return self.getLatestEvents(std::chrono::milliseconds(static_cast<int64_t>(*timeout_ms)));
                }
                return self.getLatestEvents(std::nullopt);
            },
            nb::arg("timeout_ms") = std::nullopt, nb::call_guard<nb::gil_scoped_release>())
        .def_prop_ro("enable_block_reuse", &BaseKVCacheManager::isEnableBlockReuse)
        .def("rewind_kv_cache", &BaseKVCacheManager::rewindKVCache, nb::call_guard<nb::gil_scoped_release>())
        .def_prop_ro("cross_kv", &BaseKVCacheManager::isCrossKv)
        .def("store_context_blocks", &BaseKVCacheManager::storeContextBlocks, nb::call_guard<nb::gil_scoped_release>())
        .def("store_blocks_for_reuse", &BaseKVCacheManager::storeBlocksForReuse,
            nb::call_guard<nb::gil_scoped_release>())
        .def("get_cache_block_ids", &BaseKVCacheManager::getCacheBlockIds, nb::call_guard<nb::gil_scoped_release>())
        .def("get_batch_cache_block_ids", &BaseKVCacheManager::getBatchCacheBlockIds,
            nb::call_guard<nb::gil_scoped_release>())
        .def("flush_iteration_events", &BaseKVCacheManager::flushIterationEvents,
            nb::call_guard<nb::gil_scoped_release>())
<<<<<<< HEAD
        .def("sync_transfer_manager_with_buffer_manager", &BaseKVCacheManager::syncTransferManagerWithBufferManager, nb::call_guard<nb::gil_scoped_release>())
        .def("refresh_blocks", &BaseKVCacheManager::refreshBlocks, nb::call_guard<nb::gil_scoped_release>());
=======
        .def("get_last_block_id", &BaseKVCacheManager::getLastBlockId, nb::call_guard<nb::gil_scoped_release>())
        .def("unpin_blocks_by_id", &BaseKVCacheManager::unpinBlocksById, nb::call_guard<nb::gil_scoped_release>())
        .def("reset_reuse_state", &BaseKVCacheManager::resetReuseState, nb::call_guard<nb::gil_scoped_release>());
>>>>>>> 1fd11455

    nb::bind_vector<CacheBlockIds>(m, "CacheBlockIds")
        .def("__getstate__", [](CacheBlockIds const& v) { return nb::make_tuple(v); })
        .def("__setstate__",
            [](CacheBlockIds& self, nb::tuple const& t)
            {
                if (t.size() != 1)
                    throw std::runtime_error("Invalid state!");
                new (&self) CacheBlockIds(nb::cast<std::vector<std::vector<SizeType32>>>(t[0]));
            });

    nb::enum_<tbk::CacheType>(m, "CacheType")
        .value("SELF", tbk::CacheType::kSELF)
        .value("CROSS", tbk::CacheType::kCROSS)
        .value("SELFKONLY", tbk::CacheType::kSELFKONLY);

    nb::class_<tbk::KVCacheManager, tbk::BaseKVCacheManager>(m, "KVCacheManager")
        .def(nb::init<std::vector<SizeType32> const&, SizeType32, SizeType32,
                 std::map<SizeType32, std::tuple<SizeType32, SizeType32>> const&, SizeType32, SizeType32,
                 std::vector<SizeType32> const&, std::optional<tbk::TempAttentionWindowInputs> const&,
                 nvinfer1::DataType, SizeType32, int64_t, runtime::SizeType32, bool, bool, tbk::CacheType,
                 std::optional<tensorrt_llm::executor::RetentionPriority>, std::shared_ptr<tbk::KVCacheEventManager>,
                 bool, bool, std::shared_ptr<tbc::KvCacheConnectorManager>, bool, SizeType32, SizeType32>(),
            nb::arg("num_kv_heads_per_layer"), nb::arg("size_per_head"), nb::arg("tokens_per_block"),
            nb::arg("blocks_per_window"), nb::arg("max_num_sequences"), nb::arg("max_beam_width"),
            nb::arg("max_attention_window_vec"), nb::arg("temp_attention_window_inputs").none(), nb::arg("dtype"),
            nb::arg("sink_token_length"), nb::arg("stream"), nb::arg("max_sequence_length").none(),
            nb::arg("enable_block_reuse") = false, nb::arg("onboard_blocks") = true,
            nb::arg("cache_type") = tbk::CacheType::kSELF, nb::arg("secondary_offload_min_priority") = std::nullopt,
            nb::arg("event_manager") = nullptr, nb::arg("enable_partial_reuse") = true,
            nb::arg("copy_on_partial_reuse") = true, nb::arg("kv_connector_manager") = nullptr,
            nb::arg("enable_indexer_k_cache") = false, nb::arg("indexer_k_cache_quant_block_size") = 128,
            nb::arg("indexer_k_cache_index_head_dim") = 0, nb::call_guard<nb::gil_scoped_release>());
}

void tb::BasePeftCacheManagerBindings::initBindings(nb::module_& m)
{
    nb::class_<tb::BasePeftCacheManager, PyBasePeftCacheManager>(m, "BasePeftCacheManager")
        .def("add_request_peft", &tb::BasePeftCacheManager::addRequestPeft, nb::arg("request"),
            nb::arg("try_gpu_cache") = true, nb::call_guard<nb::gil_scoped_release>())
        .def(
            "ensure_batch",
            [](tb::BasePeftCacheManager& self, tb::RequestVector const& contextRequests,
                tb::RequestVector const& generationRequests, bool resetGpuCache)
            { return self.ensureBatch(contextRequests, generationRequests, resetGpuCache); },
            nb::arg("context_requests"), nb::arg("generation_requests"), nb::arg("reset_gpu_cache") = false,
            nb::call_guard<nb::gil_scoped_release>())
        .def(
            "reset_device_cache", &tb::BasePeftCacheManager::resetDeviceCache, nb::call_guard<nb::gil_scoped_release>())
        .def("mark_request_done", &tb::BasePeftCacheManager::markRequestDone, nb::arg("request"),
            nb::arg("pause") = false, nb::call_guard<nb::gil_scoped_release>())
        .def_prop_ro("max_device_pages", &tb::BasePeftCacheManager::getMaxDevicePages)
        .def_prop_ro("max_host_pages", &tb::BasePeftCacheManager::getMaxHostPages)
        .def("determine_num_pages", &tb::BasePeftCacheManager::determineNumPages, nb::arg("request"),
            nb::call_guard<nb::gil_scoped_release>())
        .def_prop_ro("enabled", &tb::BasePeftCacheManager::enabled);

    nb::class_<tb::PeftCacheManager, tb::BasePeftCacheManager>(m, "PeftCacheManager")
        .def(nb::init<tb::PeftCacheManagerConfig, tr::ModelConfig, tr::WorldConfig, tr::BufferManager>(),
            nb::arg("config"), nb::arg("model_config"), nb::arg("world_config"), nb::arg("buffer_manager"),
            nb::call_guard<nb::gil_scoped_release>())
        .def("is_task_cached", &tb::PeftCacheManager::isTaskCached, nb::arg("taskId"),
            nb::call_guard<nb::gil_scoped_release>());

    nb::class_<tb::NoOpPeftCacheManager, tb::BasePeftCacheManager>(m, "NoOpPeftCacheManager")
        .def(nb::init<>(), nb::call_guard<nb::gil_scoped_release>());
}<|MERGE_RESOLUTION|>--- conflicted
+++ resolved
@@ -486,14 +486,11 @@
             nb::call_guard<nb::gil_scoped_release>())
         .def("flush_iteration_events", &BaseKVCacheManager::flushIterationEvents,
             nb::call_guard<nb::gil_scoped_release>())
-<<<<<<< HEAD
         .def("sync_transfer_manager_with_buffer_manager", &BaseKVCacheManager::syncTransferManagerWithBufferManager, nb::call_guard<nb::gil_scoped_release>())
-        .def("refresh_blocks", &BaseKVCacheManager::refreshBlocks, nb::call_guard<nb::gil_scoped_release>());
-=======
+        .def("refresh_blocks", &BaseKVCacheManager::refreshBlocks, nb::call_guard<nb::gil_scoped_release>())
         .def("get_last_block_id", &BaseKVCacheManager::getLastBlockId, nb::call_guard<nb::gil_scoped_release>())
         .def("unpin_blocks_by_id", &BaseKVCacheManager::unpinBlocksById, nb::call_guard<nb::gil_scoped_release>())
         .def("reset_reuse_state", &BaseKVCacheManager::resetReuseState, nb::call_guard<nb::gil_scoped_release>());
->>>>>>> 1fd11455
 
     nb::bind_vector<CacheBlockIds>(m, "CacheBlockIds")
         .def("__getstate__", [](CacheBlockIds const& v) { return nb::make_tuple(v); })
