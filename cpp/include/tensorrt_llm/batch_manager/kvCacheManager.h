--- conflicted
+++ resolved
@@ -1286,20 +1286,9 @@
     //! \brief Store newest block for reuse
     void storeNewBlock(GenerationRequest& sequence, OptionalRef<LlmRequest const> llmRequest);
 
-<<<<<<< HEAD
-    [[nodiscard]] static bool isUseOneMoreBlock(
-        SizeType32 windowSize, std::optional<SizeType32> maxSequenceLength, SizeType32 maxBeamWidth)
-    {
-        bool const isCyclicWindowSize = maxSequenceLength.has_value() && maxSequenceLength.value() > windowSize;
-        bool const isBeamSearch = maxBeamWidth > 1;
-        return isCyclicWindowSize && isBeamSearch;
-    }
-
     //! \brief Sync internal streams used by transfer manager with buffer manager stream
     void syncTransferManagerWithBufferManager();
 
-=======
->>>>>>> 1fd11455
     //! \brief Perform per-request bookkeeping
     void refreshBlocks();
 
