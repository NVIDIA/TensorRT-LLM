--- conflicted
+++ resolved
@@ -1147,19 +1147,6 @@
     bool mCopyOnPartialReuse;
     // The kv cache connector manager
     std::shared_ptr<kv_connector::KvCacheConnectorManager> mKvCacheConnectorManager;
-<<<<<<< HEAD
-=======
-
-    // Mutex for the cached blocks root
-    std::mutex mCachedBlocksRootMutex;
-
-    // Record which sequence is using the block
-    std::map<KVCacheBlock::IdType, LlmRequest::RequestIdType> mBlockToSequence;
-    // Record whether a sequence has all blocks held valid.
-    // The boolean value is set to true upon first encounter of a new sequence.
-    // It may be invalidated to false when other sequence acquires a block that
-    // is used by another sequence.
-    std::map<LlmRequest::RequestIdType, bool> mIsValidStoreForReuseSequence;
 
     // Whether to enable indexer K cache
     bool mEnableIndexerKCache;
@@ -1167,7 +1154,6 @@
     SizeType32 mIndexerKCacheQuantBlockSize;
     // Index head dim for indexer K cache
     SizeType32 mIndexerKCacheIndexHeadDim;
->>>>>>> ec31363a
 };
 
 class BlockManager
