--- conflicted
+++ resolved
@@ -102,11 +102,7 @@
     std::vector<T> const& vec, SizeType32 usableSize, SizeType32 elementsPerBlock, bool allowPartial)
 {
     TLLM_CHECK_WITH_INFO(
-<<<<<<< HEAD
-            usableSize <= static_cast<SizeType32>(vec.size()), "usableSize=%d > %ld=vec.size()", usableSize, vec.size());
-=======
         usableSize <= static_cast<SizeType32>(vec.size()), "usableSize=%d > %ld=vec.size()", usableSize, vec.size());
->>>>>>> 85deacf1
     std::list<std::vector<T>> blockedVectors;
     auto const vecEnd = vec.begin() + usableSize;
     for (auto begin = vec.begin(); begin < vecEnd; begin += elementsPerBlock)
@@ -700,12 +696,8 @@
         SizeType32 blocksInSecondaryPool, SizeType32 maxNumSequences, std::shared_ptr<runtime::CudaStream> stream,
         bool onboardBlocks, CacheType cacheType, std::optional<executor::RetentionPriority> secondaryOffloadMinPriority,
         std::shared_ptr<KVCacheEventManager> eventManager, bool enablePartialReuse, bool copyOnPartialReuse,
-<<<<<<< HEAD
-        std::shared_ptr<kv_connector::KvCacheConnectorManager> kvCacheConnectorManager, bool isSWA);
-=======
         std::shared_ptr<kv_connector::KvCacheConnectorManager> kvCacheConnectorManager,
         std::shared_ptr<kvc::BaseLoopbackAgent> loopbackAgent = nullptr);
->>>>>>> 85deacf1
 
     ~WindowBlockManager();
 
@@ -728,13 +720,8 @@
 
     void replaceSharedBlock(GenerationRequest& sequence, SizeType32 blockIdx);
 
-<<<<<<< HEAD
-    //! \brief Get the ids of all newly allocated (not reused) blocks for the sequence.
-    std::vector<KVCacheBlock::IdType> getNewlyAllocatedBlockIds(GenerationRequest const& sequence) const;
-=======
     [[nodiscard]] std::optional<KVCacheBlock::IdType> storeBlocksForReuse(
         GenerationRequest& sequence, OptionalRef<LlmRequest const> llmRequest, bool pinBlocks = false);
->>>>>>> 85deacf1
 
     void storeNewBlock(GenerationRequest& sequence, OptionalRef<LlmRequest const> llmRequest);
 
@@ -912,15 +899,11 @@
     //! \brief Store blocks in cached blocks.
     //! \param blockKeys Key of each block.
     //! \param blockIds Id of each block.
-<<<<<<< HEAD
-    void storeBlocks(LookupResults const& lookupNodes, std::vector<KVCacheBlock::IdType> const& blockIds);
-=======
     //! \param pinBlocks If true, increment ref count for blocks while storing (pin on store).
     //! \return Pair of (num blocks stored for reuse, id of the last block stored if any).
     [[nodiscard]] std::pair<SizeType32, std::optional<KVCacheBlock::IdType>> storeBlocks(
-        std::vector<BlockKey> const& blockKeys, std::vector<KVCacheBlock::IdType> const& blockIds,
+        LookupResults const& lookupNodes, std::vector<KVCacheBlock::IdType> const& blockIds,
         bool pinBlocks = false);
->>>>>>> 85deacf1
 
     [[nodiscard]] bool verifyQueueIntegrity();
 
@@ -942,11 +925,6 @@
         return 0;
     }
 
-<<<<<<< HEAD
-    [[nodiscard]] bool isSWA() const
-    {
-	return mIsSWA;
-=======
     //! \brief Return whether this window is SWA.
     [[nodiscard]] bool isSWA() const
     {
@@ -957,24 +935,6 @@
 
     //! \brief Unpin blocks by starting from a block id and walking prev pointers.
     void unpinBlocksById(KVCacheBlock::IdType blockId);
-
-    void initializeSequenceStorageValidity(LlmRequest::RequestIdType requestId)
-    {
-        mIsValidStoreForReuseSequence[requestId] = true;
-    }
-
-    void releaseSequenceStorageValidity(LlmRequest::RequestIdType requestId)
-    {
-        mIsValidStoreForReuseSequence.erase(requestId);
-    }
-
-    //! \brief Return whether this sequence is valid for store for reuse
-    [[nodiscard]] bool isSequenceValidForStoreForReuse(LlmRequest::RequestIdType requestId) const
-    {
-        TLLM_CHECK_WITH_INFO(mIsValidStoreForReuseSequence.count(requestId) > 0, "Sequence should be bookkeeped");
-        return mIsValidStoreForReuseSequence.at(requestId);
->>>>>>> 85deacf1
-    }
 
 private:
     //! \brief Add single block to beam of sequence and mAllocatedBlocksPerSeq.
@@ -987,18 +947,9 @@
     //! \param blockKeys Key of each block.
     //! \param sequence Sequence to which blocks are assigned.
     //! \return Number of matched tokens from loaded blocks.
-<<<<<<< HEAD
-    SizeType32 loadOrAllocateBlocks(
-            std::vector<std::tuple<bool,SizeType32,BlockPtr,LookupNodePtr>> const& matchedBlocks, SizeType32 numContextBlocks,
-            GenerationRequest& sequence, std::vector<executor::RetentionPriorityAndDuration> const& perBlockRetentions);
-=======
-    SizeType32 loadOrAllocateBlocks(std::vector<BlockKey> const& blockKeys, SizeType32 numContextBlocks,
+    SizeType32 loadOrAllocateBlocks(std::vector<std::tuple<bool,SizeType32,BlockPtr,LookupNodePtr>> const& matchedBlocks, SizeType32 numContextBlocks,
         GenerationRequest& sequence, std::vector<executor::RetentionPriorityAndDuration> const& perBlockRetentions,
         executor::KvCacheTransferMode mode = executor::KvCacheTransferMode::DRAM, std::string const& directory = "");
-
-    //! \brief Free block and all it's descendants. This makes block a claimed leaf block.
-    void freeChildren(BlockPtr const& block);
->>>>>>> 85deacf1
 
     //! \brief Find block least likely to be reused, free it if necessary and return.
     //! \param sequence Sequence which the free block is allocated for
@@ -1007,12 +958,6 @@
         std::optional<std::chrono::milliseconds> durationMs = std::nullopt,
         executor::KvCacheTransferMode mode = executor::KvCacheTransferMode::DRAM, std::string const& directory = "");
 
-<<<<<<< HEAD
-=======
-    //! \brief Calls KVCacheBlock::freeLeafBlock to remove block from search tree.
-    void freeLeafBlock(BlockPtr const& block);
-
->>>>>>> 85deacf1
     //! \brief For FP4 quantization. Creates pool objects for FP4 block scalars.
     void createBlockScalePools(SizeType32 blockSize);
 
@@ -1087,21 +1032,8 @@
     // The kv cache connector manager
     std::shared_ptr<kv_connector::KvCacheConnectorManager> mKvCacheConnectorManager;
 
-<<<<<<< HEAD
-    // Whether this window block manager is for an SWA layer. Affects evicting policies
-    bool mIsSWA;
-=======
     // Mutex for the cached blocks root
     std::mutex mCachedBlocksRootMutex;
-
-    // Record which sequence is using the block
-    std::map<KVCacheBlock::IdType, LlmRequest::RequestIdType> mBlockToSequence;
-    // Record whether a sequence has all blocks held valid.
-    // The boolean value is set to true upon first encounter of a new sequence.
-    // It may be invalidated to false when other sequence acquires a block that
-    // is used by another sequence.
-    std::map<LlmRequest::RequestIdType, bool> mIsValidStoreForReuseSequence;
->>>>>>> 85deacf1
 };
 
 class BlockManager
@@ -1185,18 +1117,11 @@
     void offloadBlock(BlockPtr const& block, SizeType32 windowSize,
         executor::KvCacheTransferMode mode = executor::KvCacheTransferMode::DRAM, std::string const& directory = "");
 
-<<<<<<< HEAD
-    void storeBlocks(LookupResults const& lookupNodes, std::vector<KVCacheBlock::IdType> const& blockIds,
-        SizeType32 windowSize)
-    {
-        mWindowBlockManagers.at(windowSize).storeBlocks(lookupNodes, blockIds);
-=======
     [[nodiscard]] std::pair<SizeType32, std::optional<KVCacheBlock::IdType>> storeBlocks(
-        std::vector<BlockKey> const& blockKeys, std::vector<KVCacheBlock::IdType> const& blockIds,
+        LookupResults const& lookupNodes, std::vector<KVCacheBlock::IdType> const& blockIds,
         SizeType32 windowSize, bool pinBlocks = false)
     {
         return mWindowBlockManagers.at(windowSize).storeBlocks(blockKeys, blockIds, pinBlocks);
->>>>>>> 85deacf1
     }
 
     [[nodiscard]] bool verifyQueueIntegrity(SizeType32 windowSize);
@@ -1496,14 +1421,9 @@
     std::vector<SizeType32> mLayerToWindowSize;
     std::vector<SizeType32> mAbsolutePoolToWindowSize;
     std::vector<SizeType32> mAbsolutePoolToRelativePoolIndex;
-<<<<<<< HEAD
 
     bool mEnablePartialReuse;
     LookupPtr mLookup;
-=======
-    // Record what sequences are currently managed by the block manager
-    std::set<LlmRequest::RequestIdType> mManagedSequences;
->>>>>>> 85deacf1
 };
 
 struct OffsetTableDimensions
