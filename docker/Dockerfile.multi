# Multi-stage Dockerfile
ARG BASE_IMAGE=nvcr.io/nvidia/pytorch
ARG TRITON_IMAGE=nvcr.io/nvidia/tritonserver
ARG BASE_TAG=25.10-py3
ARG TRITON_BASE_TAG=25.10-py3
ARG DEVEL_IMAGE=devel

FROM ${BASE_IMAGE}:${BASE_TAG} AS base

# Add NVIDIA EULA and AI Terms labels
LABEL com.nvidia.eula="https://www.nvidia.com/en-us/agreements/enterprise-software/nvidia-software-license-agreement/"
LABEL com.nvidia.ai-terms="https://www.nvidia.com/en-us/agreements/enterprise-software/product-specific-terms-for-ai-products/"

# https://www.gnu.org/software/bash/manual/html_node/Bash-Startup-Files.html
ARG SH_ENV="/etc/shinit_v2"
ENV ENV=${SH_ENV}
ARG BASH_ENV="/etc/bash.bashrc"
ENV BASH_ENV=${BASH_ENV}

ARG GITHUB_MIRROR=""
RUN echo "Using GitHub mirror: $GITHUB_MIRROR"

ARG PYTHON_VERSION="3.12.3"
RUN echo "Using Python version: $PYTHON_VERSION"

SHELL ["/bin/bash", "-c"]

FROM base AS devel

#
# NB: PyTorch requires this to be < 1.0
ENV PYTORCH_ALLOC_CONF="garbage_collection_threshold:0.99999"

# Copy all installation scripts at once to reduce layers
COPY docker/common/install.sh \
     docker/common/install_base.sh \
     docker/common/install_cmake.sh \
     docker/common/install_ccache.sh \
     docker/common/install_cuda_toolkit.sh \
     docker/common/install_tensorrt.sh \
     docker/common/install_polygraphy.sh \
     docker/common/install_mpi4py.sh \
     docker/common/install_pytorch.sh \
     docker/common/install_ucx.sh \
     docker/common/install_nixl.sh \
     docker/common/install_etcd.sh \
     ./

ARG TRT_VER
ARG CUDA_VER
ARG CUDNN_VER
ARG NCCL_VER
ARG CUBLAS_VER
ARG TORCH_INSTALL_TYPE="skip"
RUN GITHUB_MIRROR=${GITHUB_MIRROR} \
    PYTHON_VERSION=${PYTHON_VERSION} \
    TRT_VER=${TRT_VER} \
    CUDA_VER=${CUDA_VER} \
    CUDNN_VER=${CUDNN_VER} \
    NCCL_VER=${NCCL_VER} \
    CUBLAS_VER=${CUBLAS_VER} \
    TORCH_INSTALL_TYPE=${TORCH_INSTALL_TYPE} \
    bash ./install.sh --base --cmake --ccache --cuda_toolkit --tensorrt --polygraphy --mpi4py --pytorch --opencv && \
    rm install_base.sh && \
    rm install_cmake.sh && \
    rm install_ccache.sh && \
    rm install_cuda_toolkit.sh && \
    rm install_tensorrt.sh && \
    rm install_polygraphy.sh && \
    rm install_mpi4py.sh && \
    rm install_pytorch.sh && \
    rm install.sh

# Install UCX, NIXL, etcd
# TODO: Combine these into the main install.sh script
RUN GITHUB_MIRROR=${GITHUB_MIRROR} bash ./install_ucx.sh && \
    GITHUB_MIRROR=${GITHUB_MIRROR} bash ./install_nixl.sh && \
    bash ./install_etcd.sh && \
    rm install_ucx.sh && \
    rm install_nixl.sh && \
    rm install_etcd.sh

FROM ${TRITON_IMAGE}:${TRITON_BASE_TAG} AS triton

FROM devel AS tritondevel

ARG GITHUB_MIRROR=""
COPY --from=triton /opt/tritonserver/backends/python /opt/tritonserver/backends/python
COPY --from=triton /opt/tritonserver/lib /opt/tritonserver/lib
COPY --from=triton /opt/tritonserver/include /opt/tritonserver/include
COPY --from=triton /opt/tritonserver/bin /opt/tritonserver/bin
COPY --from=triton /opt/tritonserver/caches /opt/tritonserver/caches

# Copy all installation scripts at once to reduce layers
COPY docker/common/install_triton.sh \
     docker/common/install_mooncake.sh \
     ./

# Install Mooncake, after triton handles boost requirement
RUN GITHUB_MIRROR=${GITHUB_MIRROR} bash ./install_triton.sh && \
    if [ -f /etc/redhat-release ]; then \
        echo "Rocky8 detected, skipping mooncake installation"; \
    else \
<<<<<<< HEAD
        GITHUB_MIRROR=${GITHUB_MIRROR} bash ./install_mooncake.sh; \
    fi && rm install_mooncake.sh
=======
        bash ./install_mooncake.sh; \
    fi && \
    rm install_triton.sh && \
    rm install_mooncake.sh
>>>>>>> 96a0e145

FROM ${DEVEL_IMAGE} AS wheel
WORKDIR /src/tensorrt_llm
COPY benchmarks benchmarks
COPY cpp cpp
COPY docker docker
COPY scripts scripts
COPY tensorrt_llm tensorrt_llm
COPY 3rdparty 3rdparty
COPY .gitmodules setup.py requirements.txt requirements-dev.txt constraints.txt README.md ./

# Create cache directories for pip and ccache
RUN mkdir -p /root/.cache/pip /root/.cache/ccache
ENV CCACHE_DIR=/root/.cache/ccache
# Build the TRT-LLM wheel
ARG GITHUB_MIRROR=""
ARG BUILD_WHEEL_ARGS="--clean --benchmarks"
ARG BUILD_WHEEL_SCRIPT="scripts/build_wheel.py"
RUN --mount=type=cache,target=/root/.cache/pip --mount=type=cache,target=${CCACHE_DIR} \
    GITHUB_MIRROR=$GITHUB_MIRROR python3 ${BUILD_WHEEL_SCRIPT} ${BUILD_WHEEL_ARGS}

FROM ${DEVEL_IMAGE} AS release

# Create a cache directory for pip
RUN mkdir -p /root/.cache/pip

WORKDIR /app/tensorrt_llm
RUN --mount=type=cache,target=/root/.cache/pip --mount=type=bind,from=wheel,source=/src/tensorrt_llm/build,target=/tmp/wheel \
    pip install /tmp/wheel/tensorrt_llm*.whl

COPY README.md ./
COPY docs docs
COPY cpp/include include

RUN ln -sv $(python3 -c 'import site; print(f"{site.getsitepackages()[0]}/tensorrt_llm/bin")') bin && \
    test -f bin/executorWorker && \
    ln -sv $(python3 -c 'import site; print(f"{site.getsitepackages()[0]}/tensorrt_llm/libs")') lib && \
    test -f lib/libnvinfer_plugin_tensorrt_llm.so && \
    echo "/app/tensorrt_llm/lib" > /etc/ld.so.conf.d/tensorrt_llm.conf && \
    ldconfig && \
    ! ( ldd -v bin/executorWorker | grep tensorrt_llm | grep -q "not found" )

ARG SRC_DIR=/src/tensorrt_llm
COPY --from=wheel ${SRC_DIR}/benchmarks benchmarks
ARG CPP_BUILD_DIR=${SRC_DIR}/cpp/build
COPY --from=wheel \
     ${CPP_BUILD_DIR}/benchmarks/bertBenchmark \
     ${CPP_BUILD_DIR}/benchmarks/gptManagerBenchmark \
     ${CPP_BUILD_DIR}/benchmarks/disaggServerBenchmark \
     benchmarks/cpp/

COPY examples examples
RUN chmod -R a+w examples && \
    rm -v \
      benchmarks/cpp/bertBenchmark.cpp \
      benchmarks/cpp/gptManagerBenchmark.cpp \
      benchmarks/cpp/disaggServerBenchmark.cpp \
      benchmarks/cpp/CMakeLists.txt && \
    rm -rf /root/.cache/pip

ARG GIT_COMMIT
ARG TRT_LLM_VER
ENV TRT_LLM_GIT_COMMIT=${GIT_COMMIT} \
    TRT_LLM_VERSION=${TRT_LLM_VER}

FROM wheel AS tritonbuild

WORKDIR /src/tensorrt_llm
RUN pip install /src/tensorrt_llm/build/tensorrt_llm*.whl
COPY ./triton_backend/ ./triton_backend/
ARG TRITON_BASE_TAG
RUN bash ./triton_backend/inflight_batcher_llm/scripts/build.sh -s "r${TRITON_BASE_TAG%-py3}"


FROM release AS tritonrelease

WORKDIR /app/tensorrt_llm
COPY ./triton_backend/all_models ./triton_backend/all_models
COPY ./triton_backend/scripts ./triton_backend/scripts
COPY ./triton_backend/tools ./triton_backend/tools
COPY ./triton_backend/inflight_batcher_llm/scripts ./triton_backend/inflight_batcher_llm/scripts
COPY ./triton_backend/inflight_batcher_llm/client ./triton_backend/inflight_batcher_llm/client
COPY --from=tritonbuild /opt/tritonserver/backends/tensorrtllm /opt/tritonserver/backends/tensorrtllm<|MERGE_RESOLUTION|>--- conflicted
+++ resolved
@@ -101,15 +101,10 @@
     if [ -f /etc/redhat-release ]; then \
         echo "Rocky8 detected, skipping mooncake installation"; \
     else \
-<<<<<<< HEAD
         GITHUB_MIRROR=${GITHUB_MIRROR} bash ./install_mooncake.sh; \
-    fi && rm install_mooncake.sh
-=======
-        bash ./install_mooncake.sh; \
     fi && \
     rm install_triton.sh && \
     rm install_mooncake.sh
->>>>>>> 96a0e145
 
 FROM ${DEVEL_IMAGE} AS wheel
 WORKDIR /src/tensorrt_llm
