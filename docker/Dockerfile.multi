--- conflicted
+++ resolved
@@ -44,6 +44,7 @@
      docker/common/install_ucx.sh \
      docker/common/install_nixl.sh \
      docker/common/install_etcd.sh \
+     docker/common/install_mooncake.sh \
      ./
 
 RUN GITHUB_MIRROR=${GITHUB_MIRROR} \
@@ -77,14 +78,6 @@
 
 RUN bash ./install.sh --opencv && rm install.sh
 
-# Copy all installation scripts at once to reduce layers
-COPY docker/common/install_triton.sh \
-     docker/common/install_ucx.sh \
-     docker/common/install_nixl.sh \
-     docker/common/install_etcd.sh \
-     docker/common/install_mooncake.sh \
-     ./
-
 # Install UCX first
 RUN GITHUB_MIRROR=${GITHUB_MIRROR} bash ./install_ucx.sh && rm install_ucx.sh
 
@@ -104,13 +97,10 @@
 COPY --from=triton /opt/tritonserver/bin /opt/tritonserver/bin
 COPY --from=triton /opt/tritonserver/caches /opt/tritonserver/caches
 
-<<<<<<< HEAD
-=======
 # Copy all installation scripts at once to reduce layers
 COPY docker/common/install_triton.sh \
      ./
 
->>>>>>> 1ce83582
 RUN bash ./install_triton.sh && rm install_triton.sh
 
 # Install Mooncake, after triton handles boost requirement
