#!/bin/bash

set -ex

CUDA_VER="13"

if [ -n "${GITHUB_MIRROR}" ]; then
  BOOST_URL="https://urm.nvidia.com/artifactory/sw-dl-triton-generic-local/triton/ci-cd/binaries/boost/1.80.0/boost_1_80_0.tar.gz"
else
  BOOST_URL="https://archives.boost.io/release/1.80.0/source/boost_1_80_0.tar.gz"
fi

install_boost() {
  # Install boost version >= 1.78 for boost::span
  # Current libboost-dev apt packages are < 1.78, so install from tar.gz
<<<<<<< HEAD
  wget --retry-connrefused --timeout=180 --tries=10 --continue -O /tmp/boost.tar.gz https://urm.nvidia.com/artifactory/sw-dl-triton-generic-local/triton/ci-cd/binaries/boost/1.80.0/boost_1_80_0.tar.gz \
=======
  wget --no-verbose --retry-connrefused --timeout=180 --tries=10 --continue -O /tmp/boost.tar.gz ${BOOST_URL} \
>>>>>>> 0938a3ad
    && tar xzf /tmp/boost.tar.gz -C /tmp \
    && mv /tmp/boost_1_80_0/boost /usr/include/boost \
    && rm -rf /tmp/boost_1_80_0 /tmp/boost.tar.gz
}

install_triton_deps() {
  apt-get update \
    && apt-get install -y --no-install-recommends \
      pigz \
      libxml2-dev \
      libre2-dev \
      libnuma-dev \
      python3-build \
      libb64-dev \
      libarchive-dev \
      datacenter-gpu-manager-4-cuda${CUDA_VER} \
    && install_boost \
    && apt-get clean \
    && rm -rf /var/lib/apt/lists/*
}

# Install Triton only if base image is Ubuntu
ID=$(grep -oP '(?<=^ID=).+' /etc/os-release | tr -d '"')
if [ "$ID" == "ubuntu" ]; then
  install_triton_deps
else
  rm -rf /opt/tritonserver
  echo "Skip Triton installation for non-Ubuntu base image"
fi<|MERGE_RESOLUTION|>--- conflicted
+++ resolved
@@ -13,11 +13,7 @@
 install_boost() {
   # Install boost version >= 1.78 for boost::span
   # Current libboost-dev apt packages are < 1.78, so install from tar.gz
-<<<<<<< HEAD
-  wget --retry-connrefused --timeout=180 --tries=10 --continue -O /tmp/boost.tar.gz https://urm.nvidia.com/artifactory/sw-dl-triton-generic-local/triton/ci-cd/binaries/boost/1.80.0/boost_1_80_0.tar.gz \
-=======
   wget --no-verbose --retry-connrefused --timeout=180 --tries=10 --continue -O /tmp/boost.tar.gz ${BOOST_URL} \
->>>>>>> 0938a3ad
     && tar xzf /tmp/boost.tar.gz -C /tmp \
     && mv /tmp/boost_1_80_0/boost /usr/include/boost \
     && rm -rf /tmp/boost_1_80_0 /tmp/boost.tar.gz
