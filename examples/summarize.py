# SPDX-FileCopyrightText: Copyright (c) 2022-2024 NVIDIA CORPORATION & AFFILIATES. All rights reserved.
# SPDX-License-Identifier: Apache-2.0
#
# Licensed under the Apache License, Version 2.0 (the "License");
# you may not use this file except in compliance with the License.
# You may obtain a copy of the License at
#
# http://www.apache.org/licenses/LICENSE-2.0
#
# Unless required by applicable law or agreed to in writing, software
# distributed under the License is distributed on an "AS IS" BASIS,
# WITHOUT WARRANTIES OR CONDITIONS OF ANY KIND, either express or implied.
# See the License for the specific language governing permissions and
# limitations under the License.

import argparse
import ast
import os
from pathlib import Path

import evaluate
import numpy as np
import torch
from datasets import load_dataset
from transformers import (AutoModel, AutoModelForCausalLM,
                          AutoModelForSeq2SeqLM, GenerationConfig)
from utils import (DEFAULT_HF_MODEL_DIRS, add_common_args, load_tokenizer,
                   read_model_name, supports_inflight_batching)

import tensorrt_llm
import tensorrt_llm.profiler as profiler
from tensorrt_llm._utils import str_dtype_to_torch
from tensorrt_llm.logger import logger
from tensorrt_llm.models.qwen.utils import make_context
from tensorrt_llm.runtime import PYTHON_BINDINGS, ModelRunner
from tensorrt_llm.tools.ppl import ppl

if PYTHON_BINDINGS:
    from tensorrt_llm.runtime import ModelRunnerCpp


def main(args):
    runtime_rank = tensorrt_llm.mpi_rank()
    logger.set_level(args.log_level)

    test_hf = args.test_hf and runtime_rank == 0  # only run hf on rank 0
    test_trt_llm = args.test_trt_llm
    model_name, model_version = read_model_name(args.engine_dir)
    if args.hf_model_dir is None:
        logger.warning(
            "hf_model_dir is not specified. Try to infer from model_name, but this may be incorrect."
        )
        if model_name in DEFAULT_HF_MODEL_DIRS:
            args.hf_model_dir = DEFAULT_HF_MODEL_DIRS[model_name]
        else:
            args.hf_model_dir = None
    if args.tokenizer_dir is None:
        args.tokenizer_dir = args.hf_model_dir

    profiler.start('load tokenizer')
    tokenizer, pad_id, end_id = load_tokenizer(
        tokenizer_dir=args.tokenizer_dir,
        vocab_file=args.vocab_file,
        model_name=model_name,
        model_version=model_version,
        tokenizer_type=args.tokenizer_type,
    )
    profiler.stop('load tokenizer')
    logger.info(
        f'Load tokenizer takes: {profiler.elapsed_time_in_sec("load tokenizer")} sec'
    )

    if args.eval_task == 'code_completion':
        dataset_name = "openai_humaneval"
        dataset_revision = None
        dataset_input_key = 'prompt'
        dataset_output_key = 'canonical_solution'
        dataset_split = 'test'
    elif args.eval_task == 'summarize':
        dataset_name = "ccdv/cnn_dailymail"
        dataset_revision = "3.0.0"
        dataset_input_key = 'article'
        dataset_output_key = 'highlights'
        dataset_split = 'test'
    elif args.eval_task == 'summarize_long':
        dataset_name = "tau/zero_scrolls"
        dataset_revision = 'squality'
        dataset_input_key = 'input'
        dataset_output_key = 'output'
        dataset_split = 'validation'  # only this split contains reference strings
    elif args.eval_task == "eval_context_ppl":
        dataset_name = "SlimPajama-6B"
        dataset_revision = None
        dataset_input_key = 'text'
        dataset_output_key = 'text'
        dataset_split = 'test'
        args.output_len = 1  # Only want to compute the ppl of context
        args.eval_ppl = True
        logger.warning(
            f"Run task '{args.eval_task}', setting 'output_len' to 1, and enable 'eval_ppl'."
        )
    if args.dataset_dir is not None and isinstance(args.dataset_dir, str):
        args.dataset_dir = args.dataset_dir.rstrip('/')
        if args.dataset_dir.endswith(dataset_name):
            dataset_name = args.dataset_dir
        else:
            dataset_name = f"{args.dataset_dir}/{dataset_name}"
    dataset = load_dataset(dataset_name,
                           dataset_revision,
<<<<<<< HEAD
                           cache_dir=args.dataset_path,
                           trust_remote_code=True,
=======
                           cache_dir=args.dataset_cache_dir,
>>>>>>> 93293aa4
                           split=dataset_split)

    max_batch_size = args.batch_size

    # runtime parameters
    top_k = args.top_k
    top_p = args.top_p
    output_len = args.output_len
    test_token_num = args.max_input_length
    max_attention_window_size = args.max_attention_window_size
    sink_token_length = args.sink_token_length

    if args.end_id:
        end_id = args.end_id

    stop_words_list = None
    if args.stop_words:
        stop_words_list = tensorrt_llm.runtime.decode_words_list(
            args.stop_words, tokenizer)

    bad_words_list = None
    if args.bad_words:
        bad_words_list = tensorrt_llm.runtime.decode_words_list(
            args.bad_words, tokenizer)

    # random_seed = 5
    temperature = args.temperature
    num_beams = args.num_beams
    length_penalty = args.length_penalty
    early_stopping = args.early_stopping
    repetition_penalty = args.repetition_penalty
    presence_penalty = args.presence_penalty
    frequency_penalty = args.frequency_penalty

    output_dir = Path(args.output_dir) if args.output_dir else None
    if output_dir is not None:
        output_dir.mkdir(exist_ok=True, parents=True)
        if test_trt_llm:
            with (output_dir / 'trtllm.out').open('w') as f:
                f.write(f'Engine path: {args.engine_dir}\n')
                f.write(f'Tokenizer path: {args.tokenizer_dir}\n')
        if test_hf:
            with (output_dir / 'hf.out').open('w') as f:
                f.write(f'Model path: {args.hf_model_dir}\n')
                f.write(f'Tokenizer path: {args.tokenizer_dir}\n')

    # TODO: Add random_seed flag in gptj
    rouge_dir = args.rouge_dir if args.rouge_dir and os.path.exists(
        args.rouge_dir) else "rouge"
    metric_tensorrt_llm = [evaluate.load(rouge_dir) for _ in range(num_beams)]
    metric_hf = [evaluate.load(rouge_dir) for _ in range(num_beams)]
    for i in range(num_beams):
        metric_tensorrt_llm[i].seed = 0
        metric_hf[i].seed = 0
    ppls_trt_llm = [[] for _ in range(num_beams)]
    ppls_hf = [[] for _ in range(num_beams)]

    def _prepare_inputs(batch_input_texts,
                        eval_task='summarize',
                        add_special_tokens=True,
                        min_input_length=0):
        batch_size = len(batch_input_texts)
        append_str = ' TL;DR: ' if eval_task == 'summarize' else ''
        batch_input_ids = []
        for i in range(batch_size):
            curr_text = batch_input_texts[i] + append_str
            curr_text = curr_text.strip().replace(" n't", "n't")

            # TODO: The below lines are used to be compatible with the original code; may need fix
            if 'GLM' in model_name and model_version in ('chatglm2',
                                                         'chatglm3'):
                input_ids = tokenizer.encode(curr_text,
                                             return_tensors='pt').squeeze(0)
                input_ids = input_ids[:test_token_num]
            elif 'qwen' in model_name.lower() and model_version == 'qwen':
                # use make_content to generate prompt
                system_prompt = "You are a useful assistant, please directly output the corresponding summary according to the article entered by the user."
                _, input_id_list = make_context(
                    tokenizer=tokenizer,
                    query=curr_text,
                    history=[],
                    system=system_prompt,
                    max_input_length=test_token_num,
                )
                input_ids = torch.tensor(input_id_list)
            else:
                if 'qwen' in model_name.lower() and 'qwen2' in model_version:
                    messages = [{
                        "role": "system",
                        "content": "You are a helpful assistant."
                    }, {
                        "role": "user",
                        "content": curr_text
                    }]
                    curr_text = tokenizer.apply_chat_template(
                        messages, tokenize=False, add_generation_prompt=True)
                input_ids = tokenizer.encode(
                    curr_text,
                    return_tensors='pt',
                    add_special_tokens=add_special_tokens,
                    truncation=True,
                    max_length=test_token_num).squeeze(0)

            if input_ids.numel() > min_input_length:
                batch_input_ids.append(input_ids)
        return batch_input_ids

    def eval_trt_llm(datapoint,
                     eval_task='summarize',
                     eval_ppl=False,
                     add_special_tokens=True,
                     min_input_length=0):
        batch_size = len(datapoint[dataset_input_key])
        batch_input_ids = _prepare_inputs(datapoint[dataset_input_key],
                                          eval_task=eval_task,
                                          add_special_tokens=add_special_tokens,
                                          min_input_length=min_input_length)
        batch_size = len(batch_input_ids)
        if batch_size == 0:
            return [], [], [], {}
        input_lengths = [x.size(0) for x in batch_input_ids]

        with torch.no_grad():
            outputs = runner.generate(
                batch_input_ids,
                max_new_tokens=output_len,
                max_attention_window_size=max_attention_window_size,
                sink_token_length=sink_token_length,
                end_id=end_id,
                pad_id=pad_id,
                temperature=temperature,
                top_k=top_k,
                top_p=top_p,
                stop_words_list=stop_words_list,
                bad_words_list=bad_words_list,
                num_beams=num_beams,
                length_penalty=length_penalty,
                early_stopping=early_stopping,
                repetition_penalty=repetition_penalty,
                presence_penalty=presence_penalty,
                frequency_penalty=frequency_penalty,
                lora_uids=args.lora_task_uids,
                output_sequence_lengths=True,
                return_dict=True,
                medusa_choices=args.medusa_choices)
            torch.cuda.synchronize()

        # Extract a list of tensors of shape beam_width x output_ids.
        if runtime_rank == 0:
            output_ids = outputs['output_ids']
            output_beams_list = [
                tokenizer.batch_decode(output_ids[batch_idx, :,
                                                  input_lengths[batch_idx]:],
                                       skip_special_tokens=True)
                for batch_idx in range(batch_size)
            ]
            output_ids_list = [
                output_ids[batch_idx, :, input_lengths[batch_idx]:]
                for batch_idx in range(batch_size)
            ]

            ppls = [[] for _ in range(batch_size)]
            seq_lengths_array = outputs["sequence_lengths"].cpu().tolist()
            lengths_info = {
                'input_lengths': input_lengths,
                'seq_lengths': seq_lengths_array
            }
            if eval_ppl:
                seq_lengths = outputs['sequence_lengths']
                context_logits = outputs['context_logits']
                # Remove the first generation logits which are same to last context logits
                generation_logits = outputs['generation_logits'][:, :, 1:]
                for batch_idx in range(batch_size):
                    # [batch, beam, step]
                    for beam_idx in range(num_beams):
                        curr_len = seq_lengths[batch_idx, beam_idx]
                        curr_ctx_len = input_lengths[batch_idx]
                        curr_gen_len = curr_len - curr_ctx_len

                        curr_ids = output_ids[batch_idx, beam_idx, 1:curr_len]
                        curr_logits = torch.cat([
                            context_logits[batch_idx],
                            generation_logits[batch_idx,
                                              beam_idx, :curr_gen_len - 1]
                        ],
                                                dim=0)
                        curr_ppl = ppl(curr_logits, curr_ids)
                        logger.debug(
                            f"TensorRT-LLM PPL: {curr_ppl:.3f} | Generation length: {curr_gen_len}"
                        )
                        ppls[batch_idx].append(curr_ppl)

            return output_beams_list, output_ids_list, ppls, lengths_info
        return [], [], [], {}

    def eval_hf(datapoint,
                eval_task='summarize',
                eval_ppl=False,
                add_special_tokens=True,
                min_input_length=0):
        batch_size = len(datapoint[dataset_input_key])
        if batch_size > 1:
            logger.warning(
                f"HF does not support batch_size > 1 to verify correctness due to padding. Current batch size is {batch_size}"
            )
        batch_input_ids = _prepare_inputs(datapoint[dataset_input_key],
                                          eval_task=eval_task,
                                          add_special_tokens=add_special_tokens,
                                          min_input_length=min_input_length)
        batch_size = len(batch_input_ids)
        if batch_size == 0:
            return [], [], [], [[] for _ in range(batch_size)]
        input_lengths = [x.size(0) for x in batch_input_ids]
        # Left padding for HF
        max_length = max(input_lengths)
        paddings = [
            torch.ones(max_length - l, dtype=torch.int32) * pad_id
            for l in input_lengths
        ]
        batch_input_ids = [
            torch.cat([pad, x]) for x, pad in zip(batch_input_ids, paddings)
        ]
        batch_input_ids = torch.stack(batch_input_ids)
        batch_input_ids = batch_input_ids.cuda()

        # specialization for HF
        if early_stopping in [0, 1]:
            local_early_stopping = bool(early_stopping)
        else:
            local_early_stopping = "never"

        with torch.no_grad():
            outputs = model.generate(batch_input_ids,
                                     max_new_tokens=output_len,
                                     top_k=top_k,
                                     temperature=temperature,
                                     eos_token_id=end_id,
                                     pad_token_id=pad_id,
                                     num_beams=num_beams,
                                     num_return_sequences=num_beams,
                                     length_penalty=length_penalty,
                                     early_stopping=local_early_stopping,
                                     output_scores=True,
                                     return_dict_in_generate=True)
            if eval_ppl and batch_size == 1:
                # model.generate cannot return context logits?
                # Will cause additional latency
                context_outputs = model(batch_input_ids)

        output_ids = outputs['sequences']
        tokens_list = output_ids[:, len(batch_input_ids[0]):].tolist()
        output_ids = output_ids.reshape([batch_size, num_beams, -1])
        output_lines_list = [
            tokenizer.batch_decode(output_ids[:, i,
                                              len(batch_input_ids[0]):],
                                   skip_special_tokens=True)
            for i in range(num_beams)
        ]

        ppls = [[] for _ in range(batch_size)]
        if eval_ppl and batch_size == 1:
            # Only for batch size of 1
            seq_lens = (output_ids != end_id).logical_and(
                output_ids != pad_id).sum(dim=-1)
            context_logits = context_outputs['logits']
            # Remove the first generation logits which are same to last context logits
            generation_logits = outputs['scores'][1:]
            # When output_len is 1, generation_logits would be () and lead to error if we do torch.stack
            if len(generation_logits) == 0:
                generation_logits = torch.empty(
                    [context_logits.shape[0], 0, context_logits.shape[-1]],
                    device=context_logits.device)
            else:
                generation_logits = torch.stack(generation_logits, dim=1)
            _, max_gen_len, voc_size = generation_logits.size()
            generation_logits = generation_logits.view(batch_size, num_beams,
                                                       max_gen_len, voc_size)
            for batch_idx in range(batch_size):
                for beam_idx in range(num_beams):
                    curr_len = seq_lens[batch_idx, beam_idx]
                    curr_ctx_len = input_lengths[batch_idx]
                    curr_gen_len = curr_len - curr_ctx_len

                    curr_ids = output_ids[batch_idx, beam_idx, 1:curr_len]
                    curr_logits = torch.cat([
                        context_logits[batch_idx],
                        generation_logits[batch_idx,
                                          beam_idx, :curr_gen_len - 1]
                    ],
                                            dim=0)
                    curr_ppl = ppl(curr_logits, curr_ids)
                    logger.debug(
                        f"HF PPL: {curr_ppl:.3f} | Generation length: {curr_gen_len}"
                    )
                    ppls[batch_idx].append(curr_ppl)

        return output_lines_list, tokens_list, ppls

    if test_trt_llm:
        if not supports_inflight_batching(args.engine_dir):
            logger.warning(
                "The given engine does not support in-flight batching, fallback to python session"
            )
            args.use_py_session = True

        if not PYTHON_BINDINGS and not args.use_py_session:
            logger.warning(
                "Python bindings of C++ session is unavailable, fallback to Python session."
            )
            args.use_py_session = True
        if args.return_all_generated_tokens:
            raise ValueError(
                "Returning all the generated tokens at each step is not supported in summarize.py"
            )
        runner_cls = ModelRunner if args.use_py_session else ModelRunnerCpp
        runner_kwargs = dict(engine_dir=args.engine_dir,
                             rank=runtime_rank,
                             debug_mode=args.debug_mode,
                             gpu_weights_percent=args.gpu_weights_percent)
        if args.medusa_choices is not None:
            args.medusa_choices = ast.literal_eval(args.medusa_choices)
            assert args.temperature == 1.0, "Medusa should use temperature == 1.0"
            assert args.num_beams == 1, "Medusa should use num_beams == 1"
            runner_kwargs.update(medusa_choices=args.medusa_choices)
        if not args.use_py_session:
            runner_kwargs.update(
                max_batch_size=max_batch_size,
                max_input_len=test_token_num,
                max_output_len=output_len,
                max_beam_width=num_beams,
                max_attention_window_size=max_attention_window_size,
<<<<<<< HEAD
                free_gpu_memory_fraction=0.6,
                sink_token_length=sink_token_length)
=======
                sink_token_length=sink_token_length,
                max_tokens_in_paged_kv_cache=args.max_tokens_in_paged_kv_cache,
                kv_cache_enable_block_reuse=args.kv_cache_enable_block_reuse,
                kv_cache_free_gpu_memory_fraction=args.
                kv_cache_free_gpu_memory_fraction,
                enable_chunked_context=args.enable_chunked_context,
                multi_block_mode=args.multi_block_mode)
>>>>>>> 93293aa4
        runner = runner_cls.from_dir(**runner_kwargs)
        assert not (args.eval_ppl and not (runner.gather_context_logits and runner.gather_generation_logits)), \
            "PPL evaluation requires engine built with gather_all_token_logits enabled"

        datapoint = dataset[0:1]
        output, *_ = eval_trt_llm(datapoint,
                                  eval_task=args.eval_task,
                                  eval_ppl=args.eval_ppl,
                                  add_special_tokens=args.add_special_tokens,
                                  min_input_length=args.min_input_length)
        if runtime_rank == 0 and args.eval_task != "eval_context_ppl":
            logger.info(
                "---------------------------------------------------------")
            logger.info("TensorRT-LLM Generated : ")
            logger.info(f" Input : {datapoint[dataset_input_key]}")
            logger.info(f"\n Reference : {datapoint[dataset_output_key]}")
            logger.info(f"\n Output : {output}")
            logger.info(
                "---------------------------------------------------------")

        ite_count = 0
        data_point_idx = 0
        total_output_token_count_trt_llm = 0  # only valid for runtime_rank == 0
        while (data_point_idx < len(dataset)) and (ite_count < args.max_ite):
            if runtime_rank == 0:
                logger.debug(
                    f"run data_point {data_point_idx} ~ {data_point_idx + max_batch_size}"
                )
            datapoint = dataset[data_point_idx:(data_point_idx +
                                                max_batch_size)]

            profiler.start('tensorrt_llm')
            output_tensorrt_llm, output_ids_trt_llm, curr_ppls_trt_llm, lengths_info = eval_trt_llm(
                datapoint,
                eval_task=args.eval_task,
                eval_ppl=args.eval_ppl,
                add_special_tokens=args.add_special_tokens,
                min_input_length=args.min_input_length)
            if output_tensorrt_llm == []:
                data_point_idx += max_batch_size
                ite_count += 1
                continue
            profiler.stop('tensorrt_llm')
            if runtime_rank == 0:
                input_lengths = lengths_info['input_lengths']
                seq_lengths = lengths_info['seq_lengths']
                output_token_count_trt_llm = sum(
                    seq_lengths[bs][bm] - input_lengths[bs]
                    for bm in range(len(output_tensorrt_llm[0]))
                    for bs in range(len(output_tensorrt_llm)))
                total_output_token_count_trt_llm += output_token_count_trt_llm

                for batch_idx in range(len(output_tensorrt_llm)):
                    for beam_idx in range(num_beams):
                        metric_tensorrt_llm[beam_idx].add_batch(
                            predictions=[
                                output_tensorrt_llm[batch_idx][beam_idx]
                            ],
                            references=[
                                datapoint[dataset_output_key][batch_idx]
                            ])
                        if args.eval_ppl:
                            ppls_trt_llm[beam_idx].append(
                                curr_ppls_trt_llm[batch_idx][beam_idx])
                if output_dir is not None:
                    for i in range(len(output_tensorrt_llm[0])):
                        for beam_idx in range(num_beams):
                            with (output_dir / 'trtllm.out').open('a') as f:
                                f.write(
                                    f'[{data_point_idx + i}] [Beam {beam_idx}] {output_tensorrt_llm[beam_idx][i]}\n'
                                )

                logger.debug('-' * 100)
                logger.debug(f"Input : {datapoint[dataset_input_key]}")
                logger.debug(f'TensorRT-LLM Output: {output_tensorrt_llm}')
                logger.debug(f"Reference : {datapoint[dataset_output_key]}")

            data_point_idx += max_batch_size
            ite_count += 1
        del runner

    if test_hf and runtime_rank == 0:
        profiler.start('load HF model')
        dtype_alias_mapping = {
            'fp32': 'float32',
            'fp16': 'float16',
            'bf16': 'bfloat16'
        }
        args.hf_data_type = dtype_alias_mapping.get(args.hf_data_type,
                                                    args.hf_data_type)
        if 'GLM' in model_name and model_version == 'glm':
            auto_model_cls = AutoModelForSeq2SeqLM
        elif 'GLM' in model_name and model_version == 'chatglm':
            auto_model_cls = AutoModel
        else:
            auto_model_cls = AutoModelForCausalLM
        model = auto_model_cls.from_pretrained(
            args.hf_model_dir,
            trust_remote_code=True,
            torch_dtype=str_dtype_to_torch(args.hf_data_type),
            device_map='auto' if args.hf_device_map_auto else None)
        try:
            model.to_bettertransformer()
        except Exception as e:
            logger.warning(
                f'Fail to call model.to_bettertransformer(), exception:\n{str(e)}'
            )
        if not args.hf_device_map_auto:
            model.cuda()
        if model_name == 'qwen':
            model.generation_config = GenerationConfig.from_pretrained(
                args.hf_model_dir, trust_remote_code=True)
        profiler.stop('load HF model')
        logger.info(
            f'Load HF model takes: {profiler.elapsed_time_in_sec("load HF model")} sec'
        )

        datapoint = dataset[0:1]
        output, *_ = eval_hf(datapoint,
                             eval_task=args.eval_task,
                             eval_ppl=args.eval_ppl,
                             add_special_tokens=args.add_special_tokens,
                             min_input_length=args.min_input_length)
        if runtime_rank == 0 and args.eval_task != "eval_context_ppl":
            logger.info(
                "---------------------------------------------------------")
            logger.info("HF Generated : ")
            logger.info(f" Input : {datapoint[dataset_input_key]}")
            logger.info(f"\n Reference : {datapoint[dataset_output_key]}")
            logger.info(f"\n Output : {output}")
            logger.info(
                "---------------------------------------------------------")

        ite_count = 0
        data_point_idx = 0
        total_output_token_count_hf = 0  # only valid for runtime_rank == 0
        while (data_point_idx < len(dataset)) and (ite_count < args.max_ite):
            if runtime_rank == 0:
                logger.debug(
                    f"run data_point {data_point_idx} ~ {data_point_idx + max_batch_size}"
                )
            datapoint = dataset[data_point_idx:(data_point_idx +
                                                max_batch_size)]

            profiler.start('hf')
            output_hf, token_list, curr_ppls_hf = eval_hf(
                datapoint,
                eval_task=args.eval_task,
                eval_ppl=args.eval_ppl,
                add_special_tokens=args.add_special_tokens,
                min_input_length=args.min_input_length)
            profiler.stop('hf')
            if output_hf == []:
                data_point_idx += max_batch_size
                ite_count += 1
                continue
            if runtime_rank == 0:
                seq_lengths = [len(tokens) for tokens in token_list]
                total_output_token_count_hf += sum(seq_lengths)

                for beam_idx in range(num_beams):
                    for batch_idx in range(len(output_hf[beam_idx])):
                        metric_hf[beam_idx].add_batch(
                            predictions=[output_hf[beam_idx][batch_idx]],
                            references=[
                                datapoint[dataset_output_key][batch_idx]
                            ])
                        if args.eval_ppl and args.batch_size == 1:
                            ppls_hf[beam_idx].append(
                                curr_ppls_hf[batch_idx][beam_idx])
                if output_dir is not None:
                    for i in range(len(output_hf[0])):
                        for beam_idx in range(num_beams):
                            with (output_dir / 'hf.out').open('a') as f:
                                f.write(
                                    f'[{data_point_idx + i}] [Beam {beam_idx}] {output_hf[beam_idx][i]}\n'
                                )

                logger.debug('-' * 100)
                logger.debug(f"Input : {datapoint[dataset_input_key]}")
                logger.debug(f'HF Output: {output_hf}')
                logger.debug(f"Reference : {datapoint[dataset_output_key]}")

            data_point_idx += max_batch_size
            ite_count += 1
        del model

    if runtime_rank == 0:
        if test_trt_llm:
            np.random.seed(0)  # rouge score use sampling to compute the score
            logger.info(
                f'TensorRT-LLM (total latency: {profiler.elapsed_time_in_sec("tensorrt_llm")} sec)'
            )
            logger.info(
                f'TensorRT-LLM (total output tokens: {total_output_token_count_trt_llm})'
            )
            logger.info(
                f'TensorRT-LLM (tokens per second: {total_output_token_count_trt_llm / profiler.elapsed_time_in_sec("tensorrt_llm")})'
            )
            for beam_idx in range(num_beams):
                logger.info(f"TensorRT-LLM beam {beam_idx} result")
                computed_metrics_tensorrt_llm = metric_tensorrt_llm[
                    beam_idx].compute()
                if args.eval_task != "eval_context_ppl":
                    for key in computed_metrics_tensorrt_llm.keys():
                        logger.info(
                            f'  {key} : {computed_metrics_tensorrt_llm[key]*100}'
                        )

                if args.check_accuracy and beam_idx == 0 and args.eval_task != "eval_context_ppl":
                    assert computed_metrics_tensorrt_llm[
                        'rouge1'] * 100 > args.tensorrt_llm_rouge1_threshold
                if args.eval_ppl:
                    logger.info(
                        f"  Per-token perplexity: {np.mean(ppls_trt_llm[beam_idx])}"
                    )
                    if args.check_accuracy and beam_idx == 0:
                        avg_ppl = np.mean(ppls_trt_llm[beam_idx])
                        assert avg_ppl < args.tensorrt_llm_ppl_threshold, f"[FAILED] average PPL ({avg_ppl}) is larger than threshold ({args.tensorrt_llm_ppl_threshold})"
        if test_hf:
            np.random.seed(0)  # rouge score use sampling to compute the score
            logger.info(
                f'Hugging Face (total latency: {profiler.elapsed_time_in_sec("hf")} sec)'
            )
            logger.info(
                f'Hugging Face (total output tokens: {total_output_token_count_hf})'
            )
            logger.info(
                f'Hugging Face (tokens per second: {total_output_token_count_hf / profiler.elapsed_time_in_sec("hf")})'
            )

            for beam_idx in range(num_beams):
                logger.info(f"HF beam {beam_idx} result")
                computed_metrics_hf = metric_hf[beam_idx].compute()
                if args.eval_task != "eval_context_ppl":
                    for key in computed_metrics_hf.keys():
                        logger.info(f'  {key} : {computed_metrics_hf[key]*100}')
                if args.eval_ppl and args.batch_size == 1:
                    logger.info(
                        f"  Per-token perplexity: {np.mean(ppls_hf[beam_idx])}")


if __name__ == '__main__':
    parser = argparse.ArgumentParser()
    parser.add_argument('--test_hf', action='store_true')
    parser.add_argument('--test_trt_llm', action='store_true')
    parser.add_argument('--eval_task',
                        type=str,
                        default='summarize',
                        choices=[
                            'summarize', 'summarize_long', 'code_completion',
                            'eval_context_ppl'
                        ])
    parser.add_argument('--check_accuracy', action='store_true')
    parser.add_argument('--tensorrt_llm_rouge1_threshold',
                        type=float,
                        default=15.0)
    parser.add_argument('--eval_ppl', action='store_true')
    parser.add_argument('--tensorrt_llm_ppl_threshold',
                        type=float,
                        default=15.0)
    parser.add_argument(
        '--dataset_dir',
        type=str,
        default=None,
        help="The local directory of the dataset for evaluation; "
        "will download the dataset from huggingface hub if not specified.")
    parser.add_argument(
        '--dataset_cache_dir',
        type=str,
        default=None,
        help="The local cache directory for dataset; "
        "will use `~/.cache/huggingface/datasets` if not specified.")
    parser.add_argument('--batch_size', type=int, default=1)
    parser.add_argument('--max_ite', type=int, default=20)
    parser.add_argument('--output_len', type=int, default=100)
    parser.add_argument('--max_input_length', type=int, default=923)
    parser.add_argument(
        '--min_input_length',
        type=int,
        default=0,
        help='skip the sentences which are shorter than min_input_length.')
    parser.add_argument(
        '--output_dir',
        type=str,
        default=None,
        help="Directory where to save output sentences. 'trtllm.out' for "
        "TensorRT-LLM outputs, and 'hf.out' for HF outputs.  If None, do not "
        "save outputs.")
    parser.add_argument(
        '--rouge_dir',
        default=None,
        type=str,
        help=
        "evaluate.load('rouge') will attempt to pull rouge package from HF. Use cached rouge can avoid network outage of host or HF."
    )
    parser = add_common_args(parser)
    args = parser.parse_args()

    main(args)<|MERGE_RESOLUTION|>--- conflicted
+++ resolved
@@ -107,12 +107,8 @@
             dataset_name = f"{args.dataset_dir}/{dataset_name}"
     dataset = load_dataset(dataset_name,
                            dataset_revision,
-<<<<<<< HEAD
-                           cache_dir=args.dataset_path,
                            trust_remote_code=True,
-=======
                            cache_dir=args.dataset_cache_dir,
->>>>>>> 93293aa4
                            split=dataset_split)
 
     max_batch_size = args.batch_size
@@ -444,10 +440,6 @@
                 max_output_len=output_len,
                 max_beam_width=num_beams,
                 max_attention_window_size=max_attention_window_size,
-<<<<<<< HEAD
-                free_gpu_memory_fraction=0.6,
-                sink_token_length=sink_token_length)
-=======
                 sink_token_length=sink_token_length,
                 max_tokens_in_paged_kv_cache=args.max_tokens_in_paged_kv_cache,
                 kv_cache_enable_block_reuse=args.kv_cache_enable_block_reuse,
@@ -455,7 +447,6 @@
                 kv_cache_free_gpu_memory_fraction,
                 enable_chunked_context=args.enable_chunked_context,
                 multi_block_mode=args.multi_block_mode)
->>>>>>> 93293aa4
         runner = runner_cls.from_dir(**runner_kwargs)
         assert not (args.eval_ppl and not (runner.gather_context_logits and runner.gather_generation_logits)), \
             "PPL evaluation requires engine built with gather_all_token_logits enabled"
