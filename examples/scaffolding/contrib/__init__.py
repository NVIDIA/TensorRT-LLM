from tensorrt_llm.scaffolding import *  # noqa

<<<<<<< HEAD
from .Dynasor.dynasor_controller import DynasorGenerationController

__all__ = ["DynasorGenerationController"]
=======
__all__ = [
    'NativeStreamGenerationController', 'StreamGenerationTask',
    'stream_generation_handler'
]
>>>>>>> fd8ded2b
<|MERGE_RESOLUTION|>--- conflicted
+++ resolved
@@ -1,12 +1,6 @@
 from tensorrt_llm.scaffolding import *  # noqa
-
-<<<<<<< HEAD
 from .Dynasor.dynasor_controller import DynasorGenerationController
-
-__all__ = ["DynasorGenerationController"]
-=======
 __all__ = [
     'NativeStreamGenerationController', 'StreamGenerationTask',
-    'stream_generation_handler'
-]
->>>>>>> fd8ded2b
+    'stream_generation_handler', 'DynasorGenerationController',
+]