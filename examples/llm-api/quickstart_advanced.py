--- conflicted
+++ resolved
@@ -47,13 +47,6 @@
                             'VANILLA', 'TRTLLM', 'FLASHINFER',
                             'FLASHINFER_STAR_ATTENTION'
                         ])
-<<<<<<< HEAD
-    parser.add_argument(
-        '--moe_backend',
-        type=str,
-        default='CUTLASS',
-        choices=['CUTLASS', 'TRTLLM', 'VANILLA', 'WIDEEP', 'CUTEDSL'])
-=======
     parser.add_argument('--moe_backend',
                         type=str,
                         default='CUTLASS',
@@ -61,7 +54,6 @@
                             'CUTLASS', 'TRTLLM', 'VANILLA', 'WIDEEP',
                             'DEEPGEMM', 'CUTEDSL'
                         ])
->>>>>>> 2279cec4
     parser.add_argument('--enable_attention_dp',
                         default=False,
                         action='store_true')
