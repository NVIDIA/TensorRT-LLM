--- conflicted
+++ resolved
@@ -45,16 +45,7 @@
 enable_accuracy_test=${30}
 accuracy_model=${31}
 accuracy_tasks=${32}
-<<<<<<< HEAD
-accuracy_num_concurrent=${33}
-accuracy_max_retries=${34}
-accuracy_tokenized_requests=${35}
-accuracy_timeout=${36}
-accuracy_max_gen_toks=${37}
-accuracy_max_length=${38}
-=======
 model_args_extra=${33}
->>>>>>> d0139d85
 
 # Print all parsed arguments
 echo "Parsed arguments:"
@@ -98,16 +89,7 @@
 echo "  enable_accuracy_test: ${enable_accuracy_test}"
 echo "  accuracy_model: ${accuracy_model}"
 echo "  accuracy_tasks: ${accuracy_tasks}"
-<<<<<<< HEAD
-echo "  accuracy_num_concurrent: ${accuracy_num_concurrent}"
-echo "  accuracy_max_retries: ${accuracy_max_retries}"
-echo "  accuracy_tokenized_requests: ${accuracy_tokenized_requests}"
-echo "  accuracy_timeout: ${accuracy_timeout}"
-echo "  accuracy_max_gen_toks: ${accuracy_max_gen_toks}"
-echo "  accuracy_max_length: ${accuracy_max_length}"
-=======
 echo "  model_args_extra: ${model_args_extra}"
->>>>>>> d0139d85
 
 container_name="disaggr-test"
 
@@ -253,12 +235,7 @@
         --mpi=pmix --overlap -N 1 -n 1 \
         bash ${work_dir}/accuracy_eval.sh \
         "${full_logdir}" "${accuracy_model}" "${accuracy_tasks}" "${model_path}" \
-<<<<<<< HEAD
-        "${accuracy_num_concurrent}" "${accuracy_max_retries}" "${accuracy_tokenized_requests}" \
-        "${accuracy_timeout}" "${accuracy_max_gen_toks}" "${accuracy_max_length}" \
-=======
         "${model_args_extra}" \
->>>>>>> d0139d85
         &> ${full_logdir}/accuracy_eval.log; then
         cleanup_on_failure "Accuracy evaluation failed. Check ${full_logdir}/accuracy_eval.log for details"
     fi
