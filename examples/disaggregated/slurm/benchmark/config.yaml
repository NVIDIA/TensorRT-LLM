# SLURM Configuration
slurm:
  script_file: "disaggr_torch.slurm"
  partition: "<partition>"
  account: "<account>"
  job_time: "02:00:00"
  job_name: "<job_name>"
  numa_bind: true # Only enable for GB200 NVL72

# Benchmark Mode
benchmark:
  mode: "e2e"  # Options: e2e, gen_only
  use_nv_sa_benchmark: false  # Whether to use NVIDIA SA benchmark script
  multi_round: 8  # Number of benchmark rounds
  benchmark_ratio: 0.8  # Benchmark ratio
  streaming: true  # Enable streaming mode
  concurrency_list: "16"

# Hardware Configuration
hardware:
  gpus_per_node: 4  # Modify this with your hardware configuration
  num_ctx_servers: 1  # Number of context servers
  num_gen_servers: 1  # Number of generation servers

# Sequence Configuration
sequence:
  input_length: 1024  # Input sequence length
  output_length: 1024  # Output sequence length

# Environment Configuration
environment:
  container_mount: "<container_mount>"  # Format: path1:path1,path2:path2
  container_image: "<container_image>"
  model_path: "<model_path>"
  trtllm_repo: "<trtllm_repo>"
  build_wheel: false  # Don't build the wheel when launching multiple jobs
  trtllm_wheel_path: ""  # Path to pre-built TensorRT-LLM wheel. If provided, install from this wheel instead
  dataset_file: "<dataset_file>"
  work_dir: "<full_path_to_work_dir>"

# Profiling Configuration
profiling:
  nsys_on: false  # Set to true to enable profiling

# Accuracy Configuration
accuracy:
  enable_accuracy_test: false  # Set to true to enable accuracy evaluation
  model: "local-completions"  # Model type for lm_eval
  tasks: "gsm8k"  # Evaluation tasks (comma-separated)
<<<<<<< HEAD
  num_concurrent: 512  # Number of concurrent requests
  max_retries: 3  # Maximum number of retries
  tokenized_requests: false  # Whether to use tokenized requests
  timeout: 1200  # Request timeout in seconds
  max_gen_toks: 256  # Maximum generation tokens
  max_length: 4096  # Maximum sequence length
=======
  model_args_extra: "num_concurrent=512,max_retries=3,tokenized_requests=false,timeout=1200,max_gen_toks=256,max_length=4096"  # Extra model arguments for lm_eval
>>>>>>> d0139d85

worker_config:
  gen:
    tensor_parallel_size: 8
    moe_expert_parallel_size: 8
    enable_attention_dp: true
    enable_lm_head_tp_in_adp: true
    pipeline_parallel_size: 1
    max_batch_size: 256
    max_num_tokens: 512
    max_seq_len: 2251
    cuda_graph_config:
      enable_padding: true
      batch_sizes:
      - 1
      - 2
      - 4
      - 8
      - 16
      - 32
      - 64
      - 128
      - 256
      - 512
      - 768
      - 1024
      - 2048
      - 256
    print_iter_log: true
    kv_cache_config:
      enable_block_reuse: false
      free_gpu_memory_fraction: 0.8
      dtype: fp8
    moe_config:
      backend: CUTLASS
      use_low_precision_moe_combine: true
      load_balancer:
        num_slots: 0
    cache_transceiver_config:
      max_tokens_in_buffer: 4608
      backend: DEFAULT
    stream_interval: 20
    num_postprocess_workers: 4
    speculative_config: # when mtp_size is 0, remove this section.
      decoding_type: MTP
      num_nextn_predict_layers: 1
  ctx:
    max_batch_size: 4
    max_num_tokens: 4608
    max_seq_len: 1227
    tensor_parallel_size: 4
    moe_expert_parallel_size: 4
    enable_attention_dp: true
    pipeline_parallel_size: 1
    print_iter_log: true
    cuda_graph_config: null
    disable_overlap_scheduler: true
    kv_cache_config:
      enable_block_reuse: false
      free_gpu_memory_fraction: 0.85
      dtype: fp8
    cache_transceiver_config:
      max_tokens_in_buffer: 4608
      backend: DEFAULT
    speculative_config: # when mtp_size is 0, remove this section.
      decoding_type: MTP
      num_nextn_predict_layers: 1<|MERGE_RESOLUTION|>--- conflicted
+++ resolved
@@ -47,16 +47,7 @@
   enable_accuracy_test: false  # Set to true to enable accuracy evaluation
   model: "local-completions"  # Model type for lm_eval
   tasks: "gsm8k"  # Evaluation tasks (comma-separated)
-<<<<<<< HEAD
-  num_concurrent: 512  # Number of concurrent requests
-  max_retries: 3  # Maximum number of retries
-  tokenized_requests: false  # Whether to use tokenized requests
-  timeout: 1200  # Request timeout in seconds
-  max_gen_toks: 256  # Maximum generation tokens
-  max_length: 4096  # Maximum sequence length
-=======
   model_args_extra: "num_concurrent=512,max_retries=3,tokenized_requests=false,timeout=1200,max_gen_toks=256,max_length=4096"  # Extra model arguments for lm_eval
->>>>>>> d0139d85
 
 worker_config:
   gen:
