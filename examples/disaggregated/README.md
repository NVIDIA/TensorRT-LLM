--- conflicted
+++ resolved
@@ -44,50 +44,6 @@
 
 Clients can then send requests to the disaggregated server at `localhost:8000`, which is an OpenAI compatible endpoint.
 
-<<<<<<< HEAD
-## Launching context and generation servers using MPI
-
-One can also launch all context and generation servers using MPI. This can be done by issuing the following command:
-```
-export TRTLLM_USE_MPI_KVCACHE=1
-mpirun -n <total_num_ranks> trtllm-serve disaggregated_mpi_worker -c disagg_config.yaml
-```
-where `<total_num_ranks>` is the sum of `TP*PP` for all context and generation servers. For the example above, `total_num_ranks` is 3
-since `TP` and `PP` is 1 for the two context and one generation server.
-
-The `disagg_config.yaml` file must now contain the configuration parameters of the context and generation servers. For example,
-it could look like:
-
-```yaml
-hostname: localhost
-port: 8000
-model: TinyLlama/TinyLlama-1.1B-Chat-v1.0
-backend: "pytorch"
-disable_overlap_scheduler: True
-context_servers:
-  num_instances: 2
-  tensor_parallel_size: 1
-  pipeline_parallel_size: 1
-  kv_cache_config:
-    free_gpu_memory_fraction: 0.9
-  urls:
-      - "localhost:8001"
-      - "localhost:8002"
-generation_servers:
-  num_instances: 1
-  tensor_parallel_size: 1
-  pipeline_parallel_size: 1
-  urls:
-      - "localhost:8003"
-```
-
-Once the context and generation servers are launched, you can again launch the disaggregated server with
-```
-trtllm-serve disaggregated -c disagg_config.yaml
-```
-
-=======
->>>>>>> 01b2def5
 ## Sending requests to the disaggregated server
 
 Once the context, generation and disaggregated servers are launched, you can send requests to the disaggregated server using curl:
